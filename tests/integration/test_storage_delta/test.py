import glob
import json
import logging
import os
import random
import string
import time
import uuid
import threading
from datetime import datetime
from multiprocessing.dummy import Pool

import delta
import pyarrow as pa
import pyarrow.parquet as pq
import pyspark
import pytest
from azure.storage.blob import BlobServiceClient
from delta import *
from deltalake.writer import write_deltalake
from minio.deleteobjects import DeleteObject
from pyspark.sql.functions import (
    col,
    current_timestamp,
    monotonically_increasing_id,
    row_number,
)
from pyspark.sql.types import (
    ArrayType,
    BooleanType,
    DateType,
    IntegerType,
    LongType,
    ShortType,
    StringType,
    DecimalType,
    StructField,
    StructType,
    TimestampType,
)
from decimal import Decimal
from pyspark.sql.window import Window

import helpers.client
from helpers.cluster import ClickHouseCluster
from helpers.config_cluster import minio_access_key, minio_secret_key
from helpers.mock_servers import start_mock_servers
from helpers.network import PartitionManager
from helpers.s3_tools import (
    AzureUploader,
    LocalUploader,
    S3Uploader,
    get_file_contents,
    list_s3_objects,
    prepare_s3_bucket,
    upload_directory,
    LocalDownloader,
    LocalUploader,
)
from helpers.test_tools import TSV

SCRIPT_DIR = os.path.dirname(os.path.realpath(__file__))
cluster = ClickHouseCluster(__file__, with_spark=True)


def get_spark():
    builder = (
        pyspark.sql.SparkSession.builder.appName("spark_test")
        .config("spark.sql.extensions", "io.delta.sql.DeltaSparkSessionExtension")
        .config(
            "spark.sql.catalog.spark_catalog",
            "org.apache.spark.sql.delta.catalog.DeltaCatalog",
        )
        .master("local")
    )

    return builder.master("local").getOrCreate()


def randomize_table_name(table_name, random_suffix_length=10):
    letters = string.ascii_letters + string.digits
    return f"{table_name}{''.join(random.choice(letters) for _ in range(random_suffix_length))}"


@pytest.fixture(scope="module")
def started_cluster():
    try:
        cluster.add_instance(
            "node1",
            main_configs=[
                "configs/config.d/named_collections.xml",
                "configs/config.d/filesystem_caches.xml",
                "configs/config.d/remote_servers.xml",
            ],
            user_configs=["configs/users.d/users.xml"],
            with_minio=True,
            with_azurite=True,
            stay_alive=True,
            with_zookeeper=True,
            macros={"shard": 0, "replica": 1},
        )
        cluster.add_instance(
            "node2",
            main_configs=[
                "configs/config.d/named_collections.xml",
                "configs/config.d/remote_servers.xml",
            ],
            user_configs=["configs/users.d/users.xml"],
            with_minio=True,
            stay_alive=True,
            with_zookeeper=True,
            with_remote_database_disk=False,  # Disable `with_remote_database_disk` as in `test_replicated_database_and_unavailable_s3``, minIO rejects node2 connections
            macros={"shard": 0, "replica": 2},
        )
        cluster.add_instance(
            "node_with_environment_credentials",
            with_minio=True,
            main_configs=[
                "configs/config.d/named_collections.xml",
                "configs/config.d/use_environment_credentials.xml",
            ],
            env_variables={
                "AWS_ACCESS_KEY_ID": minio_access_key,
                "AWS_SECRET_ACCESS_KEY": minio_secret_key,
            },
            with_remote_database_disk=False,
        )
        cluster.add_instance(
            "node_old",
            main_configs=[
                "configs/config.d/named_collections.xml",
                "configs/config.d/filesystem_caches.xml",
                "configs/config.d/remote_servers.xml",
            ],
            user_configs=["configs/users.d/users.xml"],
            with_installed_binary=True,
            image="clickhouse/clickhouse-server",
            tag="25.3.3.42",
            with_minio=True,
            with_azurite=True,
            stay_alive=True,
            with_zookeeper=True,
        )
        cluster.add_instance(
            "node_with_disabled_delta_kernel",
            main_configs=[
                "configs/config.d/named_collections.xml",
                "configs/config.d/filesystem_caches.xml",
                "configs/config.d/remote_servers.xml",
            ],
            user_configs=[
                "configs/users.d/users.xml",
                "configs/users.d/disabled_delta_kernel.xml",
            ],
            with_minio=True,
            with_azurite=True,
            stay_alive=True,
            with_zookeeper=True,
        )

        logging.info("Starting cluster...")
        cluster.start()

        cluster.default_s3_uploader = S3Uploader(
            cluster.minio_client, cluster.minio_bucket
        )

        cluster.minio_restricted_bucket = "{}-with-auth".format(cluster.minio_bucket)
        if cluster.minio_client.bucket_exists(cluster.minio_restricted_bucket):
            cluster.minio_client.remove_bucket(cluster.minio_restricted_bucket)

        cluster.minio_client.make_bucket(cluster.minio_restricted_bucket)

        cluster.azure_container_name = "mycontainer"
        cluster.blob_service_client = cluster.blob_service_client
        container_client = cluster.blob_service_client.create_container(
            cluster.azure_container_name
        )
        cluster.container_client = container_client
        cluster.default_azure_uploader = AzureUploader(
            cluster.blob_service_client, cluster.azure_container_name
        )

        # Only support local delta tables on the first node for now
        # extend this if testing on other nodes becomes necessary
        cluster.local_uploader = LocalUploader(cluster.instances["node1"])

        cluster.spark_session = get_spark()

        yield cluster

    finally:
        cluster.shutdown()


def write_delta_from_file(spark, path, result_path, mode="overwrite"):
    spark.read.load(path).write.mode(mode).option("compression", "none").format(
        "delta"
    ).option("delta.columnMapping.mode", "name").save(result_path)


def write_delta_from_df(spark, df, result_path, mode="overwrite", partition_by=None):
    if partition_by is None:
        df.write.mode(mode).option("compression", "none").format("delta").option(
            "delta.columnMapping.mode", "name"
        ).save(result_path)
    else:
        df.write.mode(mode).option("compression", "none").format("delta").option(
            "delta.columnMapping.mode", "name"
        ).partitionBy("a").save(result_path)


def generate_data(spark, start, end):
    a = spark.range(start, end, 1).toDF("a")
    b = spark.range(start + 1, end + 1, 1).toDF("b")
    b = b.withColumn("b", b["b"].cast(StringType()))

    a = a.withColumn(
        "row_index", row_number().over(Window.orderBy(monotonically_increasing_id()))
    )
    b = b.withColumn(
        "row_index", row_number().over(Window.orderBy(monotonically_increasing_id()))
    )

    df = a.join(b, on=["row_index"]).drop("row_index")
    return df


def get_storage_options(cluster):
    return {
        "AWS_ENDPOINT_URL": f"http://{cluster.minio_ip}:{cluster.minio_port}",
        "AWS_ACCESS_KEY_ID": "minio",
        "AWS_SECRET_ACCESS_KEY": minio_secret_key,
        "AWS_ALLOW_HTTP": "true",
        "AWS_S3_ALLOW_UNSAFE_RENAME": "true",
    }


def get_delta_metadata(delta_metadata_file):
    jsons = [json.loads(x) for x in delta_metadata_file.splitlines()]
    combined_json = {}
    for d in jsons:
        combined_json.update(d)
    return combined_json


def get_node(cluster, use_delta_kernel):
    if use_delta_kernel == "1":
        return cluster.instances["node1"]
    elif use_delta_kernel == "0":
        return cluster.instances["node_with_disabled_delta_kernel"]
    else:
        assert False


def create_delta_table(
    instance,
    storage_type,
    table_name,
    cluster,
    format="Parquet",
    allow_dynamic_metadata_for_data_lakes=False,
    **kwargs,
):
    allow_dynamic_metadata_for_datalakes_suffix = (
        " SETTINGS allow_dynamic_metadata_for_data_lakes = 1"
        if allow_dynamic_metadata_for_data_lakes
        else ""
    )

    if storage_type == "s3":
        if "bucket" in kwargs:
            bucket = kwargs["bucket"]
        else:
            bucket = cluster.minio_bucket

        instance.query(
            f"""
            DROP TABLE IF EXISTS {table_name};
            CREATE TABLE {table_name}
            ENGINE=DeltaLake(s3, filename = '{table_name}/', format={format}, url = 'http://minio1:9001/{bucket}/')
            """
            + allow_dynamic_metadata_for_datalakes_suffix
        )

    elif storage_type == "azure":
        instance.query(
            f"""
            DROP TABLE IF EXISTS {table_name};
            CREATE TABLE {table_name}
            ENGINE=DeltaLakeAzure(azure, container = {cluster.azure_container_name}, storage_account_url = '{cluster.env_variables["AZURITE_STORAGE_ACCOUNT_URL"]}', blob_path = '/{table_name}', format={format})
            """
            + allow_dynamic_metadata_for_datalakes_suffix
        )
    elif storage_type == "local":
        # For local storage, we need to use the absolute path
        user_files_path = os.path.join(
            SCRIPT_DIR, f"{cluster.instances_dir_name}/node1/database/user_files"
        )
        table_path = os.path.join(user_files_path, table_name)
        instance.query(
            f"""
            DROP TABLE IF EXISTS {table_name};
            CREATE TABLE {table_name}
            ENGINE=DeltaLakeLocal('{table_path}', {format})
            """
        )
    else:
        raise Exception(f"Unknown delta lake storage type: {storage_type}")


def default_upload_directory(
    started_cluster, storage_type, local_path, remote_path, **kwargs
):
    if storage_type == "s3":
        print(kwargs)
        return started_cluster.default_s3_uploader.upload_directory(
            local_path, remote_path, **kwargs
        )
    elif storage_type == "azure":
        return started_cluster.default_azure_uploader.upload_directory(
            local_path, remote_path, **kwargs
        )
    elif storage_type == "local":
        return started_cluster.local_uploader.upload_directory(
            local_path, remote_path, **kwargs
        )
    else:
        raise Exception(f"Unknown delta storage type: {storage_type}")


def create_initial_data_file(
    cluster, node, query, table_name, compression_method="none", node_name="node1"
):
    node.query(
        f"""
        INSERT INTO TABLE FUNCTION
            file('{table_name}.parquet')
        SETTINGS
            output_format_parquet_compression_method='{compression_method}',
            s3_truncate_on_insert=1 {query}
        FORMAT Parquet"""
    )
    user_files_path = os.path.join(
        SCRIPT_DIR, f"{cluster.instances_dir_name}/{node_name}/database/user_files"
    )
    result_path = f"{user_files_path}/{table_name}.parquet"
    return result_path


@pytest.mark.parametrize(
    "use_delta_kernel, storage_type",
    [("1", "s3"), ("0", "s3"), ("0", "azure"), ("1", "local")],
)
def test_single_log_file(started_cluster, use_delta_kernel, storage_type):
    instance = get_node(started_cluster, use_delta_kernel)
    spark = started_cluster.spark_session
    TABLE_NAME = randomize_table_name("test_single_log_file")

    inserted_data = "SELECT number as a, toString(number + 1) as b FROM numbers(100)"
    parquet_data_path = create_initial_data_file(
        started_cluster, instance, inserted_data, TABLE_NAME, node_name=instance.name
    )

    # For local storage, we need to use the absolute path
    user_files_path = os.path.join(
        SCRIPT_DIR, f"{cluster.instances_dir_name}/{instance.name}/database/user_files"
    )
    table_path = os.path.join(user_files_path, TABLE_NAME)

    # We need to exclude the leading slash for local storage protocol file://
    delta_path = table_path if storage_type == "local" else f"/{TABLE_NAME}"
    write_delta_from_file(spark, parquet_data_path, delta_path)

    files = default_upload_directory(
        started_cluster,
        storage_type,
        delta_path,
        "",
    )

    assert len(files) == 2  # 1 metadata files + 1 data file

    create_delta_table(
        instance,
        storage_type,
        TABLE_NAME,
        started_cluster,
    )

    assert int(instance.query(f"SELECT count() FROM {TABLE_NAME}")) == 100
    assert instance.query(f"SELECT * FROM {TABLE_NAME}") == instance.query(
        inserted_data
    )


@pytest.mark.parametrize(
    "use_delta_kernel, storage_type",
    [("1", "s3"), ("0", "s3"), ("0", "azure"), ("1", "local")],
)
def test_partition_by(started_cluster, use_delta_kernel, storage_type):
    instance = get_node(started_cluster, use_delta_kernel)
    spark = started_cluster.spark_session

    TABLE_NAME = randomize_table_name("test_partition_by")

    # For local storage, we need to use the absolute path
    user_files_path = os.path.join(
        SCRIPT_DIR, f"{cluster.instances_dir_name}/{instance.name}/database/user_files"
    )
    table_path = os.path.join(user_files_path, TABLE_NAME)

    # We need to exclude the leading slash for local storage protocol file://
    delta_path = table_path if storage_type == "local" else f"/{TABLE_NAME}"

    write_delta_from_df(
        spark,
        generate_data(spark, 0, 10),
        delta_path,
        mode="overwrite",
        partition_by="a",
    )

    files = default_upload_directory(
        started_cluster,
        storage_type,
        delta_path,
        "",
    )

    assert len(files) == 11  # 10 partitions and 1 metadata file

    create_delta_table(
        instance,
        storage_type,
        TABLE_NAME,
        started_cluster,
    )
    assert int(instance.query(f"SELECT count() FROM {TABLE_NAME}")) == 10


@pytest.mark.parametrize(
    "use_delta_kernel, storage_type",
    [("1", "s3"), ("0", "s3"), ("0", "azure"), ("1", "local")],
)
def test_checkpoint(started_cluster, use_delta_kernel, storage_type):
    instance = get_node(started_cluster, use_delta_kernel)
    spark = started_cluster.spark_session
    minio_client = started_cluster.minio_client
    bucket = started_cluster.minio_bucket
    TABLE_NAME = randomize_table_name("test_checkpoint")

    # For local storage, we need to use the absolute path
    user_files_path = os.path.join(
        SCRIPT_DIR, f"{cluster.instances_dir_name}/{instance.name}/database/user_files"
    )
    table_path = os.path.join(user_files_path, TABLE_NAME)
    # We need to exclude the leading slash for local storage protocol file://
    delta_path = table_path if storage_type == "local" else f"/{TABLE_NAME}"

    write_delta_from_df(
        spark,
        generate_data(spark, 0, 1),
        delta_path,
        mode="overwrite",
    )
    for i in range(1, 25):
        write_delta_from_df(
            spark,
            generate_data(spark, i, i + 1),
            delta_path,
            mode="append",
        )

    files = default_upload_directory(
        started_cluster,
        storage_type,
        delta_path,
        "",
    )
    # 25 data files
    # 25 metadata files
    # 1 last_metadata file
    # 2 checkpoints
    assert len(files) == 25 * 2 + 3

    ok = False
    for file in files:
        if file.endswith("last_checkpoint"):
            ok = True
    assert ok

    create_delta_table(
        instance,
        storage_type,
        TABLE_NAME,
        started_cluster,
    )
    assert (
        int(
            instance.query(
                f"SELECT count() FROM {TABLE_NAME} SETTINGS input_format_parquet_allow_missing_columns=1"
            )
        )
        == 25
    )

    table = DeltaTable.forPath(spark, delta_path)
    table.delete("a < 10")
    files = default_upload_directory(
        started_cluster,
        storage_type,
        delta_path,
        "",
    )
    assert int(instance.query(f"SELECT count() FROM {TABLE_NAME}")) == 15

    for i in range(0, 5):
        write_delta_from_df(
            spark,
            generate_data(spark, i, i + 1),
            delta_path,
            mode="append",
        )
    # + 1 metadata files (for delete)
    # + 5 data files
    # + 5 metadata files
    # + 1 checkpoint file
    # + 1 ?
    files = default_upload_directory(
        started_cluster,
        storage_type,
        delta_path,
        "",
    )
    assert len(files) == 53 + 1 + 5 * 2 + 1 + 1
    assert int(instance.query(f"SELECT count() FROM {TABLE_NAME}")) == 20

    assert (
        instance.query(f"SELECT * FROM {TABLE_NAME} ORDER BY 1").strip()
        == instance.query(
            "SELECT * FROM ("
            "SELECT number, toString(number + 1) FROM numbers(5) "
            "UNION ALL SELECT number, toString(number + 1) FROM numbers(10, 15) "
            ") ORDER BY 1"
        ).strip()
    )


@pytest.mark.parametrize("use_delta_kernel", ["1", "0"])
def test_multiple_log_files(started_cluster, use_delta_kernel):
    instance = get_node(started_cluster, use_delta_kernel)
    spark = started_cluster.spark_session
    minio_client = started_cluster.minio_client
    bucket = started_cluster.minio_bucket
    TABLE_NAME = randomize_table_name("test_multiple_log_files")

    write_delta_from_df(
        spark, generate_data(spark, 0, 100), f"/{TABLE_NAME}", mode="overwrite"
    )
    files = upload_directory(minio_client, bucket, f"/{TABLE_NAME}", "")
    assert len(files) == 2  # 1 metadata files + 1 data file

    s3_objects = list(
        minio_client.list_objects(bucket, f"{TABLE_NAME}/_delta_log/", recursive=True)
    )
    assert len(s3_objects) == 1

    create_delta_table(instance, "s3", TABLE_NAME, started_cluster)
    assert int(instance.query(f"SELECT count() FROM {TABLE_NAME}")) == 100

    write_delta_from_df(
        spark, generate_data(spark, 100, 200), f"/{TABLE_NAME}", mode="append"
    )
    files = upload_directory(minio_client, bucket, f"/{TABLE_NAME}", "")
    assert len(files) == 4  # 2 metadata files + 2 data files

    s3_objects = list(
        minio_client.list_objects(bucket, f"{TABLE_NAME}/_delta_log/", recursive=True)
    )
    assert len(s3_objects) == 2

    assert int(instance.query(f"SELECT count() FROM {TABLE_NAME}")) == 200
    assert instance.query(f"SELECT * FROM {TABLE_NAME} ORDER BY 1") == instance.query(
        "SELECT number, toString(number + 1) FROM numbers(200)"
    )


@pytest.mark.parametrize("use_delta_kernel", ["1", "0"])
def test_metadata(started_cluster, use_delta_kernel):
    instance = get_node(started_cluster, use_delta_kernel)
    spark = started_cluster.spark_session
    minio_client = started_cluster.minio_client
    bucket = started_cluster.minio_bucket
    TABLE_NAME = randomize_table_name("test_metadata")

    parquet_data_path = create_initial_data_file(
        started_cluster,
        instance,
        "SELECT number, toString(number) FROM numbers(100)",
        TABLE_NAME,
        node_name=instance.name,
    )

    write_delta_from_file(spark, parquet_data_path, f"/{TABLE_NAME}")
    upload_directory(minio_client, bucket, f"/{TABLE_NAME}", "")

    data = get_file_contents(
        minio_client,
        bucket,
        f"/{TABLE_NAME}/_delta_log/00000000000000000000.json",
    )
    delta_metadata = get_delta_metadata(data)

    stats = json.loads(delta_metadata["add"]["stats"])
    assert stats["numRecords"] == 100
    assert next(iter(stats["minValues"].values())) == 0
    assert next(iter(stats["maxValues"].values())) == 99

    create_delta_table(instance, "s3", TABLE_NAME, started_cluster)
    assert int(instance.query(f"SELECT count() FROM {TABLE_NAME}")) == 100


@pytest.mark.parametrize("use_delta_kernel", ["1", "0"])
def test_types(started_cluster, use_delta_kernel):
    instance = get_node(started_cluster, use_delta_kernel)
    TABLE_NAME = randomize_table_name("test_types")
    spark = started_cluster.spark_session
    result_file = randomize_table_name(f"{TABLE_NAME}_result_2")

    delta_table = (
        DeltaTable.create(spark)
        .tableName(TABLE_NAME)
        .location(f"/{result_file}")
        .addColumn("a", "INT", nullable=True)
        .addColumn("b", "STRING", nullable=False)
        .addColumn("c", "DATE", nullable=False)
        .addColumn("d", "ARRAY<STRING>", nullable=False)
        .addColumn("e", "BOOLEAN", nullable=True)
        .addColumn("f", ArrayType(StringType(), containsNull=False), nullable=False)
        .execute()
    )
    data = [
        (
            123,
            "string",
            datetime.strptime("2000-01-01", "%Y-%m-%d"),
            ["str1", "str2"],
            True,
            ["str1", "str4"],
        )
    ]

    schema = StructType(
        [
            StructField("a", IntegerType(), nullable=True),
            StructField("b", StringType(), nullable=False),
            StructField("c", DateType(), nullable=False),
            StructField("d", ArrayType(StringType())),
            StructField("e", BooleanType(), nullable=False),
            StructField("f", ArrayType(StringType(), containsNull=False)),
        ]
    )
    df = spark.createDataFrame(data=data, schema=schema)
    df.printSchema()
    df.write.mode("append").format("delta").saveAsTable(TABLE_NAME)

    minio_client = started_cluster.minio_client
    bucket = started_cluster.minio_bucket
    upload_directory(minio_client, bucket, f"/{result_file}", "")

    instance.query(
        f"""
        DROP TABLE IF EXISTS {TABLE_NAME};
        CREATE TABLE {TABLE_NAME} ENGINE=DeltaLake('http://{started_cluster.minio_ip}:{started_cluster.minio_port}/{bucket}/{result_file}/', 'minio', '{minio_secret_key}')"""
    )
    assert int(instance.query(f"SELECT count() FROM {TABLE_NAME}")) == 1
    assert (
        instance.query(f"SELECT * FROM {TABLE_NAME}").strip()
        == "123\tstring\t2000-01-01\t['str1','str2']\ttrue\t['str1','str4']"
    )

    table_function = f"deltaLake('http://{started_cluster.minio_ip}:{started_cluster.minio_port}/{bucket}/{result_file}/', 'minio', '{minio_secret_key}')"
    assert (
        instance.query(f"SELECT * FROM {table_function}").strip()
        == "123\tstring\t2000-01-01\t['str1','str2']\ttrue\t['str1','str4']"
    )

    assert instance.query(f"DESCRIBE {table_function} FORMAT TSV") == TSV(
        [
            ["a", "Nullable(Int32)"],
            ["b", "String"],
            ["c", "Date32"],
            ["d", "Array(Nullable(String))"],
            ["e", "Nullable(Bool)"],
            ["f", "Array(String)"],
        ]
    )


@pytest.mark.parametrize("use_delta_kernel", ["1", "0"])
def test_restart_broken(started_cluster, use_delta_kernel):
    instance = get_node(started_cluster, use_delta_kernel)
    spark = started_cluster.spark_session
    minio_client = started_cluster.minio_client
    bucket = "broken"
    TABLE_NAME = randomize_table_name("test_restart_broken")

    if not minio_client.bucket_exists(bucket):
        minio_client.make_bucket(bucket)

    parquet_data_path = create_initial_data_file(
        started_cluster,
        instance,
        "SELECT number, toString(number) FROM numbers(100)",
        TABLE_NAME,
        node_name=instance.name,
    )

    write_delta_from_file(spark, parquet_data_path, f"/{TABLE_NAME}")
    upload_directory(minio_client, bucket, f"/{TABLE_NAME}", "")

    create_delta_table(
        instance,
        "s3",
        TABLE_NAME,
        started_cluster,
        bucket=bucket,
    )

    assert int(instance.query(f"SELECT count() FROM {TABLE_NAME}")) == 100

    s3_objects = list_s3_objects(minio_client, bucket, prefix="")
    assert (
        len(
            list(
                minio_client.remove_objects(
                    bucket,
                    [DeleteObject(obj) for obj in s3_objects],
                )
            )
        )
        == 0
    )
    minio_client.remove_bucket(bucket)

    instance.restart_clickhouse()

    assert "NoSuchBucket" in instance.query_and_get_error(
        f"SELECT count() FROM {TABLE_NAME}"
    )

    s3_disk_no_key_errors_metric_value = int(
        instance.query(
            """
            SELECT value
            FROM system.metrics
            WHERE metric = 'DiskS3NoSuchKeyErrors'
            """
        ).strip()
    )

    assert s3_disk_no_key_errors_metric_value == 0

    minio_client.make_bucket(bucket)

    upload_directory(minio_client, bucket, f"/{TABLE_NAME}", "")

    assert int(instance.query(f"SELECT count() FROM {TABLE_NAME}")) == 100


@pytest.mark.parametrize("use_delta_kernel", ["1", "0"])
def test_restart_broken_table_function(started_cluster, use_delta_kernel):
    instance = get_node(started_cluster, use_delta_kernel)
    spark = started_cluster.spark_session
    minio_client = started_cluster.minio_client
    bucket = "broken2"
    TABLE_NAME = randomize_table_name("test_restart_broken_table_function")

    if not minio_client.bucket_exists(bucket):
        minio_client.make_bucket(bucket)

    parquet_data_path = create_initial_data_file(
        started_cluster,
        instance,
        "SELECT number, toString(number) FROM numbers(100)",
        TABLE_NAME,
        node_name=instance.name,
    )

    write_delta_from_file(spark, parquet_data_path, f"/{TABLE_NAME}")
    upload_directory(minio_client, bucket, f"/{TABLE_NAME}", "")
    instance.query(
        f"""
        DROP TABLE IF EXISTS {TABLE_NAME};
        CREATE TABLE {TABLE_NAME}
        AS deltaLake(s3, filename = '{TABLE_NAME}/', url = 'http://minio1:9001/{bucket}/')"""
    )
    assert int(instance.query(f"SELECT count() FROM {TABLE_NAME}")) == 100

    s3_objects = list_s3_objects(minio_client, bucket, prefix="")
    assert (
        len(
            list(
                minio_client.remove_objects(
                    bucket,
                    [DeleteObject(obj) for obj in s3_objects],
                )
            )
        )
        == 0
    )
    minio_client.remove_bucket(bucket)

    instance.restart_clickhouse()

    assert "NoSuchBucket" in instance.query_and_get_error(
        f"SELECT count() FROM {TABLE_NAME}"
    )

    minio_client.make_bucket(bucket)

    upload_directory(minio_client, bucket, f"/{TABLE_NAME}", "")

    assert int(instance.query(f"SELECT count() FROM {TABLE_NAME}")) == 100


@pytest.mark.parametrize(
    "use_delta_kernel, cluster",
    [("1", False), ("1", True)],
    # [("1", False), ("1", True), ("0", False)], /// FIXME: this does not work with disabled delta-kernel
)
def test_partition_columns(started_cluster, use_delta_kernel, cluster):
    instance = get_node(started_cluster, use_delta_kernel)
    spark = started_cluster.spark_session
    minio_client = started_cluster.minio_client
    bucket = started_cluster.minio_bucket
    TABLE_NAME = randomize_table_name("test_partition_columns")
    result_file = f"{TABLE_NAME}"
    partition_columns = ["b", "c", "d", "e", "f", "g"]

    delta_table = (
        DeltaTable.create(spark)
        .tableName(TABLE_NAME)
        .location(f"/{result_file}")
        .addColumn("a", "INT")
        .addColumn("b", "STRING")
        .addColumn("c", "DATE")
        .addColumn("d", "INT")
        .addColumn("e", "TIMESTAMP")
        .addColumn("f", "BOOLEAN")
        .addColumn("g", "DECIMAL(10,2)")
        .addColumn("h", "BOOLEAN")
        .partitionedBy(partition_columns)
        .execute()
    )
    num_rows = 9

    schema = StructType(
        [
            StructField("a", IntegerType()),
            StructField("b", StringType()),
            StructField("c", DateType()),
            StructField("d", IntegerType()),
            StructField("e", TimestampType()),
            StructField("f", BooleanType()),
            StructField("g", DecimalType(10, 2)),
            StructField("h", BooleanType()),
        ]
    )

    now = datetime.now()
    for i in range(1, num_rows + 1):
        data = [
            (
                i,
                "test" + str(i),
                datetime.strptime(f"2000-01-0{i}", "%Y-%m-%d"),
                i,
                (
                    now
                    if i % 2 == 0
                    else datetime.strptime(
                        f"2012-01-0{i} 12:34:56.789123", "%Y-%m-%d %H:%M:%S.%f"
                    )
                ),
                True if i % 2 == 0 else False,
                Decimal(f"{i * 1.11:.2f}"),
                False if i % 2 == 0 else True,
            )
        ]
        df = spark.createDataFrame(data=data, schema=schema)
        df.printSchema()
        df.write.mode("append").format("delta").partitionBy(partition_columns).save(
            f"/{TABLE_NAME}"
        )

    minio_client = started_cluster.minio_client
    bucket = started_cluster.minio_bucket

    files = upload_directory(minio_client, bucket, f"/{TABLE_NAME}", "")
    assert len(files) > 0
    print(f"Uploaded files: {files}")

    if cluster:
        table_function = f"deltaLakeCluster(cluster, 'http://{started_cluster.minio_ip}:{started_cluster.minio_port}/{bucket}/{result_file}/', 'minio', '{minio_secret_key}')"
    else:
        table_function = f"deltaLake('http://{started_cluster.minio_ip}:{started_cluster.minio_port}/{bucket}/{result_file}/', 'minio', '{minio_secret_key}')"

    result = instance.query(f"describe table {table_function}").strip()
    assert (
        result == "a\tNullable(Int32)\t\t\t\t\t\n"
        "b\tNullable(String)\t\t\t\t\t\n"
        "c\tNullable(Date32)\t\t\t\t\t\n"
        "d\tNullable(Int32)\t\t\t\t\t\n"
        "e\tNullable(DateTime64(6))\t\t\t\t\t\n"
        "f\tNullable(Bool)\t\t\t\t\t\n"
        "g\tNullable(Decimal(10, 2))\t\t\t\t\t\n"
        "h\tNullable(Bool)"
    )

    result = int(instance.query(f"SELECT count() FROM {table_function}"))
    assert result == num_rows

    expected_output = f"""1	test1	2000-01-01	1	2012-01-01 12:34:56.789123	false	1.11	true
2	test2	2000-01-02	2	{now}	true	2.22	false
3	test3	2000-01-03	3	2012-01-03 12:34:56.789123	false	3.33	true
4	test4	2000-01-04	4	{now}	true	4.44	false
5	test5	2000-01-05	5	2012-01-05 12:34:56.789123	false	5.55	true
6	test6	2000-01-06	6	{now}	true	6.66	false
7	test7	2000-01-07	7	2012-01-07 12:34:56.789123	false	7.77	true
8	test8	2000-01-08	8	{now}	true	8.88	false
9	test9	2000-01-09	9	2012-01-09 12:34:56.789123	false	9.99	true"""

    assert (
        expected_output
        == instance.query(f"SELECT * FROM {table_function} ORDER BY b").strip()
    )

    query_id = f"query_with_filter_{TABLE_NAME}"
    result = int(
        instance.query(
            f"""SELECT count() FROM {table_function} WHERE c == toDateTime('2000/01/05')
            """,
            query_id=query_id,
        )
    )
    assert result == 1

    result = int(
        instance.query(
            f"""SELECT count() FROM {table_function} WHERE e = toDateTime64('{now}', 6)
            """,
            query_id=query_id,
        )
    )
    assert result == 4

    if use_delta_kernel == 1:
        instance.query("SYSTEM FLUSH LOGS")
        assert num_rows - 1 == int(
            instance.query(
                f"""
            SELECT ProfileEvents['DeltaLakePartitionPrunedFiles']
            FROM system.query_log WHERE query_id = '{query_id}' AND type = 'QueryFinish'
        """
            )
        )

    instance.query(
        f"""
       DROP TABLE IF EXISTS {TABLE_NAME};
       CREATE TABLE {TABLE_NAME} (a Nullable(Int32), b Nullable(String), c Nullable(Date32), d Nullable(Int32), h Nullable(Bool))
       ENGINE=DeltaLake('http://{started_cluster.minio_ip}:{started_cluster.minio_port}/{bucket}/{result_file}/', 'minio', '{minio_secret_key}')
        """
    )
    assert (
        """1	test1	2000-01-01	1	true
2	test2	2000-01-02	2	false
3	test3	2000-01-03	3	true
4	test4	2000-01-04	4	false
5	test5	2000-01-05	5	true
6	test6	2000-01-06	6	false
7	test7	2000-01-07	7	true
8	test8	2000-01-08	8	false
9	test9	2000-01-09	9	true"""
        == instance.query(f"SELECT * FROM {TABLE_NAME} ORDER BY b").strip()
    )

    assert (
        int(
            instance.query(
                f"SELECT count() FROM {TABLE_NAME} WHERE c == toDateTime('2000/01/05')"
            )
        )
        == 1
    )

    # Subset of columns should work.
    instance.query(
        f"""
       DROP TABLE IF EXISTS {TABLE_NAME};
       CREATE TABLE {TABLE_NAME} (b Nullable(String), c Nullable(Date32), d Nullable(Int32))
       ENGINE=DeltaLake('http://{started_cluster.minio_ip}:{started_cluster.minio_port}/{bucket}/{result_file}/', 'minio', '{minio_secret_key}')
       """
    )
    assert (
        """test1	2000-01-01	1
test2	2000-01-02	2
test3	2000-01-03	3
test4	2000-01-04	4
test5	2000-01-05	5
test6	2000-01-06	6
test7	2000-01-07	7
test8	2000-01-08	8
test9	2000-01-09	9"""
        == instance.query(f"SELECT * FROM {TABLE_NAME} ORDER BY b").strip()
    )

    for i in range(num_rows + 1, 2 * num_rows + 1):
        data = [
            (
                i,
                "test" + str(i),
                datetime.strptime(f"2000-01-{i}", "%Y-%m-%d"),
                i,
                (
                    now
                    if i % 2 == 0
                    else datetime.strptime(
                        f"2012-01-{i} 12:34:56.789123", "%Y-%m-%d %H:%M:%S.%f"
                    )
                ),
                True if i % 2 == 0 else False,
                Decimal(f"{i * 1.1:.2f}"),
                False if i % 2 == 0 else True,
            )
        ]
        df = spark.createDataFrame(data=data, schema=schema)
        df.printSchema()
        df.write.mode("append").format("delta").partitionBy(partition_columns).save(
            f"/{TABLE_NAME}"
        )

    files = upload_directory(minio_client, bucket, f"/{TABLE_NAME}", "")
    ok = False
    for file in files:
        if file.endswith("last_checkpoint"):
            ok = True
    assert ok

    result = int(instance.query(f"SELECT count() FROM {table_function}"))
    assert result == num_rows * 2

    assert (
        f"""1	test1	2000-01-01	1	2012-01-01 12:34:56.789123	false	1.11	true
2	test2	2000-01-02	2	{now}	true	2.22	false
3	test3	2000-01-03	3	2012-01-03 12:34:56.789123	false	3.33	true
4	test4	2000-01-04	4	{now}	true	4.44	false
5	test5	2000-01-05	5	2012-01-05 12:34:56.789123	false	5.55	true
6	test6	2000-01-06	6	{now}	true	6.66	false
7	test7	2000-01-07	7	2012-01-07 12:34:56.789123	false	7.77	true
8	test8	2000-01-08	8	{now}	true	8.88	false
9	test9	2000-01-09	9	2012-01-09 12:34:56.789123	false	9.99	true
10	test10	2000-01-10	10	{now}	true	11	false
11	test11	2000-01-11	11	2012-01-11 12:34:56.789123	false	12.1	true
12	test12	2000-01-12	12	{now}	true	13.2	false
13	test13	2000-01-13	13	2012-01-13 12:34:56.789123	false	14.3	true
14	test14	2000-01-14	14	{now}	true	15.4	false
15	test15	2000-01-15	15	2012-01-15 12:34:56.789123	false	16.5	true
16	test16	2000-01-16	16	{now}	true	17.6	false
17	test17	2000-01-17	17	2012-01-17 12:34:56.789123	false	18.7	true
18	test18	2000-01-18	18	{now}	true	19.8	false"""
        == instance.query(f"SELECT * FROM {table_function} ORDER BY c").strip()
    )
    assert (
        int(
            instance.query(
                f"SELECT count() FROM {TABLE_NAME} WHERE c == toDateTime('2000/01/15')"
            )
        )
        == 1
    )


@pytest.mark.parametrize("use_delta_kernel", ["1", "0"])
def test_complex_types(started_cluster, use_delta_kernel):
    node = get_node(started_cluster, use_delta_kernel)
    minio_client = started_cluster.minio_client
    bucket = started_cluster.minio_bucket

    schema = pa.schema(
        [
            pa.field("id", pa.int32(), nullable=False),
            pa.field("name", pa.string(), nullable=False),
            (
                "address",
                pa.struct(
                    [
                        ("street", pa.string()),
                        ("city", pa.string()),
                        ("state", pa.string()),
                    ]
                ),
            ),
            ("interests", pa.list_(pa.string())),
            (
                "metadata",
                pa.map_(
                    pa.string(), pa.string()
                ),  # Map with string keys and string values
            ),
        ]
    )

    # Create sample data
    data = [
        pa.array([1, 2, 3], type=pa.int32()),
        pa.array(["John Doe", "Jane Smith", "Jake Johnson"], type=pa.string()),
        pa.array(
            [
                {"street": "123 Elm St", "city": "Springfield", "state": "IL"},
                {"street": "456 Maple St", "city": "Shelbyville", "state": "IL"},
                {"street": "789 Oak St", "city": "Ogdenville", "state": "IL"},
            ],
            type=schema.field("address").type,
        ),
        pa.array(
            [
                pa.array(["dancing", "coding", "hiking"]),
                pa.array(["dancing", "coding", "hiking"]),
                pa.array(["dancing", "coding", "hiking"]),
            ],
            type=schema.field("interests").type,
        ),
        pa.array(
            [
                {"key1": "value1", "key2": "value2"},
                {"key1": "value3", "key2": "value4"},
                {"key1": "value5", "key2": "value6"},
            ],
            type=schema.field("metadata").type,
        ),
    ]

    endpoint_url = f"http://{started_cluster.minio_ip}:{started_cluster.minio_port}"
    aws_access_key_id = "minio"
    aws_secret_access_key = "ClickHouse_Minio_P@ssw0rd"
    table_name = randomize_table_name("test_complex_types")

    storage_options = {
        "AWS_ENDPOINT_URL": endpoint_url,
        "AWS_ACCESS_KEY_ID": aws_access_key_id,
        "AWS_SECRET_ACCESS_KEY": aws_secret_access_key,
        "AWS_ALLOW_HTTP": "true",
        "AWS_S3_ALLOW_UNSAFE_RENAME": "true",
    }
    path = f"s3://root/{table_name}"
    table = pa.Table.from_arrays(data, schema=schema)

    write_deltalake(path, table, storage_options=storage_options)

    assert "1\n2\n3\n" in node.query(
        f"SELECT id FROM deltaLake('http://{started_cluster.minio_ip}:{started_cluster.minio_port}/root/{table_name}' , 'minio', '{minio_secret_key}')"
    )
    assert (
        "('123 Elm St','Springfield','IL')\n('456 Maple St','Shelbyville','IL')\n('789 Oak St','Ogdenville','IL')"
        in node.query(
            f"SELECT address FROM deltaLake('http://{started_cluster.minio_ip}:{started_cluster.minio_port}/root/{table_name}' , 'minio', '{minio_secret_key}')"
        )
    )
    assert (
        "{'key1':'value1','key2':'value2'}\n{'key1':'value3','key2':'value4'}\n{'key1':'value5','key2':'value6'}"
        in node.query(
            f"SELECT metadata FROM deltaLake('http://{started_cluster.minio_ip}:{started_cluster.minio_port}/root/{table_name}' , 'minio', '{minio_secret_key}')"
        )
    )


@pytest.mark.parametrize("use_delta_kernel", ["1", "0"])
def test_filesystem_cache(started_cluster, use_delta_kernel):
    instance = get_node(started_cluster, use_delta_kernel)
    spark = started_cluster.spark_session
    minio_client = started_cluster.minio_client
    TABLE_NAME = randomize_table_name("test_filesystem_cache")
    bucket = started_cluster.minio_bucket

    if not minio_client.bucket_exists(bucket):
        minio_client.make_bucket(bucket)

    parquet_data_path = create_initial_data_file(
        started_cluster,
        instance,
        "SELECT toUInt64(number), toString(number) FROM numbers(100)",
        TABLE_NAME,
        node_name=instance.name,
    )

    write_delta_from_file(spark, parquet_data_path, f"/{TABLE_NAME}")
    upload_directory(minio_client, bucket, f"/{TABLE_NAME}", "")
    create_delta_table(instance, "s3", TABLE_NAME, started_cluster)

    query_id = f"{TABLE_NAME}-{uuid.uuid4()}"
    instance.query(
        f"SELECT * FROM {TABLE_NAME} SETTINGS filesystem_cache_name = 'cache1'",
        query_id=query_id,
    )

    instance.query("SYSTEM FLUSH LOGS")

    count = int(
        instance.query(
            f"SELECT ProfileEvents['CachedReadBufferCacheWriteBytes'] FROM system.query_log WHERE query_id = '{query_id}' AND type = 'QueryFinish'"
        )
    )
    assert 0 < int(
        instance.query(
            f"SELECT ProfileEvents['S3GetObject'] FROM system.query_log WHERE query_id = '{query_id}' AND type = 'QueryFinish'"
        )
    )

    query_id = f"{TABLE_NAME}-{uuid.uuid4()}"
    instance.query(
        f"SELECT * FROM {TABLE_NAME} SETTINGS filesystem_cache_name = 'cache1'",
        query_id=query_id,
    )

    instance.query("SYSTEM FLUSH LOGS")

    assert count == int(
        instance.query(
            f"SELECT ProfileEvents['CachedReadBufferReadFromCacheBytes'] FROM system.query_log WHERE query_id = '{query_id}' AND type = 'QueryFinish'"
        )
    )
    assert 0 == int(
        instance.query(
            f"SELECT ProfileEvents['S3GetObject'] FROM system.query_log WHERE query_id = '{query_id}' AND type = 'QueryFinish'"
        )
    )


@pytest.mark.parametrize("use_delta_kernel", ["1", "0"])
def test_replicated_database_and_unavailable_s3(started_cluster, use_delta_kernel):
    node1 = started_cluster.instances["node1"]
    node2 = started_cluster.instances["node2"]

    DB_NAME = randomize_table_name("db")
    TABLE_NAME = randomize_table_name("test_replicated_database_and_unavailable_s3")
    minio_client = started_cluster.minio_client
    bucket = started_cluster.minio_restricted_bucket

    if not minio_client.bucket_exists(bucket):
        minio_client.make_bucket(bucket)

    node1.query(
        f"CREATE DATABASE {DB_NAME} ENGINE=Replicated('/clickhouse/databases/{DB_NAME}', 'shard1', 'node1')"
    )
    node2.query(
        f"CREATE DATABASE {DB_NAME} ENGINE=Replicated('/clickhouse/databases/{DB_NAME}', 'shard1', 'node2')"
    )

    parquet_data_path = create_initial_data_file(
        started_cluster,
        node1,
        "SELECT number, toString(number) FROM numbers(100)",
        TABLE_NAME,
        node_name=node1.name,
    )

    endpoint_url = f"http://{started_cluster.minio_ip}:{started_cluster.minio_port}"
    aws_access_key_id = "minio"
    aws_secret_access_key = "ClickHouse_Minio_P@ssw0rd"

    schema = pa.schema(
        [
            ("id", pa.int32()),
            ("name", pa.string()),
        ]
    )

    data = [
        pa.array([1, 2, 3], type=pa.int32()),
        pa.array(["John Doe", "Jane Smith", "Jake Johnson"], type=pa.string()),
    ]
    storage_options = {
        "AWS_ENDPOINT_URL": endpoint_url,
        "AWS_ACCESS_KEY_ID": aws_access_key_id,
        "AWS_SECRET_ACCESS_KEY": aws_secret_access_key,
        "AWS_ALLOW_HTTP": "true",
        "AWS_S3_ALLOW_UNSAFE_RENAME": "true",
    }
    path = f"s3://root/{TABLE_NAME}"
    table = pa.Table.from_arrays(data, schema=schema)

    write_deltalake(path, table, storage_options=storage_options)

    with PartitionManager() as pm:
        pm_rule_reject = {
            "probability": 1,
            "destination": node2.ip_address,
            "source_port": started_cluster.minio_port,
            "action": "REJECT --reject-with tcp-reset",
        }
        pm_rule_drop_all = {
            "destination": node2.ip_address,
            "source_port": started_cluster.minio_port,
            "action": "DROP",
        }
        pm._add_rule(pm_rule_reject)

        node1.query(
            f"""
            DROP TABLE IF EXISTS {DB_NAME}.{TABLE_NAME};
            CREATE TABLE {DB_NAME}.{TABLE_NAME}
            AS deltaLake('http://{started_cluster.minio_ip}:{started_cluster.minio_port}/root/{TABLE_NAME}' , 'minio', '{minio_secret_key}')
            """
        )

        assert TABLE_NAME in node1.query(
            f"select name from system.tables where database = '{DB_NAME}'"
        )
        assert TABLE_NAME in node2.query(
            f"select name from system.tables where database = '{DB_NAME}'"
        )

        replica_path = f"/clickhouse/databases/{DB_NAME}/replicas/shard1|node2"
        zk = started_cluster.get_kazoo_client("zoo1")
        zk.set(replica_path + "/digest", "123456".encode())

        assert "123456" in node2.query(
            f"SELECT * FROM system.zookeeper WHERE path = '{replica_path}'"
        )

        node2.restart_clickhouse()

        assert "123456" not in node2.query(
            f"SELECT * FROM system.zookeeper WHERE path = '{replica_path}'"
        )


def test_session_token(started_cluster):
    spark = started_cluster.spark_session
    minio_client = started_cluster.minio_client
    TABLE_NAME = randomize_table_name("test_session_token")
    bucket = started_cluster.minio_bucket

    if not minio_client.bucket_exists(bucket):
        minio_client.make_bucket(bucket)

    node_name = "node_with_environment_credentials"
    instance = started_cluster.instances[node_name]
    parquet_data_path = create_initial_data_file(
        started_cluster,
        instance,
        "SELECT toUInt64(number), toString(number) FROM numbers(100)",
        TABLE_NAME,
        node_name=node_name,
    )

    write_delta_from_file(spark, parquet_data_path, f"/{TABLE_NAME}")
    upload_directory(minio_client, bucket, f"/{TABLE_NAME}", "")

    assert 0 < int(
        instance.query(
            f"""
    SELECT count() FROM deltaLake(
        'http://{started_cluster.minio_host}:{started_cluster.minio_port}/{started_cluster.minio_bucket}/{TABLE_NAME}/',
        SETTINGS allow_experimental_delta_kernel_rs=1)
    """
        )
    )

    instance2 = started_cluster.instances["node1"]

    assert 0 < int(
        instance2.query(
            f"""
    SELECT count() FROM deltaLake(
        'http://{started_cluster.minio_host}:{started_cluster.minio_port}/{started_cluster.minio_bucket}/{TABLE_NAME}/', '{minio_access_key}', '{minio_secret_key}',
        SETTINGS allow_experimental_delta_kernel_rs=1)
    """
        )
    )

    assert (
        "Received DeltaLake kernel error ObjectStoreError: Error interacting with object store"
        in instance2.query_and_get_error(
            f"""
    SELECT count() FROM deltaLake(
        'http://{started_cluster.minio_host}:{started_cluster.minio_port}/{started_cluster.minio_bucket}/{TABLE_NAME}/', '{minio_access_key}', '{minio_secret_key}', 'fake-token',
        SETTINGS allow_experimental_delta_kernel_rs=1)
    """
        )
    )


@pytest.mark.parametrize("cluster", [False, True])
def test_partition_columns_2(started_cluster, cluster):
    node = started_cluster.instances["node1"]
    table_name = randomize_table_name("test_partition_columns_2")

    schema = pa.schema(
        [
            ("a", pa.int32()),
            ("b", pa.int32()),
            ("c", pa.int32()),
            ("d", pa.string()),
            ("e", pa.string()),
        ]
    )
    data = [
        pa.array([1, 2, 3, 4, 5], type=pa.int32()),
        pa.array([4, 5, 6, 7, 8], type=pa.int32()),
        pa.array([7, 7, 8, 9, 10], type=pa.int32()),
        pa.array(["aa", "bb", "cc", "aa", "bb"], type=pa.string()),
        pa.array(["aa", "bb", "cc", "aa", "cc"], type=pa.string()),
    ]

    storage_options = {
        "AWS_ENDPOINT_URL": f"http://{started_cluster.minio_ip}:{started_cluster.minio_port}",
        "AWS_ACCESS_KEY_ID": minio_access_key,
        "AWS_SECRET_ACCESS_KEY": minio_secret_key,
        "AWS_ALLOW_HTTP": "true",
        "AWS_S3_ALLOW_UNSAFE_RENAME": "true",
    }
    path = f"s3://root/{table_name}"
    table = pa.Table.from_arrays(data, schema=schema)

    write_deltalake(
        path, table, storage_options=storage_options, partition_by=["c", "d"]
    )

    if cluster:
        delta_function = f"""
    deltaLakeCluster(
             cluster,
            'http://{started_cluster.minio_ip}:{started_cluster.minio_port}/root/{table_name}' ,
            '{minio_access_key}',
            '{minio_secret_key}')
        """
    else:
        delta_function = f"""
    deltaLake(
            'http://{started_cluster.minio_ip}:{started_cluster.minio_port}/root/{table_name}' ,
            '{minio_access_key}',
            '{minio_secret_key}',
        SETTINGS allow_experimental_delta_kernel_rs=0)
        """

    num_files = int(
        node.query(
            f"SELECT uniqExact(_path) FROM {delta_function}",
            settings={"allow_experimental_delta_kernel_rs": 1},
        )
    )
    assert num_files == 5

    new_data = [
        pa.array([2], type=pa.int32()),
        pa.array([3], type=pa.int32()),
        pa.array([7], type=pa.int32()),
        pa.array(["aa"], type=pa.string()),
        pa.array(["cc"], type=pa.string()),
    ]
    new_table_data = pa.Table.from_arrays(new_data, schema=schema)

    write_deltalake(
        path, new_table_data, storage_options=storage_options, mode="append"
    )

    assert (
        "a\tNullable(Int32)\t\t\t\t\t\n"
        "b\tNullable(Int32)\t\t\t\t\t\n"
        "c\tNullable(Int32)\t\t\t\t\t\n"
        "d\tNullable(String)\t\t\t\t\t\n"
        "e\tNullable(String)"
        == node.query(
            f"DESCRIBE TABLE {delta_function}",
            settings={"allow_experimental_delta_kernel_rs": 1},
        ).strip()
    )

    num_files = int(
        node.query(
            f"SELECT uniqExact(_path) FROM {delta_function}",
            settings={"allow_experimental_delta_kernel_rs": 1},
        )
    )
    assert num_files == 6

    query_id = f"{table_name}-{uuid.uuid4()}"

    assert (
        "1\t4\t7\taa\taa\n2\t3\t7\taa\tcc\n2\t5\t7\tbb\tbb\n3\t6\t8\tcc\tcc\n4\t7\t9\taa\taa\n5\t8\t10\tbb\tcc"
        == node.query(
            f" SELECT * FROM {delta_function} ORDER BY all",
            settings={
                "allow_experimental_delta_kernel_rs": 1,
                "use_hive_partitioning": 0,
            },
        ).strip()
    )

    assert (
        "1"
        in node.query(
            f" SELECT a FROM {delta_function} WHERE c = 7 and d = 'aa'",
            query_id=query_id,
            settings={
                "allow_experimental_delta_kernel_rs": 1,
                "delta_lake_enable_engine_predicate": 0,
            },
        ).strip()
    )

    def check_pruned(count, query_id):
        node.query("SYSTEM FLUSH LOGS")
        assert count == int(
            node.query(
                f"""
            SELECT ProfileEvents['DeltaLakePartitionPrunedFiles']
            FROM system.query_log WHERE query_id = '{query_id}' AND type = 'QueryFinish'
        """
            )
        )

    check_pruned(num_files - 2, query_id)

    query_id = f"{table_name}-{uuid.uuid4()}"
    assert (
        "2"
        in node.query(
            f"SELECT a FROM {delta_function} WHERE c = 7 and d = 'bb'",
            query_id=query_id,
            settings={
                "allow_experimental_delta_kernel_rs": 1,
                "delta_lake_enable_engine_predicate": 0,
            },
        ).strip()
    )

    check_pruned(num_files - 1, query_id)


@pytest.mark.parametrize(
    "column_mapping", ["", "name"]
)  # "id" is not supported by delta-kernel at the moment
def test_rename_and_add_column(started_cluster, column_mapping):
    node = started_cluster.instances["node1"]
    table_name = randomize_table_name("test_rename_column")
    spark = started_cluster.spark_session
    minio_client = started_cluster.minio_client
    bucket = started_cluster.minio_bucket
    path = f"/{table_name}"

    df = spark.createDataFrame([("alice", 47), ("anora", 23), ("aelin", 51)]).toDF(
        "first_name", "age"
    )

    if column_mapping == "":
        df.write.format("delta").partitionBy("age").save(path)
    else:
        df.write.format("delta").partitionBy("age").option(
            "delta.minReaderVersion", "2"
        ).option("delta.minWriterVersion", "5").option(
            "delta.columnMapping.mode", column_mapping
        ).save(
            path
        )

    upload_directory(minio_client, bucket, path, "")

    delta_function = f"""
deltaLake(
        'http://{started_cluster.minio_ip}:{started_cluster.minio_port}/root/{table_name}' ,
        '{minio_access_key}',
        '{minio_secret_key}',
        SETTINGS allow_experimental_delta_kernel_rs=1)
    """

    def check_schema(expected):
        assert expected == node.query(f"DESCRIBE TABLE {delta_function}").strip()

    def check_data(expected):
        assert (
            expected
            == node.query(f"SELECT * FROM {delta_function} ORDER BY all").strip()
        )

    def append_data(df):
        df.write.option("mergeSchema", "true").mode("append").format(
            "delta"
        ).partitionBy("age").save(path)
        upload_directory(minio_client, bucket, path, "")

    def check_pruned_files(expected, query_id):
        node.query("SYSTEM FLUSH LOGS")
        assert expected == int(
            node.query(
                f"""
            SELECT ProfileEvents['DeltaLakePartitionPrunedFiles']
            FROM system.query_log WHERE query_id = '{query_id}' AND type = 'QueryFinish'
        """
            )
        )

    check_schema("first_name\tNullable(String)\t\t\t\t\t\nage\tNullable(Int64)")
    check_data("aelin\t51\n" "alice\t47\n" "anora\t23")

    spark.sql(f"CREATE TABLE {table_name} USING DELTA LOCATION '{path}'")

    if column_mapping == "":
        # To allow column rename
        spark.sql(
            f"""
ALTER TABLE {table_name}
SET TBLPROPERTIES ('delta.minReaderVersion'='2', 'delta.minWriterVersion'='5', 'delta.columnMapping.mode' = 'name')
                """
        )

    spark.sql(f"ALTER TABLE {table_name} RENAME COLUMN first_name TO naam")

    df = spark.createDataFrame([("bob", 12), ("bill", 33), ("bober", 49)]).toDF(
        "naam", "age"
    )
    append_data(df)

    assert "Unknown expression identifier `first_name`" in node.query_and_get_error(
        f"SELECT first_name FROM {delta_function} WHERE age = 51"
    )

    check_schema("naam\tNullable(String)\t\t\t\t\t\nage\tNullable(Int64)")
    check_data(
        "aelin\t51\n" "alice\t47\n" "anora\t23\n" "bill\t33\n" "bob\t12\n" "bober\t49"
    )

    query_id = f"{table_name}-{uuid.uuid4()}"
    assert (
        "bob"
        == node.query(
            f"SELECT naam FROM {delta_function} WHERE age = 12",
            query_id=query_id,
            settings={
                "allow_experimental_delta_kernel_rs": 1,
                "delta_lake_enable_engine_predicate": 0,
            },
        ).strip()
    )
    check_pruned_files(5, query_id)

    query_id = f"{table_name}-{uuid.uuid4()}"
    assert (
        "aelin"
        == node.query(
            f"SELECT naam FROM {delta_function} WHERE age = 51",
            query_id=query_id,
            settings={
                "allow_experimental_delta_kernel_rs": 1,
                "delta_lake_enable_engine_predicate": 0,
            },
        ).strip()
    )
    check_pruned_files(5, query_id)

    df = spark.createDataFrame([("cicil", 68, "usa"), ("corsha", 26, "chaol")]).toDF(
        "naam", "age", "country"
    )

    df.write.option("mergeSchema", "true").mode("append").format("delta").partitionBy(
        "age"
    ).save(path)

    upload_directory(minio_client, bucket, path, "")

    assert (
        "naam\tNullable(String)\t\t\t\t\t\n"
        "age\tNullable(Int64)\t\t\t\t\t\n"
        "country\tNullable(String)"
        == node.query(f"DESCRIBE TABLE {delta_function}").strip()
    )

    assert (
        "aelin\t51\t\\N\n"
        "alice\t47\t\\N\n"
        "anora\t23\t\\N\n"
        "bill\t33\t\\N\n"
        "bob\t12\t\\N\n"
        "bober\t49\t\\N\n"
        "cicil\t68\tusa\n"
        "corsha\t26\tchaol"
        == node.query(f"SELECT * FROM {delta_function} ORDER BY all").strip()
    )

    df = spark.createDataFrame([("engineer", 32)]).toDF("profession", "age")

    df.write.option("mergeSchema", "true").mode("append").format("delta").partitionBy(
        "age"
    ).save(path)

    upload_directory(minio_client, bucket, path, "")

    assert (
        "aelin\t51\t\\N\t\\N\n"
        "alice\t47\t\\N\t\\N\n"
        "anora\t23\t\\N\t\\N\n"
        "bill\t33\t\\N\t\\N\n"
        "bob\t12\t\\N\t\\N\n"
        "bober\t49\t\\N\t\\N\n"
        "cicil\t68\tusa\t\\N\n"
        "corsha\t26\tchaol\t\\N\n"
        "\\N\t32\t\\N\tengineer"
        == node.query(f"SELECT * FROM {delta_function} ORDER BY all").strip()
    )

    paths = (
        node.query(f"SELECT _path FROM {delta_function} ORDER BY all")
        .strip()
        .splitlines()
    )

    def s3_function(path):
        return f""" s3(
            'http://{started_cluster.minio_ip}:{started_cluster.minio_port}/{path}' ,
            '{minio_access_key}',
            '{minio_secret_key}')
        """

    assert len(paths) == 9

    schemas = dict()
    for path in paths:
        schema = node.query(f"DESCRIBE TABLE {s3_function(path)}").strip()
        if schema in schemas:
            schemas[schema].append(path)
        else:
            schemas[schema] = [path]

    assert len(schemas) == 3
    counts = []
    for schema, schema_paths in schemas.items():
        counts.append(len(schema_paths))
    counts.sort()

    assert counts == [1, 2, 6]


def test_alter_column_type(started_cluster):
    ## Delta lake supports a very limited set of type changes:
    ## https://docs.databricks.com/aws/en/sql/language-manual/sql-ref-syntax-ddl-alter-table-manage-column#parameters-1
    ## What is done in this test:
    ## Alter Short -> Int
    ## Alter Int -> Nullable(Int)
    ##
    ## Complex type changes are supported only with data overwrite
    ## https://docs.delta.io/latest/delta-batch.html#change-column-type-or-name

    node = started_cluster.instances["node1"]
    table_name = randomize_table_name("test_rename_column")
    spark = started_cluster.spark_session
    minio_client = started_cluster.minio_client
    bucket = started_cluster.minio_bucket
    path = f"/{table_name}"

    delta_function = f"""
deltaLake(
        'http://{started_cluster.minio_ip}:{started_cluster.minio_port}/root/{table_name}' ,
        '{minio_access_key}',
        '{minio_secret_key}',
        SETTINGS allow_experimental_delta_kernel_rs=1)
    """

    def check_schema(expected):
        assert node.query(f"DESCRIBE TABLE {delta_function} FORMAT TSV") == TSV(
            expected
        )

    def check_data(expected):
        assert (
            expected
            == node.query(f"SELECT * FROM {delta_function} ORDER BY all").strip()
        )

    def append_data(df):
        df.write.option("mergeSchema", "true").mode("append").format(
            "delta"
        ).partitionBy("age").save(path)
        upload_directory(minio_client, bucket, path, "")

    delta_table = (
        DeltaTable.create(spark)
        .tableName(table_name)
        .location(path)
        .addColumn("a", "SHORT", nullable=False)
        .addColumn("b", "STRING", nullable=False)
        .addColumn("c", "DATE", nullable=False)
        .addColumn("d", "ARRAY<STRING>", nullable=False)
        .addColumn("e", "BOOLEAN", nullable=True)
        .addColumn("f", ArrayType(StringType(), containsNull=False), nullable=False)
        .partitionedBy("c")
        .property("delta.minReaderVersion", "2")
        .property("delta.minWriterVersion", "5")
        .property("delta.columnMapping.mode", "name")
        .execute()
    )

    data = [
        (
            1,
            "a",
            datetime.strptime("2000-01-01", "%Y-%m-%d"),
            ["aa", "aa"],
            True,
            ["aaa", "aaa"],
        )
    ]

    schema = StructType(
        [
            StructField("a", ShortType(), nullable=True),
            StructField("b", StringType(), nullable=False),
            StructField("c", DateType(), nullable=False),
            StructField("d", ArrayType(StringType())),
            StructField("e", BooleanType(), nullable=False),
            StructField("f", ArrayType(StringType(), containsNull=False)),
        ]
    )

    df = spark.createDataFrame(data=data, schema=schema)
    df.write.format("delta").partitionBy("c").mode("overwrite").save(path)

    upload_directory(minio_client, bucket, path, "")

    check_schema(
        [
            ["a", "Int16"],
            ["b", "String"],
            ["c", "Date32"],
            ["d", "Array(Nullable(String))"],
            ["e", "Nullable(Bool)"],
            ["f", "Array(String)"],
        ]
    )

    schema = StructType(
        [
            StructField("a", IntegerType(), nullable=False),
            StructField("b", StringType(), nullable=False),
            StructField("c", DateType(), nullable=False),
            StructField("d", ArrayType(StringType())),
            StructField("e", BooleanType(), nullable=False),
            StructField("f", ArrayType(StringType(), containsNull=False)),
        ]
    )

    data = [
        (
            214748364,
            "b",
            datetime.strptime("2000-02-02", "%Y-%m-%d"),
            ["bb", "bb"],
            False,
            ["bbb", "bbb"],
        )
    ]

    df = spark.createDataFrame(data=data, schema=schema)
    df.write.option("mergeSchema", "true").mode("append").format("delta").partitionBy(
        "c"
    ).save(path)

    upload_directory(minio_client, bucket, path, "")

    check_schema(
        [
            ["a", "Int32"],
            ["b", "String"],
            ["c", "Date32"],
            ["d", "Array(Nullable(String))"],
            ["e", "Nullable(Bool)"],
            ["f", "Array(String)"],
        ]
    )

    assert (
        "1\ta\t2000-01-01\t['aa','aa']\ttrue\t['aaa','aaa']\n214748364\tb\t2000-02-02\t['bb','bb']\tfalse\t['bbb','bbb']\n"
        == node.query(f"SELECT * FROM {delta_function} ORDER BY all")
    )

    spark.sql(f"ALTER TABLE {table_name} CHANGE COLUMN a DROP NOT NULL;")
    schema = StructType(
        [
            StructField("a", IntegerType(), nullable=True),
            StructField("b", StringType(), nullable=False),
            StructField("c", DateType(), nullable=False),
            StructField("d", ArrayType(StringType())),
            StructField("e", BooleanType(), nullable=False),
            StructField("f", ArrayType(StringType(), containsNull=False)),
        ]
    )

    data = [
        (
            None,
            "c",
            datetime.strptime("2000-03-03", "%Y-%m-%d"),
            ["cc", "cc"],
            False,
            ["ccc", "ccc"],
        )
    ]

    df = spark.createDataFrame(data=data, schema=schema)
    df.write.option("mergeSchema", "true").mode("append").format("delta").partitionBy(
        "c"
    ).save(path)

    upload_directory(minio_client, bucket, path, "")
    check_schema(
        [
            ["a", "Nullable(Int32)"],
            ["b", "String"],
            ["c", "Date32"],
            ["d", "Array(Nullable(String))"],
            ["e", "Nullable(Bool)"],
            ["f", "Array(String)"],
        ]
    )
    assert (
        "1\ta\t2000-01-01\t['aa','aa']\ttrue\t['aaa','aaa']\n214748364\tb\t2000-02-02\t['bb','bb']\tfalse\t['bbb','bbb']\n\\N\tc\t2000-03-03\t['cc','cc']\tfalse\t['ccc','ccc']\n"
        == node.query(f"SELECT * FROM {delta_function} ORDER BY all")
    )

    paths = (
        node.query(f"SELECT _path FROM {delta_function} ORDER BY all")
        .strip()
        .splitlines()
    )

    def s3_function(path):
        return f""" s3(
            'http://{started_cluster.minio_ip}:{started_cluster.minio_port}/{path}' ,
            '{minio_access_key}',
            '{minio_secret_key}')
        """

    assert len(paths) == 3

    assert "Nullable(Int16)" in node.query(
        f"DESCRIBE TABLE {s3_function(paths[0])}"
    ) or "Nullable(Int16)" in node.query(f"DESCRIBE TABLE {s3_function(paths[1])}")

    assert "Nullable(Int32)" in node.query(
        f"DESCRIBE TABLE {s3_function(paths[0])}"
    ) or "Nullable(Int32)" in node.query(f"DESCRIBE TABLE {s3_function(paths[1])}")

    schema = StructType(
        [
            StructField("a", StringType(), nullable=True),
            StructField("b", StringType(), nullable=False),
            StructField("c", DateType(), nullable=False),
            StructField("d", ArrayType(StringType())),
            StructField("e", BooleanType(), nullable=False),
            StructField("f", ArrayType(StringType(), containsNull=False)),
        ]
    )

    data = [
        (
            "123",
            "d",
            datetime.strptime("2000-04-04", "%Y-%m-%d"),
            ["ddd", "dd"],
            False,
            ["ddd", "ddd"],
        )
    ]

    spark.read.table(table_name).withColumn("a", col("a").cast("String")).write.format(
        "delta"
    ).mode("overwrite").option("overwriteSchema", "true").partitionBy("c").save(path)

    df = spark.createDataFrame(data=data, schema=schema)
    df.write.mode("append").format("delta").partitionBy("c").save(path)

    upload_directory(minio_client, bucket, path, "")

    # spark.read.table(table_name).printSchema()
    check_schema(
        [
            ["a", "Nullable(String)"],
            ["b", "Nullable(String)"],
            ["c", "Nullable(Date32)"],
            ["d", "Array(Nullable(String))"],
            ["e", "Nullable(Bool)"],
            ["f", "Array(Nullable(String))"],
        ]
    )
    assert (
        "1\ta\t2000-01-01\t['aa','aa']\ttrue\t['aaa','aaa']\n123\td\t2000-04-04\t['ddd','dd']\tfalse\t['ddd','ddd']\n214748364\tb\t2000-02-02\t['bb','bb']\tfalse\t['bbb','bbb']\n\\N\tc\t2000-03-03\t['cc','cc']\tfalse\t['ccc','ccc']\n"
        == node.query(
            f"SELECT * FROM {delta_function} ORDER BY all settings input_format_parquet_allow_missing_columns=0 "
        )
    )


@pytest.mark.parametrize("new_analyzer", ["1", "0"])
def test_cluster_function(started_cluster, new_analyzer):
    instance = started_cluster.instances["node1"]
    instance_old = started_cluster.instances["node_old"]
    table_name = randomize_table_name("test_cluster_function")

    schema = pa.schema([("a", pa.int32()), ("b", pa.string())])
    data = [
        pa.array([1, 2, 3, 4, 5], type=pa.int32()),
        pa.array(["aa", "bb", "cc", "aa", "bb"], type=pa.string()),
    ]

    storage_options = {
        "AWS_ENDPOINT_URL": f"http://{started_cluster.minio_ip}:{started_cluster.minio_port}",
        "AWS_ACCESS_KEY_ID": minio_access_key,
        "AWS_SECRET_ACCESS_KEY": minio_secret_key,
        "AWS_ALLOW_HTTP": "true",
        "AWS_S3_ALLOW_UNSAFE_RENAME": "true",
    }
    path = f"s3://root/{table_name}"
    table = pa.Table.from_arrays(data, schema=schema)
    write_deltalake(path, table, storage_options=storage_options, partition_by=["b"])

    table_function = f"""
deltaLakeCluster(cluster,
        'http://{started_cluster.minio_ip}:{started_cluster.minio_port}/root/{table_name}' ,
        '{minio_access_key}',
        '{minio_secret_key}',
        SETTINGS allow_experimental_delta_kernel_rs=1)
    """
    instance.query(
        f"SELECT * FROM {table_function} SETTINGS allow_experimental_analyzer={new_analyzer}"
    )
    assert 5 == int(
        instance.query(
            f"SELECT count() FROM {table_function} SETTINGS allow_experimental_analyzer={new_analyzer}"
        )
    )
    assert "1\taa\n"
    "2\tbb\n"
    "3\tcc\n"
    "4\taa\n"
    "5\tbb\n" == instance.query(
        f"SELECT * FROM {table_function} ORDER BY a SETTINGS allow_experimental_analyzer={new_analyzer}"
    )

    table_function_old = f"""
deltaLakeCluster(cluster_old,
        'http://{started_cluster.minio_ip}:{started_cluster.minio_port}/root/{table_name}' ,
        '{minio_access_key}',
        '{minio_secret_key}',
        SETTINGS allow_experimental_delta_kernel_rs=1)
    """

    assert 5 == int(
        instance_old.query(
            f"SELECT count() FROM {table_function_old} SETTINGS allow_experimental_analyzer={new_analyzer}"
        )
    )

    # Incorrect result on old instance
    assert "1\n2\n3\n4\n5\n" == instance_old.query(
        f"SELECT * FROM {table_function_old} ORDER BY a SETTINGS allow_experimental_analyzer={new_analyzer}"
    )

    assert 5 == int(
        instance.query(
            f"SELECT count() FROM {table_function_old} SETTINGS allow_experimental_analyzer={new_analyzer}"
        )
    )

    # Incorrect result on old instance
    assert "1\t\\N\n2\t\\N\n3\t\\N\n4\t\\N\n5\t\\N\n" == instance.query(
        f"SELECT * FROM {table_function_old} ORDER BY a SETTINGS allow_experimental_analyzer={new_analyzer}"
    )


def test_partition_columns_3(started_cluster):
    instance = started_cluster.instances["node1"]
    spark = started_cluster.spark_session
    minio_client = started_cluster.minio_client
    bucket = started_cluster.minio_bucket
    TABLE_NAME = randomize_table_name("test_partition_columns_3")
    result_file = f"{TABLE_NAME}"
    partition_columns = ["year"]

    schema = StructType(
        [
            StructField("id", IntegerType(), nullable=False),
            StructField("name", StringType(), nullable=False),
            StructField("age", IntegerType(), nullable=False),
            StructField("country", StringType(), nullable=False),
            StructField("year", StringType(), nullable=False),
        ]
    )

    num_rows = 10
    now = datetime.now()
    data = [(i, f"name_{i}", 32, "US", "2025") for i in range(num_rows)]
    df = spark.createDataFrame(data=data, schema=schema)
    df.printSchema()
    df.write.mode("append").format("delta").partitionBy(partition_columns).save(
        f"/{TABLE_NAME}"
    )

    minio_client = started_cluster.minio_client
    bucket = started_cluster.minio_bucket

    files = upload_directory(minio_client, bucket, f"/{TABLE_NAME}", "")
    assert len(files) > 0
    print(f"Uploaded files: {files}")

    table_function = f"deltaLake('http://{started_cluster.minio_ip}:{started_cluster.minio_port}/{bucket}/{result_file}/', 'minio', '{minio_secret_key}')"

    result = int(instance.query(f"SELECT count() FROM {table_function}"))
    assert result == num_rows

    assert (
        "0\tname_0\t32\tUS\t2025\n"
        "1\tname_1\t32\tUS\t2025\n"
        "2\tname_2\t32\tUS\t2025\n"
        "3\tname_3\t32\tUS\t2025\n"
        "4\tname_4\t32\tUS\t2025\n"
        "5\tname_5\t32\tUS\t2025\n"
        "6\tname_6\t32\tUS\t2025\n"
        "7\tname_7\t32\tUS\t2025\n"
        "8\tname_8\t32\tUS\t2025\n"
        "9\tname_9\t32\tUS\t2025"
        == instance.query(f"SELECT * FROM {table_function} ORDER BY all").strip()
    )


@pytest.mark.parametrize("use_delta_kernel", ["1", "0"])
def test_filtering_by_virtual_columns(started_cluster, use_delta_kernel):
    instance = started_cluster.instances["node1"]
    spark = started_cluster.spark_session
    minio_client = started_cluster.minio_client
    bucket = started_cluster.minio_bucket
    TABLE_NAME = randomize_table_name("test_filtering_by_virtual_columns")
    result_file = f"{TABLE_NAME}"
    partition_columns = ["year"]

    schema = StructType(
        [
            StructField("id", IntegerType(), nullable=False),
            StructField("name", StringType(), nullable=False),
            StructField("age", IntegerType(), nullable=False),
            StructField("country", StringType(), nullable=False),
            StructField("year", StringType(), nullable=False),
        ]
    )

    num_rows = 10
    now = datetime.now()
    data = [(i, f"name_{i}", 32, "US", f"202{i}") for i in range(num_rows)]
    df = spark.createDataFrame(data=data, schema=schema)
    df.printSchema()
    df.write.mode("append").format("delta").partitionBy(partition_columns).save(
        f"/{TABLE_NAME}"
    )

    minio_client = started_cluster.minio_client
    bucket = started_cluster.minio_bucket

    files = upload_directory(minio_client, bucket, f"/{TABLE_NAME}", "")
    assert len(files) > 0
    print(f"Uploaded files: {files}")

    table_function = f"deltaLake('http://{started_cluster.minio_ip}:{started_cluster.minio_port}/{bucket}/{result_file}/', 'minio', '{minio_secret_key}')"

    result = int(
        instance.query(
            f"SELECT count() FROM {table_function} SETTINGS allow_experimental_delta_kernel_rs={use_delta_kernel}"
        )
    )
    assert result == num_rows

    assert (
        "0\tname_0\t32\tUS\t2020\n"
        "1\tname_1\t32\tUS\t2021\n"
        "2\tname_2\t32\tUS\t2022\n"
        "3\tname_3\t32\tUS\t2023\n"
        "4\tname_4\t32\tUS\t2024\n"
        "5\tname_5\t32\tUS\t2025\n"
        "6\tname_6\t32\tUS\t2026\n"
        "7\tname_7\t32\tUS\t2027\n"
        "8\tname_8\t32\tUS\t2028\n"
        "9\tname_9\t32\tUS\t2029"
        == instance.query(
            f"SELECT * FROM {table_function} ORDER BY all SETTINGS allow_experimental_delta_kernel_rs={use_delta_kernel}"
        ).strip()
    )

    query_id = f"query_{TABLE_NAME}_1"
    result = int(
        instance.query(
            f"SELECT count() FROM {table_function} WHERE _path ILIKE '%year=2024%' SETTINGS allow_experimental_delta_kernel_rs={use_delta_kernel}",
            query_id=query_id,
        )
    )
    assert result == 1
    instance.query("SYSTEM FLUSH LOGS")
    assert result == int(
        instance.query(
            f"SELECT ProfileEvents['EngineFileLikeReadFiles'] FROM system.query_log WHERE query_id = '{query_id}' and type = 'QueryFinish'"
        )
    )

    if use_delta_kernel == "0":
        assert 1 < int(
            instance.query(
                f"SELECT count() FROM system.text_log WHERE query_id = '{query_id}' and logger_name = 'DeltaLakeMetadataParser'"
            )
        )
    elif use_delta_kernel == "1":
        assert 0 == int(
            instance.query(
                f"SELECT count() FROM system.text_log WHERE query_id = '{query_id}' and logger_name = 'DeltaLakeMetadataParser'"
            )
        )
    else:
        assert False


def test_column_pruning(started_cluster):
    instance = started_cluster.instances["node1"]
    spark = started_cluster.spark_session
    minio_client = started_cluster.minio_client
    bucket = started_cluster.minio_bucket
    TABLE_NAME = randomize_table_name("test_column_pruning")
    result_file = f"{TABLE_NAME}"
    partition_columns = []

    schema = StructType(
        [
            StructField("id", IntegerType(), nullable=False),
            StructField("name", StringType(), nullable=False),
            StructField("age", IntegerType(), nullable=False),
            StructField("country", StringType(), nullable=False),
            StructField("year", StringType(), nullable=False),
        ]
    )

    num_rows = 10000
    now = datetime.now()
    data = [
        (i, f"name_{i}", 32, "".join("a" for _ in range(100)), "2025")
        for i in range(num_rows)
    ]
    df = spark.createDataFrame(data=data, schema=schema)
    df.printSchema()
    df.write.mode("append").format("delta").partitionBy(partition_columns).save(
        f"/{TABLE_NAME}"
    )

    minio_client = started_cluster.minio_client
    bucket = started_cluster.minio_bucket

    files = upload_directory(minio_client, bucket, f"/{TABLE_NAME}", "")
    assert len(files) > 0
    print(f"Uploaded files: {files}")

    table_function = f"deltaLake('http://{started_cluster.minio_ip}:{started_cluster.minio_port}/{bucket}/{result_file}/', 'minio', '{minio_secret_key}')"

    query_id = f"query_{TABLE_NAME}_1"
    sum = int(
        instance.query(
            f"SELECT sum(id) FROM {table_function} SETTINGS allow_experimental_delta_kernel_rs=0, max_read_buffer_size_remote_fs=100",
            query_id=query_id,
        )
    )
    instance.query("SYSTEM FLUSH LOGS")
    assert 107220 == int(
        instance.query(
            f"SELECT ProfileEvents['ReadBufferFromS3Bytes'] FROM system.query_log WHERE query_id = '{query_id}' and type = 'QueryFinish'"
        )
    )

    query_id = f"query_{TABLE_NAME}_2"
    assert sum == int(
        instance.query(
            f"SELECT sum(id) FROM {table_function} SETTINGS enable_filesystem_cache=0, max_read_buffer_size_remote_fs=100",
            query_id=query_id,
        )
    )
    instance.query("SYSTEM FLUSH LOGS")
    assert 1 == int(
        instance.query(
            f"SELECT ProfileEvents['EngineFileLikeReadFiles'] FROM system.query_log WHERE query_id = '{query_id}' and type = 'QueryFinish'"
        )
    )
    # Small diff because in case of delta-kernel metadata reading is not counted in the metric.
    assert 105677 == int(
        instance.query(
            f"SELECT ProfileEvents['ReadBufferFromS3Bytes'] FROM system.query_log WHERE query_id = '{query_id}' and type = 'QueryFinish'"
        )
    )


def test_concurrent_reads(started_cluster):
    instance = started_cluster.instances["node1"]
    spark = started_cluster.spark_session
    minio_client = started_cluster.minio_client
    bucket = started_cluster.minio_bucket
    TABLE_NAME = randomize_table_name("test_concurrent_reads")
    result_file = f"{TABLE_NAME}"
    partition_columns = []

    schema = StructType(
        [
            StructField("id", IntegerType(), nullable=False),
            StructField("name", StringType(), nullable=False),
            StructField("age", IntegerType(), nullable=False),
            StructField("country", StringType(), nullable=False),
            StructField("year", StringType(), nullable=False),
        ]
    )

    num_rows = 500000
    now = datetime.now()
    data = [
        (i, f"name_{i}", 32, "".join("a" for _ in range(100)), "2025")
        for i in range(num_rows)
    ]
    df = spark.createDataFrame(data=data, schema=schema)
    df.printSchema()
    df.write.mode("append").format("delta").partitionBy(partition_columns).save(
        f"/{TABLE_NAME}"
    )

    minio_client = started_cluster.minio_client
    bucket = started_cluster.minio_bucket

    files = upload_directory(minio_client, bucket, f"/{TABLE_NAME}", "")
    assert len(files) > 0
    print(f"Uploaded files: {files}")
    instance.query(
        f"create table {TABLE_NAME} (id Int32, name String, age Int32, country String, year String) engine = DeltaLake('http://{started_cluster.minio_ip}:{started_cluster.minio_port}/{bucket}/{result_file}/', 'minio', '{minio_secret_key}')"
    )

    def select(_):
        instance.query(
            f"SELECT * FROM {TABLE_NAME} SETTINGS max_read_buffer_size_remote_fs=100",
        )

    busy_pool = Pool(10)
    p = busy_pool.map_async(select, range(10))
    p.wait()

    select(0)


def test_snapshot_version(started_cluster):
    node = started_cluster.instances["node1"]
    table_name = randomize_table_name("test_snapshot_version")
    spark = started_cluster.spark_session
    minio_client = started_cluster.minio_client
    bucket = started_cluster.minio_bucket
    path = f"/{table_name}"
    column_mapping = "name"

    df = spark.createDataFrame([("alice", 47), ("anora", 23), ("aelin", 51)]).toDF(
        "first_name", "age"
    )

    df.write.format("delta").partitionBy("age").option(
        "delta.minReaderVersion", "2"
    ).option("delta.minWriterVersion", "5").option(
        "delta.columnMapping.mode", column_mapping
    ).save(
        path
    )

    upload_directory(minio_client, bucket, path, "")

    delta_function = f"""
deltaLake(
        'http://{started_cluster.minio_ip}:{started_cluster.minio_port}/root/{table_name}' ,
        '{minio_access_key}',
        '{minio_secret_key}')
    """

    def check_schema(expected, version):
        assert (
            expected
            == node.query(
                f"DESCRIBE TABLE {delta_function} SETTINGS delta_lake_snapshot_version = {version}"
            ).strip()
        )

    def check_data(expected, version):
        assert (
            expected
            == node.query(
                f"SELECT * FROM {delta_function} ORDER BY all SETTINGS delta_lake_snapshot_version = {version}"
            ).strip()
        )

    def append_data(df):
        df.write.option("mergeSchema", "true").mode("append").format(
            "delta"
        ).partitionBy("age").save(path)
        upload_directory(minio_client, bucket, path, "")

    check_schema("first_name\tNullable(String)\t\t\t\t\t\nage\tNullable(Int64)", 0)
    check_data("aelin\t51\n" "alice\t47\n" "anora\t23", 0)

    spark.sql(f"CREATE TABLE {table_name} USING DELTA LOCATION '{path}'")
    spark.sql(f"ALTER TABLE {table_name} RENAME COLUMN first_name TO naam")

    df = spark.createDataFrame([("bob", 12), ("bill", 33), ("bober", 49)]).toDF(
        "naam", "age"
    )
    append_data(df)

    check_schema("first_name\tNullable(String)\t\t\t\t\t\nage\tNullable(Int64)", 0)
    check_data("aelin\t51\n" "alice\t47\n" "anora\t23", 0)

    check_schema("naam\tNullable(String)\t\t\t\t\t\nage\tNullable(Int64)", 2)
    check_data("aelin\t51\nalice\t47\nanora\t23\nbill\t33\nbob\t12\nbober\t49", 2)

    assert "Unknown expression identifier `first_name`" in node.query_and_get_error(
        f"SELECT first_name FROM {delta_function} WHERE age = 51"
    )

    assert "Unknown expression identifier `first_name`" in node.query_and_get_error(
        f"SELECT first_name FROM {delta_function} WHERE age = 51",
        settings={"delta_lake_snapshot_version": 2},
    )

    assert (
        "aelin"
        in node.query(
            f"SELECT first_name FROM {delta_function} WHERE age = 51",
            settings={"delta_lake_snapshot_version": 0},
        ).strip()
    )

    assert "Unknown expression identifier `naam`" in node.query_and_get_error(
        f"SELECT naam FROM {delta_function} WHERE age = 51",
        settings={"delta_lake_snapshot_version": 0},
    )

    assert (
        "aelin"
        in node.query(
            f"SELECT naam FROM {delta_function} WHERE age = 51",
            settings={"delta_lake_snapshot_version": 2},
        ).strip()
    )


def test_join_with_distributed(started_cluster):
    instance = started_cluster.instances["node1"]
    spark = started_cluster.spark_session
    TABLE_NAME = randomize_table_name("test_join_with_distributed")
    result_file = f"{TABLE_NAME}"

    df = spark.createDataFrame(
        [
            (1, "a"),
            (2, "b"),
            (3, "c"),
            (4, "d"),
            (5, "e"),
            (6, "f"),
            (7, "g"),
            (8, "h"),
            (9, "i"),
        ],
        ["id", "val"],
    )

    df.write.format("delta").save(f"/{TABLE_NAME}")

    clickhouse_table_name = f"test_join_with_distributed_{uuid.uuid4().hex}"

    minio_client = started_cluster.minio_client
    bucket = started_cluster.minio_bucket

    upload_directory(minio_client, bucket, f"/{TABLE_NAME}", "")
    table_function = f"deltaLake('http://{started_cluster.minio_ip}:{started_cluster.minio_port}/{bucket}/{result_file}/', 'minio', '{minio_secret_key}')"

    instance.query(
        f"create table {clickhouse_table_name} on cluster cluster (id UInt8, val char) engine = ReplicatedMergeTree('/clickhouse/tables/{{shard}}/{clickhouse_table_name}', '{{replica}}') order by id"
    )
    instance.query(
        f"create table {clickhouse_table_name}_dist on cluster cluster AS {clickhouse_table_name} engine = Distributed(cluster, default, {clickhouse_table_name}, rand())"
    )
    instance.query(
        f"insert into {clickhouse_table_name}_dist values (1, 'A'),(2, 'B'),(3, 'C'),(4, 'D'),(5, 'E'),(6, 'F'),(7, 'G'),(8, 'H'),(9, 'I');"
    )

    table_function_cluster = f"deltaLakeCluster(cluster, 'http://{started_cluster.minio_ip}:{started_cluster.minio_port}/{bucket}/{result_file}/', 'minio', '{minio_secret_key}')"

<<<<<<< HEAD
    # All cases which were reported as faulty
    assert int(instance.query(f"SELECT count() FROM {table_function_cluster} SETTINGS prefer_localhost_replica = 0").strip()) == 9
    assert int(instance.query(f"SELECT count() FROM {table_function} SETTINGS cluster_for_parallel_replicas='cluster', max_parallel_replicas=2, allow_experimental_parallel_reading_from_replicas=2, parallel_replicas_for_cluster_engines=1").strip()) == 9
=======
    # All cases which were reproted as faulty
    assert (
        int(
            instance.query(
                f"SELECT count() FROM {table_function_cluster} SETTINGS prefer_localhost_replica = 0"
            ).strip()
        )
        == 9
    )
    assert (
        int(
            instance.query(
                f"SELECT count() FROM {table_function} SETTINGS cluster_for_parallel_replicas='cluster', max_parallel_replicas=2, allow_experimental_parallel_reading_from_replicas=2, parallel_replicas_for_cluster_engines=1"
            ).strip()
        )
        == 9
    )
>>>>>>> 9cc15586

    assert (
        len(
            instance.query(
                f"with b as (select * from {table_function}) select {clickhouse_table_name}_dist.val, b.val from {clickhouse_table_name}_dist join b on {clickhouse_table_name}_dist.id = b.id;"
            ).split("\n")
        )
        == 10
    )
    assert (
        len(
            instance.query(
                f"with b as (select * from {table_function}) select {clickhouse_table_name}_dist.val, b.val from b join {clickhouse_table_name}_dist on {clickhouse_table_name}_dist.id = b.id;"
            ).split("\n")
        )
        == 10
    )
    assert (
        int(
            instance.query(
                f"SELECT count() FROM remote('localhost', {table_function}) SETTINGS prefer_localhost_replica = 0"
            ).strip()
        )
        == 9
    )


def test_delta_kernel_internal_pruning(started_cluster):
    instance = started_cluster.instances["node1"]
    spark = started_cluster.spark_session
    minio_client = started_cluster.minio_client
    bucket = started_cluster.minio_bucket
    TABLE_NAME = randomize_table_name("test_partition_columns")
    result_file = f"{TABLE_NAME}"
    partition_columns = ["b", "c", "d", "e", "f", "g", "h"]

    delta_table = (
        DeltaTable.create(spark)
        .tableName(TABLE_NAME)
        .location(f"/{result_file}")
        .addColumn("a", "INT")
        .addColumn("b", "STRING")
        .addColumn("c", "DATE")
        .addColumn("d", "INT")
        .addColumn("e", "TIMESTAMP")
        .addColumn("f", "BOOLEAN")
        .addColumn("g", "DECIMAL(10,2)")
        .addColumn("h", "BOOLEAN")
        .partitionedBy(partition_columns)
        .execute()
    )
    num_rows = 9

    schema = StructType(
        [
            StructField("a", IntegerType()),
            StructField("b", StringType()),
            StructField("c", DateType()),
            StructField("d", IntegerType()),
            StructField("e", TimestampType()),
            StructField("f", BooleanType()),
            StructField("g", DecimalType(10, 2)),
            StructField("h", BooleanType()),
        ]
    )

    now = datetime.now()
    for i in range(1, num_rows + 1):
        data = [
            (
                i,
                "test" + str(i % 3),
                datetime.strptime(f"2000-01-0{i}", "%Y-%m-%d"),
                i % 2,
                (
                    now
                    if i % 2 == 0
                    else datetime.strptime(
                        f"2012-01-0{i} 12:34:56.789123", "%Y-%m-%d %H:%M:%S.%f"
                    )
                ),
                True if i % 2 == 0 else False,
                Decimal(f"{i * 1.11:.2f}"),
                False if i % 2 == 0 else True,
            )
        ]
        df = spark.createDataFrame(data=data, schema=schema)
        df.printSchema()
        df.write.mode("append").format("delta").partitionBy(partition_columns).save(
            f"/{TABLE_NAME}"
        )

    minio_client = started_cluster.minio_client
    bucket = started_cluster.minio_bucket

    files = upload_directory(minio_client, bucket, f"/{TABLE_NAME}", "")
    assert len(files) > 0
    print(f"Uploaded files: {files}")

    cluster = False
    if cluster:
        table_function = f"deltaLakeCluster(cluster, 'http://{started_cluster.minio_ip}:{started_cluster.minio_port}/{bucket}/{result_file}/', 'minio', '{minio_secret_key}')"
    else:
        table_function = f"deltaLake('http://{started_cluster.minio_ip}:{started_cluster.minio_port}/{bucket}/{result_file}/', 'minio', '{minio_secret_key}')"

    result = instance.query(f"describe table {table_function}").strip()
    assert (
        result == "a\tNullable(Int32)\t\t\t\t\t\n"
        "b\tNullable(String)\t\t\t\t\t\n"
        "c\tNullable(Date32)\t\t\t\t\t\n"
        "d\tNullable(Int32)\t\t\t\t\t\n"
        "e\tNullable(DateTime64(6))\t\t\t\t\t\n"
        "f\tNullable(Bool)\t\t\t\t\t\n"
        "g\tNullable(Decimal(10, 2))\t\t\t\t\t\n"
        "h\tNullable(Bool)"
    )

    result = int(instance.query(f"SELECT count() FROM {table_function}"))
    assert result == num_rows

    expected_output = f"""1	test1	2000-01-01	1	2012-01-01 12:34:56.789123	false	1.11	true
2	test2	2000-01-02	0	{now}	true	2.22	false
3	test0	2000-01-03	1	2012-01-03 12:34:56.789123	false	3.33	true
4	test1	2000-01-04	0	{now}	true	4.44	false
5	test2	2000-01-05	1	2012-01-05 12:34:56.789123	false	5.55	true
6	test0	2000-01-06	0	{now}	true	6.66	false
7	test1	2000-01-07	1	2012-01-07 12:34:56.789123	false	7.77	true
8	test2	2000-01-08	0	{now}	true	8.88	false
9	test0	2000-01-09	1	2012-01-09 12:34:56.789123	false	9.99	true"""

    assert (
        expected_output
        == instance.query(f"SELECT * FROM {table_function} ORDER BY a").strip()
    )

    query_id = f"query_with_filter_{TABLE_NAME}_1"
    result = int(
        instance.query(
            f"""SELECT count() FROM {table_function} WHERE 'test2' == b
            """,
            query_id=query_id,
        )
    )
    assert result == 3
    instance.query("SYSTEM FLUSH LOGS")
    assert 3 == int(
        instance.query(
            f"SELECT count() FROM system.text_log WHERE query_id = '{query_id}' and message ILIKE '%Scanned file%'"
        )
    )
    assert 3 == int(
        instance.query(
            f"SELECT count() FROM system.text_log WHERE query_id = '{query_id}' and message ILIKE '%Scanned file: {TABLE_NAME}/b=test2%'"
        )
    )

    query_id = f"query_with_filter_{TABLE_NAME}_2"
    result = int(
        instance.query(
            f"""SELECT count() FROM {table_function} WHERE 'test2' == b AND d == 1
            """,
            query_id=query_id,
        )
    )
    assert result == 1
    instance.query("SYSTEM FLUSH LOGS")
    assert 1 == int(
        instance.query(
            f"SELECT count() FROM system.text_log WHERE query_id = '{query_id}' and message ILIKE '%Scanned file%'"
        )
    )
    assert 1 == int(
        instance.query(
            f"SELECT count() FROM system.text_log WHERE query_id = '{query_id}' and message ILIKE '%Scanned file: {TABLE_NAME}/b=test2%'"
        )
    )

    query_id = f"query_with_filter_{TABLE_NAME}_3"
    result = int(
        instance.query(
            f"""SELECT count() FROM {table_function} WHERE 'test2' == b AND d != 1
            """,
            query_id=query_id,
        )
    )

    assert result == 2
    instance.query("SYSTEM FLUSH LOGS")
    assert 2 == int(
        instance.query(
            f"SELECT count() FROM system.text_log WHERE query_id = '{query_id}' and message ILIKE '%Scanned file%'"
        )
    )
    assert 2 == int(
        instance.query(
            f"SELECT count() FROM system.text_log WHERE query_id = '{query_id}' and message ILIKE '%Scanned file: {TABLE_NAME}/b=test2%'"
        )
    )

    query_id = f"query_with_filter_{TABLE_NAME}_4"
    result = int(
        instance.query(
            f"""SELECT count() FROM {table_function} WHERE 'test2' == b AND d > 0
            """,
            query_id=query_id,
        )
    )

    assert result == 1
    instance.query("SYSTEM FLUSH LOGS")
    assert 1 == int(
        instance.query(
            f"SELECT count() FROM system.text_log WHERE query_id = '{query_id}' and message ILIKE '%Scanned file%'"
        )
    )
    assert 1 == int(
        instance.query(
            f"SELECT count() FROM system.text_log WHERE query_id = '{query_id}' and message ILIKE '%Scanned file: {TABLE_NAME}/b=test2%'"
        )
    )

    query_id = f"query_with_filter_{TABLE_NAME}_5"
    result = int(
        instance.query(
            f"""SELECT count() FROM {table_function} WHERE b == 'test2' AND d < 1
            """,
            query_id=query_id,
        )
    )

    assert result == 2
    instance.query("SYSTEM FLUSH LOGS")
    assert 2 == int(
        instance.query(
            f"SELECT count() FROM system.text_log WHERE query_id = '{query_id}' and message ILIKE '%Scanned file%'"
        )
    )
    assert 2 == int(
        instance.query(
            f"SELECT count() FROM system.text_log WHERE query_id = '{query_id}' and message ILIKE '%Scanned file: {TABLE_NAME}/b=test2%'"
        )
    )

    query_id = f"query_with_filter_{TABLE_NAME}_6"
    result = int(
        instance.query(
            f"""SELECT count() FROM {table_function} WHERE b == 'test2' AND 1 >= d
            """,
            query_id=query_id,
        )
    )

    assert result == 1
    instance.query("SYSTEM FLUSH LOGS")
    assert 1 == int(
        instance.query(
            f"SELECT count() FROM system.text_log WHERE query_id = '{query_id}' and message ILIKE '%Scanned file%'"
        )
    )
    assert 1 == int(
        instance.query(
            f"SELECT count() FROM system.text_log WHERE query_id = '{query_id}' and message ILIKE '%Scanned file: {TABLE_NAME}/b=test2%'"
        )
    )

    query_id = f"query_with_filter_{TABLE_NAME}_7"
    result = int(
        instance.query(
            f"""SELECT count() FROM {table_function} WHERE b == 'test2' AND d <= 0
            """,
            query_id=query_id,
        )
    )

    assert result == 2
    instance.query("SYSTEM FLUSH LOGS")
    assert 2 == int(
        instance.query(
            f"SELECT count() FROM system.text_log WHERE query_id = '{query_id}' and message ILIKE '%Scanned file%'"
        )
    )
    assert 2 == int(
        instance.query(
            f"SELECT count() FROM system.text_log WHERE query_id = '{query_id}' and message ILIKE '%Scanned file: {TABLE_NAME}/b=test2%'"
        )
    )

    query_id = f"query_with_filter_{TABLE_NAME}_8"
    result = int(
        instance.query(
            f"""SELECT count() FROM {table_function} WHERE c == toDate('2000-01-08')
            """,
            query_id=query_id,
        )
    )

    assert result == 1
    instance.query("SYSTEM FLUSH LOGS")
    assert 1 == int(
        instance.query(
            f"SELECT count() FROM system.text_log WHERE query_id = '{query_id}' and message ILIKE '%Scanned file%'"
        )
    )
    assert 1 == int(
        instance.query(
            f"SELECT count() FROM system.text_log WHERE query_id = '{query_id}' and message ILIKE '%Scanned file: {TABLE_NAME}/b=test2%'"
        )
    )

    query_id = f"query_with_filter_{TABLE_NAME}_9"
    result = int(
        instance.query(
            f"""SELECT count() FROM {table_function} WHERE c == '2000-01-08'
            """,
            query_id=query_id,
        )
    )

    assert result == 1
    instance.query("SYSTEM FLUSH LOGS")
    assert 1 == int(
        instance.query(
            f"SELECT count() FROM system.text_log WHERE query_id = '{query_id}' and message ILIKE '%Scanned file%'"
        )
    )
    assert 1 == int(
        instance.query(
            f"SELECT count() FROM system.text_log WHERE query_id = '{query_id}' and message ILIKE '%Scanned file: {TABLE_NAME}/b=test2%'"
        )
    )

    query_id = f"query_with_filter_{TABLE_NAME}_10"
    result = int(
        instance.query(
            f"""SELECT count() FROM {table_function} WHERE b == 'test2' AND not (h == 1)
            """,
            query_id=query_id,
        )
    )

    assert result == 2
    instance.query("SYSTEM FLUSH LOGS")
    assert 2 == int(
        instance.query(
            f"SELECT count() FROM system.text_log WHERE query_id = '{query_id}' and message ILIKE '%Scanned file%'"
        )
    )
    assert 2 == int(
        instance.query(
            f"SELECT count() FROM system.text_log WHERE query_id = '{query_id}' and message ILIKE '%Scanned file: {TABLE_NAME}/b=test2%'"
        )
    )

    query_id = f"query_with_filter_{TABLE_NAME}_11"
    result = int(
        instance.query(
            f"""SELECT count() FROM {table_function} WHERE b == 'test2' AND not h
            """,
            query_id=query_id,
        )
    )

    assert result == 2
    instance.query("SYSTEM FLUSH LOGS")
    assert 2 == int(
        instance.query(
            f"SELECT count() FROM system.text_log WHERE query_id = '{query_id}' and message ILIKE '%Scanned file%'"
        )
    )
    assert 2 == int(
        instance.query(
            f"SELECT count() FROM system.text_log WHERE query_id = '{query_id}' and message ILIKE '%Scanned file: {TABLE_NAME}/b=test2%'"
        )
    )

    instance.query("SYSTEM ENABLE FAILPOINT delta_kernel_fail_literal_visitor")

    query_id = f"query_with_filter_{TABLE_NAME}_12"
    assert "Injecting fault for visitLiteralValue" in instance.query_and_get_error(
        f"""SELECT count() FROM {table_function} WHERE b == 'test2'
        """,
        query_id=query_id,
        settings={"delta_lake_throw_on_engine_predicate_error": 1},
    )

    query_id = f"query_with_filter_{TABLE_NAME}_13"
    result = int(
        instance.query(
            f"""SELECT count() FROM {table_function} WHERE b == 'test2'
        """,
            query_id=query_id,
        )
    )

    instance.query("SYSTEM DISABLE FAILPOINT delta_kernel_fail_literal_visitor")

    assert result == 3
    instance.query("SYSTEM FLUSH LOGS")
    assert 3 == int(
        instance.query(
            f"SELECT count() FROM system.text_log WHERE query_id = '{query_id}' and message ILIKE '%Scanned file%'"
        )
    )


def test_writes(started_cluster):
    instance = started_cluster.instances["node1"]
    instance_disabled_kernel = cluster.instances["node_with_disabled_delta_kernel"]
    minio_client = started_cluster.minio_client
    bucket = started_cluster.minio_bucket
    table_name = randomize_table_name("test_writes")
    result_file = f"{table_name}_data"

    schema = pa.schema([("id", pa.int32()), ("name", pa.string())])
    empty_arrays = [pa.array([], type=pa.int32()), pa.array([], type=pa.string())]
    write_deltalake(
        f"s3://root/{result_file}",
        pa.Table.from_arrays(empty_arrays, schema=schema),
        storage_options=get_storage_options(started_cluster),
        mode="overwrite",
    )

    instance.query(
        f"CREATE TABLE {table_name} (id Int32, name String) ENGINE = DeltaLake('http://{started_cluster.minio_ip}:{started_cluster.minio_port}/{bucket}/{result_file}/', 'minio', '{minio_secret_key}')"
    )
    instance_disabled_kernel.query(
        f"CREATE TABLE {table_name} (id Int32, name String) ENGINE = DeltaLake('http://{started_cluster.minio_ip}:{started_cluster.minio_port}/{bucket}/{result_file}/', 'minio', '{minio_secret_key}')"
    )
    instance.query(
        f"INSERT INTO {table_name} SELECT number, toString(number) FROM numbers(10)"
    )

    s3_objects = list(minio_client.list_objects(bucket, result_file, recursive=True))
    file_name = None
    for obj in s3_objects:
        print(f"File: {obj.object_name}")
        if obj.object_name.endswith("parquet") and not obj.object_name.endswith(
            "snappy.parquet"
        ):
            file_name = obj.object_name

    assert (
        "0\t0\n1\t1\n2\t2\n3\t3\n4\t4\n5\t5\n6\t6\n7\t7\n8\t8\n9\t9"
        == instance.query(
            f"SELECT * FROM s3('http://{started_cluster.minio_ip}:{started_cluster.minio_port}/{bucket}/{file_name}', 'minio', '{minio_secret_key}')"
        ).strip()
    )

    table_function = f"deltaLake('http://{started_cluster.minio_ip}:{started_cluster.minio_port}/{bucket}/{result_file}/', 'minio', '{minio_secret_key}')"

    def check_count(expected):
        assert expected == int(instance.query(f"SELECT count() FROM {table_function}"))
        assert expected == int(
            instance_disabled_kernel.query(f"SELECT count() FROM {table_name}")
        )
        assert expected == int(instance.query(f"SELECT count() FROM {table_name}"))

    def check_data(expected):
        assert (
            expected
            == instance.query(f"SELECT * FROM {table_name} ORDER BY all").strip()
        )
        assert (
            expected
            == instance_disabled_kernel.query(
                f"SELECT * FROM {table_name} ORDER BY all"
            ).strip()
        )
        assert (
            expected
            == instance.query(f"SELECT * FROM {table_function} ORDER BY all").strip()
        )

    check_count(10)
    check_data("0\t0\n1\t1\n2\t2\n3\t3\n4\t4\n5\t5\n6\t6\n7\t7\n8\t8\n9\t9")

    instance.query(
        f"INSERT INTO {table_name} SELECT number, toString(number) FROM numbers(10, 10)"
    )
    check_count(20)
    check_data(
        "0\t0\n1\t1\n2\t2\n3\t3\n4\t4\n5\t5\n6\t6\n7\t7\n8\t8\n9\t9\n10\t10\n11\t11\n12\t12\n13\t13\n14\t14\n15\t15\n16\t16\n17\t17\n18\t18\n19\t19"
    )


def test_partitioned_writes(started_cluster):
    instance = started_cluster.instances["node1"]
    instance_disabled_kernel = cluster.instances["node_with_disabled_delta_kernel"]
    minio_client = started_cluster.minio_client
    bucket = started_cluster.minio_bucket
    table_name = randomize_table_name("test_partitioned_writes")
    result_file = f"{table_name}_data"
    partition_columns = ["id", "comment"]

    schema = pa.schema(
        [("id", pa.int32()), ("name", pa.string()), ("comment", pa.string())]
    )
    empty_arrays = [
        pa.array([], type=pa.int32()),
        pa.array([], type=pa.string()),
        pa.array([], type=pa.string()),
    ]
    write_deltalake(
        f"s3://root/{result_file}",
        pa.Table.from_arrays(empty_arrays, schema=schema),
        storage_options=get_storage_options(started_cluster),
        mode="overwrite",
        partition_by=partition_columns,
    )

    instance.query(
        f"CREATE TABLE {table_name} (id Int32, name String, comment String) ENGINE = DeltaLake('http://{started_cluster.minio_ip}:{started_cluster.minio_port}/{bucket}/{result_file}/', 'minio', '{minio_secret_key}')"
    )
    instance_disabled_kernel.query(
        f"CREATE TABLE {table_name} (id Int32, name String, comment String) ENGINE = DeltaLake('http://{started_cluster.minio_ip}:{started_cluster.minio_port}/{bucket}/{result_file}/', 'minio', '{minio_secret_key}')"
    )
    instance.query(
        f"INSERT INTO {table_name} SELECT number, toString(number), concat('comment-', toString(number % 2)) FROM numbers(10)"
    )

    def check_files(expected):
        s3_objects = list(
            minio_client.list_objects(bucket, result_file, recursive=True)
        )
        file_names = []
        for obj in s3_objects:
            print(f"File: {obj.object_name}")
            if obj.object_name.endswith("parquet") and not obj.object_name.endswith(
                "snappy.parquet"
            ):
                file_names.append(obj.object_name)

        assert len(file_names) == expected
        file_names.sort()
        expected_ids = [str(i) for i in range(expected)]
        expected_ids.sort()
        for i in range(expected):
            expected_id = expected_ids[i]
            comment_id = int(expected_ids[i]) % 2
            assert file_names[i].startswith(
                f"{result_file}/id={expected_id}/comment=comment-{comment_id}/"
            )
            assert (
                f"{expected_id}\t{expected_id}\tcomment-{comment_id}"
                == instance.query(
                    f"SELECT id, name, comment FROM s3('http://{started_cluster.minio_ip}:{started_cluster.minio_port}/{bucket}/{file_names[i]}', 'minio', '{minio_secret_key}') ORDER BY all"
                ).strip()
            )
            assert (
                f"{expected_id}"
                == instance.query(
                    f"SELECT * FROM s3('http://{started_cluster.minio_ip}:{started_cluster.minio_port}/{bucket}/{file_names[i]}', 'minio', '{minio_secret_key}')",
                    settings={"use_hive_partitioning": 0},
                ).strip()
            )

    table_function = f"deltaLake('http://{started_cluster.minio_ip}:{started_cluster.minio_port}/{bucket}/{result_file}/', 'minio', '{minio_secret_key}')"

    def check_count(expected):
        assert expected == int(
            instance.query(
                f"SELECT count() FROM {table_name} settings use_cache_for_count_from_files=0"
            )
        )
        assert expected == int(
            instance.query(
                f"SELECT count() FROM {table_function} settings use_cache_for_count_from_files=0"
            )
        )
        assert expected == int(
            instance_disabled_kernel.query(
                f"SELECT count() FROM {table_name} settings use_cache_for_count_from_files=0"
            )
        )

    def check_data(expected):
        assert (
            expected
            == instance.query(f"SELECT * FROM {table_name} ORDER BY all").strip()
        )
        # TODO: Fix read with disabled delta-kernel?
        # assert (
        #    expected
        #    == instance_disabled_kernel.query(
        #        f"SELECT * FROM {table_name} ORDER BY all"
        #    ).strip()
        # )
        assert (
            expected
            == instance.query(f"SELECT * FROM {table_function} ORDER BY all").strip()
        )

    check_files(10)
    check_count(10)
    check_data(
        "0\t0\tcomment-0\n1\t1\tcomment-1\n2\t2\tcomment-0\n3\t3\tcomment-1\n4\t4\tcomment-0\n5\t5\tcomment-1\n6\t6\tcomment-0\n7\t7\tcomment-1\n8\t8\tcomment-0\n9\t9\tcomment-1"
    )

    instance.query(
        f"INSERT INTO {table_name} SELECT number, toString(number), concat('comment-', toString(number % 2))  FROM numbers(10, 10)"
    )
    check_count(20)
    check_files(20)
    check_data(
        "0\t0\tcomment-0\n1\t1\tcomment-1\n2\t2\tcomment-0\n3\t3\tcomment-1\n4\t4\tcomment-0\n5\t5\tcomment-1\n6\t6\tcomment-0\n7\t7\tcomment-1\n8\t8\tcomment-0\n9\t9\tcomment-1\n10\t10\tcomment-0\n11\t11\tcomment-1\n12\t12\tcomment-0\n13\t13\tcomment-1\n14\t14\tcomment-0\n15\t15\tcomment-1\n16\t16\tcomment-0\n17\t17\tcomment-1\n18\t18\tcomment-0\n19\t19\tcomment-1"
    )


@pytest.mark.parametrize("partitioned", [False, True])
def test_concurrent_queries(started_cluster, partitioned):
    instance = started_cluster.instances["node1"]
    minio_client = started_cluster.minio_client
    bucket = started_cluster.minio_bucket
    TABLE_NAME = randomize_table_name("test_concurrent_queries")
    result_file = f"{TABLE_NAME}"

    schema = pa.schema([("id", pa.int32()), ("name", pa.string())])
    empty_arrays = [pa.array([], type=pa.int32()), pa.array([], type=pa.string())]
    write_deltalake(
        f"s3://root/{result_file}",
        pa.Table.from_arrays(empty_arrays, schema=schema),
        storage_options=get_storage_options(started_cluster),
        mode="overwrite",
        partition_by=["name"] if partitioned else [],
    )

    instance.query(
        f"create table {TABLE_NAME} (id Int32, name String) engine = DeltaLake('http://{started_cluster.minio_ip}:{started_cluster.minio_port}/{bucket}/{result_file}/', 'minio', '{minio_secret_key}')"
    )

    def select(_):
        instance.query(f"SELECT * FROM {TABLE_NAME}")

    num_threads = 10
    num_rows = 50
    errors = ["" for _ in range(num_threads)]
    success = [0 for _ in range(num_threads)]

    def insert(i):
        try:
            instance.query(
                f"INSERT INTO {TABLE_NAME} SELECT number, toString(number) FROM numbers({num_rows})",
            )
            success[i] += 1
        except Exception as e:
            errors[i] = str(e)

    for _ in range(10):
        insert(_)

    select_pool = Pool(num_threads)
    insert_pool = Pool(num_threads)
    sp = select_pool.map_async(select, range(num_threads))
    ip = insert_pool.map_async(insert, range(num_threads))
    sp.wait()
    ip.wait()

    select(0)

    assert sum(success) * num_rows == int(
        instance.query(
            f"SELECT count() FROM {TABLE_NAME}",
        )
    )
    non_empty_errors = [e for e in errors if e != ""]
    assert len(non_empty_errors) > 0
    for e in non_empty_errors:
        assert "commit conflict at version" in e

    s3_objects = list(minio_client.list_objects(bucket, result_file, recursive=True))
    file_names = []
    for obj in s3_objects:
        print(f"File: {obj.object_name}")
        if obj.object_name.endswith("parquet") and not obj.object_name.endswith(
            "snappy.parquet"
        ):
            file_names.append(obj.object_name)
    if partitioned:
        assert len(file_names) == sum(success) * num_rows
    else:
        assert len(file_names) == sum(success)


def test_writes_spark_compatibility(started_cluster):
    instance = started_cluster.instances["node1"]
    instance_disabled_kernel = cluster.instances["node_with_disabled_delta_kernel"]
    minio_client = started_cluster.minio_client
    bucket = started_cluster.minio_bucket
    table_name = randomize_table_name("test_writes")
    result_file = f"{table_name}_data"

    schema = pa.schema([("id", pa.int32()), ("name", pa.string())])
    empty_arrays = [pa.array([], type=pa.int32()), pa.array([], type=pa.string())]
    write_deltalake(
        f"file:///{result_file}",
        pa.Table.from_arrays(empty_arrays, schema=schema),
        mode="overwrite",
    )

    LocalUploader(instance).upload_directory(f"/{result_file}/", f"/{result_file}/")
    files = (
        instance.exec_in_container(["bash", "-c", f"ls /{result_file}"])
        .strip()
        .split("\n")
    )
    assert len(files) == 1
    assert "_delta_log" == files[0]
    assert "" in instance.exec_in_container(
        ["bash", "-c", f"ls /{result_file}/_delta_log"]
    )

    instance.query(
        f"CREATE TABLE {table_name} (id Int32, name String) ENGINE = DeltaLakeLocal('/{result_file}') SETTINGS output_format_parquet_compression_method = 'none'"
    )
    instance.query(
        f"INSERT INTO {table_name} SELECT number, toString(number) FROM numbers(10)"
    )

    LocalDownloader(instance).download_directory(f"/{result_file}/", f"/{result_file}/")

    files = (
        instance.exec_in_container(["bash", "-c", f"ls /{result_file}"])
        .strip()
        .split("\n")
    )
    assert len(files) == 2
    pfile = files[0] if files[0].endswith(".parquet") else files[1]

    table = pq.read_table(f"/{result_file}/{pfile}")
    df = table.to_pandas()
    assert (
        "0   0    0\n1   1    1\n2   2    2\n3   3    3\n4   4    4\n5   5    5\n6   6    6\n7   7    7\n8   8    8\n9   9    9"
        in str(df)
    )

    spark = started_cluster.spark_session
    df = spark.read.format("delta").load(f"/{result_file}").collect()
    assert (
        "[Row(id=0, name='0'), Row(id=1, name='1'), Row(id=2, name='2'), Row(id=3, name='3'), Row(id=4, name='4'), Row(id=5, name='5'), Row(id=6, name='6'), Row(id=7, name='7'), Row(id=8, name='8'), Row(id=9, name='9')]"
        == str(df)
    )

    instance.query(
        f"INSERT INTO {table_name} SELECT number, toString(number) FROM numbers(10, 10)"
    )
    LocalDownloader(instance).download_directory(f"/{result_file}/", f"/{result_file}/")
    files = (
        instance.exec_in_container(["bash", "-c", f"ls /{result_file}"])
        .strip()
        .split("\n")
    )
    assert len(files) == 3

    df = spark.read.format("delta").load(f"/{result_file}").collect()
    assert "[Row(id=10, name='10'), Row(id=11, name='11'), Row(id=12, name='12'), Row(id=13, name='13'), Row(id=14, name='14'), Row(id=15, name='15'), Row(id=16, name='16'), Row(id=17, name='17'), Row(id=18, name='18'), Row(id=19, name='19'), Row(id=0, name='0'), Row(id=1, name='1'), Row(id=2, name='2'), Row(id=3, name='3'), Row(id=4, name='4'), Row(id=5, name='5'), Row(id=6, name='6'), Row(id=7, name='7'), Row(id=8, name='8'), Row(id=9, name='9')]" == str(df)<|MERGE_RESOLUTION|>--- conflicted
+++ resolved
@@ -2498,11 +2498,6 @@
 
     table_function_cluster = f"deltaLakeCluster(cluster, 'http://{started_cluster.minio_ip}:{started_cluster.minio_port}/{bucket}/{result_file}/', 'minio', '{minio_secret_key}')"
 
-<<<<<<< HEAD
-    # All cases which were reported as faulty
-    assert int(instance.query(f"SELECT count() FROM {table_function_cluster} SETTINGS prefer_localhost_replica = 0").strip()) == 9
-    assert int(instance.query(f"SELECT count() FROM {table_function} SETTINGS cluster_for_parallel_replicas='cluster', max_parallel_replicas=2, allow_experimental_parallel_reading_from_replicas=2, parallel_replicas_for_cluster_engines=1").strip()) == 9
-=======
     # All cases which were reproted as faulty
     assert (
         int(
@@ -2520,7 +2515,6 @@
         )
         == 9
     )
->>>>>>> 9cc15586
 
     assert (
         len(
