import pytest

from helpers.client import QueryRuntimeException
from helpers.cluster import ClickHouseCluster
from helpers.network import PartitionManager

cluster = ClickHouseCluster(__file__)
node = cluster.add_instance(
    "node",
    main_configs=[],
    user_configs=["configs/users.d/users.xml"],
)

@pytest.fixture(scope="module")
def started_cluster():
    try:
        cluster.start()
        yield cluster
    finally:
        cluster.shutdown()


def test_settings_from_server(started_cluster):
    # Setting changed by server (default user).
    res = node.query("select 42::UInt64 as x format JSON")
    assert '"x": 42' in res, "should be unquoted"

    # Setting changed by server to a different value (other user).
    res = node.query("select 42::UInt64 as x format JSON", user="second_user")
    assert '"x": "42"' in res, "should be quoted"

    # Setting not changed by server (default user).
    res = node.query("select 42::UInt64 as x format JSONEachRow")
    assert "[" not in res, "should not be formatted as a JSON array"

    # Setting changed by server (other user).
    res = node.query("select 42::UInt64 as x format JSONEachRow", user="second_user")
    assert "[" in res, "should be formatted as a JSON array"

    # Setting changed by server but changed back by the query.
    res = node.query(
        "select 42::UInt64 as x settings output_format_json_array_of_rows=0 format JSONEachRow",
        user="second_user",
    )
    assert "[" not in res, "should not be formatted as a JSON array"

    # Setting changed by server but changed back by client command line.
    res = node.query(
        "select 42::UInt64 as x format JSONEachRow",
        user="second_user",
        settings={"output_format_json_array_of_rows": "0"},
    )
    assert "[" not in res, "should not be formatted as a JSON array"

    # User created at runtime.
    node.query(
        "create user u identified with plaintext_password by '' settings date_time_output_format='unix_timestamp'"
    )
    res = node.query("select toDateTime64('1970-01-02 00:00:00', 0)", user="u")
    assert res == "86400\n"
    node.query("drop user u")

<<<<<<< HEAD
    # send_settings_to_client = false
    res = node_no_send.query("select 42::UInt64 as x format JSON", user="second_user")
    assert '"x": 42' in res, "should be unquoted"
=======
    # apply_settings_from_server = false
    res = node.query("select 42::UInt64 as x settings apply_settings_from_server=0 format JSON")
    assert '"x": "42"' in res, "should be quoted"

    # apply_settings_from_server = false using SET query.
    res = node.query("set apply_settings_from_server=0; select 42::UInt64 as x format JSON;")
    assert '"x": "42"' in res, "should be quoted"

    # apply_settings_from_server = false in user profile.
    res = node.query("select 42::UInt64 as x format JSON", user="no_apply_user")
    assert '"x": "42"' in res, "should be quoted"

    # apply_settings_from_server = false received from server, unsuccessfully overridden by the query.
    res = node.query("select 42::UInt64 as x settings apply_settings_from_server=1 format JSON", user="no_apply_user")
    assert '"x": "42"' in res, "should be unquoted"

    # apply_settings_from_server = false implicitly set using compatibility setting.
    res = node.query("select 42::UInt64 as x format JSON", user="compat_user")
    assert '"x": "42"' in res, "should be quoted"

    # Multiple queries in one session with different value of apply_settings_from_server.
    res = node.query("select 42::UInt64 as x settings apply_settings_from_server=0 format JSON; select 42::UInt64 as x format JSON;")
    quoted_pos = res.find('"x": "42"')
    unquoted_pos = res.find('"x": 42')
    assert quoted_pos != -1, "first query should return quoted number"
    assert unquoted_pos != -1, "second query should return unquoted number"
    assert quoted_pos < unquoted_pos, "should be quoted for first query, unquoted for second"
>>>>>>> 0066dbb8
<|MERGE_RESOLUTION|>--- conflicted
+++ resolved
@@ -60,11 +60,6 @@
     assert res == "86400\n"
     node.query("drop user u")
 
-<<<<<<< HEAD
-    # send_settings_to_client = false
-    res = node_no_send.query("select 42::UInt64 as x format JSON", user="second_user")
-    assert '"x": 42' in res, "should be unquoted"
-=======
     # apply_settings_from_server = false
     res = node.query("select 42::UInt64 as x settings apply_settings_from_server=0 format JSON")
     assert '"x": "42"' in res, "should be quoted"
@@ -91,5 +86,4 @@
     unquoted_pos = res.find('"x": 42')
     assert quoted_pos != -1, "first query should return quoted number"
     assert unquoted_pos != -1, "second query should return unquoted number"
-    assert quoted_pos < unquoted_pos, "should be quoted for first query, unquoted for second"
->>>>>>> 0066dbb8
+    assert quoted_pos < unquoted_pos, "should be quoted for first query, unquoted for second"