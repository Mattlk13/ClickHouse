-- { echoOn }

EXPLAIN PLAN header = 1
SELECT count() FROM a JOIN b ON b.b1 = a.a1 JOIN c ON c.c1 = b.b1 JOIN d ON d.d1 = c.c1 GROUP BY a.a2
;
Expression ((Project names + Projection))
Header: count() UInt64
  Aggregating
  Header: __table1.a2 String
          count() UInt64
    Expression (Before GROUP BY)
    Header: __table1.a2 String
      Expression (Post Join Actions)
      Header: __table1.a2 String
        Join
        Header: __table1.a2 String
          Expression (Left Pre Join Actions)
          Header: __table3.c1 UInt64
                  __table1.a2 String
            Expression (Post Join Actions)
            Header: __table1.a2 String
                    __table3.c1 UInt64
              Join
              Header: __table1.a2 String
                      __table3.c1 UInt64
                Expression (Left Pre Join Actions)
                Header: __table2.b1 UInt64
                        __table1.a2 String
                  Expression (Post Join Actions)
                  Header: __table1.a2 String
                          __table2.b1 UInt64
                    Join
                    Header: __table1.a2 String
                            __table2.b1 UInt64
                      Expression (Left Pre Join Actions)
                      Header: __table1.a1 UInt64
                              __table1.a2 String
                        Expression (Change column names to column identifiers)
                        Header: __table1.a1 UInt64
                                __table1.a2 String
                          ReadFromMergeTree (default.a)
                          Header: a1 UInt64
                                  a2 String
                      Expression (Right Pre Join Actions)
                      Header: __table2.b1 UInt64
                        Expression (Change column names to column identifiers)
                        Header: __table2.b1 UInt64
                          ReadFromMergeTree (default.b)
                          Header: b1 UInt64
                Expression (Right Pre Join Actions)
                Header: __table3.c1 UInt64
                  Expression (Change column names to column identifiers)
                  Header: __table3.c1 UInt64
                    ReadFromMergeTree (default.c)
                    Header: c1 UInt64
          Expression (Right Pre Join Actions)
          Header: __table4.d1 UInt64
            Expression (Change column names to column identifiers)
            Header: __table4.d1 UInt64
              ReadFromMergeTree (default.d)
              Header: d1 UInt64
EXPLAIN PLAN header = 1
SELECT a.a2, d.d2 FROM a JOIN b USING (k) JOIN c USING (k) JOIN d USING (k)
;
Expression ((Project names + Projection))
Header: a2 String
        d2 String
  Expression (Post Join Actions)
  Header: __table1.a2 String
          __table4.d2 String
    Join
    Header: __table1.a2 String
            __table4.d2 String
      Expression (Left Pre Join Actions)
      Header: __table1.k UInt64
              __table1.a2 String
        Expression (Post Join Actions)
        Header: __table1.a2 String
                __table1.k UInt64
          Join
          Header: __table1.k UInt64
                  __table1.a2 String
            Expression (Left Pre Join Actions)
            Header: __table1.k UInt64
                    __table1.a2 String
              Expression (Post Join Actions)
              Header: __table1.a2 String
                      __table1.k UInt64
                Join
                Header: __table1.k UInt64
                        __table1.a2 String
                  Expression (Left Pre Join Actions)
                  Header: __table1.k UInt64
                          __table1.a2 String
                    Expression (Change column names to column identifiers)
                    Header: __table1.a2 String
                            __table1.k UInt64
                      ReadFromMergeTree (default.a)
                      Header: a2 String
                              k UInt64
                  Expression (Right Pre Join Actions)
                  Header: __table2.k UInt64
                    Expression (Change column names to column identifiers)
                    Header: __table2.k UInt64
                      ReadFromMergeTree (default.b)
                      Header: k UInt64
            Expression (Right Pre Join Actions)
            Header: __table3.k UInt64
              Expression (Change column names to column identifiers)
              Header: __table3.k UInt64
                ReadFromMergeTree (default.c)
                Header: k UInt64
      Expression (Right Pre Join Actions)
      Header: __table4.k UInt64
              __table4.d2 String
        Expression (Change column names to column identifiers)
        Header: __table4.d2 String
                __table4.k UInt64
          ReadFromMergeTree (default.d)
          Header: d2 String
                  k UInt64
EXPLAIN PLAN header = 1
SELECT b.bx FROM a
JOIN (SELECT b1, b2 || 'x'  AS bx FROM b ) AS b ON b.b1 = a.a1
JOIN c ON c.c1 = b.b1
JOIN (SELECT number AS d1 from numbers(10)) AS d ON d.d1 = c.c1
WHERE c.c2 != '' ORDER BY a.a2
;
Expression (Project names)
Header: bx String
  Sorting (Sorting for ORDER BY)
  Header: __table1.a2 String
          __table2.bx String
    Expression ((Before ORDER BY + (Projection + )))
    Header: __table1.a2 String
            __table2.bx String
      Expression (Post Join Actions)
      Header: __table1.a2 String
              __table2.bx String
        Join
        Header: __table1.a2 String
                __table2.bx String
<<<<<<< HEAD
          Expression
          Header: __table1.a2 String
                  __table2.bx String
                  __table4.c1 UInt64
            Expression
=======
                __table4.c2 String
          Expression (Left Pre Join Actions)
          Header: __table4.c1 UInt64
                  __table1.a2 String
                  __table2.bx String
                  __table4.c2 String
            Expression (Post Join Actions)
>>>>>>> 78bd3ca7
            Header: __table1.a2 String
                    __table2.bx String
                    __table4.c1 UInt64
              Join
              Header: __table1.a2 String
                      __table2.bx String
                      __table4.c1 UInt64
<<<<<<< HEAD
                Expression
                Header: __table1.a2 String
                        __table2.b1 UInt64
=======
                      __table4.c2 String
                Expression (Left Pre Join Actions)
                Header: __table2.b1 UInt64
                        __table1.a2 String
>>>>>>> 78bd3ca7
                        __table2.bx String
                  Expression (Post Join Actions)
                  Header: __table1.a2 String
                          __table2.b1 UInt64
                          __table2.bx String
                    Join
                    Header: __table1.a2 String
                            __table2.b1 UInt64
                            __table2.bx String
                      Expression (Left Pre Join Actions)
                      Header: __table1.a1 UInt64
                              __table1.a2 String
                        Expression (Change column names to column identifiers)
                        Header: __table1.a1 UInt64
                                __table1.a2 String
                          ReadFromMergeTree (default.a)
                          Header: a1 UInt64
                                  a2 String
                      Expression (Right Pre Join Actions)
                      Header: __table2.b1 UInt64
                              __table2.bx String
                        Expression ((Change column names to column identifiers + (Project names + (Projection + Change column names to column identifiers))))
                        Header: __table2.b1 UInt64
                                __table2.bx String
                          ReadFromMergeTree (default.b)
                          Header: b1 UInt64
                                  b2 String
                Expression (Right Pre Join Actions)
                Header: __table4.c1 UInt64
<<<<<<< HEAD
                  ReadFromMergeTree (default.c)
                  Header: c2 String
                          c1 UInt64
          Expression ((Change column names to column identifiers + (Project names + (Projection + Change column names to column identifiers))))
=======
                        __table4.c2 String
                  Expression ((WHERE + Change column names to column identifiers))
                  Header: __table4.c1 UInt64
                          __table4.c2 String
                    ReadFromMergeTree (default.c)
                    Header: c2 String
                            c1 UInt64
          Expression (Right Pre Join Actions)
>>>>>>> 78bd3ca7
          Header: __table5.d1 UInt64
            Expression ((Change column names to column identifiers + (Project names + (Projection + Change column names to column identifiers))))
            Header: __table5.d1 UInt64
              ReadFromSystemNumbers
              Header: number UInt64<|MERGE_RESOLUTION|>--- conflicted
+++ resolved
@@ -140,13 +140,6 @@
         Join
         Header: __table1.a2 String
                 __table2.bx String
-<<<<<<< HEAD
-          Expression
-          Header: __table1.a2 String
-                  __table2.bx String
-                  __table4.c1 UInt64
-            Expression
-=======
                 __table4.c2 String
           Expression (Left Pre Join Actions)
           Header: __table4.c1 UInt64
@@ -154,7 +147,6 @@
                   __table2.bx String
                   __table4.c2 String
             Expression (Post Join Actions)
->>>>>>> 78bd3ca7
             Header: __table1.a2 String
                     __table2.bx String
                     __table4.c1 UInt64
@@ -162,16 +154,10 @@
               Header: __table1.a2 String
                       __table2.bx String
                       __table4.c1 UInt64
-<<<<<<< HEAD
-                Expression
-                Header: __table1.a2 String
-                        __table2.b1 UInt64
-=======
                       __table4.c2 String
                 Expression (Left Pre Join Actions)
                 Header: __table2.b1 UInt64
                         __table1.a2 String
->>>>>>> 78bd3ca7
                         __table2.bx String
                   Expression (Post Join Actions)
                   Header: __table1.a2 String
@@ -201,12 +187,6 @@
                                   b2 String
                 Expression (Right Pre Join Actions)
                 Header: __table4.c1 UInt64
-<<<<<<< HEAD
-                  ReadFromMergeTree (default.c)
-                  Header: c2 String
-                          c1 UInt64
-          Expression ((Change column names to column identifiers + (Project names + (Projection + Change column names to column identifiers))))
-=======
                         __table4.c2 String
                   Expression ((WHERE + Change column names to column identifiers))
                   Header: __table4.c1 UInt64
@@ -215,7 +195,6 @@
                     Header: c2 String
                             c1 UInt64
           Expression (Right Pre Join Actions)
->>>>>>> 78bd3ca7
           Header: __table5.d1 UInt64
             Expression ((Change column names to column identifiers + (Project names + (Projection + Change column names to column identifiers))))
             Header: __table5.d1 UInt64
