--- conflicted
+++ resolved
@@ -14,12 +14,8 @@
     create table tbl_8parts_${layers}granules_rnd (key1 UInt32, sign Int8) engine = CollapsingMergeTree(sign) order by (key1) partition by (key1 % 8);
     insert into tbl_8parts_${layers}granules_rnd select number, 1 from numbers_mt($((layers * 8 * 8192)));
     optimize table tbl_8parts_${layers}granules_rnd final;
-<<<<<<< HEAD
-    explain pipeline select * from tbl_8parts_${layers}granules_rnd final settings max_threads = 16;
+    explain pipeline select * from tbl_8parts_${layers}granules_rnd final settings max_threads = 16, do_not_merge_across_partitions_select_final = 0;
     drop table tbl_8parts_${layers}granules_rnd;" 2>&1 |
-=======
-    explain pipeline select * from tbl_8parts_${layers}granules_rnd final settings max_threads = 16, do_not_merge_across_partitions_select_final = 0;;" 2>&1 |
->>>>>>> 745d9bb4
        grep -c "CollapsingSortedTransform"
 }
 
@@ -38,12 +34,8 @@
     create table tbl_8parts_${layers}granules_seq (key1 UInt32, sign Int8) engine = CollapsingMergeTree(sign) order by (key1) partition by (key1 / $((layers * 8192)))::UInt64;
     insert into tbl_8parts_${layers}granules_seq select number, 1 from numbers_mt($((layers * 8 * 8192)));
     optimize table tbl_8parts_${layers}granules_seq final;
-<<<<<<< HEAD
-    explain pipeline select * from tbl_8parts_${layers}granules_seq final settings max_threads = 8;
+    explain pipeline select * from tbl_8parts_${layers}granules_seq final settings max_threads = 8, do_not_merge_across_partitions_select_final = 0;
     drop table tbl_8parts_${layers}granules_seq;" 2>&1 |
-=======
-    explain pipeline select * from tbl_8parts_${layers}granules_seq final settings max_threads = 8, do_not_merge_across_partitions_select_final = 0;" 2>&1 |
->>>>>>> 745d9bb4
        grep -c "CollapsingSortedTransform"
 }
 
