dictGet (generic) - plan
SELECT
    __table1.id AS id,
    __table1.payload AS payload
FROM default.tab AS __table1
WHERE __table1.id IN (SELECT __table1.id AS id
FROM dictionary(\'dictionary_all\') AS __table1
WHERE __table1.name = \'alpha\')
ORDER BY
    __table1.id ASC,
    __table1.payload ASC
dictGet (generic)
1	x
dictGetString - plan
SELECT
    __table1.id AS id,
    __table1.payload AS payload
FROM default.tab AS __table1
WHERE __table1.id IN (SELECT __table1.id AS id
FROM dictionary(\'dictionary_all\') AS __table1
WHERE __table1.name = \'alpha\')
ORDER BY
    __table1.id ASC,
    __table1.payload ASC
dictGetString
1	x
dictGetInt32 - plan
SELECT
    __table1.id AS id,
    __table1.payload AS payload
FROM default.tab AS __table1
WHERE __table1.id IN (SELECT __table1.id AS id
FROM dictionary(\'dictionary_all\') AS __table1
WHERE _CAST(__table1.i32, \'Int32\') = -32)
ORDER BY
    __table1.id ASC,
    __table1.payload ASC
dictGetInt32
1	x
dictGetUInt64 - plan
SELECT
    __table1.id AS id,
    __table1.payload AS payload
FROM default.tab AS __table1
WHERE __table1.id IN (SELECT __table1.id AS id
FROM dictionary(\'dictionary_all\') AS __table1
WHERE _CAST(__table1.u64, \'UInt64\') = 64)
ORDER BY
    __table1.id ASC,
    __table1.payload ASC
dictGetUInt64
1	x
dictGetFloat64 - plan
SELECT
    __table1.id AS id,
    __table1.payload AS payload
FROM default.tab AS __table1
WHERE __table1.id IN (SELECT __table1.id AS id
FROM dictionary(\'dictionary_all\') AS __table1
WHERE _CAST(__table1.f64, \'Float64\') = 20.)
ORDER BY
    __table1.id ASC,
    __table1.payload ASC
dictGetFloat64
1	x
dictGetDate - plan
SELECT
    __table1.id AS id,
    __table1.payload AS payload
FROM default.tab AS __table1
WHERE __table1.id IN (SELECT __table1.id AS id
FROM dictionary(\'dictionary_all\') AS __table1
WHERE _CAST(__table1.d, \'Date\') = _CAST(\'2025-01-01\', \'Date\'))
ORDER BY
    __table1.id ASC,
    __table1.payload ASC
dictGetDate
1	x
dictGetDateTime - plan
SELECT
    __table1.id AS id,
    __table1.payload AS payload
FROM default.tab AS __table1
WHERE __table1.id IN (SELECT __table1.id AS id
FROM dictionary(\'dictionary_all\') AS __table1
WHERE _CAST(__table1.dt, \'DateTime\') = _CAST(\'2025-01-01 10:00:00\', \'DateTime\'))
ORDER BY
    __table1.id ASC,
    __table1.payload ASC
dictGetDateTime
1	x
dictGetUUID - plan
SELECT
    __table1.id AS id,
    __table1.payload AS payload
FROM default.tab AS __table1
WHERE __table1.id IN (SELECT __table1.id AS id
FROM dictionary(\'dictionary_all\') AS __table1
WHERE _CAST(__table1.uid, \'UUID\') = _CAST(\'00000000-0000-0000-0000-000000000001\', \'UUID\'))
ORDER BY
    __table1.id ASC,
    __table1.payload ASC
dictGetUUID
1	x
dictGetIPv4 - plan
SELECT
    __table1.id AS id,
    __table1.payload AS payload
FROM default.tab AS __table1
WHERE __table1.id IN (SELECT __table1.id AS id
FROM dictionary(\'dictionary_all\') AS __table1
WHERE _CAST(__table1.ip4, \'IPv4\') = _CAST(\'192.168.0.1\', \'IPv4\'))
ORDER BY
    __table1.id ASC,
    __table1.payload ASC
dictGetIPv4
1	x
dictGetIPv6 - plan
SELECT
    __table1.id AS id,
    __table1.payload AS payload
FROM default.tab AS __table1
WHERE __table1.id IN (SELECT __table1.id AS id
FROM dictionary(\'dictionary_all\') AS __table1
WHERE _CAST(__table1.ip6, \'IPv6\') = _CAST(\'2001:db8::1\', \'IPv6\'))
ORDER BY
    __table1.id ASC,
    __table1.payload ASC
dictGetIPv6
1	x
dictGetOrNull(String) - plan
SELECT
    __table1.id AS id,
    __table1.payload AS payload
FROM default.tab AS __table1
<<<<<<< HEAD
WHERE _CAST(__table1.id IN (SELECT __table1.id AS id
FROM dictionary(\'dictionary_all\') AS __table1
WHERE _CAST(__table1.name, \'Nullable(String)\') = \'alpha\'), \'Nullable(UInt8)\')
=======
WHERE _CAST((__table1.id IN (SELECT __table1.id AS id
FROM dictionary(\'dictionary_all\') AS __table1
WHERE _CAST(__table1.name, \'Nullable(String)\') = \'alpha\')), \'Nullable(UInt8)\')
>>>>>>> 24d98ed7
ORDER BY
    __table1.id ASC,
    __table1.payload ASC
dictGetOrNull(String)
1	x
dictGetOrNull(String) IS NULL - plan
SELECT
    __table1.id AS id,
    __table1.payload AS payload
FROM default.tab AS __table1
WHERE isNull(dictGetOrNull(\'dictionary_all\', \'name\', __table1.id))
ORDER BY
    __table1.id ASC,
    __table1.payload ASC
dictGetOrNull(String) IS NULL
99	z<|MERGE_RESOLUTION|>--- conflicted
+++ resolved
@@ -133,15 +133,9 @@
     __table1.id AS id,
     __table1.payload AS payload
 FROM default.tab AS __table1
-<<<<<<< HEAD
-WHERE _CAST(__table1.id IN (SELECT __table1.id AS id
-FROM dictionary(\'dictionary_all\') AS __table1
-WHERE _CAST(__table1.name, \'Nullable(String)\') = \'alpha\'), \'Nullable(UInt8)\')
-=======
 WHERE _CAST((__table1.id IN (SELECT __table1.id AS id
 FROM dictionary(\'dictionary_all\') AS __table1
 WHERE _CAST(__table1.name, \'Nullable(String)\') = \'alpha\')), \'Nullable(UInt8)\')
->>>>>>> 24d98ed7
 ORDER BY
     __table1.id ASC,
     __table1.payload ASC
