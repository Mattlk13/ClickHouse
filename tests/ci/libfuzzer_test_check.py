#!/usr/bin/env python3

import argparse
import logging
import os
import re
import sys
import zipfile
from pathlib import Path
from typing import List

from botocore.exceptions import ClientError

from build_download_helper import download_fuzzers
from clickhouse_helper import CiLogsCredentials
from docker_images_helper import DockerImage, get_docker_image, pull_image
from env_helper import REPO_COPY, REPORT_PATH, S3_BUILDS_BUCKET, TEMP_PATH
from pr_info import PRInfo
from report import FAILURE, SUCCESS, JobReport, TestResult
from s3_helper import S3Helper
from stopwatch import Stopwatch
from tee_popen import TeePopen

<<<<<<< HEAD
TIMEOUT = 60 * 30
=======
TIMEOUT = 60 * 60 # 60 minutes
>>>>>>> b4ef5d43
NO_CHANGES_MSG = "Nothing to run"
s3 = S3Helper()


def zipdir(path, ziph):
    # ziph is zipfile handle
    for root, _, files in os.walk(path):
        for file in files:
            ziph.write(
                os.path.join(root, file),
                os.path.relpath(os.path.join(root, file), os.path.join(path, "..")),
            )


def get_additional_envs(check_name, run_by_hash_num, run_by_hash_total):
    result = []
    if "DatabaseReplicated" in check_name:
        result.append("USE_DATABASE_REPLICATED=1")
    if "DatabaseOrdinary" in check_name:
        result.append("USE_DATABASE_ORDINARY=1")
    if "wide parts enabled" in check_name:
        result.append("USE_POLYMORPHIC_PARTS=1")
    if "ParallelReplicas" in check_name:
        result.append("USE_PARALLEL_REPLICAS=1")
    if "s3 storage" in check_name:
        result.append("USE_S3_STORAGE_FOR_MERGE_TREE=1")
        result.append("RANDOMIZE_OBJECT_KEY_TYPE=1")
    if "analyzer" in check_name:
        result.append("USE_OLD_ANALYZER=1")
    if "distributed plan" in check_name:
        result.append("USE_DISTRIBUTED_PLAN=1")

    if run_by_hash_total != 0:
        result.append(f"RUN_BY_HASH_NUM={run_by_hash_num}")
        result.append(f"RUN_BY_HASH_TOTAL={run_by_hash_total}")

    return result


def get_run_command(
    fuzzers_path: Path,
    repo_path: Path,
    result_path: Path,
    additional_envs: List[str],
    ci_logs_args: str,
    image: DockerImage,
) -> str:
    additional_options = ["--hung-check"]

    additional_options_str = (
        '-e ADDITIONAL_OPTIONS="' + " ".join(additional_options) + '"'
    )

    envs = [
        # a static link, don't use S3_URL or S3_DOWNLOAD
        '-e S3_URL="https://s3.amazonaws.com"',
    ]

    envs += [f"-e {e}" for e in additional_envs]

    env_str = " ".join(envs)
    uid = os.getuid()
    gid = os.getgid()

    return (
        f"docker run "
        f"{ci_logs_args} "
        f"--user {uid}:{gid} "
        f"--workdir=/fuzzers "
        f"--volume={fuzzers_path}:/fuzzers "
        f"--volume={repo_path}/tests:/usr/share/clickhouse-test "
        f"--volume={result_path}:/test_output "
        "--security-opt seccomp=unconfined "  # required to issue io_uring sys-calls
        f"--cap-add=SYS_PTRACE {env_str} {additional_options_str} {image} "
        "python3 /usr/share/clickhouse-test/fuzz/runner.py"
    )


def parse_args():
    parser = argparse.ArgumentParser()
    parser.add_argument("check_name")
    return parser.parse_args()


def download_corpus(path):
    logging.info("Download corpus...")

    try:
        s3.download_file(
            bucket=S3_BUILDS_BUCKET,
            s3_path="fuzzer/corpus.zip",
            local_file_path=path,
        )
    except ClientError as e:
        if e.response["Error"]["Code"] == "NoSuchKey":
            logging.debug("No active corpus exists")
        else:
            raise

    with zipfile.ZipFile(f"{path}/corpus.zip", "r") as zipf:
        zipf.extractall(path)
    os.remove(f"{path}/corpus.zip")

    units = 0
    for _, _, files in os.walk(path):
        units += len(files)

    logging.info("...downloaded %d units", units)


def upload_corpus(path):
    with zipfile.ZipFile(f"{path}/corpus.zip", "w", zipfile.ZIP_DEFLATED) as zipf:
        zipdir(f"{path}/corpus/", zipf)
    s3.upload_file(
        bucket=S3_BUILDS_BUCKET,
        file_path=f"{path}/corpus.zip",
        s3_path="fuzzer/corpus.zip",
    )


def process_error(path: Path) -> list:
    ERROR = r"^==\d+==\s?ERROR: (\S+): (.*)"
    # error_source = ""
    # error_reason = ""
    # test_unit = ""
    # TEST_UNIT_LINE = r"artifact_prefix='.*\/'; Test unit written to (.*)"
    error_info = []
    is_error = False

    with open(path, "r", encoding="utf-8", errors='replace') as file:
        for line in file:
            line = line.rstrip("\n")
            if is_error:
                error_info.append(line)
                # match = re.search(TEST_UNIT_LINE, line)
                # if match:
                #     test_unit = match.group(1)
                continue

            match = re.search(ERROR, line)
            if match:
                error_info.append(line)
                # error_source = match.group(1)
                # error_reason = match.group(2)
                is_error = True

    return error_info


def read_status(status_path: Path):
    result = []
    with open(status_path, "r", encoding="utf-8") as file:
        for line in file:
            result.append(line.rstrip("\n"))
    return result


def process_results(result_path: Path):
    test_results = []
    oks = 0
    errors = 0
    fails = 0
    for file in result_path.glob("*.status"):
        fuzzer = file.stem
        file_path = file.parent / fuzzer
        file_path_unit = file_path.with_suffix(".unit")
        file_path_out = file_path.with_suffix(".out")
        file_path_stdout = file_path.with_suffix(".stdout")
        status = read_status(file)
        result = TestResult(fuzzer, status[0], float(status[2]))
        if status[0] == "OK":
            oks += 1
        elif status[0] == "ERROR":
            errors += 1
            if file_path_out.exists():
                result.set_log_files(f"['{file_path_out}']")
            elif file_path_stdout.exists():
                result.set_log_files(f"['{file_path_stdout}']")
        else:
            fails += 1
            if file_path_out.exists():
                result.set_raw_logs("\n".join(process_error(file_path_out)))
            if file_path_unit.exists():
                result.set_log_files(f"['{file_path_unit}']")
            elif file_path_out.exists():
                result.set_log_files(f"['{file_path_out}']")
            elif file_path_stdout.exists():
                result.set_log_files(f"['{file_path_stdout}']")
        test_results.append(result)

    return [oks, errors, fails, test_results]


def main():
    logging.basicConfig(level=logging.INFO)

    stopwatch = Stopwatch()

    temp_path = Path(TEMP_PATH)
    reports_path = Path(REPORT_PATH)
    temp_path.mkdir(parents=True, exist_ok=True)
    repo_path = Path(REPO_COPY)

    args = parse_args()
    check_name = args.check_name

    pr_info = PRInfo()

    temp_path.mkdir(parents=True, exist_ok=True)

    if "RUN_BY_HASH_NUM" in os.environ:
        run_by_hash_num = int(os.getenv("RUN_BY_HASH_NUM", "0"))
        run_by_hash_total = int(os.getenv("RUN_BY_HASH_TOTAL", "0"))
    else:
        run_by_hash_num = 0
        run_by_hash_total = 0

    docker_image = pull_image(get_docker_image("clickhouse/stateless-test"))

    fuzzers_path = temp_path / "fuzzers"
    fuzzers_path.mkdir(parents=True, exist_ok=True)

    download_corpus(fuzzers_path)
    download_fuzzers(check_name, reports_path, fuzzers_path)

    for file in os.listdir(fuzzers_path):
        if file.endswith("_fuzzer"):
            os.chmod(fuzzers_path / file, 0o777)
        elif file.endswith("_seed_corpus.zip"):
            seed_corpus_path = fuzzers_path / (
                file.removesuffix("_seed_corpus.zip") + ".in"
            )
            with zipfile.ZipFile(fuzzers_path / file, "r") as zfd:
                zfd.extractall(seed_corpus_path)

    result_path = temp_path / "result_path"
    result_path.mkdir(parents=True, exist_ok=True)

    run_log_path = result_path / "run.log"

    additional_envs = get_additional_envs(
        check_name, run_by_hash_num, run_by_hash_total
    )

    additional_envs.append(f"TIMEOUT={TIMEOUT}")

    ci_logs_credentials = CiLogsCredentials(Path(temp_path) / "export-logs-config.sh")
    ci_logs_args = ci_logs_credentials.get_docker_arguments(
        pr_info, stopwatch.start_time_str, check_name
    )

    run_command = get_run_command(
        fuzzers_path,
        repo_path,
        result_path,
        additional_envs,
        ci_logs_args,
        docker_image,
    )
    logging.info("Going to run libFuzzer tests: %s", run_command)

    with TeePopen(run_command, run_log_path) as process:
        retcode = process.wait()
        if retcode == 0:
            logging.info("Run successfully")
            if (
                pr_info.number == 0
                and pr_info.base_ref == "master"
                and pr_info.head_ref == "master"
            ):
                logging.info("Uploading corpus - running in master")
                upload_corpus(fuzzers_path)
            else:
                logging.info("Not uploading corpus - running in PR")
        else:
            logging.info("Run failed")

    results = process_results(result_path)

    success = results[1] == 0 and results[2] == 0

    JobReport(
        description=f"OK: {results[0]}, ERROR: {results[1]}, FAIL: {results[2]}",
        test_results=results[3],
        status=SUCCESS if success else FAILURE,
        start_time=stopwatch.start_time_str,
        duration=stopwatch.duration_seconds,
        additional_files=[],
    ).dump()

    if not success:
        sys.exit(1)


if __name__ == "__main__":
    main()<|MERGE_RESOLUTION|>--- conflicted
+++ resolved
@@ -21,11 +21,6 @@
 from stopwatch import Stopwatch
 from tee_popen import TeePopen
 
-<<<<<<< HEAD
-TIMEOUT = 60 * 30
-=======
-TIMEOUT = 60 * 60 # 60 minutes
->>>>>>> b4ef5d43
 NO_CHANGES_MSG = "Nothing to run"
 s3 = S3Helper()
 
