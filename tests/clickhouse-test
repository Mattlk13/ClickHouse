--- conflicted
+++ resolved
@@ -939,11 +939,8 @@
         "query_plan_join_swap_table": lambda: random.choice(["auto", "false", "true"]),
         "output_format_native_write_json_as_string": lambda: random.randint(0, 1),
         "enable_vertical_final": lambda: random.randint(0, 1),
-<<<<<<< HEAD
         "use_async_executor_for_materialized_views": lambda: random.randint(0, 1),
-=======
         **randomize_external_sort_group_by(),
->>>>>>> 59807cd4
     }
 
     @staticmethod
