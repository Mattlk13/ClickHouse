--- conflicted
+++ resolved
@@ -335,10 +335,7 @@
     extern const ServerSettingsFloat min_os_cpu_wait_time_ratio_to_drop_connection;
     extern const ServerSettingsFloat max_os_cpu_wait_time_ratio_to_drop_connection;
     extern const ServerSettingsBool skip_binary_checksum_checks;
-<<<<<<< HEAD
-=======
     extern const ServerSettingsBool abort_on_logical_error;
->>>>>>> e942ab8c
     extern const ServerSettingsUInt64 jemalloc_flush_profile_interval_bytes;
     extern const ServerSettingsBool jemalloc_flush_profile_on_memory_exceeded;
 }
