import dataclasses
import traceback
from typing import List

from praktika.result import Result

OK_SIGN = "[ OK "
FAIL_SIGN = "[ FAIL "
TIMEOUT_SIGN = "[ Timeout! "
UNKNOWN_SIGN = "[ UNKNOWN "
SKIPPED_SIGN = "[ SKIPPED "
HUNG_SIGN = "Found hung queries in processlist"
SERVER_DIED_SIGN = "Server died, terminating all processes"
SERVER_DIED_SIGN2 = "Server does not respond to health check"
DATABASE_SIGN = "Database: "

SUCCESS_FINISH_SIGNS = ["All tests have finished", "No tests were run"]

RETRIES_SIGN = "Some tests were restarted"


# def write_results(results_file, status_file, results, status):
#     with open(results_file, "w", encoding="utf-8") as f:
#         out = csv.writer(f, delimiter="\t")
#         out.writerows(results)
#     with open(status_file, "w", encoding="utf-8") as f:
#         out = csv.writer(f, delimiter="\t")
#         out.writerow(status)


class FTResultsProcessor:
    @dataclasses.dataclass
    class Summary:
        total: int
        skipped: int
        unknown: int
        failed: int
        success: int
        test_results: List[Result]
        hung: bool = False
        server_died: bool = False
        retries: bool = False
        success_finish: bool = False
        test_end: bool = True

    def __init__(self, wd):
        self.tests_output_file = f"{wd}/test_result.txt"
        self.debug_files = []

    def _process_test_output(self):
        total = 0
        skipped = 0
        unknown = 0
        failed = 0
        success = 0
        hung = False
        server_died = False
        retries = False
        success_finish = False
        test_results = []
        test_end = True

        with open(self.tests_output_file, "r", encoding="utf-8") as test_file:
            for line in test_file:
                original_line = line
                line = line.strip()

                if any(s in line for s in SUCCESS_FINISH_SIGNS):
                    success_finish = True
                # Ignore hung check report, since it may be quite large.
                # (and may break python parser which has limit of 128KiB for each row).
                if HUNG_SIGN in line:
                    hung = True
                    break
                if SERVER_DIED_SIGN in line or SERVER_DIED_SIGN2 in line:
                    server_died = True
                if RETRIES_SIGN in line:
                    retries = True
                if any(
                    sign in line
                    for sign in (OK_SIGN, FAIL_SIGN, UNKNOWN_SIGN, SKIPPED_SIGN)
                ):
                    test_name = line.split(" ")[2].split(":")[0]

                    if test_name == "+":
                        # TODO: investigate and remove
                        # https://github.com/ClickHouse/ClickHouse/issues/81888
                        print(
                            f"ERROR: incorrect test name: {test_name} in line:\n{line}"
                        )
                        continue

                    test_time = ""
                    try:
                        time_token = line.split("]")[1].strip().split()[0]
                        float(time_token)
                        test_time = time_token
                    except:
                        pass

                    total += 1
                    if TIMEOUT_SIGN in line:
                        failed += 1
                        test_results.append((test_name, "Timeout", test_time, []))
                    elif FAIL_SIGN in line:
                        failed += 1
                        test_results.append((test_name, "FAIL", test_time, []))
                    elif UNKNOWN_SIGN in line:
                        unknown += 1
                        test_results.append((test_name, "FAIL", test_time, []))
                    elif SKIPPED_SIGN in line:
                        skipped += 1
                        test_results.append((test_name, "SKIPPED", test_time, []))
                    else:
                        success += int(OK_SIGN in line)
                        test_results.append((test_name, "OK", test_time, []))
                    test_end = False
                elif (
                    len(test_results) > 0
                    and test_results[-1][1] in ("FAIL", "SKIPPED")
                    and not test_end
                ):
                    test_results[-1][3].append(original_line)
                # Database printed after everything else in case of failures,
                # so this is a stop marker for capturing test output.
                #
                # And it is handled after everything else to include line with database into the report.
                if DATABASE_SIGN in line:
                    test_end = True

        test_results_ = []
        for test in test_results:
            try:
                test_results_.append(
                    Result(
                        name=test[0],
                        status=test[1],
                        start_time=None,
                        duration=float(test[2]),
                        info="".join(test[3])[:16384],
                    )
                )
            except Exception as e:
<<<<<<< HEAD
                print(f"ERROR: Failed to parse test results: [{test}]")
=======
                print(f"ERROR: Failed to parse test results: {test}")
>>>>>>> 2040e3f2
                traceback.print_exc()
                self.debug_files.append(self.tests_output_file)
                if test[0] == "+":
                    # TODO: investigate and remove
                    # https://github.com/ClickHouse/ClickHouse/issues/81888
                    continue
                test_results_.append(
                    Result(
                        name=test[0],
                        status=Result.Status.ERROR,
                        start_time=None,
                        duration=None,
                        info=f"test results parse failure:\n{traceback.print_exc()}",
                    )
                )
        test_results = test_results_

        s = self.Summary(
            total=total,
            skipped=skipped,
            unknown=unknown,
            failed=failed,
            success=success,
            test_results=test_results,
            hung=hung,
            server_died=server_died,
            success_finish=success_finish,
            retries=retries,
        )

        return s

    def run(self):
        state = Result.Status.SUCCESS
        s = self._process_test_output()
        test_results = s.test_results

        # # Check test_results.tsv for sanitizer asserts, crashes and other critical errors.
        # # If the file is present, it's expected to be generated by stress_test.lib check for critical errors
        # # In the end this file will be fully regenerated, including both results from critical errors check and
        # # functional test results.
        # if test_results_path and os.path.exists(test_results_path):
        #     with open(test_results_path, "r", encoding="utf-8") as test_results_file:
        #         existing_test_results = list(
        #             csv.reader(test_results_file, delimiter="\t")
        #         )
        #         for test in existing_test_results:
        #             if len(test) < 2:
        #                 unknown += 1
        #             else:
        #                 test_results.append(test)
        #
        #                 if test[1] != "OK":
        #                     failed += 1
        #                 else:
        #                     success += 1

        # is_flaky_check = 1 < int(os.environ.get("NUM_TRIES", 1))
        # logging.info("Is flaky check: %s", is_flaky_check)
        # # If no tests were run (success == 0) it indicates an error (e.g. server did not start or crashed immediately)
        # # But it's Ok for "flaky checks" - they can contain just one test for check which is marked as skipped.
        # if failed != 0 or unknown != 0 or (success == 0 and (not is_flaky_check)):
        if s.failed != 0 or s.unknown != 0:
            state = Result.Status.FAILED

        info = ""
        if s.hung:
            state = Result.Status.FAILED
            test_results.append(
                Result("Some queries hung", "FAIL", info="Some queries hung")
            )
        elif s.server_died:
            state = Result.Status.FAILED
            # When ClickHouse server crashes, some tests are still running
            # and fail because they cannot connect to server
            for result in test_results:
                if result.status == "FAIL":
                    result.status = "SERVER_DIED"
            test_results.append(Result("Server died", "FAIL", info="Server died"))
        elif not s.success_finish:
            state = Result.Status.ERROR
            info = "The test runner was terminated unexpectedly"
        elif s.retries:
            test_results.append(
                Result("Some tests restarted", "SKIPPED", info="Some tests restarted")
            )
        else:
            pass

        if not info:
            info = f"Failed: {s.failed}, Passed: {s.success}, Skipped: {s.skipped}"

        result = Result.create_from(
            name="Tests",
            results=test_results,
            status=state,
            files=[],
            info=info,
            with_info_from_results=False,
        )

        if not result.is_ok():
            order = {
                "FAIL": 0,
                "SERVER_DIED": 1,
                "Timeout": 2,
                "NOT_FAILED": 3,
                "BROKEN": 4,
                "OK": 5,
                "SKIPPED": 6,
            }
            result.results.sort(key=lambda x: order.get(x.status, -1))

        return result<|MERGE_RESOLUTION|>--- conflicted
+++ resolved
@@ -141,11 +141,7 @@
                     )
                 )
             except Exception as e:
-<<<<<<< HEAD
-                print(f"ERROR: Failed to parse test results: [{test}]")
-=======
                 print(f"ERROR: Failed to parse test results: {test}")
->>>>>>> 2040e3f2
                 traceback.print_exc()
                 self.debug_files.append(self.tests_output_file)
                 if test[0] == "+":
