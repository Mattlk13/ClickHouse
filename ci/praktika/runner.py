--- conflicted
+++ resolved
@@ -608,11 +608,6 @@
             if result.is_ok():
                 CacheRunnerHooks.post_run(workflow, job)
 
-<<<<<<< HEAD
-        workflow_result = None
-
-=======
->>>>>>> 24d98ed7
         is_final_job = job.name == Settings.FINISH_WORKFLOW_JOB_NAME
         if workflow.enable_open_issues_check:
             # should be done before HtmlRunnerHooks.post_run(workflow, job, info_errors)
@@ -634,11 +629,7 @@
         if workflow.enable_report:
             print(f"Run html report hook")
             HtmlRunnerHooks.post_run(workflow, job, info_errors)
-<<<<<<< HEAD
-            workflow_result = workflow_result or Result.from_fs(workflow.name)
-=======
             workflow_result = Result.from_fs(workflow.name)
->>>>>>> 24d98ed7
             if is_final_job and ci_db:
                 # run after HtmlRunnerHooks.post_run(), when Workflow Result has up-to-date storage_usage data
                 workflow_storage_usage = StorageUsage.from_dict(
