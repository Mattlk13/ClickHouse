-------No need for predicate optimization, but still works-------
1
1
1
2000-01-01	1	test string 1	1
-------Forbid push down-------
SELECT count()\nFROM \n(\n    SELECT \n        [number] AS a, \n        [number * 2] AS b\n    FROM system.numbers \n    LIMIT 1\n) AS t \nARRAY JOIN \n    a, \n    b\nWHERE NOT ignore(a + b)
1
SELECT \n    a, \n    b\nFROM \n(\n    SELECT 1 AS a\n) \nANY LEFT JOIN \n(\n    SELECT \n        1 AS a, \n        1 AS b\n) USING (a)\nWHERE b = 0
SELECT \n    a, \n    b\nFROM \n(\n    SELECT \n        1 AS a, \n        1 AS b\n) \nANY RIGHT JOIN \n(\n    SELECT 1 AS a\n) USING (a)\nWHERE b = 0
SELECT \n    a, \n    b\nFROM \n(\n    SELECT 1 AS a\n) \nANY FULL OUTER JOIN \n(\n    SELECT \n        1 AS a, \n        1 AS b\n) USING (a)\nWHERE b = 0
SELECT \n    a, \n    b\nFROM \n(\n    SELECT \n        1 AS a, \n        1 AS b\n) \nANY FULL OUTER JOIN \n(\n    SELECT 1 AS a\n) USING (a)\nWHERE b = 0
-------Need push down-------
SELECT toString(value) AS value\nFROM \n(\n    SELECT 1 AS value\n    WHERE toString(value) = \'1\'\n) \nWHERE value = \'1\'
1
SELECT id\nFROM \n(\n    SELECT 1 AS id\n    WHERE id = 1\n    UNION ALL\n    SELECT 2 AS `2`\n    WHERE `2` = 1\n) \nWHERE id = 1
1
SELECT id\nFROM \n(\n    SELECT arrayJoin([1, 2, 3]) AS id\n    WHERE id = 1\n) \nWHERE id = 1
1
SELECT id\nFROM \n(\n    SELECT arrayJoin([1, 2, 3]) AS id\n    WHERE id = 1\n) \nWHERE id = 1
1
SELECT \n    id, \n    subquery\nFROM \n(\n    SELECT \n        1 AS id, \n        CAST(1, \'UInt8\') AS subquery\n    WHERE subquery = 1\n) \nWHERE subquery = 1
1	1
<<<<<<< HEAD
SELECT \n    a, \n    b\nFROM \n(\n    SELECT \n        toUInt64(sum(id) AS b) AS a, \n        b\n    FROM test \n    HAVING a = 3\n) \nWHERE a = 3
3	3
SELECT \n    date, \n    id, \n    name, \n    value\nFROM \n(\n    SELECT \n        date, \n        name, \n        value, \n        min(id) AS id\n    FROM test \n    GROUP BY \n        date, \n        name, \n        value\n    HAVING id = 1\n) \nWHERE id = 1
2000-01-01	1	test string 1	1
SELECT \n    a, \n    b\nFROM \n(\n    SELECT \n        toUInt64(sum(id) AS b) AS a, \n        b\n    FROM test AS table_alias \n    HAVING b = 3\n) AS outer_table_alias \nWHERE b = 3
3	3
SELECT \n    date, \n    id, \n    name, \n    value\nFROM \n(\n    SELECT \n        date, \n        id, \n        name, \n        value\n    FROM test \n    WHERE id = 1\n) \nWHERE id = 1
2000-01-01	1	test string 1	1
SELECT \n    date, \n    id, \n    name, \n    value\nFROM \n(\n    SELECT \n        date, \n        id, \n        name, \n        value\n    FROM \n    (\n        SELECT \n            date, \n            id, \n            name, \n            value\n        FROM test \n        WHERE id = 1\n    ) \n    WHERE id = 1\n) \nWHERE id = 1
2000-01-01	1	test string 1	1
SELECT \n    date, \n    id, \n    name, \n    value\nFROM \n(\n    SELECT \n        date, \n        id, \n        name, \n        value\n    FROM \n    (\n        SELECT \n            date, \n            id, \n            name, \n            value\n        FROM test \n        WHERE id = 1\n    ) AS b \n    WHERE id = 1\n) \nWHERE id = 1
2000-01-01	1	test string 1	1
SELECT \n    date, \n    id, \n    name, \n    value\nFROM \n(\n    SELECT \n        date, \n        id, \n        name, \n        value\n    FROM test \n    WHERE id = 1\n) \nWHERE id = 1
2000-01-01	1	test string 1	1
SELECT \n    date, \n    id, \n    name, \n    value\nFROM \n(\n    SELECT \n        date, \n        id, \n        name, \n        value\n    FROM \n    (\n        SELECT \n            date, \n            id, \n            name, \n            value\n        FROM test \n        WHERE id = 1\n    ) \n    WHERE id = 1\n) \nWHERE id = 1
2000-01-01	1	test string 1	1
SELECT \n    date, \n    id, \n    name, \n    value\nFROM \n(\n    SELECT \n        date, \n        id, \n        name, \n        value\n    FROM test \n    WHERE id = 1\n) AS b \nWHERE id = 1
2000-01-01	1	test string 1	1
SELECT \n    date, \n    id, \n    name, \n    value\nFROM \n(\n    SELECT \n        date, \n        id, \n        name, \n        value\n    FROM \n    (\n        SELECT \n            date, \n            id, \n            name, \n            value\n        FROM test \n        WHERE id = 1\n    ) AS a \n    WHERE id = 1\n) AS b \nWHERE id = 1
2000-01-01	1	test string 1	1
SELECT \n    id, \n    date, \n    value\nFROM \n(\n    SELECT \n        id, \n        date, \n        min(value) AS value\n    FROM test \n    WHERE id = 1\n    GROUP BY \n        id, \n        date\n) \nWHERE id = 1
1	2000-01-01	1
SELECT \n    date, \n    id, \n    name, \n    value\nFROM \n(\n    SELECT \n        date, \n        id, \n        name, \n        value\n    FROM test \n    WHERE id = 1\n    UNION ALL\n    SELECT \n        date, \n        id, \n        name, \n        value\n    FROM test \n    WHERE id = 1\n) \nWHERE id = 1
2000-01-01	1	test string 1	1
2000-01-01	1	test string 1	1
SELECT \n    date, \n    id, \n    name, \n    value, \n    date, \n    name, \n    value\nFROM \n(\n    SELECT \n        date, \n        id, \n        name, \n        value\n    FROM test \n    WHERE id = 1\n) \nANY LEFT JOIN \n(\n    SELECT *\n    FROM test \n) USING (id)\nWHERE id = 1
2000-01-01	1	test string 1	1	2000-01-01	test string 1	1
SELECT \n    id, \n    date, \n    name, \n    value\nFROM \n(\n    SELECT toInt8(1) AS id\n) \nANY LEFT JOIN \n(\n    SELECT *\n    FROM test \n) AS test USING (id)\nWHERE value = 1
1	2000-01-01	test string 1	1
SELECT value\nFROM \n(\n    SELECT toInt8(1) AS id\n) \nANY LEFT JOIN test AS b USING (id)\nWHERE value = 1
1
SELECT \n    date, \n    id, \n    name, \n    value\nFROM \n(\n    SELECT \n        date, \n        id, \n        name, \n        value, \n        date, \n        name, \n        value\n    FROM \n    (\n        SELECT \n            date, \n            id, \n            name, \n            value\n        FROM test \n        WHERE id = 1\n    ) \n    ANY LEFT JOIN \n    (\n        SELECT *\n        FROM test \n    ) USING (id)\n    WHERE id = 1\n) \nWHERE id = 1
2000-01-01	1	test string 1	1
SELECT \n    date, \n    id, \n    name, \n    value, \n    b.date, \n    b.name, \n    b.value\nFROM \n(\n    SELECT \n        date, \n        id, \n        name, \n        value\n    FROM test \n) \nANY LEFT JOIN \n(\n    SELECT *\n    FROM test \n) AS b USING (id)\nWHERE b.id = 1
2000-01-01	1	test string 1	1	2000-01-01	test string 1	1
SELECT \n    id, \n    date, \n    name, \n    value\nFROM \n(\n    SELECT \n        toInt8(1) AS id, \n        toDate(\'2000-01-01\') AS date\n    FROM system.numbers \n    LIMIT 1\n) \nANY LEFT JOIN \n(\n    SELECT *\n    FROM test \n) AS b USING (date, id)\nWHERE b.date = toDate(\'2000-01-01\')
1	2000-01-01	test string 1	1
SELECT \n    date, \n    id, \n    name, \n    value, \n    `b.date`, \n    `b.id`, \n    `b.name`, \n    `b.value`\nFROM \n(\n    SELECT \n        date, \n        id, \n        name, \n        value, \n        b.date, \n        b.id, \n        b.name, \n        b.value\n    FROM \n    (\n        SELECT \n            date, \n            id, \n            name, \n            value\n        FROM test \n        WHERE id = 1\n    ) AS a \n    ANY LEFT JOIN \n    (\n        SELECT *\n        FROM test \n    ) AS b ON id = b.id\n    WHERE id = 1\n) \nWHERE id = 1
=======
SELECT \n    a, \n    b\nFROM \n(\n    SELECT \n        toUInt64(sum(id) AS b) AS a, \n        b\n    FROM test.test_00597 \n    HAVING a = 3\n) \nWHERE a = 3
3	3
SELECT \n    date, \n    id, \n    name, \n    value\nFROM \n(\n    SELECT \n        date, \n        name, \n        value, \n        min(id) AS id\n    FROM test.test_00597 \n    GROUP BY \n        date, \n        name, \n        value\n    HAVING id = 1\n) \nWHERE id = 1
2000-01-01	1	test string 1	1
SELECT \n    a, \n    b\nFROM \n(\n    SELECT \n        toUInt64(sum(id) AS b) AS a, \n        b\n    FROM test.test_00597 AS table_alias \n    HAVING b = 3\n) AS outer_table_alias \nWHERE b = 3
3	3
SELECT \n    date, \n    id, \n    name, \n    value\nFROM \n(\n    SELECT \n        date, \n        id, \n        name, \n        value\n    FROM test.test_00597 \n    WHERE id = 1\n) \nWHERE id = 1
2000-01-01	1	test string 1	1
SELECT \n    date, \n    id, \n    name, \n    value\nFROM \n(\n    SELECT \n        date, \n        id, \n        name, \n        value\n    FROM \n    (\n        SELECT \n            date, \n            id, \n            name, \n            value\n        FROM test.test_00597 \n        WHERE id = 1\n    ) \n    WHERE id = 1\n) \nWHERE id = 1
2000-01-01	1	test string 1	1
SELECT \n    date, \n    id, \n    name, \n    value\nFROM \n(\n    SELECT \n        date, \n        id, \n        name, \n        value\n    FROM \n    (\n        SELECT \n            date, \n            id, \n            name, \n            value\n        FROM test.test_00597 \n        WHERE id = 1\n    ) AS b \n    WHERE id = 1\n) \nWHERE id = 1
2000-01-01	1	test string 1	1
SELECT \n    date, \n    id, \n    name, \n    value\nFROM \n(\n    SELECT \n        date, \n        id, \n        name, \n        value\n    FROM test.test_00597 \n    WHERE id = 1\n) \nWHERE id = 1
2000-01-01	1	test string 1	1
SELECT \n    date, \n    id, \n    name, \n    value\nFROM \n(\n    SELECT \n        date, \n        id, \n        name, \n        value\n    FROM \n    (\n        SELECT \n            date, \n            id, \n            name, \n            value\n        FROM test.test_00597 \n        WHERE id = 1\n    ) \n    WHERE id = 1\n) \nWHERE id = 1
2000-01-01	1	test string 1	1
SELECT \n    date, \n    id, \n    name, \n    value\nFROM \n(\n    SELECT \n        date, \n        id, \n        name, \n        value\n    FROM test.test_00597 \n    WHERE id = 1\n) AS b \nWHERE id = 1
2000-01-01	1	test string 1	1
SELECT \n    date, \n    id, \n    name, \n    value\nFROM \n(\n    SELECT \n        date, \n        id, \n        name, \n        value\n    FROM \n    (\n        SELECT \n            date, \n            id, \n            name, \n            value\n        FROM test.test_00597 \n        WHERE id = 1\n    ) AS a \n    WHERE id = 1\n) AS b \nWHERE id = 1
2000-01-01	1	test string 1	1
SELECT \n    id, \n    date, \n    value\nFROM \n(\n    SELECT \n        id, \n        date, \n        min(value) AS value\n    FROM test.test_00597 \n    WHERE id = 1\n    GROUP BY \n        id, \n        date\n) \nWHERE id = 1
1	2000-01-01	1
SELECT \n    date, \n    id, \n    name, \n    value\nFROM \n(\n    SELECT \n        date, \n        id, \n        name, \n        value\n    FROM test.test_00597 \n    WHERE id = 1\n    UNION ALL\n    SELECT \n        date, \n        id, \n        name, \n        value\n    FROM test.test_00597 \n    WHERE id = 1\n) \nWHERE id = 1
2000-01-01	1	test string 1	1
2000-01-01	1	test string 1	1
SELECT \n    date, \n    id, \n    name, \n    value, \n    date, \n    name, \n    value\nFROM \n(\n    SELECT \n        date, \n        id, \n        name, \n        value\n    FROM test.test_00597 \n    WHERE id = 1\n) \nANY LEFT JOIN \n(\n    SELECT *\n    FROM test.test_00597 \n) USING (id)\nWHERE id = 1
2000-01-01	1	test string 1	1	2000-01-01	test string 1	1
SELECT \n    id, \n    date, \n    name, \n    value\nFROM \n(\n    SELECT toInt8(1) AS id\n) \nANY LEFT JOIN test.test_00597 USING (id)\nWHERE value = 1
1	2000-01-01	test string 1	1
SELECT value\nFROM \n(\n    SELECT toInt8(1) AS id\n) \nANY LEFT JOIN test.test_00597 AS b USING (id)\nWHERE value = 1
1
SELECT \n    date, \n    id, \n    name, \n    value\nFROM \n(\n    SELECT \n        date, \n        id, \n        name, \n        value, \n        date, \n        name, \n        value\n    FROM \n    (\n        SELECT \n            date, \n            id, \n            name, \n            value\n        FROM test.test_00597 \n        WHERE id = 1\n    ) \n    ANY LEFT JOIN \n    (\n        SELECT *\n        FROM test.test_00597 \n    ) USING (id)\n    WHERE id = 1\n) \nWHERE id = 1
2000-01-01	1	test string 1	1
SELECT \n    date, \n    id, \n    name, \n    value, \n    b.date, \n    b.name, \n    b.value\nFROM \n(\n    SELECT \n        date, \n        id, \n        name, \n        value\n    FROM test.test_00597 \n) \nANY LEFT JOIN \n(\n    SELECT *\n    FROM test.test_00597 \n) AS b USING (id)\nWHERE b.id = 1
2000-01-01	1	test string 1	1	2000-01-01	test string 1	1
SELECT \n    id, \n    date, \n    name, \n    value\nFROM \n(\n    SELECT \n        toInt8(1) AS id, \n        toDate(\'2000-01-01\') AS date\n    FROM system.numbers \n    LIMIT 1\n) \nANY LEFT JOIN \n(\n    SELECT *\n    FROM test.test_00597 \n) AS b USING (date, id)\nWHERE b.date = toDate(\'2000-01-01\')
1	2000-01-01	test string 1	1
SELECT \n    date, \n    id, \n    name, \n    value, \n    `b.date`, \n    `b.id`, \n    `b.name`, \n    `b.value`\nFROM \n(\n    SELECT \n        date, \n        id, \n        name, \n        value, \n        b.date, \n        b.id, \n        b.name, \n        b.value\n    FROM \n    (\n        SELECT \n            date, \n            id, \n            name, \n            value\n        FROM test.test_00597 \n        WHERE id = 1\n    ) AS a \n    ANY LEFT JOIN \n    (\n        SELECT *\n        FROM test.test_00597 \n    ) AS b ON id = b.id\n    WHERE id = 1\n) \nWHERE id = 1
>>>>>>> 00a1ac64
2000-01-01	1	test string 1	1	2000-01-01	1	test string 1	1<|MERGE_RESOLUTION|>--- conflicted
+++ resolved
@@ -21,46 +21,6 @@
 1
 SELECT \n    id, \n    subquery\nFROM \n(\n    SELECT \n        1 AS id, \n        CAST(1, \'UInt8\') AS subquery\n    WHERE subquery = 1\n) \nWHERE subquery = 1
 1	1
-<<<<<<< HEAD
-SELECT \n    a, \n    b\nFROM \n(\n    SELECT \n        toUInt64(sum(id) AS b) AS a, \n        b\n    FROM test \n    HAVING a = 3\n) \nWHERE a = 3
-3	3
-SELECT \n    date, \n    id, \n    name, \n    value\nFROM \n(\n    SELECT \n        date, \n        name, \n        value, \n        min(id) AS id\n    FROM test \n    GROUP BY \n        date, \n        name, \n        value\n    HAVING id = 1\n) \nWHERE id = 1
-2000-01-01	1	test string 1	1
-SELECT \n    a, \n    b\nFROM \n(\n    SELECT \n        toUInt64(sum(id) AS b) AS a, \n        b\n    FROM test AS table_alias \n    HAVING b = 3\n) AS outer_table_alias \nWHERE b = 3
-3	3
-SELECT \n    date, \n    id, \n    name, \n    value\nFROM \n(\n    SELECT \n        date, \n        id, \n        name, \n        value\n    FROM test \n    WHERE id = 1\n) \nWHERE id = 1
-2000-01-01	1	test string 1	1
-SELECT \n    date, \n    id, \n    name, \n    value\nFROM \n(\n    SELECT \n        date, \n        id, \n        name, \n        value\n    FROM \n    (\n        SELECT \n            date, \n            id, \n            name, \n            value\n        FROM test \n        WHERE id = 1\n    ) \n    WHERE id = 1\n) \nWHERE id = 1
-2000-01-01	1	test string 1	1
-SELECT \n    date, \n    id, \n    name, \n    value\nFROM \n(\n    SELECT \n        date, \n        id, \n        name, \n        value\n    FROM \n    (\n        SELECT \n            date, \n            id, \n            name, \n            value\n        FROM test \n        WHERE id = 1\n    ) AS b \n    WHERE id = 1\n) \nWHERE id = 1
-2000-01-01	1	test string 1	1
-SELECT \n    date, \n    id, \n    name, \n    value\nFROM \n(\n    SELECT \n        date, \n        id, \n        name, \n        value\n    FROM test \n    WHERE id = 1\n) \nWHERE id = 1
-2000-01-01	1	test string 1	1
-SELECT \n    date, \n    id, \n    name, \n    value\nFROM \n(\n    SELECT \n        date, \n        id, \n        name, \n        value\n    FROM \n    (\n        SELECT \n            date, \n            id, \n            name, \n            value\n        FROM test \n        WHERE id = 1\n    ) \n    WHERE id = 1\n) \nWHERE id = 1
-2000-01-01	1	test string 1	1
-SELECT \n    date, \n    id, \n    name, \n    value\nFROM \n(\n    SELECT \n        date, \n        id, \n        name, \n        value\n    FROM test \n    WHERE id = 1\n) AS b \nWHERE id = 1
-2000-01-01	1	test string 1	1
-SELECT \n    date, \n    id, \n    name, \n    value\nFROM \n(\n    SELECT \n        date, \n        id, \n        name, \n        value\n    FROM \n    (\n        SELECT \n            date, \n            id, \n            name, \n            value\n        FROM test \n        WHERE id = 1\n    ) AS a \n    WHERE id = 1\n) AS b \nWHERE id = 1
-2000-01-01	1	test string 1	1
-SELECT \n    id, \n    date, \n    value\nFROM \n(\n    SELECT \n        id, \n        date, \n        min(value) AS value\n    FROM test \n    WHERE id = 1\n    GROUP BY \n        id, \n        date\n) \nWHERE id = 1
-1	2000-01-01	1
-SELECT \n    date, \n    id, \n    name, \n    value\nFROM \n(\n    SELECT \n        date, \n        id, \n        name, \n        value\n    FROM test \n    WHERE id = 1\n    UNION ALL\n    SELECT \n        date, \n        id, \n        name, \n        value\n    FROM test \n    WHERE id = 1\n) \nWHERE id = 1
-2000-01-01	1	test string 1	1
-2000-01-01	1	test string 1	1
-SELECT \n    date, \n    id, \n    name, \n    value, \n    date, \n    name, \n    value\nFROM \n(\n    SELECT \n        date, \n        id, \n        name, \n        value\n    FROM test \n    WHERE id = 1\n) \nANY LEFT JOIN \n(\n    SELECT *\n    FROM test \n) USING (id)\nWHERE id = 1
-2000-01-01	1	test string 1	1	2000-01-01	test string 1	1
-SELECT \n    id, \n    date, \n    name, \n    value\nFROM \n(\n    SELECT toInt8(1) AS id\n) \nANY LEFT JOIN \n(\n    SELECT *\n    FROM test \n) AS test USING (id)\nWHERE value = 1
-1	2000-01-01	test string 1	1
-SELECT value\nFROM \n(\n    SELECT toInt8(1) AS id\n) \nANY LEFT JOIN test AS b USING (id)\nWHERE value = 1
-1
-SELECT \n    date, \n    id, \n    name, \n    value\nFROM \n(\n    SELECT \n        date, \n        id, \n        name, \n        value, \n        date, \n        name, \n        value\n    FROM \n    (\n        SELECT \n            date, \n            id, \n            name, \n            value\n        FROM test \n        WHERE id = 1\n    ) \n    ANY LEFT JOIN \n    (\n        SELECT *\n        FROM test \n    ) USING (id)\n    WHERE id = 1\n) \nWHERE id = 1
-2000-01-01	1	test string 1	1
-SELECT \n    date, \n    id, \n    name, \n    value, \n    b.date, \n    b.name, \n    b.value\nFROM \n(\n    SELECT \n        date, \n        id, \n        name, \n        value\n    FROM test \n) \nANY LEFT JOIN \n(\n    SELECT *\n    FROM test \n) AS b USING (id)\nWHERE b.id = 1
-2000-01-01	1	test string 1	1	2000-01-01	test string 1	1
-SELECT \n    id, \n    date, \n    name, \n    value\nFROM \n(\n    SELECT \n        toInt8(1) AS id, \n        toDate(\'2000-01-01\') AS date\n    FROM system.numbers \n    LIMIT 1\n) \nANY LEFT JOIN \n(\n    SELECT *\n    FROM test \n) AS b USING (date, id)\nWHERE b.date = toDate(\'2000-01-01\')
-1	2000-01-01	test string 1	1
-SELECT \n    date, \n    id, \n    name, \n    value, \n    `b.date`, \n    `b.id`, \n    `b.name`, \n    `b.value`\nFROM \n(\n    SELECT \n        date, \n        id, \n        name, \n        value, \n        b.date, \n        b.id, \n        b.name, \n        b.value\n    FROM \n    (\n        SELECT \n            date, \n            id, \n            name, \n            value\n        FROM test \n        WHERE id = 1\n    ) AS a \n    ANY LEFT JOIN \n    (\n        SELECT *\n        FROM test \n    ) AS b ON id = b.id\n    WHERE id = 1\n) \nWHERE id = 1
-=======
 SELECT \n    a, \n    b\nFROM \n(\n    SELECT \n        toUInt64(sum(id) AS b) AS a, \n        b\n    FROM test.test_00597 \n    HAVING a = 3\n) \nWHERE a = 3
 3	3
 SELECT \n    date, \n    id, \n    name, \n    value\nFROM \n(\n    SELECT \n        date, \n        name, \n        value, \n        min(id) AS id\n    FROM test.test_00597 \n    GROUP BY \n        date, \n        name, \n        value\n    HAVING id = 1\n) \nWHERE id = 1
@@ -99,5 +59,4 @@
 SELECT \n    id, \n    date, \n    name, \n    value\nFROM \n(\n    SELECT \n        toInt8(1) AS id, \n        toDate(\'2000-01-01\') AS date\n    FROM system.numbers \n    LIMIT 1\n) \nANY LEFT JOIN \n(\n    SELECT *\n    FROM test.test_00597 \n) AS b USING (date, id)\nWHERE b.date = toDate(\'2000-01-01\')
 1	2000-01-01	test string 1	1
 SELECT \n    date, \n    id, \n    name, \n    value, \n    `b.date`, \n    `b.id`, \n    `b.name`, \n    `b.value`\nFROM \n(\n    SELECT \n        date, \n        id, \n        name, \n        value, \n        b.date, \n        b.id, \n        b.name, \n        b.value\n    FROM \n    (\n        SELECT \n            date, \n            id, \n            name, \n            value\n        FROM test.test_00597 \n        WHERE id = 1\n    ) AS a \n    ANY LEFT JOIN \n    (\n        SELECT *\n        FROM test.test_00597 \n    ) AS b ON id = b.id\n    WHERE id = 1\n) \nWHERE id = 1
->>>>>>> 00a1ac64
 2000-01-01	1	test string 1	1	2000-01-01	1	test string 1	1