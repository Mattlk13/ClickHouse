#include <Parsers/ASTSelectQuery.h>
#include <Parsers/ASTCreateQuery.h>
#include <Parsers/ASTDropQuery.h>
#include <Parsers/ASTIdentifier.h>

#include <Interpreters/Context.h>
#include <Interpreters/InterpreterCreateQuery.h>
#include <Interpreters/InterpreterDropQuery.h>

#include <Storages/StorageMaterializedView.h>
#include <Storages/VirtualColumnFactory.h>

#include <Common/typeid_cast.h>


namespace DB
{

namespace ErrorCodes
{
    extern const int LOGICAL_ERROR;
    extern const int INCORRECT_QUERY;
}


static void extractDependentTable(const ASTSelectQuery & query, String & select_database_name, String & select_table_name)
{
    auto query_table = query.table();

    if (!query_table)
        return;

    if (auto ast_id = typeid_cast<const ASTIdentifier *>(query_table.get()))
    {
        auto query_database = query.database();

        if (!query_database)
            throw Exception("Logical error while creating StorageMaterializedView."
                " Could not retrieve database name from select query.",
                DB::ErrorCodes::LOGICAL_ERROR);

        select_database_name = typeid_cast<const ASTIdentifier &>(*query_database).name;
        select_table_name = ast_id->name;
    }
    else if (auto ast_select = typeid_cast<const ASTSelectQuery *>(query_table.get()))
    {
        extractDependentTable(*ast_select, select_database_name, select_table_name);
    }
    else
        throw Exception("Logical error while creating StorageMaterializedView."
            " Could not retrieve table name from select query.",
            DB::ErrorCodes::LOGICAL_ERROR);
}


StorageMaterializedView::StorageMaterializedView(
    const String & table_name_,
    const String & database_name_,
    Context & context_,
    const ASTCreateQuery & query,
    NamesAndTypesListPtr columns_,
    const NamesAndTypesList & materialized_columns_,
    const NamesAndTypesList & alias_columns_,
    const ColumnDefaults & column_defaults_,
    bool attach_)
    : IStorage{materialized_columns_, alias_columns_, column_defaults_}, table_name(table_name_),
    database_name(database_name_), context(context_), columns(columns_)
{
    if (!query.select)
        throw Exception("SELECT query is not specified for " + getName(), ErrorCodes::INCORRECT_QUERY);

<<<<<<< HEAD
    if (!create.inner_storage && create.as_table.empty())
=======
    if (!query.inner_storage)
>>>>>>> 996b18c8
        throw Exception("ENGINE of MaterializedView should be specified explicitly", ErrorCodes::INCORRECT_QUERY);

    extractDependentTable(*query.select, select_database_name, select_table_name);

    if (!select_table_name.empty())
        context.getGlobalContext().addDependency(
            DatabaseAndTableName(select_database_name, select_table_name),
            DatabaseAndTableName(database_name, table_name));

<<<<<<< HEAD
    // If the destination table is not set, use inner table
    if (!create.inner_storage)
    {
        target_database_name = create.as_database;
        target_table_name = create.as_table;
    }
    else
    {
        target_database_name = database_name;
        target_table_name = ".inner." + table_name;
        has_inner_table = true;
    }

    inner_query = create.select;
=======
    String inner_table_name = getInnerTableName();
    inner_query = query.select->ptr();
>>>>>>> 996b18c8

    /// If there is an ATTACH request, then the internal table must already be connected.
    if (!attach_ && has_inner_table)
    {
        /// We will create a query to create an internal table.
        auto manual_create_query = std::make_shared<ASTCreateQuery>();
<<<<<<< HEAD
        manual_create_query->database = target_database_name;
        manual_create_query->table = target_table_name;
        manual_create_query->columns = create.columns;
        manual_create_query->children.push_back(manual_create_query->columns);
        manual_create_query->storage = create.inner_storage;
        manual_create_query->children.push_back(manual_create_query->storage);
=======
        manual_create_query->database = database_name;
        manual_create_query->table = inner_table_name;
        manual_create_query->set(manual_create_query->columns, query.columns->ptr());
        manual_create_query->set(manual_create_query->storage, query.inner_storage->ptr());
>>>>>>> 996b18c8

        /// Execute the query.
        try
        {
            InterpreterCreateQuery create_interpreter(manual_create_query, context);
            create_interpreter.execute();
        }
        catch (...)
        {
            /// In case of any error we should remove dependency to the view.
            if (!select_table_name.empty())
                context.getGlobalContext().removeDependency(
                    DatabaseAndTableName(select_database_name, select_table_name),
                    DatabaseAndTableName(database_name, table_name));

            throw;
        }
    }
}

NameAndTypePair StorageMaterializedView::getColumn(const String & column_name) const
{
    return getTargetTable()->getColumn(column_name);
}

bool StorageMaterializedView::hasColumn(const String & column_name) const
{
    return getTargetTable()->hasColumn(column_name);
}

BlockInputStreams StorageMaterializedView::read(
    const Names & column_names,
    const SelectQueryInfo & query_info,
    const Context & context,
    QueryProcessingStage::Enum & processed_stage,
    const size_t max_block_size,
    const unsigned num_streams)
{
    return getTargetTable()->read(column_names, query_info, context, processed_stage, max_block_size, num_streams);
}

BlockOutputStreamPtr StorageMaterializedView::write(const ASTPtr & query, const Settings & settings)
{
    return getTargetTable()->write(query, settings);
}

void StorageMaterializedView::drop()
{
    context.getGlobalContext().removeDependency(
        DatabaseAndTableName(select_database_name, select_table_name),
        DatabaseAndTableName(database_name, table_name));

    if (has_inner_table && context.tryGetTable(target_database_name, target_table_name))
    {
        /// We create and execute `drop` query for internal table.
        auto drop_query = std::make_shared<ASTDropQuery>();
        drop_query->database = target_database_name;
        drop_query->table = target_table_name;
        ASTPtr ast_drop_query = drop_query;
        InterpreterDropQuery drop_interpreter(ast_drop_query, context);
        drop_interpreter.execute();
    }
}

bool StorageMaterializedView::optimize(const ASTPtr & query, const ASTPtr & partition, bool final, bool deduplicate, const Context & context)
{
    return getTargetTable()->optimize(query, partition, final, deduplicate, context);
}

StoragePtr StorageMaterializedView::getTargetTable() const
{
    return context.getTable(target_database_name, target_table_name);
}

}<|MERGE_RESOLUTION|>--- conflicted
+++ resolved
@@ -69,11 +69,7 @@
     if (!query.select)
         throw Exception("SELECT query is not specified for " + getName(), ErrorCodes::INCORRECT_QUERY);
 
-<<<<<<< HEAD
-    if (!create.inner_storage && create.as_table.empty())
-=======
-    if (!query.inner_storage)
->>>>>>> 996b18c8
+    if (!query.inner_storage && query.as_table.empty())
         throw Exception("ENGINE of MaterializedView should be specified explicitly", ErrorCodes::INCORRECT_QUERY);
 
     extractDependentTable(*query.select, select_database_name, select_table_name);
@@ -83,7 +79,6 @@
             DatabaseAndTableName(select_database_name, select_table_name),
             DatabaseAndTableName(database_name, table_name));
 
-<<<<<<< HEAD
     // If the destination table is not set, use inner table
     if (!create.inner_storage)
     {
@@ -97,30 +92,17 @@
         has_inner_table = true;
     }
 
-    inner_query = create.select;
-=======
-    String inner_table_name = getInnerTableName();
     inner_query = query.select->ptr();
->>>>>>> 996b18c8
 
     /// If there is an ATTACH request, then the internal table must already be connected.
     if (!attach_ && has_inner_table)
     {
         /// We will create a query to create an internal table.
         auto manual_create_query = std::make_shared<ASTCreateQuery>();
-<<<<<<< HEAD
         manual_create_query->database = target_database_name;
         manual_create_query->table = target_table_name;
-        manual_create_query->columns = create.columns;
-        manual_create_query->children.push_back(manual_create_query->columns);
-        manual_create_query->storage = create.inner_storage;
-        manual_create_query->children.push_back(manual_create_query->storage);
-=======
-        manual_create_query->database = database_name;
-        manual_create_query->table = inner_table_name;
         manual_create_query->set(manual_create_query->columns, query.columns->ptr());
         manual_create_query->set(manual_create_query->storage, query.inner_storage->ptr());
->>>>>>> 996b18c8
 
         /// Execute the query.
         try
