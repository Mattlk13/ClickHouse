#include <optional>
#include <Common/FieldVisitors.h>
#include <Common/localBackup.h>
#include <Storages/StorageMergeTree.h>
#include <Storages/MergeTree/MergeTreeBlockOutputStream.h>
#include <Storages/MergeTree/DiskSpaceMonitor.h>
#include <Storages/MergeTree/MergeList.h>
#include <Databases/IDatabase.h>
#include <Common/escapeForFileName.h>
#include <Common/typeid_cast.h>
#include <Interpreters/InterpreterAlterQuery.h>
#include <Interpreters/PartLog.h>
#include <Parsers/ASTFunction.h>
#include <Parsers/ASTLiteral.h>
#include <Storages/MergeTree/MergeTreeData.h>
#include <Storages/MergeTree/ActiveDataPartSet.h>

#include <Poco/DirectoryIterator.h>
#include <Poco/File.h>
#include <Parsers/queryToString.h>


namespace DB
{

namespace ErrorCodes
{
    extern const int ABORTED;
    extern const int BAD_ARGUMENTS;
    extern const int INCORRECT_DATA;
    extern const int INCORRECT_FILE_NAME;
    extern const int CANNOT_ASSIGN_OPTIMIZE;
    extern const int INCOMPATIBLE_COLUMNS;
}

namespace ActionLocks
{
    extern const StorageActionBlockType PartsMerge;
}


StorageMergeTree::StorageMergeTree(
    const String & path_,
    const String & database_name_,
    const String & table_name_,
    const ColumnsDescription & columns_,
    bool attach,
    Context & context_,
    const ASTPtr & primary_expr_ast_,
    const ASTPtr & secondary_sorting_expr_list_,
    const String & date_column_name,
    const ASTPtr & partition_expr_ast_,
    const ASTPtr & sampling_expression_, /// nullptr, if sampling is not supported.
    const MergeTreeData::MergingParams & merging_params_,
    const MergeTreeSettings & settings_,
    bool has_force_restore_data_flag)
    : path(path_), database_name(database_name_), table_name(table_name_), full_path(path + escapeForFileName(table_name) + '/'),
    context(context_), background_pool(context_.getBackgroundPool()),
    data(database_name, table_name,
         full_path, columns_,
         context_, primary_expr_ast_, secondary_sorting_expr_list_, date_column_name, partition_expr_ast_,
         sampling_expression_, merging_params_,
         settings_, false, attach),
    reader(data), writer(data), merger_mutator(data, context.getBackgroundPool()),
    log(&Logger::get(database_name_ + "." + table_name + " (StorageMergeTree)"))
{
    if (path_.empty())
        throw Exception("MergeTree storages require data path", ErrorCodes::INCORRECT_FILE_NAME);

    data.loadDataParts(has_force_restore_data_flag);

    if (!attach && !data.getDataParts().empty())
        throw Exception("Data directory for table already containing data parts - probably it was unclean DROP table or manual intervention. You must either clear directory by hand or use ATTACH TABLE instead of CREATE TABLE if you need to use that parts.", ErrorCodes::INCORRECT_DATA);

    increment.set(data.getMaxBlockNumber());

    loadMutations();
}


void StorageMergeTree::startup()
{
    background_task_handle = background_pool.addTask([this] { return backgroundTask(); });

    data.clearOldPartsFromFilesystem();

    /// Temporary directories contain incomplete results of merges (after forced restart)
    ///  and don't allow to reinitialize them, so delete each of them immediately
    data.clearOldTemporaryDirectories(0);
}


void StorageMergeTree::shutdown()
{
    if (shutdown_called)
        return;
    shutdown_called = true;
    merger_mutator.actions_blocker.cancelForever();
    if (background_task_handle)
        background_pool.removeTask(background_task_handle);
}


StorageMergeTree::~StorageMergeTree()
{
    shutdown();
}

BlockInputStreams StorageMergeTree::read(
    const Names & column_names,
    const SelectQueryInfo & query_info,
    const Context & context,
    QueryProcessingStage::Enum processed_stage,
    const size_t max_block_size,
    const unsigned num_streams)
{
<<<<<<< HEAD
    return reader.read(column_names, query_info, context, processed_stage, max_block_size, num_streams);
=======
    checkQueryProcessingStage(processed_stage, context);
    return reader.read(column_names, query_info, context, max_block_size, num_streams, 0);
>>>>>>> aebddd55
}

BlockOutputStreamPtr StorageMergeTree::write(const ASTPtr & /*query*/, const Settings & /*settings*/)
{
    return std::make_shared<MergeTreeBlockOutputStream>(*this);
}

void StorageMergeTree::checkTableCanBeDropped() const
{
    const_cast<MergeTreeData &>(getData()).recalculateColumnSizes();
    context.checkTableCanBeDropped(database_name, table_name, getData().getTotalActiveSizeInBytes());
}

void StorageMergeTree::checkPartitionCanBeDropped(const ASTPtr & partition)
{
    const_cast<MergeTreeData &>(getData()).recalculateColumnSizes();

    const String partition_id = data.getPartitionIDFromQuery(partition, context);
    auto parts_to_remove = data.getDataPartsVectorInPartition(MergeTreeDataPartState::Committed, partition_id);

    UInt64 partition_size = 0;

    for (const auto & part : parts_to_remove)
    {
        partition_size += part->bytes_on_disk;
    }
    context.checkPartitionCanBeDropped(database_name, table_name, partition_size);
}

void StorageMergeTree::drop()
{
    shutdown();
    data.dropAllData();
}

void StorageMergeTree::truncate(const ASTPtr &)
{
    {
        /// Asks to complete merges and does not allow them to start.
        /// This protects against "revival" of data for a removed partition after completion of merge.
        auto merge_blocker = merger_mutator.actions_blocker.cancel();

        /// NOTE: It's assumed that this method is called under lockForAlter.

        auto parts_to_remove = data.getDataPartsVector();
        data.removePartsFromWorkingSet(parts_to_remove, true);

        LOG_INFO(log, "Removed " << parts_to_remove.size() << " parts.");
    }

    data.clearOldPartsFromFilesystem();
}

void StorageMergeTree::rename(const String & new_path_to_db, const String & /*new_database_name*/, const String & new_table_name)
{
    std::string new_full_path = new_path_to_db + escapeForFileName(new_table_name) + '/';

    data.setPath(new_full_path);

    path = new_path_to_db;
    table_name = new_table_name;
    full_path = new_full_path;

    /// NOTE: Logger names are not updated.
}


void StorageMergeTree::alter(
    const AlterCommands & params,
    const String & database_name,
    const String & table_name,
    const Context & context)
{
    /// NOTE: Here, as in ReplicatedMergeTree, you can do ALTER which does not block the writing of data for a long time.
    auto merge_blocker = merger_mutator.actions_blocker.cancel();

    auto table_soft_lock = lockDataForAlter(__PRETTY_FUNCTION__);

    data.checkAlter(params);

    auto new_columns = data.getColumns();
    params.apply(new_columns);

    std::vector<MergeTreeData::AlterDataPartTransactionPtr> transactions;

    bool primary_key_is_modified = false;

    ASTPtr new_primary_key_ast = data.primary_expr_ast;

    for (const AlterCommand & param : params)
    {
        if (param.type == AlterCommand::MODIFY_PRIMARY_KEY)
        {
            primary_key_is_modified = true;
            new_primary_key_ast = param.primary_key;
        }
    }

    if (primary_key_is_modified && supportsSampling())
        throw Exception("MODIFY PRIMARY KEY only supported for tables without sampling key", ErrorCodes::BAD_ARGUMENTS);

    auto parts = data.getDataParts({MergeTreeDataPartState::PreCommitted, MergeTreeDataPartState::Committed, MergeTreeDataPartState::Outdated});
    auto columns_for_parts = new_columns.getAllPhysical();
    for (const MergeTreeData::DataPartPtr & part : parts)
    {
        if (auto transaction = data.alterDataPart(part, columns_for_parts, new_primary_key_ast, false))
            transactions.push_back(std::move(transaction));
    }

    auto table_hard_lock = lockStructureForAlter(__PRETTY_FUNCTION__);

    IDatabase::ASTModifier storage_modifier;
    if (primary_key_is_modified)
    {
        storage_modifier = [&new_primary_key_ast] (IAST & ast)
        {
            auto tuple = std::make_shared<ASTFunction>();
            tuple->name = "tuple";
            tuple->arguments = new_primary_key_ast;
            tuple->children.push_back(tuple->arguments);

            /// Primary key is in the second place in table engine description and can be represented as a tuple.
            /// TODO: Not always in second place. If there is a sampling key, then the third one. Fix it.
            auto & storage_ast = typeid_cast<ASTStorage &>(ast);
            typeid_cast<ASTExpressionList &>(*storage_ast.engine->arguments).children.at(1) = tuple;
        };
    }

    context.getDatabase(database_name)->alterTable(context, table_name, new_columns, storage_modifier);
    setColumns(std::move(new_columns));

    if (primary_key_is_modified)
    {
        data.primary_expr_ast = new_primary_key_ast;
    }
    /// Reinitialize primary key because primary key column types might have changed.
    data.initPrimaryKey();

    for (auto & transaction : transactions)
        transaction->commit();

    /// Columns sizes could be changed
    data.recalculateColumnSizes();

    if (primary_key_is_modified)
        data.loadDataParts(false);
}


/// While exists, marks parts as 'currently_merging' and reserves free space on filesystem.
/// It's possible to mark parts before.
struct CurrentlyMergingPartsTagger
{
    MergeTreeData::DataPartsVector parts;
    DiskSpaceMonitor::ReservationPtr reserved_space;
    StorageMergeTree * storage = nullptr;

    CurrentlyMergingPartsTagger() = default;

    CurrentlyMergingPartsTagger(const MergeTreeData::DataPartsVector & parts_, size_t total_size, StorageMergeTree & storage_)
        : parts(parts_), storage(&storage_)
    {
        /// Assume mutex is already locked, because this method is called from mergeTask.
        reserved_space = DiskSpaceMonitor::reserve(storage->full_path, total_size); /// May throw.
        for (const auto & part : parts)
        {
            if (storage->currently_merging.count(part))
                throw Exception("Tagging alreagy tagged part " + part->name + ". This is a bug.", ErrorCodes::LOGICAL_ERROR);
        }
        storage->currently_merging.insert(parts.begin(), parts.end());
    }

    ~CurrentlyMergingPartsTagger()
    {
        std::lock_guard<std::mutex> lock(storage->currently_merging_mutex);

        for (const auto & part : parts)
        {
            if (!storage->currently_merging.count(part))
                std::terminate();
            storage->currently_merging.erase(part);
        }
    }
};


void StorageMergeTree::mutate(const MutationCommands & commands, const Context &)
{
    MergeTreeMutationEntry entry(commands, full_path, data.insert_increment.get());
    {
        std::lock_guard lock(currently_merging_mutex);

        Int64 version = increment.get();
        entry.commit(version);
        current_mutations_by_version.emplace(version, std::move(entry));
    }

    LOG_INFO(log, "Added mutation: " << entry.file_name);
    background_task_handle->wake();
}


std::vector<MergeTreeMutationStatus> StorageMergeTree::getMutationsStatus() const
{
    std::lock_guard lock(currently_merging_mutex);

    std::vector<Int64> part_data_versions;
    auto data_parts = data.getDataPartsVector();
    part_data_versions.reserve(data_parts.size());
    for (const auto & part : data_parts)
        part_data_versions.push_back(part->info.getDataVersion());
    std::sort(part_data_versions.begin(), part_data_versions.end());

    std::vector<MergeTreeMutationStatus> result;
    for (const auto & kv : current_mutations_by_version)
    {
        Int64 mutation_version = kv.first;
        const MergeTreeMutationEntry & entry = kv.second;

        auto versions_it = std::lower_bound(
            part_data_versions.begin(), part_data_versions.end(), mutation_version);
        Int64 parts_to_do = versions_it - part_data_versions.begin();
        std::map<String, Int64> block_numbers_map({{"", entry.block_number}});

        for (const MutationCommand & command : entry.commands)
        {
            std::stringstream ss;
            formatAST(*command.ast, ss, false, true);
            result.push_back(MergeTreeMutationStatus
            {
                entry.file_name,
                ss.str(),
                entry.create_time,
                block_numbers_map,
                parts_to_do,
                (parts_to_do == 0),
            });
        }
    }

    return result;
}


void StorageMergeTree::loadMutations()
{
    Poco::DirectoryIterator end;
    for (auto it = Poco::DirectoryIterator(full_path); it != end; ++it)
    {
        if (startsWith(it.name(), "mutation_"))
        {
            MergeTreeMutationEntry entry(full_path, it.name());
            Int64 block_number = entry.block_number;
            current_mutations_by_version.emplace(block_number, std::move(entry));
        }
        else if (startsWith(it.name(), "tmp_mutation_"))
        {
            it->remove();
        }
    }

    if (!current_mutations_by_version.empty())
        increment.value = std::max(Int64(increment.value.load()), current_mutations_by_version.rbegin()->first);
}


bool StorageMergeTree::merge(
    size_t aio_threshold,
    bool aggressive,
    const String & partition_id,
    bool final,
    bool deduplicate,
    String * out_disable_reason)
{
    auto structure_lock = lockStructure(true, __PRETTY_FUNCTION__);

    MergeTreeDataMergerMutator::FuturePart future_part;

    /// You must call destructor with unlocked `currently_merging_mutex`.
    std::optional<CurrentlyMergingPartsTagger> merging_tagger;

    {
        std::lock_guard<std::mutex> lock(currently_merging_mutex);

        auto can_merge = [this, &lock] (const MergeTreeData::DataPartPtr & left, const MergeTreeData::DataPartPtr & right, String *)
        {
            return !currently_merging.count(left) && !currently_merging.count(right)
                && getCurrentMutationVersion(left, lock) == getCurrentMutationVersion(right, lock);
        };

        bool selected = false;

        if (partition_id.empty())
        {
            size_t max_source_parts_size = merger_mutator.getMaxSourcePartsSize();
            if (max_source_parts_size > 0)
                selected = merger_mutator.selectPartsToMerge(future_part, aggressive, max_source_parts_size, can_merge, out_disable_reason);
        }
        else
        {
            size_t disk_space = DiskSpaceMonitor::getUnreservedFreeSpace(full_path);
            selected = merger_mutator.selectAllPartsToMergeWithinPartition(future_part, disk_space, can_merge, partition_id, final, out_disable_reason);
        }

        if (!selected)
            return false;

        merging_tagger.emplace(future_part.parts, MergeTreeDataMergerMutator::estimateNeededDiskSpace(future_part.parts), *this);
    }

    MergeList::EntryPtr merge_entry = context.getMergeList().insert(database_name, table_name, future_part.name, future_part.parts);

    /// Logging
    Stopwatch stopwatch;
    MergeTreeData::MutableDataPartPtr new_part;

    auto write_part_log = [&] (const ExecutionStatus & execution_status)
    {
        try
        {
            auto part_log = context.getPartLog(database_name);
            if (!part_log)
                return;

            PartLogElement part_log_elem;

            part_log_elem.event_type = PartLogElement::MERGE_PARTS;
            part_log_elem.event_time = time(nullptr);
            part_log_elem.duration_ms = stopwatch.elapsed() / 1000000;

            part_log_elem.database_name = database_name;
            part_log_elem.table_name = table_name;
            part_log_elem.part_name = future_part.name;

            if (new_part)
                part_log_elem.bytes_compressed_on_disk = new_part->bytes_on_disk;

            part_log_elem.source_part_names.reserve(future_part.parts.size());
            for (const auto & source_part : future_part.parts)
                part_log_elem.source_part_names.push_back(source_part->name);

            part_log_elem.rows_read = (*merge_entry)->bytes_read_uncompressed;
            part_log_elem.bytes_read_uncompressed = (*merge_entry)->bytes_read_uncompressed;

            part_log_elem.rows = (*merge_entry)->rows_written;
            part_log_elem.bytes_uncompressed = (*merge_entry)->bytes_written_uncompressed;

            part_log_elem.error = static_cast<UInt16>(execution_status.code);
            part_log_elem.exception = execution_status.message;

            part_log->add(part_log_elem);
        }
        catch (...)
        {
            tryLogCurrentException(log, __PRETTY_FUNCTION__);
        }
    };

    try
    {
        new_part = merger_mutator.mergePartsToTemporaryPart(
            future_part, *merge_entry, aio_threshold, time(nullptr),
            merging_tagger->reserved_space.get(), deduplicate);
        merger_mutator.renameMergedTemporaryPart(new_part, future_part.parts, nullptr);

        write_part_log({});
    }
    catch (...)
    {
        write_part_log(ExecutionStatus::fromCurrentException());
        throw;
    }

    return true;
}


bool StorageMergeTree::tryMutatePart()
{
    auto structure_lock = lockStructure(true, __PRETTY_FUNCTION__);

    MergeTreeDataMergerMutator::FuturePart future_part;
    MutationCommands commands;
    /// You must call destructor with unlocked `currently_merging_mutex`.
    std::optional<CurrentlyMergingPartsTagger> tagger;
    {
        auto disk_space = DiskSpaceMonitor::getUnreservedFreeSpace(full_path);

        std::lock_guard<std::mutex> lock(currently_merging_mutex);

        if (current_mutations_by_version.empty())
            return false;

        auto mutations_end_it = current_mutations_by_version.end();
        for (const auto & part : data.getDataPartsVector())
        {
            if (currently_merging.count(part))
                continue;

            auto mutations_begin_it = current_mutations_by_version.upper_bound(part->info.getDataVersion());
            if (mutations_begin_it == mutations_end_it)
                continue;

            auto estimated_needed_space = MergeTreeDataMergerMutator::estimateNeededDiskSpace({part});
            if (estimated_needed_space > disk_space)
                continue;

            for (auto it = mutations_begin_it; it != mutations_end_it; ++it)
                commands.insert(commands.end(), it->second.commands.begin(), it->second.commands.end());

            auto new_part_info = part->info;
            new_part_info.mutation = current_mutations_by_version.rbegin()->first;

            future_part.parts.push_back(part);
            future_part.part_info = new_part_info;
            future_part.name = part->getNewName(new_part_info);

            tagger.emplace({part}, estimated_needed_space, *this);
            break;
        }
    }

    if (!tagger)
        return false;

    Stopwatch stopwatch;
    MergeTreeData::MutableDataPartPtr new_part;

    auto write_part_log = [&] (const ExecutionStatus & execution_status)
    {
        try
        {
            auto part_log = context.getPartLog(database_name);
            if (!part_log)
                return;

            PartLogElement part_log_elem;

            part_log_elem.event_type = PartLogElement::MUTATE_PART;

            part_log_elem.error = static_cast<UInt16>(execution_status.code);
            part_log_elem.exception = execution_status.message;

            part_log_elem.event_time = time(nullptr);
            part_log_elem.duration_ms = stopwatch.elapsed() / 1000000;

            part_log_elem.database_name = database_name;
            part_log_elem.table_name = table_name;
            part_log_elem.part_name = future_part.name;

            if (new_part)
            {
                part_log_elem.bytes_compressed_on_disk = new_part->bytes_on_disk;
                part_log_elem.rows = new_part->rows_count;
            }

            part_log_elem.source_part_names.reserve(future_part.parts.size());
            for (const auto & source_part : future_part.parts)
                part_log_elem.source_part_names.push_back(source_part->name);

            part_log->add(part_log_elem);
        }
        catch (...)
        {
            tryLogCurrentException(log, __PRETTY_FUNCTION__);
        }
    };

    try
    {
        new_part = merger_mutator.mutatePartToTemporaryPart(future_part, commands, context);
        data.renameTempPartAndReplace(new_part);
        write_part_log({});
    }
    catch (...)
    {
        write_part_log(ExecutionStatus::fromCurrentException());
        throw;
    }

    return true;
}


bool StorageMergeTree::backgroundTask()
{
    if (shutdown_called)
        return false;

    if (merger_mutator.actions_blocker.isCancelled())
        return false;

    try
    {
        /// Clear old parts. It is unnecessary to do it more than once a second.
        if (auto lock = time_after_previous_cleanup.compareAndRestartDeferred(1))
        {
            data.clearOldPartsFromFilesystem();
            data.clearOldTemporaryDirectories();
            clearOldMutations();
        }

        size_t aio_threshold = context.getSettings().min_bytes_to_use_direct_io;
        ///TODO: read deduplicate option from table config
        if (merge(aio_threshold, false /*aggressive*/, {} /*partition_id*/, false /*final*/, false /*deduplicate*/))
            return true;

        return tryMutatePart();
    }
    catch (Exception & e)
    {
        if (e.code() == ErrorCodes::ABORTED)
        {
            LOG_INFO(log, e.message());
            return false;
        }

        throw;
    }
}

Int64 StorageMergeTree::getCurrentMutationVersion(
    const MergeTreeData::DataPartPtr & part,
    std::lock_guard<std::mutex> & /* currently_merging_mutex_lock */) const
{
    auto it = current_mutations_by_version.upper_bound(part->info.getDataVersion());
    if (it == current_mutations_by_version.begin())
        return 0;
    --it;
    return it->first;
}

void StorageMergeTree::clearOldMutations()
{
    if (!data.settings.finished_mutations_to_keep)
        return;

    std::vector<MergeTreeMutationEntry> mutations_to_delete;
    {
        std::lock_guard lock(currently_merging_mutex);

        if (current_mutations_by_version.size() <= data.settings.finished_mutations_to_keep)
            return;

        auto begin_it = current_mutations_by_version.begin();

        std::optional<Int64> min_version = data.getMinPartDataVersion();
        auto end_it = current_mutations_by_version.end();
        if (min_version)
            end_it = current_mutations_by_version.upper_bound(*min_version);

        size_t done_count = std::distance(begin_it, end_it);
        if (done_count <= data.settings.finished_mutations_to_keep)
            return;

        size_t to_delete_count = done_count - data.settings.finished_mutations_to_keep;

        auto it = begin_it;
        for (size_t i = 0; i < to_delete_count; ++i)
        {
            mutations_to_delete.push_back(std::move(it->second));
            it = current_mutations_by_version.erase(it);
        }
    }

    for (auto & mutation : mutations_to_delete)
    {
        LOG_TRACE(log, "Removing mutation: " << mutation.file_name);
        mutation.removeFile();
    }
}


void StorageMergeTree::clearColumnInPartition(const ASTPtr & partition, const Field & column_name, const Context & context)
{
    /// Asks to complete merges and does not allow them to start.
    /// This protects against "revival" of data for a removed partition after completion of merge.
    auto merge_blocker = merger_mutator.actions_blocker.cancel();

    /// We don't change table structure, only data in some parts, parts are locked inside alterDataPart() function
    auto lock_read_structure = lockStructure(false, __PRETTY_FUNCTION__);

    String partition_id = data.getPartitionIDFromQuery(partition, context);
    auto parts = data.getDataPartsVectorInPartition(MergeTreeDataPartState::Committed, partition_id);

    std::vector<MergeTreeData::AlterDataPartTransactionPtr> transactions;

    AlterCommand alter_command;
    alter_command.type = AlterCommand::DROP_COLUMN;
    alter_command.column_name = get<String>(column_name);

    auto new_columns = getColumns();
    alter_command.apply(new_columns);

    auto columns_for_parts = new_columns.getAllPhysical();
    for (const auto & part : parts)
    {
        if (part->info.partition_id != partition_id)
            throw Exception("Unexpected partition ID " + part->info.partition_id + ". This is a bug.", ErrorCodes::LOGICAL_ERROR);

        if (auto transaction = data.alterDataPart(part, columns_for_parts, data.primary_expr_ast, false))
            transactions.push_back(std::move(transaction));

        LOG_DEBUG(log, "Removing column " << get<String>(column_name) << " from part " << part->name);
    }

    if (transactions.empty())
        return;

    for (auto & transaction : transactions)
        transaction->commit();

    /// Recalculate columns size (not only for the modified column)
    data.recalculateColumnSizes();
}


bool StorageMergeTree::optimize(
    const ASTPtr & /*query*/, const ASTPtr & partition, bool final, bool deduplicate, const Context & context)
{
    String partition_id;
    if (partition)
        partition_id = data.getPartitionIDFromQuery(partition, context);

    String disable_reason;
    if (!partition && final)
    {
        MergeTreeData::DataPartsVector data_parts = data.getDataPartsVector();
        std::unordered_set<String> partition_ids;

        for (const MergeTreeData::DataPartPtr & part : data_parts)
            partition_ids.emplace(part->info.partition_id);

        for (const String & partition_id : partition_ids)
        {
            if (!merge(context.getSettingsRef().min_bytes_to_use_direct_io, true, partition_id, true, deduplicate, &disable_reason))
            {
                if (context.getSettingsRef().optimize_throw_if_noop)
                    throw Exception(disable_reason.empty() ? "Can't OPTIMIZE by some reason" : disable_reason, ErrorCodes::CANNOT_ASSIGN_OPTIMIZE);
                return false;
            }
        }
    }
    else
    {
        if (!merge(context.getSettingsRef().min_bytes_to_use_direct_io, true, partition_id, final, deduplicate, &disable_reason))
        {
            if (context.getSettingsRef().optimize_throw_if_noop)
                throw Exception(disable_reason.empty() ? "Can't OPTIMIZE by some reason" : disable_reason, ErrorCodes::CANNOT_ASSIGN_OPTIMIZE);
            return false;
        }
    }

    return true;
}


void StorageMergeTree::dropPartition(const ASTPtr & /*query*/, const ASTPtr & partition, bool detach, const Context & context)
{
    {
        /// Asks to complete merges and does not allow them to start.
        /// This protects against "revival" of data for a removed partition after completion of merge.
        auto merge_blocker = merger_mutator.actions_blocker.cancel();
        /// Waits for completion of merge and does not start new ones.
        auto lock = lockForAlter(__PRETTY_FUNCTION__);

        String partition_id = data.getPartitionIDFromQuery(partition, context);

        /// TODO: should we include PreComitted parts like in Replicated case?
        auto parts_to_remove = data.getDataPartsVectorInPartition(MergeTreeDataPartState::Committed, partition_id);
        data.removePartsFromWorkingSet(parts_to_remove, true);

        if (detach)
        {
            /// If DETACH clone parts to detached/ directory
            for (const auto & part : parts_to_remove)
            {
                LOG_INFO(log, "Detaching " << part->relative_path);
                part->makeCloneInDetached("");
            }
        }

        LOG_INFO(log, (detach ? "Detached " : "Removed ") << parts_to_remove.size() << " parts inside partition ID " << partition_id << ".");
    }

    data.clearOldPartsFromFilesystem();
}


void StorageMergeTree::attachPartition(const ASTPtr & partition, bool part, const Context & context)
{
    String partition_id;

    if (part)
        partition_id = typeid_cast<const ASTLiteral &>(*partition).value.safeGet<String>();
    else
        partition_id = data.getPartitionIDFromQuery(partition, context);

    String source_dir = "detached/";

    /// Let's make a list of parts to add.
    Strings parts;
    if (part)
    {
        parts.push_back(partition_id);
    }
    else
    {
        LOG_DEBUG(log, "Looking for parts for partition " << partition_id << " in " << source_dir);
        ActiveDataPartSet active_parts(data.format_version);
        for (Poco::DirectoryIterator it = Poco::DirectoryIterator(full_path + source_dir); it != Poco::DirectoryIterator(); ++it)
        {
            const String & name = it.name();
            MergeTreePartInfo part_info;
            if (!MergeTreePartInfo::tryParsePartName(name, &part_info, data.format_version)
                || part_info.partition_id != partition_id)
            {
                continue;
            }
            LOG_DEBUG(log, "Found part " << name);
            active_parts.add(name);
        }
        LOG_DEBUG(log, active_parts.size() << " of them are active");
        parts = active_parts.getParts();
    }

    for (const auto & source_part_name : parts)
    {
        String source_path = source_dir + source_part_name;

        LOG_DEBUG(log, "Checking data");
        MergeTreeData::MutableDataPartPtr part = data.loadPartAndFixMetadata(source_path);

        LOG_INFO(log, "Attaching part " << source_part_name << " from " << source_path);
        data.renameTempPartAndAdd(part, &increment);

        LOG_INFO(log, "Finished attaching part");
    }

    /// New parts with other data may appear in place of deleted parts.
    context.dropCaches();
}

void StorageMergeTree::freezePartition(const ASTPtr & partition, const String & with_name, const Context & context)
{
    data.freezePartition(partition, with_name, context);
}

void StorageMergeTree::replacePartitionFrom(const StoragePtr & source_table, const ASTPtr & partition, bool replace, const Context & context)
{
    auto lock1 = lockStructure(false, __PRETTY_FUNCTION__);
    auto lock2 = source_table->lockStructure(false, __PRETTY_FUNCTION__);

    Stopwatch watch;
    MergeTreeData * src_data = data.checkStructureAndGetMergeTreeData(source_table);
    String partition_id = data.getPartitionIDFromQuery(partition, context);

    MergeTreeData::DataPartsVector src_parts = src_data->getDataPartsVectorInPartition(MergeTreeDataPartState::Committed, partition_id);
    MergeTreeData::MutableDataPartsVector dst_parts;

    static const String TMP_PREFIX = "tmp_replace_from_";

    for (const MergeTreeData::DataPartPtr & src_part : src_parts)
    {
        /// This will generate unique name in scope of current server process.
        Int64 temp_index = data.insert_increment.get();
        MergeTreePartInfo dst_part_info(partition_id, temp_index, temp_index, src_part->info.level);

        std::shared_lock<std::shared_mutex> part_lock(src_part->columns_lock);
        dst_parts.emplace_back(data.cloneAndLoadDataPart(src_part, TMP_PREFIX, dst_part_info));
    }

    /// ATTACH empty part set
    if (!replace && dst_parts.empty())
        return;

    MergeTreePartInfo drop_range;
    if (replace)
    {
        drop_range.partition_id = partition_id;
        drop_range.min_block = 0;
        drop_range.max_block = increment.get(); // there will be a "hole" in block numbers
        drop_range.level = std::numeric_limits<decltype(drop_range.level)>::max();
    }

    /// Atomically add new parts and remove old ones
    try
    {
        {
            /// Here we use the transaction just like RAII since rare errors in renameTempPartAndReplace() are possible
            ///  and we should be able to rollback already added (Precomitted) parts
            MergeTreeData::Transaction transaction;

            auto data_parts_lock = data.lockParts();

            /// Populate transaction
            for (MergeTreeData::MutableDataPartPtr & part : dst_parts)
                data.renameTempPartAndReplace(part, &increment, &transaction, data_parts_lock);

            transaction.commit(&data_parts_lock);

            /// If it is REPLACE (not ATTACH), remove all parts which max_block_number less then min_block_number of the first new block
            if (replace)
                data.removePartsInRangeFromWorkingSet(drop_range, true, false, data_parts_lock);
        }

        PartLog::addNewParts(this->context, dst_parts, watch.elapsed());
    }
    catch (...)
    {
        PartLog::addNewParts(this->context, dst_parts, watch.elapsed(), ExecutionStatus::fromCurrentException());
        throw;
    }
}

ActionLock StorageMergeTree::getActionLock(StorageActionBlockType action_type)
{
    if (action_type == ActionLocks::PartsMerge)
        return merger_mutator.actions_blocker.cancel();

    return {};
}

}<|MERGE_RESOLUTION|>--- conflicted
+++ resolved
@@ -114,12 +114,8 @@
     const size_t max_block_size,
     const unsigned num_streams)
 {
-<<<<<<< HEAD
-    return reader.read(column_names, query_info, context, processed_stage, max_block_size, num_streams);
-=======
     checkQueryProcessingStage(processed_stage, context);
-    return reader.read(column_names, query_info, context, max_block_size, num_streams, 0);
->>>>>>> aebddd55
+    return reader.read(column_names, query_info, context, max_block_size, num_streams, std::unordered_map<String, Int64>());
 }
 
 BlockOutputStreamPtr StorageMergeTree::write(const ASTPtr & /*query*/, const Settings & /*settings*/)
