--- conflicted
+++ resolved
@@ -32,10 +32,6 @@
 
 InputSortingInfoPtr ReadInOrderOptimizer::getInputOrder(const StoragePtr & storage) const
 {
-<<<<<<< HEAD
-    const auto * merge_tree = dynamic_cast<const MergeTreeData *>(storage.get());
-    if (!merge_tree || !merge_tree->hasSortingKey())
-=======
     Names sorting_key_columns;
     if (const auto * merge_tree = dynamic_cast<const MergeTreeData *>(storage.get()))
     {
@@ -51,7 +47,6 @@
     }
     else /// Inapplicable storage type
     {
->>>>>>> 621bcaf2
         return {};
     }
 
