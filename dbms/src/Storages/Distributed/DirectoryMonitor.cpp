#include <DataStreams/RemoteBlockOutputStream.h>
#include <DataStreams/NativeBlockInputStream.h>
#include <Common/escapeForFileName.h>
#include <Common/setThreadName.h>
#include <Common/CurrentMetrics.h>
#include <Common/StringUtils/StringUtils.h>
#include <Common/ClickHouseRevision.h>
#include <Common/SipHash.h>
#include <Interpreters/Context.h>
#include <Storages/Distributed/DirectoryMonitor.h>
#include <IO/ReadBufferFromFile.h>
#include <IO/WriteBufferFromFile.h>
#include <Compression/CompressedReadBuffer.h>
#include <IO/Operators.h>

#include <boost/algorithm/string/find_iterator.hpp>
#include <boost/algorithm/string/finder.hpp>

#include <Poco/DirectoryIterator.h>


namespace CurrentMetrics
{
    extern const Metric DistributedSend;
}

namespace DB
{

namespace ErrorCodes
{
    extern const int INCORRECT_FILE_NAME;
    extern const int CHECKSUM_DOESNT_MATCH;
    extern const int TOO_LARGE_SIZE_COMPRESSED;
    extern const int ATTEMPT_TO_READ_AFTER_EOF;
}


namespace
{
    static constexpr const std::chrono::seconds max_sleep_time{30};
    static constexpr const std::chrono::minutes decrease_error_count_period{5};

    template <typename PoolFactory>
    ConnectionPoolPtrs createPoolsForAddresses(const std::string & name, PoolFactory && factory)
    {
        ConnectionPoolPtrs pools;

        for (auto it = boost::make_split_iterator(name, boost::first_finder(",")); it != decltype(it){}; ++it)
        {
            Cluster::Address address;
            Cluster::Address::fromFullString(boost::copy_range<std::string>(*it), address);
            pools.emplace_back(factory(address));
        }

        return pools;
    }
}


StorageDistributedDirectoryMonitor::StorageDistributedDirectoryMonitor(StorageDistributed & storage, const std::string & name, const ConnectionPoolPtr & pool)
    : storage(storage), pool{pool}, path{storage.path + name + '/'}
    , current_batch_file_path{path + "current_batch.txt"}
    , default_sleep_time{storage.global_context.getSettingsRef().distributed_directory_monitor_sleep_time_ms.totalMilliseconds()}
    , sleep_time{default_sleep_time}
    , log{&Logger::get(getLoggerName())}
{
    const Settings & settings = storage.global_context.getSettingsRef();
    should_batch_inserts = settings.distributed_directory_monitor_batch_inserts;
    min_batched_block_size_rows = settings.min_insert_block_size_rows;
    min_batched_block_size_bytes = settings.min_insert_block_size_bytes;
}


StorageDistributedDirectoryMonitor::~StorageDistributedDirectoryMonitor()
{
    if (!quit)
    {
        {
            quit = true;
            std::lock_guard lock{mutex};
        }
        cond.notify_one();
        thread.join();
    }
}


void StorageDistributedDirectoryMonitor::shutdownAndDropAllData()
{
    if (!quit)
    {
        {
            quit = true;
            std::lock_guard lock{mutex};
        }
        cond.notify_one();
        thread.join();
    }

    Poco::File(path).remove(true);
}


void StorageDistributedDirectoryMonitor::run()
{
    setThreadName("DistrDirMonitor");

    std::unique_lock lock{mutex};

    const auto quit_requested = [this] { return quit.load(std::memory_order_relaxed); };

    while (!quit_requested())
    {
        auto do_sleep = true;

        try
        {
            do_sleep = !findFiles();
        }
        catch (...)
        {
            do_sleep = true;
            ++error_count;
            sleep_time = std::min(
                std::chrono::milliseconds{Int64(default_sleep_time.count() * std::exp2(error_count))},
                std::chrono::milliseconds{max_sleep_time});
            tryLogCurrentException(getLoggerName().data());
        }

        if (do_sleep)
            cond.wait_for(lock, sleep_time, quit_requested);

        const auto now = std::chrono::system_clock::now();
        if (now - last_decrease_time > decrease_error_count_period)
        {
            error_count /= 2;
            last_decrease_time = now;
        }
    }
}


ConnectionPoolPtr StorageDistributedDirectoryMonitor::createPool(const std::string & name, const StorageDistributed & storage)
{
<<<<<<< HEAD
    auto timeouts = ConnectionTimeouts::getTCPTimeoutsWithFailover(storage.context.getSettingsRef());
    const auto pool_factory = [&storage, &timeouts](const Cluster::Address & address) -> ConnectionPoolPtr
=======
    auto timeouts = ConnectionTimeouts::getTCPTimeoutsWithFailover(storage.global_context.getSettingsRef());
    const auto pool_factory = [&storage, &timeouts] (const std::string & host, const UInt16 port,
                                                 const Protocol::Secure secure,
                                                 const std::string & user, const std::string & password,
                                                 const std::string & default_database)
>>>>>>> 7beb25ea
    {
        const auto & cluster = storage.getCluster();
        const auto & shards_info = cluster->getShardsInfo();
        const auto & shards_addresses = cluster->getShardsAddresses();

        /// existing connections pool have a higher priority
        for (size_t shard_index = 0; shard_index < shards_info.size(); ++shard_index)
        {
            const Cluster::Addresses & replicas_addresses = shards_addresses[shard_index];

            for (size_t replica_index = 0; replica_index < replicas_addresses.size(); ++replica_index)
            {
                const Cluster::Address & replica_address = replicas_addresses[replica_index];

                if (address == replica_address)
                    return shards_info[shard_index].per_replica_pools[replica_index];
            }
        }

        return std::make_shared<ConnectionPool>(
            1, address.host_name, address.port, address.default_database, address.user, address.password, timeouts,
            storage.getName() + '_' + address.user, Protocol::Compression::Enable, address.secure);
    };

    auto pools = createPoolsForAddresses(name, pool_factory);

    return pools.size() == 1 ? pools.front() : std::make_shared<ConnectionPoolWithFailover>(pools, LoadBalancing::RANDOM);
}


bool StorageDistributedDirectoryMonitor::findFiles()
{
    std::map<UInt64, std::string> files;

    Poco::DirectoryIterator end;
    for (Poco::DirectoryIterator it{path}; it != end; ++it)
    {
        const auto & file_path_str = it->path();
        Poco::Path file_path{file_path_str};

        if (!it->isDirectory() && startsWith(file_path.getExtension().data(), "bin"))
            files[parse<UInt64>(file_path.getBaseName())] = file_path_str;
    }

    if (files.empty())
        return false;

    if (should_batch_inserts)
    {
        processFilesWithBatching(files);
    }
    else
    {
        for (const auto & file : files)
        {
            if (quit)
                return true;

            processFile(file.second);
        }
    }

    return true;
}

void StorageDistributedDirectoryMonitor::processFile(const std::string & file_path)
{
    LOG_TRACE(log, "Started processing `" << file_path << '`');
    auto connection = pool->get();

    try
    {
        CurrentMetrics::Increment metric_increment{CurrentMetrics::DistributedSend};

        ReadBufferFromFile in{file_path};

        std::string insert_query;
        readStringBinary(insert_query, in);

        RemoteBlockOutputStream remote{*connection, insert_query};

        remote.writePrefix();
        remote.writePrepared(in);
        remote.writeSuffix();
    }
    catch (const Exception & e)
    {
        maybeMarkAsBroken(file_path, e);
        throw;
    }

    Poco::File{file_path}.remove();

    LOG_TRACE(log, "Finished processing `" << file_path << '`');
}

struct StorageDistributedDirectoryMonitor::BatchHeader
{
    String query;
    Block sample_block;

    BatchHeader(String query_, Block sample_block_)
        : query(std::move(query_))
        , sample_block(std::move(sample_block_))
    {
    }

    bool operator==(const BatchHeader & other) const
    {
        return query == other.query && blocksHaveEqualStructure(sample_block, other.sample_block);
    }

    struct Hash
    {
        size_t operator()(const BatchHeader & batch_header) const
        {
            SipHash hash_state;
            hash_state.update(batch_header.query.data(), batch_header.query.size());

            size_t num_columns = batch_header.sample_block.columns();
            for (size_t i = 0; i < num_columns; ++i)
            {
                const String & type_name = batch_header.sample_block.getByPosition(i).type->getName();
                hash_state.update(type_name.data(), type_name.size());
            }

            return hash_state.get64();
        }
    };
};

struct StorageDistributedDirectoryMonitor::Batch
{
    std::vector<UInt64> file_indices;
    size_t total_rows = 0;
    size_t total_bytes = 0;
    bool recovered = false;

    StorageDistributedDirectoryMonitor & parent;
    const std::map<UInt64, String> & file_index_to_path;

    Batch(
        StorageDistributedDirectoryMonitor & parent_,
        const std::map<UInt64, String> & file_index_to_path_)
        : parent(parent_), file_index_to_path(file_index_to_path_)
    {}

    bool isEnoughSize() const
    {
        return (!parent.min_batched_block_size_rows && !parent.min_batched_block_size_bytes)
            || (parent.min_batched_block_size_rows && total_rows >= parent.min_batched_block_size_rows)
            || (parent.min_batched_block_size_bytes && total_bytes >= parent.min_batched_block_size_bytes);
    }

    void send()
    {
        if (file_indices.empty())
            return;

        CurrentMetrics::Increment metric_increment{CurrentMetrics::DistributedSend};

        if (!recovered)
        {
            /// For deduplication in Replicated tables to work, in case of error
            /// we must try to re-send exactly the same batches.
            /// So we save contents of the current batch into the current_batch_file_path file
            /// and truncate it afterwards if all went well.
            WriteBufferFromFile out{parent.current_batch_file_path};
            writeText(out);
        }

        auto connection = parent.pool->get();

        bool batch_broken = false;
        try
        {
            String insert_query;
            std::unique_ptr<RemoteBlockOutputStream> remote;
            bool first = true;

            for (UInt64 file_idx : file_indices)
            {
                auto file_path = file_index_to_path.find(file_idx);
                if (file_path == file_index_to_path.end())
                {
                    LOG_ERROR(parent.log, "Failed to send batch: file with index " << file_idx << " is absent");
                    batch_broken = true;
                    break;
                }

                ReadBufferFromFile in(file_path->second);
                readStringBinary(insert_query, in); /// NOTE: all files must have the same insert_query

                if (first)
                {
                    first = false;
                    remote = std::make_unique<RemoteBlockOutputStream>(*connection, insert_query);
                    remote->writePrefix();
                }

                remote->writePrepared(in);
            }

            remote->writeSuffix();
        }
        catch (const Exception & e)
        {
            if (isFileBrokenErrorCode(e.code()))
            {
                tryLogCurrentException(parent.log, "Failed to send batch due to");
                batch_broken = true;
            }
            else
                throw;
        }

        if (!batch_broken)
        {
            LOG_TRACE(parent.log, "Sent a batch of " << file_indices.size() << " files.");

            for (UInt64 file_index : file_indices)
                Poco::File{file_index_to_path.at(file_index)}.remove();
        }
        else
        {
            LOG_ERROR(parent.log, "Marking a batch of " << file_indices.size() << " files as broken.");

            for (UInt64 file_idx : file_indices)
            {
                auto file_path = file_index_to_path.find(file_idx);
                if (file_path != file_index_to_path.end())
                    parent.markAsBroken(file_path->second);
            }
        }

        file_indices.clear();
        total_rows = 0;
        total_bytes = 0;
        recovered = false;

        Poco::File{parent.current_batch_file_path}.setSize(0);
    }

    void writeText(WriteBuffer & out)
    {
        for (UInt64 file_idx : file_indices)
            out << file_idx << '\n';
    }

    void readText(ReadBuffer & in)
    {
        while (!in.eof())
        {
            UInt64 idx;
            in >> idx >> "\n";
            file_indices.push_back(idx);
        }
        recovered = true;
    }
};


void StorageDistributedDirectoryMonitor::processFilesWithBatching(const std::map<UInt64, std::string> & files)
{
    std::unordered_set<UInt64> file_indices_to_skip;

    if (Poco::File{current_batch_file_path}.exists())
    {
        /// Possibly, we failed to send a batch on the previous iteration. Try to send exactly the same batch.
        Batch batch(*this, files);
        ReadBufferFromFile in{current_batch_file_path};
        batch.readText(in);
        file_indices_to_skip.insert(batch.file_indices.begin(), batch.file_indices.end());
        batch.send();
    }

    std::unordered_map<BatchHeader, Batch, BatchHeader::Hash> header_to_batch;

    for (const auto & file : files)
    {
        if (quit)
            return;

        UInt64 file_idx = file.first;
        const String & file_path = file.second;

        if (file_indices_to_skip.count(file_idx))
            continue;

        size_t total_rows = 0;
        size_t total_bytes = 0;
        Block sample_block;
        String insert_query;
        try
        {
            /// Determine metadata of the current file and check if it is not broken.
            ReadBufferFromFile in{file_path};
            readStringBinary(insert_query, in);

            CompressedReadBuffer decompressing_in(in);
            NativeBlockInputStream block_in(decompressing_in, ClickHouseRevision::get());
            block_in.readPrefix();

            while (Block block = block_in.read())
            {
                total_rows += block.rows();
                total_bytes += block.bytes();

                if (!sample_block)
                    sample_block = block.cloneEmpty();
            }
            block_in.readSuffix();
        }
        catch (const Exception & e)
        {
            if (maybeMarkAsBroken(file_path, e))
            {
                tryLogCurrentException(log, "File is marked broken due to");
                continue;
            }
            else
                throw;
        }

        BatchHeader batch_header(std::move(insert_query), std::move(sample_block));
        Batch & batch = header_to_batch.try_emplace(batch_header, *this, files).first->second;

        batch.file_indices.push_back(file_idx);
        batch.total_rows += total_rows;
        batch.total_bytes += total_bytes;

        if (batch.isEnoughSize())
            batch.send();
    }

    for (auto & kv : header_to_batch)
    {
        Batch & batch = kv.second;
        batch.send();
    }

    Poco::File{current_batch_file_path}.remove();
}

bool StorageDistributedDirectoryMonitor::isFileBrokenErrorCode(int code)
{
    return code == ErrorCodes::CHECKSUM_DOESNT_MATCH
        || code == ErrorCodes::TOO_LARGE_SIZE_COMPRESSED
        || code == ErrorCodes::CANNOT_READ_ALL_DATA
        || code == ErrorCodes::ATTEMPT_TO_READ_AFTER_EOF;
}

void StorageDistributedDirectoryMonitor::markAsBroken(const std::string & file_path) const
{
    const auto last_path_separator_pos = file_path.rfind('/');
    const auto & base_path = file_path.substr(0, last_path_separator_pos + 1);
    const auto & file_name = file_path.substr(last_path_separator_pos + 1);
    const auto & broken_path = base_path + "broken/";
    const auto & broken_file_path = broken_path + file_name;

    Poco::File{broken_path}.createDirectory();
    Poco::File{file_path}.renameTo(broken_file_path);

    LOG_ERROR(log, "Renamed `" << file_path << "` to `" << broken_file_path << '`');
}

bool StorageDistributedDirectoryMonitor::maybeMarkAsBroken(const std::string & file_path, const Exception & e) const
{
    /// mark file as broken if necessary
    if (isFileBrokenErrorCode(e.code()))
    {
        markAsBroken(file_path);
        return true;
    }
    else
        return false;
}

std::string StorageDistributedDirectoryMonitor::getLoggerName() const
{
    return storage.table_name + '.' + storage.getName() + ".DirectoryMonitor";
}

}<|MERGE_RESOLUTION|>--- conflicted
+++ resolved
@@ -143,16 +143,11 @@
 
 ConnectionPoolPtr StorageDistributedDirectoryMonitor::createPool(const std::string & name, const StorageDistributed & storage)
 {
-<<<<<<< HEAD
-    auto timeouts = ConnectionTimeouts::getTCPTimeoutsWithFailover(storage.context.getSettingsRef());
-    const auto pool_factory = [&storage, &timeouts](const Cluster::Address & address) -> ConnectionPoolPtr
-=======
     auto timeouts = ConnectionTimeouts::getTCPTimeoutsWithFailover(storage.global_context.getSettingsRef());
     const auto pool_factory = [&storage, &timeouts] (const std::string & host, const UInt16 port,
                                                  const Protocol::Secure secure,
                                                  const std::string & user, const std::string & password,
                                                  const std::string & default_database)
->>>>>>> 7beb25ea
     {
         const auto & cluster = storage.getCluster();
         const auto & shards_info = cluster->getShardsInfo();
