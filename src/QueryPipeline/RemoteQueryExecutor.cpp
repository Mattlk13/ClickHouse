--- conflicted
+++ resolved
@@ -101,13 +101,9 @@
     create_connections = [this, pool, throttler, extension_, connection_pool_with_failover_](AsyncCallback)
     {
         const Settings & settings = context->getSettingsRef();
-<<<<<<< HEAD
-        auto timeouts = ConnectionTimeouts::getTCPTimeoutsWithFailover(settings);
-=======
         auto timeouts = ConnectionTimeouts::getTCPTimeoutsWithoutFailover(settings)
                             .withUnsecureConnectionTimeout(settings[Setting::parallel_replicas_connect_timeout_ms])
                             .withSecureConnectionTimeout(settings[Setting::parallel_replicas_connect_timeout_ms]);
->>>>>>> d3fb83df
 
         ConnectionPoolWithFailover::TryResult result;
         std::string fail_message;
