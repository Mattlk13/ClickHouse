--- conflicted
+++ resolved
@@ -50,7 +50,7 @@
 
 void BlockIO::onFinish(std::chrono::system_clock::time_point finish_time)
 {
-<<<<<<< HEAD
+    releaseQuerySlot();
     if (finalize_query_pipeline)
     {
         const QueryPipelineFinalizedInfo query_pipeline_finalized_info = finalize_query_pipeline(std::move(pipeline));
@@ -59,11 +59,6 @@
             callback(query_pipeline_finalized_info, finish_time);
         }
     }
-=======
-    releaseQuerySlot();
-    if (finish_callback)
-        finish_callback(std::move(pipeline), finish_time);
->>>>>>> ce750bf1
     else
     {
         pipeline.reset();
@@ -100,13 +95,10 @@
     }
 }
 
-<<<<<<< HEAD
-=======
 void BlockIO::releaseQuerySlot() const
 {
     if (process_list_entry)
         process_list_entry->getQueryStatus()->releaseQuerySlot();
 }
 
->>>>>>> ce750bf1
 }