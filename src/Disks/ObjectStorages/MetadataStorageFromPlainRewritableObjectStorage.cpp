#include <Disks/ObjectStorages/FlatDirectoryStructureKeyGenerator.h>
#include <Disks/ObjectStorages/InMemoryDirectoryTree.h>
#include <Disks/ObjectStorages/MetadataStorageFromPlainRewritableObjectStorage.h>
#include <Disks/ObjectStorages/MetadataStorageFromPlainRewritableObjectStorageOperations.h>
#include <Disks/ObjectStorages/ObjectStorageIterator.h>
#include <Disks/ObjectStorages/StaticDirectoryIterator.h>

#include <cstddef>
#include <optional>
#include <vector>
#include <IO/ReadHelpers.h>
#include <IO/S3Common.h>
#include <IO/SharedThreadPools.h>
#include <Storages/PartitionCommands.h>
#include <Poco/Timestamp.h>
#include <Common/Exception.h>
#include <Common/FailPoint.h>
#include <Common/ProfileEvents.h>
#include <Common/logger_useful.h>
#include <Common/setThreadName.h>
#include <Common/thread_local_rng.h>

#if USE_AZURE_BLOB_STORAGE
#    include <azure/storage/common/storage_exception.hpp>
#endif

namespace fs = std::filesystem;

namespace ProfileEvents
{
    extern const Event DiskPlainRewritableLegacyLayoutDiskCount;
}

namespace DB
{

namespace ErrorCodes
{
    extern const int FILE_DOESNT_EXIST;
}

namespace FailPoints
{
    extern const char plain_rewritable_object_storage_azure_not_found_on_init[];
}

namespace
{

constexpr auto PREFIX_PATH_FILE_NAME = "prefix.path";
constexpr auto METADATA_PATH_TOKEN = "__meta/";
constexpr auto ROOT_FOLDER_TOKEN = "__root";

std::filesystem::path normalizeDirectoryPath(const std::filesystem::path & path)
{
    return path / "";
}

}

void MetadataStorageFromPlainRewritableObjectStorage::load(bool is_initial_load, bool do_not_load_unchanged_directories)
{
    ThreadPool & pool = getIOThreadPool().get();
    ThreadPoolCallbackRunnerLocal<void> runner(pool, ThreadName::PLAIN_REWRITABLE_META_LOAD);

    LoggerPtr log = getLogger("MetadataStorageFromPlainObjectStorage");

    auto settings = getReadSettings();
    settings.enable_filesystem_cache = false;
    settings.remote_fs_method = RemoteFSReadMethod::threadpool;
    settings.remote_fs_prefetch = false;
    settings.remote_fs_buffer_size = 1024;  /// These files are small.

    LOG_DEBUG(log, "Loading metadata");

    /// This method can do both initial loading and incremental refresh of the metadata.
    ///
    /// We will list directories under __meta and compare it with the current list in memory.
    /// Some directories may be new and some no longer exist in the storage.
    /// We want to update the state in memory without holding a lock,
    /// and we can do it while allowing certain race-conditions.

    /// So, we obtain a list, then apply changes by:
    /// 1. Deleting every directory in memory that no longer present in the storage;
    ///    This works correctly under the assumption that if a directory with a certain name was deleted it cannot appear again.
    ///    And this assumption is satisfied, because every name is a unique random value.
    /// 2. Checking the value of `prefix.path` for every new directory and adding it to the state in memory.
    ///    There is (?) a race condition, leading to the possibility to add a directory that was just deleted.
    ///    This race condition can be ignored for MergeTree tables.
    /// 3. Checking if the value of `prefix.path` changed for any already existing directory
    ///    and apply the corresponding rename.

    bool has_metadata = object_storage->existsOrHasAnyChild(metadata_key_prefix);

    std::mutex remote_layout_mutex;
    std::unordered_map<std::string, DirectoryRemoteInfo> remote_layout;
    remote_layout[""] = DirectoryRemoteInfo{ROOT_FOLDER_TOKEN, "fake_etag", 0, {}};

    if (is_initial_load)
    {
        /// Use iteration to determine if the disk contains data.
        /// LocalObjectStorage creates an empty top-level directory even when no data is stored,
        /// unlike blob storage, which has no concept of directories, therefore existsOrHasAnyChild
        /// is not applicable.
        auto common_key_prefix = fs::path(object_storage->getCommonKeyPrefix()) / "";
        bool has_data = object_storage->isRemote() ? object_storage->existsOrHasAnyChild(common_key_prefix) : object_storage->iterate(common_key_prefix, 0, /*with_tags=*/ false)->isValid();
        /// No metadata directory: legacy layout is likely in use.
        if (has_data && !has_metadata)
        {
            ProfileEvents::increment(ProfileEvents::DiskPlainRewritableLegacyLayoutDiskCount, 1);
            LOG_WARNING(log, "Legacy layout is likely used for disk '{}'", object_storage->getCommonKeyPrefix());
        }

        if (!has_data && !has_metadata)
        {
            LOG_DEBUG(log, "Loaded metadata (empty)");
            fs_tree->apply(std::move(remote_layout));
            return;
        }
    }

    try
    {
        /// Root folder is a special case. Files are stored as /__root/{file-name}.
        for (auto iterator = object_storage->iterate(std::filesystem::path(object_storage->getCommonKeyPrefix()) / ROOT_FOLDER_TOKEN, 0, /*with_tags=*/ false); iterator->isValid(); iterator->next())
        {
            auto remote_file = iterator->current();
            remote_layout[""].files.emplace(fs::path(remote_file->getPath()).filename(), FileRemoteInfo{
                .bytes_size = remote_file->metadata->size_bytes,
                .last_modified = remote_file->metadata->last_modified.epochTime(),
            });
        }

        for (auto iterator = object_storage->iterate(metadata_key_prefix, 0, /*with_tags=*/ false); iterator->isValid(); iterator->next())
        {
            auto file = iterator->current();
            String path = file->getPath();

            /// __meta/randomlygenerated/prefix.path
            auto remote_metadata_path = std::filesystem::path(path);
            if (remote_metadata_path.filename() != PREFIX_PATH_FILE_NAME)
                continue;

            chassert(remote_metadata_path.has_parent_path());
            chassert(remote_metadata_path.string().starts_with(metadata_key_prefix));

            /// randomlygenerated/prefix.path
            auto suffix = remote_metadata_path.string().substr(metadata_key_prefix.size());
            auto rel_path = std::filesystem::path(std::move(suffix));

            /// randomlygenerated
            auto remote_path = rel_path.parent_path();

            if (do_not_load_unchanged_directories)
            {
                if (auto directory_info = fs_tree->lookupDirectoryIfNotChanged(remote_path, file->metadata->etag))
                {
                    /// Already loaded.
                    std::lock_guard guard(remote_layout_mutex);
                    auto & [local_path, remote_info] = directory_info.value();
                    remote_layout[local_path] = std::move(remote_info);
                    continue;
                }
            }

            runner([remote_metadata_path, remote_path, path, metadata = file->metadata, &log, &settings, this, &remote_layout, &remote_layout_mutex]
            {
                DB::setThreadName(ThreadName::PLAIN_REWRITABLE_META_LOAD);

                StoredObject object{path};
                String local_path;
                /// Assuming that local and the object storage clocks are synchronized.
                Poco::Timestamp last_modified = metadata->last_modified;
                std::unordered_map<std::string, FileRemoteInfo> files;

                try
                {
                    if (metadata->size_bytes == 0)
                        LOG_TRACE(log, "The object with the key '{}' has size 0, skipping the read", remote_metadata_path);
                    else
                    {
                        auto read_buf = object_storage->readObject(object, settings);
                        readStringUntilEOF(local_path, *read_buf);
                    }

                    /// Load the list of files inside the directory.
                    fs::path full_remote_path = object_storage->getCommonKeyPrefix() / remote_path;
                    size_t full_prefix_length = full_remote_path.string().size() + 1; /// common/key/prefix/randomlygenerated/
                    for (auto dir_iterator = object_storage->iterate(full_remote_path, 0, /*with_tags=*/ false); dir_iterator->isValid(); dir_iterator->next())
                    {
                        auto remote_file = dir_iterator->current();
                        String remote_file_path = remote_file->getPath();
                        chassert(remote_file_path.starts_with(full_remote_path.string()));
                        auto filename = fs::path(remote_file_path).filename();
                        /// Skip metadata files.
                        if (filename == PREFIX_PATH_FILE_NAME)
                        {
                            LOG_WARNING(log, "Legacy layout is in use, ignoring '{}'", remote_file_path);
                            continue;
                        }

                        /// Check that the file is a direct child.
                        chassert(full_prefix_length < remote_file_path.size());
                        if (std::string_view(remote_file_path.data() + full_prefix_length) == filename)
                        {
                            files.emplace(std::move(filename), FileRemoteInfo{
                                .bytes_size = remote_file->metadata->size_bytes,
                                .last_modified = remote_file->metadata->last_modified.epochTime(),
                            });
                        }
                    }

#if USE_AZURE_BLOB_STORAGE
                    fiu_do_on(FailPoints::plain_rewritable_object_storage_azure_not_found_on_init, {
                        std::bernoulli_distribution fault(0.25);
                        if (fault(thread_local_rng))
                        {
                            LOG_TEST(log, "Fault injection");
                            throw Azure::Storage::StorageException::CreateFromResponse(std::make_unique<Azure::Core::Http::RawResponse>(
                                1, 0, Azure::Core::Http::HttpStatusCode::NotFound, "Fault injected"));
                        }
                    });
#endif
                }
#if USE_AWS_S3
                catch (const S3Exception & e)
                {
                    /// It is ok if a directory was removed just now.
                    if (e.getS3ErrorCode() == Aws::S3::S3Errors::NO_SUCH_KEY)
                        return;
                    throw;
                }
#endif
#if USE_AZURE_BLOB_STORAGE
                catch (const Azure::Storage::StorageException & e)
                {
                    if (e.StatusCode == Azure::Core::Http::HttpStatusCode::NotFound)
                        return;
                    throw;
                }
#endif
                catch (...)
                {
                    throw;
                }

                std::lock_guard guard(remote_layout_mutex);
                remote_layout[local_path] = DirectoryRemoteInfo{remote_path, metadata->etag, last_modified.epochTime(), std::move(files)};
            });
        }
    }
    catch (...)
    {
        runner.waitForAllToFinish();
        throw;
    }

    runner.waitForAllToFinishAndRethrowFirstError();

    LOG_DEBUG(log, "Loaded metadata for {} directories", remote_layout.size());
    fs_tree->apply(std::move(remote_layout));
    previous_refresh.restart();
}

<<<<<<< HEAD
void MetadataStorageFromPlainRewritableObjectStorage::refresh(UInt64 not_sooner_than_milliseconds)
{
    if (!previous_refresh.compareAndRestart(0.001 * not_sooner_than_milliseconds))
        return;

    std::unique_lock lock(load_mutex, std::defer_lock);
    if (lock.try_lock())
        load(/*is_initial_load*/ false);
}

MetadataStorageFromPlainRewritableObjectStorage::MetadataStorageFromPlainRewritableObjectStorage(ObjectStoragePtr object_storage_, String storage_path_prefix_)
    : object_storage(object_storage_)
    , storage_path_prefix(std::move(storage_path_prefix_))
    , storage_path_full(fs::path(object_storage->getRootPrefix()) / storage_path_prefix)
=======
MetadataStorageFromPlainRewritableObjectStorage::MetadataStorageFromPlainRewritableObjectStorage(
    ObjectStoragePtr object_storage_, String storage_path_prefix_, size_t object_metadata_cache_size)
    : MetadataStorageFromPlainObjectStorage(object_storage_, storage_path_prefix_, object_metadata_cache_size)
>>>>>>> ca62fb2c
    , metadata_key_prefix(std::filesystem::path(object_storage->getCommonKeyPrefix()) / METADATA_PATH_TOKEN)
    , fs_tree(std::make_shared<InMemoryDirectoryTree>(object_storage->getMetadataStorageMetrics().directory_map_size, object_storage->getMetadataStorageMetrics().file_count))
{
<<<<<<< HEAD
    load(/*is_initial_load*/ true);
=======
    if (object_storage->isWriteOnce())
        throw Exception(
            ErrorCodes::LOGICAL_ERROR,
            "MetadataStorageFromPlainRewritableObjectStorage is not compatible with write-once storage '{}'",
            object_storage->getName());

    load(/*is_initial_load=*/true, /*do_not_load_unchanged_directories=*/false);
>>>>>>> ca62fb2c

    /// Use flat directory structure if the metadata is stored separately from the table data.
    auto keys_gen = std::make_shared<FlatDirectoryStructureKeyGenerator>(object_storage->getCommonKeyPrefix(), fs_tree);
    object_storage->setKeysGenerator(keys_gen);
}

<<<<<<< HEAD
MetadataTransactionPtr MetadataStorageFromPlainRewritableObjectStorage::createTransaction()
{
    return std::make_shared<MetadataStorageFromPlainRewritableObjectStorageTransaction>(*this, object_storage);
=======
void MetadataStorageFromPlainRewritableObjectStorage::dropCache()
{
    std::unique_lock reload_lock(load_mutex);
    std::unique_lock tx_lock(metadata_mutex);
    load(/*is_initial_load=*/false, /*do_not_load_unchanged_directories=*/false);
}

void MetadataStorageFromPlainRewritableObjectStorage::refresh(UInt64 not_sooner_than_milliseconds)
{
    if (!previous_refresh.compareAndRestart(0.001 * not_sooner_than_milliseconds))
        return;

    std::unique_lock lock(load_mutex, std::defer_lock);
    if (lock.try_lock())
        load(/*is_initial_load=*/false, /*do_not_load_unchanged_directories=*/true);
>>>>>>> ca62fb2c
}

bool MetadataStorageFromPlainRewritableObjectStorage::existsFile(const std::string & path) const
{
    return fs_tree->existsFile(path);
}

bool MetadataStorageFromPlainRewritableObjectStorage::existsDirectory(const std::string & path) const
{
    return fs_tree->existsDirectory(path).first;
}

bool MetadataStorageFromPlainRewritableObjectStorage::existsFileOrDirectory(const std::string & path) const
{
    return existsFile(path) || existsDirectory(path);
}

uint64_t MetadataStorageFromPlainRewritableObjectStorage::getFileSize(const std::string & path) const
{
    if (auto file_size = getFileSizeIfExists(path))
        return file_size.value();

    throw Exception(ErrorCodes::FILE_DOESNT_EXIST, "File {} does not exist", path);
}

std::optional<uint64_t> MetadataStorageFromPlainRewritableObjectStorage::getFileSizeIfExists(const std::string & path) const
{
    if (auto remote_info = fs_tree->getFileRemoteInfo(path))
        return remote_info->bytes_size;

    return std::nullopt;
}

std::vector<std::string> MetadataStorageFromPlainRewritableObjectStorage::listDirectory(const std::string & path) const
{
    return fs_tree->listDirectory(path);
}

DirectoryIteratorPtr MetadataStorageFromPlainRewritableObjectStorage::iterateDirectory(const std::string & path) const
{
    auto paths = listDirectory(path);

    /// Prepend path, since iterateDirectory() includes path, unlike listDirectory()
    std::for_each(paths.begin(), paths.end(), [&](auto & child) { child = fs::path(path) / child; });
    std::vector<std::filesystem::path> fs_paths(paths.begin(), paths.end());
    return std::make_unique<StaticDirectoryIterator>(std::move(fs_paths));
}

StoredObjects MetadataStorageFromPlainRewritableObjectStorage::getStorageObjects(const std::string & path) const
{
    if (auto objects = getStorageObjectsIfExist(path))
        return std::move(objects.value());

    throw Exception(ErrorCodes::FILE_DOESNT_EXIST, "File {} does not exist", path);
}

std::optional<StoredObjects> MetadataStorageFromPlainRewritableObjectStorage::getStorageObjectsIfExist(const std::string & path) const
{
    if (auto object_size = getFileSizeIfExists(path))
    {
        auto object_key = object_storage->generateObjectKeyForPath(path, /*key_prefix=*/std::nullopt);
        chassert(object_size == object_storage->getObjectMetadata(object_key.serialize(), /*with_tags=*/false).size_bytes);
        return StoredObjects{StoredObject(object_key.serialize(), path, *object_size)};
    }

    return std::nullopt;
}

Poco::Timestamp MetadataStorageFromPlainRewritableObjectStorage::getLastModified(const std::string & path) const
{
    if (auto last_modified = getLastModifiedIfExists(path))
        return last_modified.value();

    throw Exception(ErrorCodes::FILE_DOESNT_EXIST, "File or directory {} does not exist", path);
}

std::optional<Poco::Timestamp> MetadataStorageFromPlainRewritableObjectStorage::getLastModifiedIfExists(const String & path) const
{
    if (auto [exists, remote_info] = fs_tree->existsDirectory(path); exists)
    {
        if (remote_info)
            return Poco::Timestamp::fromEpochTime(remote_info->last_modified);

        /// Let's return something in this case to unblock fs garbage cleanup.
        return Poco::Timestamp::fromEpochTime(0);
    }

    if (auto remote_info = fs_tree->getFileRemoteInfo(path))
        return remote_info->last_modified;

    return std::nullopt;
}

MetadataStorageFromPlainRewritableObjectStorageTransaction::MetadataStorageFromPlainRewritableObjectStorageTransaction(MetadataStorageFromPlainRewritableObjectStorage & metadata_storage_, ObjectStoragePtr object_storage_)
    : metadata_storage(metadata_storage_)
    , object_storage(object_storage_)
{
}

void MetadataStorageFromPlainRewritableObjectStorageTransaction::commit(const TransactionCommitOptionsVariant & options)
{
    if (!std::holds_alternative<NoCommitOptions>(options))
        throwNotImplemented();

    {
        std::unique_lock lock(metadata_storage.metadata_mutex);
        operations.commit();
    }

    operations.finalize();
}

void MetadataStorageFromPlainRewritableObjectStorageTransaction::createMetadataFile(const std::string & path, const StoredObjects & objects)
{
    operations.addOperation(std::make_unique<MetadataStorageFromPlainObjectStorageWriteFileOperation>(path, objects.front(), *metadata_storage.fs_tree, object_storage));
}

void MetadataStorageFromPlainRewritableObjectStorageTransaction::createDirectory(const std::string & path)
{
    auto normalized_path = normalizeDirectoryPath(path);
    if (normalized_path.empty())
    {
        LOG_TRACE(getLogger("MetadataStorageFromPlainRewritableObjectStorageTransaction"), "Skipping creation of a directory '{}' with an empty normalized path", path);
        return;
    }

    operations.addOperation(std::make_unique<MetadataStorageFromPlainObjectStorageCreateDirectoryOperation>(
        std::move(normalized_path),
        *metadata_storage.fs_tree,
        object_storage,
        metadata_storage.metadata_key_prefix,
        /*recursive=*/false));
}

void MetadataStorageFromPlainRewritableObjectStorageTransaction::createDirectoryRecursive(const std::string & path)
{
    auto normalized_path = normalizeDirectoryPath(path);
    if (normalized_path.empty())
    {
        LOG_TRACE(getLogger("MetadataStorageFromPlainRewritableObjectStorageTransaction"), "Skipping creation of a directory '{}' with an empty normalized path", path);
        return;
    }

    operations.addOperation(std::make_unique<MetadataStorageFromPlainObjectStorageCreateDirectoryOperation>(
        std::move(normalized_path),
        *metadata_storage.fs_tree,
        object_storage,
        metadata_storage.metadata_key_prefix,
        /*recursive=*/true));
}

void MetadataStorageFromPlainRewritableObjectStorageTransaction::moveDirectory(const std::string & path_from, const std::string & path_to)
{
    operations.addOperation(std::make_unique<MetadataStorageFromPlainObjectStorageMoveDirectoryOperation>(
        normalizeDirectoryPath(path_from),
        normalizeDirectoryPath(path_to),
        *metadata_storage.fs_tree,
        object_storage,
        metadata_storage.metadata_key_prefix));
}

UnlinkMetadataFileOperationOutcomePtr MetadataStorageFromPlainRewritableObjectStorageTransaction::unlinkMetadata(const std::string & path)
{
    operations.addOperation(std::make_unique<MetadataStorageFromPlainObjectStorageUnlinkMetadataFileOperation>(
        path,
        *metadata_storage.fs_tree,
        object_storage));

    return std::make_shared<UnlinkMetadataFileOperationOutcome>(UnlinkMetadataFileOperationOutcome{0});
}

void MetadataStorageFromPlainRewritableObjectStorageTransaction::removeDirectory(const std::string & path)
{
    operations.addOperation(std::make_unique<MetadataStorageFromPlainObjectStorageRemoveDirectoryOperation>(
        normalizeDirectoryPath(path),
        *metadata_storage.fs_tree,
        object_storage,
        metadata_storage.metadata_key_prefix));
}

void MetadataStorageFromPlainRewritableObjectStorageTransaction::removeRecursive(const std::string & path)
{
    operations.addOperation(std::make_unique<MetadataStorageFromPlainObjectStorageRemoveRecursiveOperation>(
        path,
        *metadata_storage.fs_tree,
        object_storage,
        metadata_storage.metadata_key_prefix));
}

void MetadataStorageFromPlainRewritableObjectStorageTransaction::createHardLink(const std::string & path_from, const std::string & path_to)
{
    operations.addOperation(std::make_unique<MetadataStorageFromPlainObjectStorageCopyFileOperation>(
        path_from,
        path_to,
        *metadata_storage.fs_tree,
        object_storage));
}

void MetadataStorageFromPlainRewritableObjectStorageTransaction::moveFile(const std::string & path_from, const std::string & path_to)
{
    operations.addOperation(std::make_unique<MetadataStorageFromPlainObjectStorageMoveFileOperation>(
        /*replaceable=*/false,
        path_from,
        path_to,
        *metadata_storage.fs_tree,
        object_storage));
}

void MetadataStorageFromPlainRewritableObjectStorageTransaction::replaceFile(const std::string & path_from, const std::string & path_to)
{
    operations.addOperation(std::make_unique<MetadataStorageFromPlainObjectStorageMoveFileOperation>(
        /*replaceable=*/true,
        path_from,
        path_to,
        *metadata_storage.fs_tree,
        object_storage));
}

const IMetadataStorage & MetadataStorageFromPlainRewritableObjectStorageTransaction::getStorageForNonTransactionalReads() const
{
    return metadata_storage;
}

std::optional<StoredObjects> MetadataStorageFromPlainRewritableObjectStorageTransaction::tryGetBlobsFromTransactionIfExists(const std::string & path) const
{
    return metadata_storage.getStorageObjectsIfExist(path);
}

}<|MERGE_RESOLUTION|>--- conflicted
+++ resolved
@@ -24,8 +24,6 @@
 #    include <azure/storage/common/storage_exception.hpp>
 #endif
 
-namespace fs = std::filesystem;
-
 namespace ProfileEvents
 {
     extern const Event DiskPlainRewritableLegacyLayoutDiskCount;
@@ -51,7 +49,7 @@
 constexpr auto METADATA_PATH_TOKEN = "__meta/";
 constexpr auto ROOT_FOLDER_TOKEN = "__root";
 
-std::filesystem::path normalizeDirectoryPath(const std::filesystem::path & path)
+fs::path normalizeDirectoryPath(const fs::path & path)
 {
     return path / "";
 }
@@ -122,7 +120,7 @@
     try
     {
         /// Root folder is a special case. Files are stored as /__root/{file-name}.
-        for (auto iterator = object_storage->iterate(std::filesystem::path(object_storage->getCommonKeyPrefix()) / ROOT_FOLDER_TOKEN, 0, /*with_tags=*/ false); iterator->isValid(); iterator->next())
+        for (auto iterator = object_storage->iterate(fs::path(object_storage->getCommonKeyPrefix()) / ROOT_FOLDER_TOKEN, 0, /*with_tags=*/ false); iterator->isValid(); iterator->next())
         {
             auto remote_file = iterator->current();
             remote_layout[""].files.emplace(fs::path(remote_file->getPath()).filename(), FileRemoteInfo{
@@ -137,7 +135,7 @@
             String path = file->getPath();
 
             /// __meta/randomlygenerated/prefix.path
-            auto remote_metadata_path = std::filesystem::path(path);
+            auto remote_metadata_path = fs::path(path);
             if (remote_metadata_path.filename() != PREFIX_PATH_FILE_NAME)
                 continue;
 
@@ -146,7 +144,7 @@
 
             /// randomlygenerated/prefix.path
             auto suffix = remote_metadata_path.string().substr(metadata_key_prefix.size());
-            auto rel_path = std::filesystem::path(std::move(suffix));
+            auto rel_path = fs::path(std::move(suffix));
 
             /// randomlygenerated
             auto remote_path = rel_path.parent_path();
@@ -262,51 +260,25 @@
     previous_refresh.restart();
 }
 
-<<<<<<< HEAD
-void MetadataStorageFromPlainRewritableObjectStorage::refresh(UInt64 not_sooner_than_milliseconds)
-{
-    if (!previous_refresh.compareAndRestart(0.001 * not_sooner_than_milliseconds))
-        return;
-
-    std::unique_lock lock(load_mutex, std::defer_lock);
-    if (lock.try_lock())
-        load(/*is_initial_load*/ false);
-}
-
 MetadataStorageFromPlainRewritableObjectStorage::MetadataStorageFromPlainRewritableObjectStorage(ObjectStoragePtr object_storage_, String storage_path_prefix_)
     : object_storage(object_storage_)
     , storage_path_prefix(std::move(storage_path_prefix_))
     , storage_path_full(fs::path(object_storage->getRootPrefix()) / storage_path_prefix)
-=======
-MetadataStorageFromPlainRewritableObjectStorage::MetadataStorageFromPlainRewritableObjectStorage(
-    ObjectStoragePtr object_storage_, String storage_path_prefix_, size_t object_metadata_cache_size)
-    : MetadataStorageFromPlainObjectStorage(object_storage_, storage_path_prefix_, object_metadata_cache_size)
->>>>>>> ca62fb2c
-    , metadata_key_prefix(std::filesystem::path(object_storage->getCommonKeyPrefix()) / METADATA_PATH_TOKEN)
+    , metadata_key_prefix(fs::path(object_storage->getCommonKeyPrefix()) / METADATA_PATH_TOKEN)
     , fs_tree(std::make_shared<InMemoryDirectoryTree>(object_storage->getMetadataStorageMetrics().directory_map_size, object_storage->getMetadataStorageMetrics().file_count))
 {
-<<<<<<< HEAD
-    load(/*is_initial_load*/ true);
-=======
-    if (object_storage->isWriteOnce())
-        throw Exception(
-            ErrorCodes::LOGICAL_ERROR,
-            "MetadataStorageFromPlainRewritableObjectStorage is not compatible with write-once storage '{}'",
-            object_storage->getName());
-
     load(/*is_initial_load=*/true, /*do_not_load_unchanged_directories=*/false);
->>>>>>> ca62fb2c
 
     /// Use flat directory structure if the metadata is stored separately from the table data.
     auto keys_gen = std::make_shared<FlatDirectoryStructureKeyGenerator>(object_storage->getCommonKeyPrefix(), fs_tree);
     object_storage->setKeysGenerator(keys_gen);
 }
 
-<<<<<<< HEAD
 MetadataTransactionPtr MetadataStorageFromPlainRewritableObjectStorage::createTransaction()
 {
     return std::make_shared<MetadataStorageFromPlainRewritableObjectStorageTransaction>(*this, object_storage);
-=======
+}
+
 void MetadataStorageFromPlainRewritableObjectStorage::dropCache()
 {
     std::unique_lock reload_lock(load_mutex);
@@ -322,7 +294,6 @@
     std::unique_lock lock(load_mutex, std::defer_lock);
     if (lock.try_lock())
         load(/*is_initial_load=*/false, /*do_not_load_unchanged_directories=*/true);
->>>>>>> ca62fb2c
 }
 
 bool MetadataStorageFromPlainRewritableObjectStorage::existsFile(const std::string & path) const
@@ -367,7 +338,7 @@
 
     /// Prepend path, since iterateDirectory() includes path, unlike listDirectory()
     std::for_each(paths.begin(), paths.end(), [&](auto & child) { child = fs::path(path) / child; });
-    std::vector<std::filesystem::path> fs_paths(paths.begin(), paths.end());
+    std::vector<fs::path> fs_paths(paths.begin(), paths.end());
     return std::make_unique<StaticDirectoryIterator>(std::move(fs_paths));
 }
 
