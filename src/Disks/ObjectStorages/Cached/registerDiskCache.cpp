--- conflicted
+++ resolved
@@ -45,14 +45,9 @@
 
         auto cache = FileCacheFactory::instance().getOrCreate(name, file_cache_settings);
         auto disk = disk_it->second;
-<<<<<<< HEAD
-
-        auto cache = FileCacheFactory::instance().getOrCreate(cache_base_path, file_cache_settings, name);
         if (!dynamic_cast<const DiskObjectStorage *>(disk.get()))
             throw Exception(ErrorCodes::BAD_ARGUMENTS, "Cached disk is allowed only on top of object storage");
 
-=======
->>>>>>> 8bc0a3a8
         auto disk_object_storage = disk->createDiskObjectStorage();
 
         disk_object_storage->wrapWithCache(cache, file_cache_settings, name);
