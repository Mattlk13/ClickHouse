--- conflicted
+++ resolved
@@ -154,57 +154,4 @@
     return result.str();
 }
 
-<<<<<<< HEAD
-/// Load metadata by path or create empty if `create` flag is set.
-DiskObjectStorageMetadata::DiskObjectStorageMetadata(
-    String compatible_key_prefix_,
-    String metadata_file_path_)
-    : compatible_key_prefix(std::move(compatible_key_prefix_))
-    , metadata_file_path(std::move(metadata_file_path_))
-{
-}
-
-void DiskObjectStorageMetadata::addObject(ObjectStorageKey key, size_t size)
-{
-    if (!key.hasPrefix())
-    {
-        version = VERSION_FULL_OBJECT_KEY;
-
-        bool storage_metadata_write_full_object_key = getWriteFullObjectKeySetting();
-        if (!storage_metadata_write_full_object_key)
-        {
-            LoggerPtr logger = getLogger("DiskObjectStorageMetadata");
-            LOG_WARNING(
-                logger,
-                "Metadata file {} has at least one key {} without fixed common key prefix."
-                "That forces using VERSION_FULL_OBJECT_KEY version for that metadata file."
-                "However storage_metadata_write_full_object_key is off.",
-                metadata_file_path,
-                key.serialize());
-        }
-    }
-
-    total_size += size;
-    keys_with_meta.emplace_back(std::move(key), ObjectMetadata{size, {}, {}, {}, {}});
-}
-
-ObjectKeyWithMetadata DiskObjectStorageMetadata::popLastObject()
-{
-    if (keys_with_meta.empty())
-        throw Exception(ErrorCodes::LOGICAL_ERROR, "Can't pop last object from metadata {}. Metadata already empty", metadata_file_path);
-
-    ObjectKeyWithMetadata object = std::move(keys_with_meta.back());
-    keys_with_meta.pop_back();
-    total_size -= object.metadata.size_bytes;
-
-    return object;
-}
-
-bool DiskObjectStorageMetadata::getWriteFullObjectKeySetting()
-{
-    return Context::getGlobalContextInstance()->getServerSettings()[ServerSetting::storage_metadata_write_full_object_key];
-}
-
-=======
->>>>>>> 2729e307
 }