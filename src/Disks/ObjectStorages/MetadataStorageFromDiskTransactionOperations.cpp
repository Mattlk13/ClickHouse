#include <Disks/ObjectStorages/DiskObjectStorageMetadata.h>
#include <Disks/ObjectStorages/MetadataStorageFromDiskTransactionOperations.h>
#include <Disks/ObjectStorages/MetadataStorageFromDisk.h>
#include <Disks/ObjectStorages/StoredObject.h>
#include <Disks/IDisk.h>

#include <IO/WriteHelpers.h>
#include <IO/ReadHelpers.h>

#include <Common/Exception.h>
#include <Common/ObjectStorageKey.h>
#include <Common/logger_useful.h>
#include <Common/getRandomASCIIString.h>

#include <base/defines.h>

#include <memory>
#include <optional>
#include <ranges>
#include <filesystem>
#include <utility>

namespace fs = std::filesystem;

namespace DB
{

namespace ErrorCodes
{
    extern const int LOGICAL_ERROR;
    extern const int FILE_DOESNT_EXIST;
<<<<<<< HEAD
    extern const int TOO_DEEP_RECURSION;
=======
>>>>>>> 9039c9d9
}

namespace
{

std::optional<DiskObjectStorageMetadata> tryReadMetadataFile(const std::string & compatible_key_prefix, const std::string & path, const IDisk & disk)
{
    if (!disk.existsFile(path))
        return std::nullopt;

    std::string data;
    auto buf = disk.readFile(path, ReadSettings{});
    readStringUntilEOF(data, *buf);

    DiskObjectStorageMetadata object_metadata(compatible_key_prefix, path);
    const bool is_metadata_file = object_metadata.tryDeserializeFromString(data);
    if (!is_metadata_file)
        return std::nullopt;

    return object_metadata;
}

}

SetLastModifiedOperation::SetLastModifiedOperation(std::string path_, Poco::Timestamp new_timestamp_, IDisk & disk_)
    : path(std::move(path_))
    , new_timestamp(new_timestamp_)
    , disk(disk_)
{
}

void SetLastModifiedOperation::execute()
{
    old_timestamp = disk.getLastModified(path);
    disk.setLastModified(path, new_timestamp);
}

void SetLastModifiedOperation::undo()
{
    disk.setLastModified(path, old_timestamp);
}

ChmodOperation::ChmodOperation(std::string path_, mode_t mode_, IDisk & disk_)
    : path(std::move(path_))
    , mode(mode_)
    , disk(disk_)
{
}

void ChmodOperation::execute()
{
    old_mode = disk.stat(path).st_mode;
    disk.chmod(path, mode);
}

void ChmodOperation::undo()
{
    disk.chmod(path, old_mode);
}

WriteFileOperation::WriteFileOperation(std::string path_, std::string data_, IDisk & disk_)
    : path(std::move(path_))
    , data(std::move(data_))
    , disk(disk_)
{
}

void WriteFileOperation::execute()
{
    if (auto buf = disk.readFileIfExists(path, ReadSettings{}))
    {
        std::string file_data;
        readStringUntilEOF(file_data, *buf);
        prev_data = file_data;
    }

    auto buf = disk.writeFile(path);
    writeString(data, *buf);
    buf->finalize();
}

void WriteFileOperation::undo()
{
    if (!prev_data.has_value())
    {
        disk.removeFileIfExists(path);
    }
    else
    {
        auto buf = disk.writeFile(path);
        writeString(prev_data.value(), *buf);
        buf->finalize();
    }
}

UnlinkFileOperation::UnlinkFileOperation(std::string path_, const std::string & compatible_key_prefix_, IDisk & disk_)
    : path(std::move(path_))
    , compatible_key_prefix(compatible_key_prefix_)
    , disk(disk_)
    , outcome(std::make_shared<UnlinkMetadataFileOperationOutcome>())
{
}

void UnlinkFileOperation::tryUnlinkMetadataFile()
{
    auto object_metadata = tryReadMetadataFile(compatible_key_prefix, path, disk);
    if (!object_metadata.has_value())
        return;

    uint32_t ref_count = object_metadata->getRefCount();
    if (ref_count > 0)
    {
        object_metadata->decrementRefCount();
        write_operation = std::make_unique<WriteFileOperation>(path, object_metadata->serializeToString(), disk);
        write_operation->execute();
    }

    outcome->num_hardlinks = ref_count;
}

UnlinkMetadataFileOperationOutcomePtr UnlinkFileOperation::getOutcome()
{
    return outcome;
}

void UnlinkFileOperation::execute()
{
    if (!disk.existsFile(path))
        throw Exception(ErrorCodes::FILE_DOESNT_EXIST, "Can't unlink file {}", path);

    /// Let's update hardlink count written in serialized DiskObjectStorageMetadata before the move
    tryUnlinkMetadataFile();

    /// We need to move file to the random name for the possible undo and to save the fs hardlink count
    auto tmp_path = getRandomASCIIString(32);
    disk.moveFile(path, tmp_path);
    tmp_file_path = tmp_path;
}

void UnlinkFileOperation::undo()
{
    if (tmp_file_path.has_value())
        disk.moveFile(tmp_file_path.value(), path);

    if (write_operation)
        write_operation->undo();
}

void UnlinkFileOperation::finalize()
{
    disk.removeFile(tmp_file_path.value());
}

CreateDirectoryOperation::CreateDirectoryOperation(std::string path_, IDisk & disk_)
    : path(std::move(path_))
    , disk(disk_)
{
}

void CreateDirectoryOperation::execute()
{
    disk.createDirectory(path);
}

void CreateDirectoryOperation::undo()
{
    disk.removeDirectory(path);
}

CreateDirectoryRecursiveOperation::CreateDirectoryRecursiveOperation(std::string path_, IDisk & disk_)
    : path(std::move(path_))
    , disk(disk_)
{
}

void CreateDirectoryRecursiveOperation::execute()
{
    fs::path p(path);
    while (!disk.existsFileOrDirectory(p))
    {
        paths_created.push_back(p);
        if (!p.has_parent_path())
            break;

        p = p.parent_path();
    }

    for (const auto & path_to_create : paths_created | std::views::reverse)
        disk.createDirectory(path_to_create);
}

void CreateDirectoryRecursiveOperation::undo()
{
    for (const auto & path_created : paths_created)
        disk.removeDirectoryIfExists(path_created);
}

RemoveDirectoryOperation::RemoveDirectoryOperation(std::string path_, IDisk & disk_)
    : path(std::move(path_))
    , disk(disk_)
{
}

void RemoveDirectoryOperation::execute()
{
    disk.removeDirectory(path);
    removed = true;
}

void RemoveDirectoryOperation::undo()
{
    if (removed)
        disk.createDirectory(path);
}

RemoveRecursiveOperation::RemoveRecursiveOperation(std::string path_, const std::string & compatible_key_prefix_, IDisk & disk_)
    : path(path_)
    , compatible_key_prefix(compatible_key_prefix_)
    , disk(disk_)
    , temp_path(getRandomASCIIString(32))
{
}

void RemoveRecursiveOperation::traverseFile(const std::string & leaf)
{
    auto object_metadata = tryReadMetadataFile(compatible_key_prefix, leaf, disk);
    if (!object_metadata.has_value())
        return;

    uint32_t ref_count = object_metadata->getRefCount();
    if (ref_count > 0)
    {
        object_metadata->decrementRefCount();
        write_operations.push_back(std::make_unique<WriteFileOperation>(leaf, object_metadata->serializeToString(), disk));
        write_operations.back()->execute();
    }
}

void RemoveRecursiveOperation::traverseDirectory(const std::string & mid_path)
{
    for (auto it = disk.iterateDirectory(mid_path); it->isValid(); it->next())
    {
        const std::string next_to_visit = it->path();
        const bool is_new_path = visited_paths.emplace(next_to_visit).second;
        if (!is_new_path)
            throw Exception(ErrorCodes::TOO_DEEP_RECURSION, "Found cyclic symlink path {}", next_to_visit);

        if (disk.existsFile(next_to_visit))
            traverseFile(next_to_visit);
        else
            traverseDirectory(next_to_visit);
    }
}

void RemoveRecursiveOperation::execute()
{
    if (disk.existsFile(path))
    {
        traverseFile(path);
        disk.moveFile(path, temp_path);
    }
    else if (disk.existsDirectory(path))
    {
        traverseDirectory(path);
        disk.moveDirectory(path, temp_path);
    }
}

void RemoveRecursiveOperation::undo()
{
    if (disk.existsFile(temp_path))
        disk.moveFile(temp_path, path);
    else if (disk.existsDirectory(temp_path))
        disk.moveDirectory(temp_path, path);

    for (auto & write_op : write_operations)
        write_op->undo();
}

void RemoveRecursiveOperation::finalize()
{
    if (disk.existsFileOrDirectory(temp_path))
        disk.removeRecursive(temp_path);
}

CreateHardlinkOperation::CreateHardlinkOperation(std::string path_from_, std::string path_to_, const std::string & compatible_key_prefix_, IDisk & disk_)
    : path_from(std::move(path_from_))
    , path_to(std::move(path_to_))
    , compatible_key_prefix(compatible_key_prefix_)
    , disk(disk_)
{
}

void CreateHardlinkOperation::execute()
{
    auto object_metadata = tryReadMetadataFile(compatible_key_prefix, path_from, disk);
    if (!object_metadata.has_value())
        throw Exception(ErrorCodes::FILE_DOESNT_EXIST, "Can't create hardlink for file {}", path_from);

    object_metadata->incrementRefCount();
    write_operation = std::make_unique<WriteFileOperation>(path_from, object_metadata->serializeToString(), disk);
    write_operation->execute();

    disk.createHardLink(path_from, path_to);
}

void CreateHardlinkOperation::undo()
{
    if (write_operation)
        write_operation->undo();

    disk.removeFileIfExists(path_to);
}

MoveFileOperation::MoveFileOperation(std::string path_from_, std::string path_to_, IDisk & disk_)
    : path_from(std::move(path_from_))
    , path_to(std::move(path_to_))
    , disk(disk_)
{
}

void MoveFileOperation::execute()
{
    disk.moveFile(path_from, path_to);
}

void MoveFileOperation::undo()
{
    disk.moveFile(path_to, path_from);
}

MoveDirectoryOperation::MoveDirectoryOperation(std::string path_from_, std::string path_to_, IDisk & disk_)
    : path_from(std::move(path_from_))
    , path_to(std::move(path_to_))
    , disk(disk_)
{
}

void MoveDirectoryOperation::execute()
{
    disk.moveDirectory(path_from, path_to);
}

void MoveDirectoryOperation::undo()
{
    disk.moveDirectory(path_to, path_from);
}

ReplaceFileOperation::ReplaceFileOperation(std::string path_from_, std::string path_to_, const std::string & compatible_key_prefix_, IDisk & disk_)
    : path_from(path_from_)
    , path_to(path_to_)
    , compatible_key_prefix(compatible_key_prefix_)
    , disk(disk_)
{
}

void ReplaceFileOperation::execute()
{
    if (disk.existsFile(path_to))
    {
        unlink_operation = std::make_unique<UnlinkFileOperation>(path_to, compatible_key_prefix, disk);
        unlink_operation->execute();
    }

    disk.moveFile(path_from, path_to);
    moved = true;
}

void ReplaceFileOperation::undo()
{
    if (moved)
        disk.moveFile(path_to, path_from);

    if (unlink_operation)
        unlink_operation->undo();
}

void ReplaceFileOperation::finalize()
{
    if (unlink_operation)
        unlink_operation->finalize();
}

WriteInlineDataOperation::WriteInlineDataOperation(std::string path_, std::string inline_data_, const std::string & compatible_key_prefix_, IDisk & disk_)
    : path(std::move(path_))
    , inline_data(std::move(inline_data_))
    , compatible_key_prefix(compatible_key_prefix_)
    , disk(disk_)
{
}

void WriteInlineDataOperation::execute()
{
    auto object_metadata = tryReadMetadataFile(compatible_key_prefix, path, disk).value_or(DiskObjectStorageMetadata(disk.getPath(), path));
    object_metadata.setInlineData(inline_data);

    write_operation = std::make_unique<WriteFileOperation>(path, object_metadata.serializeToString(), disk);
    write_operation->execute();
}

void WriteInlineDataOperation::undo()
{
    if (write_operation)
        write_operation->undo();
}

RewriteFileOperation::RewriteFileOperation(std::string path_, std::vector<std::pair<ObjectStorageKey, uint64_t>> objects_, const std::string & compatible_key_prefix_, IDisk & disk_)
    : path(path_)
    , objects(std::move(objects_))
    , compatible_key_prefix(compatible_key_prefix_)
    , disk(disk_)
{
}

void RewriteFileOperation::execute()
{
    auto object_metadata = tryReadMetadataFile(compatible_key_prefix, path, disk).value_or(DiskObjectStorageMetadata(disk.getPath(), path));

    object_metadata.resetData();
    for (const auto & [key, size_in_bytes] : objects)
        object_metadata.addObject(key, size_in_bytes);

    write_operation = std::make_unique<WriteFileOperation>(path, object_metadata.serializeToString(), disk);
    write_operation->execute();
}

void RewriteFileOperation::undo()
{
    if (write_operation)
        write_operation->undo();
}

AddBlobOperation::AddBlobOperation(std::string path_, ObjectStorageKey key_, uint64_t size_in_bytes_, const std::string & compatible_key_prefix_, IDisk & disk_)
    : path(path_)
    , key(std::move(key_))
    , size_in_bytes(size_in_bytes_)
    , compatible_key_prefix(compatible_key_prefix_)
    , disk(disk_)
{
}

void AddBlobOperation::execute()
{
    auto object_metadata = tryReadMetadataFile(compatible_key_prefix, path, disk).value_or(DiskObjectStorageMetadata(disk.getPath(), path));
    object_metadata.addObject(key, size_in_bytes);

    write_operation = std::make_unique<WriteFileOperation>(path, object_metadata.serializeToString(), disk);
    write_operation->execute();
}

void AddBlobOperation::undo()
{
    if (write_operation)
        write_operation->undo();
}

SetReadonlyFileOperation::SetReadonlyFileOperation(std::string path_, const std::string & compatible_key_prefix_, IDisk & disk_)
    : path(std::move(path_))
    , compatible_key_prefix(compatible_key_prefix_)
    , disk(disk_)
{
}

void SetReadonlyFileOperation::execute()
{
    auto object_metadata = tryReadMetadataFile(compatible_key_prefix, path, disk);
    if (!object_metadata.has_value())
        throw Exception(ErrorCodes::FILE_DOESNT_EXIST, "Can't update readonly flag for file: {}", path);

    object_metadata->setReadOnly();

    write_operation = std::make_unique<WriteFileOperation>(path, object_metadata->serializeToString(), disk);
    write_operation->execute();
}

void SetReadonlyFileOperation::undo()
{
    if (write_operation)
        write_operation->undo();
}

TruncateMetadataFileOperation::TruncateMetadataFileOperation(std::string path_, size_t target_size_, const std::string & compatible_key_prefix_, IDisk & disk_)
    : path(std::move(path_))
    , target_size(std::move(target_size_))
    , compatible_key_prefix(compatible_key_prefix_)
    , disk(disk_)
    , outcome(std::make_shared<TruncateFileOperationOutcome>())
{
}

TruncateFileOperationOutcomePtr TruncateMetadataFileOperation::getOutcome()
{
    return outcome;
}

void TruncateMetadataFileOperation::execute()
{
<<<<<<< HEAD
    auto object_metadata = tryReadMetadataFile(compatible_key_prefix, path, disk);
    if (!object_metadata.has_value())
        throw Exception(ErrorCodes::FILE_DOESNT_EXIST, "Can't truncate file: {}", path);

    while (object_metadata->getTotalSizeBytes() > target_size)
    {
        auto object_key_with_metadata = object_metadata->popLastObject();
        outcome->objects_to_remove.emplace_back(object_key_with_metadata.key.serialize(), path, object_key_with_metadata.metadata.size_bytes);
    }
=======
    if (!metadata_storage.existsFile(path))
    {
        if (size > 0)
            throw Exception(ErrorCodes::FILE_DOESNT_EXIST, "File {} doesn't exist, can't truncate", path);
        else
            return;
    }

    DiskObjectStorageMetadataPtr metadata = metadata_storage.readMetadataUnlocked(path, metadata_lock);
    chassert(metadata);

    while (metadata->getTotalSizeBytes() > size)
    {
        auto object_key_with_metadata = metadata->popLastObject();
        outcome->objects_to_remove.emplace_back(object_key_with_metadata.key.serialize(), path, object_key_with_metadata.metadata.size_bytes);
    }
    if (metadata->getTotalSizeBytes() != size)
        throw Exception(ErrorCodes::LOGICAL_ERROR, "File {} can't be truncated to size {}", path, size);

    write_operation = std::make_unique<WriteFileOperation>(path, disk, metadata->serializeToString());
    write_operation->execute(metadata_lock);
}
>>>>>>> 9039c9d9

    if (object_metadata->getTotalSizeBytes() != target_size)
        throw Exception(ErrorCodes::LOGICAL_ERROR, "File {} can't be truncated to size {}", path, target_size);

    write_operation = std::make_unique<WriteFileOperation>(path, object_metadata->serializeToString(), disk);
    write_operation->execute();
}

void TruncateMetadataFileOperation::undo()
{
    if (write_operation)
        write_operation->undo();
}

}<|MERGE_RESOLUTION|>--- conflicted
+++ resolved
@@ -29,10 +29,7 @@
 {
     extern const int LOGICAL_ERROR;
     extern const int FILE_DOESNT_EXIST;
-<<<<<<< HEAD
     extern const int TOO_DEEP_RECURSION;
-=======
->>>>>>> 9039c9d9
 }
 
 namespace
@@ -530,40 +527,22 @@
 
 void TruncateMetadataFileOperation::execute()
 {
-<<<<<<< HEAD
-    auto object_metadata = tryReadMetadataFile(compatible_key_prefix, path, disk);
-    if (!object_metadata.has_value())
-        throw Exception(ErrorCodes::FILE_DOESNT_EXIST, "Can't truncate file: {}", path);
-
-    while (object_metadata->getTotalSizeBytes() > target_size)
-    {
-        auto object_key_with_metadata = object_metadata->popLastObject();
-        outcome->objects_to_remove.emplace_back(object_key_with_metadata.key.serialize(), path, object_key_with_metadata.metadata.size_bytes);
-    }
-=======
-    if (!metadata_storage.existsFile(path))
-    {
-        if (size > 0)
+    if (!disk.existsFile(path))
+    {
+        if (target_size > 0)
             throw Exception(ErrorCodes::FILE_DOESNT_EXIST, "File {} doesn't exist, can't truncate", path);
         else
             return;
     }
 
-    DiskObjectStorageMetadataPtr metadata = metadata_storage.readMetadataUnlocked(path, metadata_lock);
-    chassert(metadata);
-
-    while (metadata->getTotalSizeBytes() > size)
-    {
-        auto object_key_with_metadata = metadata->popLastObject();
+    auto object_metadata = tryReadMetadataFile(compatible_key_prefix, path, disk);
+    chassert(object_metadata.has_value());
+
+    while (object_metadata->getTotalSizeBytes() > target_size)
+    {
+        auto object_key_with_metadata = object_metadata->popLastObject();
         outcome->objects_to_remove.emplace_back(object_key_with_metadata.key.serialize(), path, object_key_with_metadata.metadata.size_bytes);
     }
-    if (metadata->getTotalSizeBytes() != size)
-        throw Exception(ErrorCodes::LOGICAL_ERROR, "File {} can't be truncated to size {}", path, size);
-
-    write_operation = std::make_unique<WriteFileOperation>(path, disk, metadata->serializeToString());
-    write_operation->execute(metadata_lock);
-}
->>>>>>> 9039c9d9
 
     if (object_metadata->getTotalSizeBytes() != target_size)
         throw Exception(ErrorCodes::LOGICAL_ERROR, "File {} can't be truncated to size {}", path, target_size);
