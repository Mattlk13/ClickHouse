#pragma once

#include <Parsers/ASTQueryWithOnCluster.h>
#include <Parsers/IAST.h>
#include <Parsers/SyncReplicaMode.h>
#include <Server/ServerType.h>

#include "config.h"

#if USE_XRAY
#include <xray/xray_interface.h>
#include <variant>
#endif

namespace DB
{

class ASTSystemQuery : public IAST, public ASTQueryWithOnCluster
{
public:

    enum class Type : UInt64
    {
        UNKNOWN,
        SHUTDOWN,
        KILL,
        SUSPEND,
        DROP_DNS_CACHE,
        DROP_CONNECTIONS_CACHE,
        PREWARM_MARK_CACHE,
        PREWARM_PRIMARY_INDEX_CACHE,
        DROP_MARK_CACHE,
        DROP_PRIMARY_INDEX_CACHE,
        DROP_UNCOMPRESSED_CACHE,
        DROP_INDEX_MARK_CACHE,
        DROP_INDEX_UNCOMPRESSED_CACHE,
        DROP_VECTOR_SIMILARITY_INDEX_CACHE,
        DROP_MMAP_CACHE,
        DROP_QUERY_CONDITION_CACHE,
        DROP_QUERY_CACHE,
        DROP_COMPILED_EXPRESSION_CACHE,
        DROP_ICEBERG_METADATA_CACHE,
        DROP_FILESYSTEM_CACHE,
        DROP_DISTRIBUTED_CACHE,
        DROP_DISK_METADATA_CACHE,
        DROP_PAGE_CACHE,
        DROP_SCHEMA_CACHE,
        DROP_FORMAT_SCHEMA_CACHE,
        DROP_S3_CLIENT_CACHE,
        STOP_LISTEN,
        START_LISTEN,
        RESTART_REPLICAS,
        RESTART_REPLICA,
        RESTORE_REPLICA,
        RESTORE_DATABASE_REPLICA,
        WAIT_LOADING_PARTS,
        DROP_REPLICA,
        DROP_DATABASE_REPLICA,
        DROP_CATALOG_REPLICA,
        JEMALLOC_PURGE,
        JEMALLOC_ENABLE_PROFILE,
        JEMALLOC_DISABLE_PROFILE,
        JEMALLOC_FLUSH_PROFILE,
        SYNC_REPLICA,
        SYNC_DATABASE_REPLICA,
        SYNC_TRANSACTION_LOG,
        SYNC_FILE_CACHE,
        REPLICA_READY,
        REPLICA_UNREADY,
        RELOAD_DICTIONARY,
        RELOAD_DICTIONARIES,
        RELOAD_MODEL,
        RELOAD_MODELS,
        RELOAD_FUNCTION,
        RELOAD_FUNCTIONS,
        RELOAD_EMBEDDED_DICTIONARIES,
        RELOAD_CONFIG,
        RELOAD_USERS,
        RELOAD_ASYNCHRONOUS_METRICS,
        RESTART_DISK,
        STOP_MERGES,
        START_MERGES,
        STOP_TTL_MERGES,
        START_TTL_MERGES,
        STOP_FETCHES,
        START_FETCHES,
        STOP_MOVES,
        START_MOVES,
        STOP_REPLICATED_SENDS,
        START_REPLICATED_SENDS,
        STOP_REPLICATION_QUEUES,
        START_REPLICATION_QUEUES,
        STOP_REPLICATED_DDL_QUERIES,
        START_REPLICATED_DDL_QUERIES,
        FLUSH_LOGS,
        FLUSH_DISTRIBUTED,
        FLUSH_ASYNC_INSERT_QUEUE,
        STOP_DISTRIBUTED_SENDS,
        START_DISTRIBUTED_SENDS,
        START_THREAD_FUZZER,
        STOP_THREAD_FUZZER,
        UNFREEZE,
        ENABLE_FAILPOINT,
        DISABLE_FAILPOINT,
        WAIT_FAILPOINT,
        SYNC_FILESYSTEM_CACHE,
        STOP_PULLING_REPLICATION_LOG,
        START_PULLING_REPLICATION_LOG,
        STOP_CLEANUP,
        START_CLEANUP,
        RESET_COVERAGE,
        REFRESH_VIEW,
        WAIT_VIEW,
        START_VIEW,
        START_VIEWS,
        START_REPLICATED_VIEW,
        STOP_VIEW,
        STOP_VIEWS,
        STOP_REPLICATED_VIEW,
        CANCEL_VIEW,
        TEST_VIEW,
        LOAD_PRIMARY_KEY,
        UNLOAD_PRIMARY_KEY,
        STOP_VIRTUAL_PARTS_UPDATE,
        START_VIRTUAL_PARTS_UPDATE,
        STOP_REDUCE_BLOCKING_PARTS,
        START_REDUCE_BLOCKING_PARTS,
        UNLOCK_SNAPSHOT,
<<<<<<< HEAD
        INSTRUMENT_ADD,
        INSTRUMENT_REMOVE,
=======
        RECONNECT_ZOOKEEPER,
>>>>>>> aa075443
        END
    };

    static const char * typeToString(Type type);

    Type type = Type::UNKNOWN;

    ASTPtr database;
    ASTPtr table;
    bool if_exists = false;
    ASTPtr query_settings;

    String getDatabase() const;
    String getTable() const;

    void setDatabase(const String & name);
    void setTable(const String & name);

    String target_model;
    String target_function;
    String replica;
    String shard;
    String replica_zk_path;
    bool is_drop_whole_replica{};
    bool with_tables{false};
    String storage_policy;
    String volume;
    String disk;
    UInt64 seconds{};

    std::optional<String> query_result_cache_tag;

    String filesystem_cache_name;
    String distributed_cache_server_id;
    bool distributed_cache_drop_connections = false;

    std::string key_to_drop;
    std::optional<size_t> offset_to_drop;

    String backup_name;
    ASTPtr backup_source; /// SYSTEM UNFREEZE SNAPSHOT `backup_name` FROM `backup_source`

    String schema_cache_storage;

    String schema_cache_format;

    String fail_point_name;

    SyncReplicaMode sync_replica_mode = SyncReplicaMode::DEFAULT;

    std::vector<String> src_replicas;

    Strings logs;

    ServerType server_type;

#if USE_XRAY
    /// For SYSTEM INSTRUMENT ADD/REMOVE
    using InstrumentParameter = std::variant<String, Int64, Float64>;
    String instrumentation_function_name;
    String instrumentation_handler_name;
    std::optional<XRayEntryType> instrumentation_entry_type;
    std::optional<std::variant<UInt64, bool>> instrumentation_point_id;
    std::optional<std::vector<InstrumentParameter>> instrumentation_parameters;
#endif

    /// For SYSTEM TEST VIEW <name> (SET FAKE TIME <time> | UNSET FAKE TIME).
    /// Unix time.
    std::optional<Int64> fake_time_for_view;

    String getID(char) const override { return "SYSTEM query"; }

    ASTPtr clone() const override
    {
        auto res = std::make_shared<ASTSystemQuery>(*this);
        res->children.clear();

        if (database) { res->database = database->clone(); res->children.push_back(res->database); }
        if (table) { res->table = table->clone(); res->children.push_back(res->table); }
        if (query_settings) { res->query_settings = query_settings->clone(); res->children.push_back(res->query_settings); }

        return res;
    }

    ASTPtr getRewrittenASTWithoutOnCluster(const WithoutOnClusterASTRewriteParams & params) const override
    {
        return removeOnCluster<ASTSystemQuery>(clone(), params.default_database);
    }

    QueryKind getQueryKind() const override { return QueryKind::System; }

protected:
    void formatImpl(WriteBuffer & ostr, const FormatSettings & settings, FormatState & state, FormatStateStacked frame) const override;
};


}<|MERGE_RESOLUTION|>--- conflicted
+++ resolved
@@ -126,12 +126,9 @@
         STOP_REDUCE_BLOCKING_PARTS,
         START_REDUCE_BLOCKING_PARTS,
         UNLOCK_SNAPSHOT,
-<<<<<<< HEAD
+        RECONNECT_ZOOKEEPER,
         INSTRUMENT_ADD,
         INSTRUMENT_REMOVE,
-=======
-        RECONNECT_ZOOKEEPER,
->>>>>>> aa075443
         END
     };
 
