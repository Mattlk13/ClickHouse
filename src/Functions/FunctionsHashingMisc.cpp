--- conflicted
+++ resolved
@@ -11,7 +11,6 @@
 
 REGISTER_FUNCTION(Hashing)
 {
-<<<<<<< HEAD
     FunctionDocumentation::Description sipHash64_description = R"(
 Produces a 64-bit [SipHash](https://en.wikipedia.org/wiki/SipHash) hash value.
 
@@ -522,6 +521,7 @@
     FunctionDocumentation::Category xxHash32_category = FunctionDocumentation::Category::Hash;
     FunctionDocumentation xxHash32_documentation = {xxHash32_description, xxHash32_syntax, xxHash32_arguments, xxHash32_returned_value, xxHash32_examples, xxHash32_introduced_in, xxHash32_category};
     factory.registerFunction<FunctionXxHash32>(xxHash32_documentation);
+
     FunctionDocumentation::Description xxHash64_description = R"(
 Calculates a [xxHash](http://cyan4973.github.io/xxHash/) from a string.
 
@@ -547,70 +547,60 @@
     FunctionDocumentation::Category xxHash64_category = FunctionDocumentation::Category::Hash;
     FunctionDocumentation xxHash64_documentation = {xxHash64_description, xxHash64_syntax, xxHash64_arguments, xxHash64_returned_value, xxHash64_examples, xxHash64_introduced_in, xxHash64_category};
     factory.registerFunction<FunctionXxHash64>(xxHash64_documentation);
-=======
-    factory.registerFunction<FunctionSipHash64>();
-    factory.registerFunction<FunctionSipHash64Keyed>();
-    factory.registerFunction<FunctionSipHash128>();
-    factory.registerFunction<FunctionSipHash128Keyed>();
-    factory.registerFunction<FunctionSipHash128Reference>(FunctionDocumentation{
-        .description="Like [sipHash128](#hash_functions-siphash128) but implements the 128-bit algorithm from the original authors of SipHash.",
-        .examples{{"hash", "SELECT hex(sipHash128Reference('foo', '\\x01', 3))", ""}},
-        .category = FunctionDocumentation::Category::Hash
-    });
-    factory.registerFunction<FunctionSipHash128ReferenceKeyed>(FunctionDocumentation{
-        .description = "Same as [sipHash128Reference](#hash_functions-siphash128reference) but additionally takes an explicit key argument "
-                       "instead of using a fixed key.",
-        .examples{{"hash", "SELECT hex(sipHash128ReferenceKeyed((506097522914230528, 1084818905618843912),'foo', '\\x01', 3));", ""}},
-        .category = FunctionDocumentation::Category::Hash});
-    factory.registerFunction<FunctionCityHash64>();
-    factory.registerFunction<FunctionFarmFingerprint64>();
-    factory.registerFunction<FunctionFarmHash64>();
-    factory.registerFunction<FunctionMetroHash64>();
-    factory.registerFunction<FunctionURLHash>();
-    factory.registerFunction<FunctionJavaHash>();
-    factory.registerFunction<FunctionJavaHashUTF16LE>();
-    factory.registerFunction<FunctionHiveHash>();
-
-    factory.registerFunction<FunctionXxHash32>();
-    factory.registerFunction<FunctionXxHash64>();
->>>>>>> d2927201
-    factory.registerFunction<FunctionXXH3>(
-        FunctionDocumentation{
-            .description="Calculates value of XXH3 64-bit hash function. Refer to https://github.com/Cyan4973/xxHash for detailed documentation.",
-            .examples{{"hash", "SELECT xxh3('ClickHouse')", ""}},
-            .category = FunctionDocumentation::Category::Hash
-        });
-
-    factory.registerFunction<FunctionWyHash64>();
+
+    FunctionDocumentation::Description xxh3_description = "Computes a [XXH3](https://github.com/Cyan4973/xxHash) 64-bit hash value.";
+    FunctionDocumentation::Syntax xxh3_syntax = "xxh3(expr)";
+    FunctionDocumentation::Arguments xxh3_argument = {{"expr", "A list of expressions of any data type.", {"Any"}}};
+    FunctionDocumentation::ReturnedValue xxh3_returned_value = {"Returns the computed 64-bit `xxh3` hash value", {"UInt64"}};
+    FunctionDocumentation::Examples xxh3_example = {{"Usage example", "SELECT xxh3('ClickHouse')", "18009318874338624809"}};
+    FunctionDocumentation::IntroducedIn xxh3_introduced_in = {22, 12};
+    FunctionDocumentation::Category xxh3_category = FunctionDocumentation::Category::Hash;
+    FunctionDocumentation xxh3_documentation = {xxh3_description, xxh3_syntax, xxh3_argument, xxh3_returned_value, xxh3_example, xxh3_introduced_in, xxh3_category};
+    factory.registerFunction<FunctionXXH3>(xxh3_documentation);
+
+    FunctionDocumentation::Description wyHash64_description = "Computes a 64-bit [wyHash64](https://github.com/wangyi-fudan/wyhash) hash value.";
+    FunctionDocumentation::Syntax wyHash64_syntax = "wyHash64(arg)";
+    FunctionDocumentation::Arguments wyHash64_argument = {{"arg", "String argument for which to compute the hash.", {"String"}}};
+    FunctionDocumentation::ReturnedValue wyHash64_returned_value = {"Returns the computed 64-bit hash value", {"UInt64"}};
+    FunctionDocumentation::Examples wyHash64_example = {{"Usage example", "SELECT wyHash64('ClickHouse') AS Hash;", "12336419557878201794"}};
+    FunctionDocumentation::IntroducedIn wyHash64_introduced_in = {22, 7};
+    FunctionDocumentation::Category wyHash64_category = FunctionDocumentation::Category::Hash;
+    FunctionDocumentation wyHash64_documentation = {wyHash64_description, wyHash64_syntax, wyHash64_argument, wyHash64_returned_value, wyHash64_example, wyHash64_introduced_in, wyHash64_category};
+    factory.registerFunction<FunctionWyHash64>(wyHash64_documentation);
 
 #if USE_SSL
-    factory.registerFunction<FunctionHalfMD5>(FunctionDocumentation{
-        .description = R"(
+    FunctionDocumentation::Description halfMD5_description = R"(
 [Interprets](../..//sql-reference/functions/type-conversion-functions.md/#type_conversion_functions-reinterpretAsString) all the input
 parameters as strings and calculates the MD5 hash value for each of them. Then combines hashes, takes the first 8 bytes of the hash of the
 resulting string, and interprets them as [UInt64](../../../sql-reference/data-types/int-uint.md) in big-endian byte order. The function is
 relatively slow (5 million short strings per second per processor core).
 
-Consider using the [sipHash64](../../sql-reference/functions/hash-functions.md/#hash_functions-siphash64) function instead.
-                       )",
-        .syntax = "SELECT halfMD5(par1,par2,...,parN);",
-        .arguments
-        = {{"par1,par2,...,parN",
-            R"(
-The function takes a variable number of input parameters. Arguments can be any of the supported data types. For some data types calculated
-value of hash function may be the same for the same values even if types of arguments differ (integers of different size, named and unnamed
-Tuple with the same data, Map and the corresponding Array(Tuple(key, value)) type with the same data).
-                       )"}},
-        .returned_value = {{"The computed half MD5 hash of the given input params returned as a UInt64 in big-endian byte order."}, {"UInt64"}},
-        .examples
-        = {{"",
-            "SELECT HEX(halfMD5('abc', 'cde', 'fgh'));",
-            R"(
+Consider using the [`sipHash64`](#sipHash64) function instead.
+
+The function takes a variable number of input parameters.
+Arguments can be any of the supported data types.
+For some data types calculated value of hash function may be the same for the same values even if types of arguments differ (integers of different size, named and unnamed Tuple with the same data, Map and the corresponding Array(Tuple(key, value)) type with the same data).
+    )";
+    FunctionDocumentation::Syntax halfMD5_syntax = "SELECT halfMD5(arg1[, arg2, ..., argN])";
+    FunctionDocumentation::Arguments halfMD5_arguments = {{"arg1[, arg2, ..., argN]", "Variable number of arguments for which to compute the hash.", {"Any"}}};
+    FunctionDocumentation::ReturnedValue halfMD5_returned_value = {"Returns the computed half MD5 hash of the given input params returned as a `UInt64` in big-endian byte order.", {"UInt64"}};
+    FunctionDocumentation::Examples halfMD5_examples = {
+    {
+        "Usage example",
+        R"(
+SELECT HEX(halfMD5('abc', 'cde', 'fgh'));
+        )",
+        R"(
 ┌─hex(halfMD5('abc', 'cde', 'fgh'))─┐
 │ 2C9506B7374CFAF4                  │
 └───────────────────────────────────┘
-            )"}},
-        .category = FunctionDocumentation::Category::Hash});
+        )"
+    }
+    };
+    FunctionDocumentation::IntroducedIn halfMD5_introduced_in = {1, 1};
+    FunctionDocumentation::Category halfMD5_category = FunctionDocumentation::Category::Hash;
+    FunctionDocumentation halfMD5_documentation = {halfMD5_description, halfMD5_syntax, halfMD5_arguments, halfMD5_returned_value, halfMD5_examples, halfMD5_introduced_in, halfMD5_category};
+    factory.registerFunction<FunctionHalfMD5>(halfMD5_documentation);
 #endif
 }
 }