--- conflicted
+++ resolved
@@ -28,7 +28,6 @@
     )";
 
     FunctionDocumentation::Syntax syntax = "isNotDistinctFrom(x, y)";
-<<<<<<< HEAD
 
     FunctionDocumentation::Arguments arguments = {
         {"x", "First value to compare. Can be any ClickHouse data type.", {"Any"}},
@@ -62,14 +61,6 @@
 
     FunctionDocumentation::Category category = FunctionDocumentation::Category::Logical;
 
-=======
-    FunctionDocumentation::Arguments arguments
-        = {{"x", "First `JOIN` key to compare.", {"Any"}}, {"y", "Second `JOIN` key to compare.", {"Any"}}};
-    FunctionDocumentation::ReturnedValue returned_value = {"Returns `true` when `x` and `y` are both `NULL`, otherwise `false`.", {"Bool"}};
-    FunctionDocumentation::Examples examples = {};
-    FunctionDocumentation::IntroducedIn introduced_in = {23, 8};
-    FunctionDocumentation::Category category = FunctionDocumentation::Category::Null;
->>>>>>> edefb984
     FunctionDocumentation documentation = {description, syntax, arguments, returned_value, examples, introduced_in, category};
 
     factory.registerFunction<FunctionIsNotDistinctFrom>(documentation);
