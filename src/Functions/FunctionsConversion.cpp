#include <type_traits>

#include <AggregateFunctions/IAggregateFunction.h>
#include <Columns/ColumnAggregateFunction.h>
#include <Columns/ColumnArray.h>
#include <Columns/ColumnConst.h>
#include <Columns/ColumnFixedString.h>
#include <Columns/ColumnLowCardinality.h>
#include <Columns/ColumnMap.h>
#include <Columns/ColumnNullable.h>
#include <Columns/ColumnObject.h>
#include <Columns/ColumnString.h>
#include <Columns/ColumnStringHelpers.h>
#include <Columns/ColumnTuple.h>
#include <Columns/ColumnVariant.h>
#include <Columns/ColumnsCommon.h>
#include <Core/AccurateComparison.h>
#include <Core/Types.h>
#include <DataTypes/DataTypeAggregateFunction.h>
#include <DataTypes/DataTypeArray.h>
#include <DataTypes/DataTypeDate.h>
#include <DataTypes/DataTypeDate32.h>
#include <DataTypes/DataTypeDateTime.h>
#include <DataTypes/DataTypeDateTime64.h>
#include <DataTypes/DataTypeEnum.h>
#include <DataTypes/DataTypeFactory.h>
#include <DataTypes/DataTypeFixedString.h>
#include <DataTypes/DataTypeIPv4andIPv6.h>
#include <DataTypes/DataTypeInterval.h>
#include <DataTypes/DataTypeLowCardinality.h>
#include <DataTypes/DataTypeMap.h>
#include <DataTypes/DataTypeNested.h>
#include <DataTypes/DataTypeNothing.h>
#include <DataTypes/DataTypeNullable.h>
#include <DataTypes/DataTypeObject.h>
#include <DataTypes/DataTypeString.h>
#include <DataTypes/DataTypeTuple.h>
#include <DataTypes/DataTypeUUID.h>
#include <DataTypes/DataTypeVariant.h>
<<<<<<< HEAD
#include <DataTypes/DataTypeDynamic.h>
#include <DataTypes/Serializations/SerializationDecimal.h>
#include <Formats/FormatSettings.h>
#include <Columns/ColumnString.h>
#include <Columns/ColumnFixedString.h>
#include <Columns/ColumnConst.h>
#include <Columns/ColumnAggregateFunction.h>
#include <Columns/ColumnArray.h>
#include <Columns/ColumnNullable.h>
#include <Columns/ColumnTuple.h>
#include <Columns/ColumnMap.h>
#include <Columns/ColumnObject.h>
#include <Columns/ColumnsCommon.h>
#include <Columns/ColumnVariant.h>
#include <Columns/ColumnDynamic.h>
#include <Columns/ColumnStringHelpers.h>
#include <Common/assert_cast.h>
#include <Common/Concepts.h>
#include <Common/quoteString.h>
#include <Common/Exception.h>
#include <Core/AccurateComparison.h>
=======
#include <DataTypes/DataTypesDecimal.h>
#include <DataTypes/DataTypesNumber.h>
#include <DataTypes/ObjectUtils.h>
#include <DataTypes/Serializations/SerializationDecimal.h>
#include <Formats/FormatSettings.h>
#include <Functions/CastOverloadResolver.h>
#include <Functions/DateTimeTransforms.h>
>>>>>>> 2cbc6dd0
#include <Functions/FunctionFactory.h>
#include <Functions/FunctionHelpers.h>
#include <Functions/FunctionsCodingIP.h>
#include <Functions/IFunctionAdaptors.h>
#include <Functions/TransformDateTime64.h>
#include <Functions/castTypeToEither.h>
#include <Functions/toFixedString.h>
#include <IO/Operators.h>
#include <IO/ReadBufferFromMemory.h>
#include <IO/WriteBufferFromVector.h>
#include <IO/parseDateTimeBestEffort.h>
#include <Interpreters/Context.h>
#include <Common/Concepts.h>
#include <Common/CurrentThread.h>
#include <Common/Exception.h>
#include <Common/HashTable/HashMap.h>
#include <Common/IPv6ToBinary.h>
#include <Common/assert_cast.h>
#include <Common/quoteString.h>

#include <Common/logger_useful.h>

namespace DB
{

namespace ErrorCodes
{
    extern const int ATTEMPT_TO_READ_AFTER_EOF;
    extern const int CANNOT_PARSE_NUMBER;
    extern const int CANNOT_READ_ARRAY_FROM_TEXT;
    extern const int CANNOT_PARSE_INPUT_ASSERTION_FAILED;
    extern const int CANNOT_PARSE_QUOTED_STRING;
    extern const int CANNOT_PARSE_ESCAPE_SEQUENCE;
    extern const int CANNOT_PARSE_DATE;
    extern const int CANNOT_PARSE_DATETIME;
    extern const int CANNOT_PARSE_TEXT;
    extern const int CANNOT_PARSE_UUID;
    extern const int CANNOT_PARSE_IPV4;
    extern const int CANNOT_PARSE_IPV6;
    extern const int TOO_FEW_ARGUMENTS_FOR_FUNCTION;
    extern const int LOGICAL_ERROR;
    extern const int TYPE_MISMATCH;
    extern const int CANNOT_CONVERT_TYPE;
    extern const int ILLEGAL_COLUMN;
    extern const int NUMBER_OF_ARGUMENTS_DOESNT_MATCH;
    extern const int ILLEGAL_TYPE_OF_ARGUMENT;
    extern const int NOT_IMPLEMENTED;
    extern const int CANNOT_INSERT_NULL_IN_ORDINARY_COLUMN;
    extern const int VALUE_IS_OUT_OF_RANGE_OF_DATA_TYPE;
}

namespace
{

/** Type conversion functions.
  * toType - conversion in "natural way";
  */

UInt32 extractToDecimalScale(const ColumnWithTypeAndName & named_column)
{
    const auto * arg_type = named_column.type.get();
    bool ok = checkAndGetDataType<DataTypeUInt64>(arg_type)
        || checkAndGetDataType<DataTypeUInt32>(arg_type)
        || checkAndGetDataType<DataTypeUInt16>(arg_type)
        || checkAndGetDataType<DataTypeUInt8>(arg_type);
    if (!ok)
        throw Exception(ErrorCodes::ILLEGAL_TYPE_OF_ARGUMENT, "Illegal type of toDecimal() scale {}", named_column.type->getName());

    Field field;
    named_column.column->get(0, field);
    return static_cast<UInt32>(field.get<UInt32>());
}


/** Conversion of Date to DateTime: adding 00:00:00 time component.
  */
template <FormatSettings::DateTimeOverflowBehavior date_time_overflow_behavior = default_date_time_overflow_behavior>
struct ToDateTimeImpl
{
    static constexpr auto name = "toDateTime";

    static UInt32 execute(UInt16 d, const DateLUTImpl & time_zone)
    {
        if constexpr (date_time_overflow_behavior == FormatSettings::DateTimeOverflowBehavior::Throw)
        {
            if (d > MAX_DATETIME_DAY_NUM) [[unlikely]]
                throw Exception(ErrorCodes::VALUE_IS_OUT_OF_RANGE_OF_DATA_TYPE, "Day number {} is out of bounds of type DateTime", d);
        }
        else if constexpr (date_time_overflow_behavior == FormatSettings::DateTimeOverflowBehavior::Saturate)
        {
            if (d > MAX_DATETIME_DAY_NUM)
                d = MAX_DATETIME_DAY_NUM;
        }
        return static_cast<UInt32>(time_zone.fromDayNum(DayNum(d)));
    }

    static UInt32 execute(Int32 d, const DateLUTImpl & time_zone)
    {
        if constexpr (date_time_overflow_behavior == FormatSettings::DateTimeOverflowBehavior::Saturate)
        {
            if (d < 0)
                return 0;
            else if (d > MAX_DATETIME_DAY_NUM)
                d = MAX_DATETIME_DAY_NUM;
        }
        else if constexpr (date_time_overflow_behavior == FormatSettings::DateTimeOverflowBehavior::Throw)
        {
            if (d < 0 || d > MAX_DATETIME_DAY_NUM) [[unlikely]]
                throw Exception(ErrorCodes::VALUE_IS_OUT_OF_RANGE_OF_DATA_TYPE, "Value {} is out of bounds of type DateTime", d);
        }
        return static_cast<UInt32>(time_zone.fromDayNum(ExtendedDayNum(d)));
    }

    static UInt32 execute(UInt32 dt, const DateLUTImpl & /*time_zone*/)
    {
        return dt;
    }

    static UInt32 execute(Int64 dt64, const DateLUTImpl & /*time_zone*/)
    {
        if constexpr (date_time_overflow_behavior == FormatSettings::DateTimeOverflowBehavior::Ignore)
            return static_cast<UInt32>(dt64);
        else
        {
            if (dt64 < 0 || dt64 >= MAX_DATETIME_TIMESTAMP)
            {
                if constexpr (date_time_overflow_behavior == FormatSettings::DateTimeOverflowBehavior::Saturate)
                    return dt64 < 0 ? 0 : std::numeric_limits<UInt32>::max();
                else
                    throw Exception(ErrorCodes::VALUE_IS_OUT_OF_RANGE_OF_DATA_TYPE, "Value {} is out of bounds of type DateTime", dt64);
            }
            else
                return static_cast<UInt32>(dt64);
        }
    }
};


/// Implementation of toDate function.

template <typename FromType, FormatSettings::DateTimeOverflowBehavior date_time_overflow_behavior>
struct ToDateTransform32Or64
{
    static constexpr auto name = "toDate";

    static NO_SANITIZE_UNDEFINED UInt16 execute(const FromType & from, const DateLUTImpl & time_zone)
    {
        if constexpr (date_time_overflow_behavior == FormatSettings::DateTimeOverflowBehavior::Throw)
        {
            if (from > MAX_DATETIME_TIMESTAMP) [[unlikely]]
                throw Exception(ErrorCodes::VALUE_IS_OUT_OF_RANGE_OF_DATA_TYPE, "Value {} is out of bounds of type Date", from);
        }
        /// if value is smaller (or equal) than maximum day value for Date, than treat it as day num,
        /// otherwise treat it as unix timestamp. This is a bit weird, but we leave this behavior.
        if (from <= DATE_LUT_MAX_DAY_NUM)
            return from;
        else
            return time_zone.toDayNum(std::min(time_t(from), time_t(MAX_DATETIME_TIMESTAMP)));
    }
};


template <typename FromType, FormatSettings::DateTimeOverflowBehavior date_time_overflow_behavior>
struct ToDateTransform32Or64Signed
{
    static constexpr auto name = "toDate";

    static NO_SANITIZE_UNDEFINED UInt16 execute(const FromType & from, const DateLUTImpl & time_zone)
    {
        // TODO: decide narrow or extended range based on FromType
        if constexpr (date_time_overflow_behavior == FormatSettings::DateTimeOverflowBehavior::Throw)
        {
            if (from < 0 || from > MAX_DATE_TIMESTAMP) [[unlikely]]
                throw Exception(ErrorCodes::VALUE_IS_OUT_OF_RANGE_OF_DATA_TYPE, "Value {} is out of bounds of type Date", from);
        }
        else
        {
            if (from < 0)
                return 0;
        }
        return (from <= DATE_LUT_MAX_DAY_NUM)
            ? static_cast<UInt16>(from)
            : time_zone.toDayNum(std::min(time_t(from), time_t(MAX_DATE_TIMESTAMP)));
    }
};

template <typename FromType, FormatSettings::DateTimeOverflowBehavior date_time_overflow_behavior>
struct ToDateTransform8Or16Signed
{
    static constexpr auto name = "toDate";

    static NO_SANITIZE_UNDEFINED UInt16 execute(const FromType & from, const DateLUTImpl &)
    {
        if (from < 0)
        {
            if constexpr (date_time_overflow_behavior == FormatSettings::DateTimeOverflowBehavior::Throw)
                throw Exception(ErrorCodes::VALUE_IS_OUT_OF_RANGE_OF_DATA_TYPE, "Value {} is out of bounds of type Date", from);
            else
                return 0;
        }
        return from;
    }
};

/// Implementation of toDate32 function.

template <typename FromType, FormatSettings::DateTimeOverflowBehavior date_time_overflow_behavior>
struct ToDate32Transform32Or64
{
    static constexpr auto name = "toDate32";

    static NO_SANITIZE_UNDEFINED Int32 execute(const FromType & from, const DateLUTImpl & time_zone)
    {
        if (from < DATE_LUT_MAX_EXTEND_DAY_NUM)
        {
            return static_cast<Int32>(from);
        }
        else
        {
            if constexpr (date_time_overflow_behavior == FormatSettings::DateTimeOverflowBehavior::Throw)
            {
                if (from > MAX_DATETIME64_TIMESTAMP) [[unlikely]]
                    throw Exception(ErrorCodes::VALUE_IS_OUT_OF_RANGE_OF_DATA_TYPE, "Timestamp value {} is out of bounds of type Date32", from);
            }
            return time_zone.toDayNum(std::min(time_t(from), time_t(MAX_DATETIME64_TIMESTAMP)));
        }
    }
};

template <typename FromType, FormatSettings::DateTimeOverflowBehavior date_time_overflow_behavior>
struct ToDate32Transform32Or64Signed
{
    static constexpr auto name = "toDate32";

    static NO_SANITIZE_UNDEFINED Int32 execute(const FromType & from, const DateLUTImpl & time_zone)
    {
        static const Int32 daynum_min_offset = -static_cast<Int32>(DateLUTImpl::getDayNumOffsetEpoch());

        if constexpr (date_time_overflow_behavior == FormatSettings::DateTimeOverflowBehavior::Throw)
        {
            if (from < daynum_min_offset || from > MAX_DATETIME64_TIMESTAMP) [[unlikely]]
                throw Exception(ErrorCodes::VALUE_IS_OUT_OF_RANGE_OF_DATA_TYPE, "Timestamp value {} is out of bounds of type Date32", from);
        }

        if (from < daynum_min_offset)
            return daynum_min_offset;

        return (from < DATE_LUT_MAX_EXTEND_DAY_NUM)
            ? static_cast<Int32>(from)
            : time_zone.toDayNum(std::min(time_t(Int64(from)), time_t(MAX_DATETIME64_TIMESTAMP)));
    }
};

template <typename FromType>
struct ToDate32Transform8Or16Signed
{
    static constexpr auto name = "toDate32";

    static NO_SANITIZE_UNDEFINED Int32 execute(const FromType & from, const DateLUTImpl &)
    {
        return from;
    }
};

template <typename FromType, typename ToType, FormatSettings::DateTimeOverflowBehavior date_time_overflow_behavior>
struct ToDateTimeTransform64
{
    static constexpr auto name = "toDateTime";

    static NO_SANITIZE_UNDEFINED ToType execute(const FromType & from, const DateLUTImpl &)
    {
        if constexpr (date_time_overflow_behavior == FormatSettings::DateTimeOverflowBehavior::Throw)
        {
            if (from > MAX_DATETIME_TIMESTAMP) [[unlikely]]
                throw Exception(ErrorCodes::VALUE_IS_OUT_OF_RANGE_OF_DATA_TYPE, "Timestamp value {} is out of bounds of type DateTime", from);
        }
        return static_cast<ToType>(std::min(time_t(from), time_t(MAX_DATETIME_TIMESTAMP)));
    }
};

template <typename FromType, typename ToType, FormatSettings::DateTimeOverflowBehavior date_time_overflow_behavior>
struct ToDateTimeTransformSigned
{
    static constexpr auto name = "toDateTime";

    static NO_SANITIZE_UNDEFINED ToType execute(const FromType & from, const DateLUTImpl &)
    {
        if (from < 0)
        {
            if constexpr (date_time_overflow_behavior == FormatSettings::DateTimeOverflowBehavior::Throw)
                throw Exception(ErrorCodes::VALUE_IS_OUT_OF_RANGE_OF_DATA_TYPE, "Timestamp value {} is out of bounds of type DateTime", from);
            else
                return 0;
        }
        return from;
    }
};

template <typename FromType, typename ToType, FormatSettings::DateTimeOverflowBehavior date_time_overflow_behavior>
struct ToDateTimeTransform64Signed
{
    static constexpr auto name = "toDateTime";

    static NO_SANITIZE_UNDEFINED ToType execute(const FromType & from, const DateLUTImpl &)
    {
        if constexpr (date_time_overflow_behavior == FormatSettings::DateTimeOverflowBehavior::Throw)
        {
            if (from < 0 || from > MAX_DATETIME_TIMESTAMP) [[unlikely]]
                throw Exception(ErrorCodes::VALUE_IS_OUT_OF_RANGE_OF_DATA_TYPE, "Timestamp value {} is out of bounds of type DateTime", from);
        }

        if (from < 0)
            return 0;
        return static_cast<ToType>(std::min(time_t(from), time_t(MAX_DATETIME_TIMESTAMP)));
    }
};

/** Conversion of numeric to DateTime64
  */

template <typename FromType, FormatSettings::DateTimeOverflowBehavior date_time_overflow_behavior>
struct ToDateTime64TransformUnsigned
{
    static constexpr auto name = "toDateTime64";

    const DateTime64::NativeType scale_multiplier;

    ToDateTime64TransformUnsigned(UInt32 scale) /// NOLINT
        : scale_multiplier(DecimalUtils::scaleMultiplier<DateTime64::NativeType>(scale))
    {}

    NO_SANITIZE_UNDEFINED DateTime64::NativeType execute(FromType from, const DateLUTImpl &) const
    {
        if constexpr (date_time_overflow_behavior == FormatSettings::DateTimeOverflowBehavior::Throw)
        {
            if (from > MAX_DATETIME64_TIMESTAMP) [[unlikely]]
                throw Exception(ErrorCodes::VALUE_IS_OUT_OF_RANGE_OF_DATA_TYPE, "Timestamp value {} is out of bounds of type DateTime64", from);
            else
                return DecimalUtils::decimalFromComponentsWithMultiplier<DateTime64>(from, 0, scale_multiplier);
        }
        else
            return DecimalUtils::decimalFromComponentsWithMultiplier<DateTime64>(std::min<time_t>(from, MAX_DATETIME64_TIMESTAMP), 0, scale_multiplier);
    }
};

template <typename FromType, FormatSettings::DateTimeOverflowBehavior date_time_overflow_behavior>
struct ToDateTime64TransformSigned
{
    static constexpr auto name = "toDateTime64";

    const DateTime64::NativeType scale_multiplier;

    ToDateTime64TransformSigned(UInt32 scale) /// NOLINT
        : scale_multiplier(DecimalUtils::scaleMultiplier<DateTime64::NativeType>(scale))
    {}

    NO_SANITIZE_UNDEFINED DateTime64::NativeType execute(FromType from, const DateLUTImpl &) const
    {
        if constexpr (date_time_overflow_behavior == FormatSettings::DateTimeOverflowBehavior::Throw)
        {
            if (from < MIN_DATETIME64_TIMESTAMP || from > MAX_DATETIME64_TIMESTAMP) [[unlikely]]
                throw Exception(ErrorCodes::VALUE_IS_OUT_OF_RANGE_OF_DATA_TYPE, "Timestamp value {} is out of bounds of type DateTime64", from);
        }
        from = static_cast<FromType>(std::max<time_t>(from, MIN_DATETIME64_TIMESTAMP));
        from = static_cast<FromType>(std::min<time_t>(from, MAX_DATETIME64_TIMESTAMP));

        return DecimalUtils::decimalFromComponentsWithMultiplier<DateTime64>(from, 0, scale_multiplier);
    }
};

template <typename FromDataType, typename FromType, FormatSettings::DateTimeOverflowBehavior date_time_overflow_behavior>
struct ToDateTime64TransformFloat
{
    static constexpr auto name = "toDateTime64";

    const UInt32 scale;

    ToDateTime64TransformFloat(UInt32 scale_) /// NOLINT
        : scale(scale_)
    {}

    NO_SANITIZE_UNDEFINED DateTime64::NativeType execute(FromType from, const DateLUTImpl &) const
    {
        if constexpr (date_time_overflow_behavior == FormatSettings::DateTimeOverflowBehavior::Throw)
        {
            if (from < MIN_DATETIME64_TIMESTAMP || from > MAX_DATETIME64_TIMESTAMP) [[unlikely]]
                throw Exception(ErrorCodes::VALUE_IS_OUT_OF_RANGE_OF_DATA_TYPE, "Timestamp value {} is out of bounds of type DateTime64", from);
        }

        from = std::max(from, static_cast<FromType>(MIN_DATETIME64_TIMESTAMP));
        from = std::min(from, static_cast<FromType>(MAX_DATETIME64_TIMESTAMP));
        return convertToDecimal<FromDataType, DataTypeDateTime64>(from, scale);
    }
};

struct ToDateTime64Transform
{
    static constexpr auto name = "toDateTime64";

    const DateTime64::NativeType scale_multiplier;

    ToDateTime64Transform(UInt32 scale) /// NOLINT
        : scale_multiplier(DecimalUtils::scaleMultiplier<DateTime64::NativeType>(scale))
    {}

    DateTime64::NativeType execute(UInt16 d, const DateLUTImpl & time_zone) const
    {
        const auto dt = ToDateTimeImpl<>::execute(d, time_zone);
        return execute(dt, time_zone);
    }

    DateTime64::NativeType execute(Int32 d, const DateLUTImpl & time_zone) const
    {
        Int64 dt = static_cast<Int64>(time_zone.fromDayNum(ExtendedDayNum(d)));
        return DecimalUtils::decimalFromComponentsWithMultiplier<DateTime64>(dt, 0, scale_multiplier);
    }

    DateTime64::NativeType execute(UInt32 dt, const DateLUTImpl & /*time_zone*/) const
    {
        return DecimalUtils::decimalFromComponentsWithMultiplier<DateTime64>(dt, 0, scale_multiplier);
    }
};

/** Transformation of numbers, dates, datetimes to strings: through formatting.
  */
template <typename DataType>
struct FormatImpl
{
    template <typename ReturnType = void>
    static ReturnType execute(const typename DataType::FieldType x, WriteBuffer & wb, const DataType *, const DateLUTImpl *)
    {
        writeText(x, wb);
        return ReturnType(true);
    }
};

template <>
struct FormatImpl<DataTypeDate>
{
    template <typename ReturnType = void>
    static ReturnType execute(const DataTypeDate::FieldType x, WriteBuffer & wb, const DataTypeDate *, const DateLUTImpl * time_zone)
    {
        writeDateText(DayNum(x), wb, *time_zone);
        return ReturnType(true);
    }
};

template <>
struct FormatImpl<DataTypeDate32>
{
    template <typename ReturnType = void>
    static ReturnType execute(const DataTypeDate32::FieldType x, WriteBuffer & wb, const DataTypeDate32 *, const DateLUTImpl * time_zone)
    {
        writeDateText(ExtendedDayNum(x), wb, *time_zone);
        return ReturnType(true);
    }
};

template <>
struct FormatImpl<DataTypeDateTime>
{
    template <typename ReturnType = void>
    static ReturnType execute(const DataTypeDateTime::FieldType x, WriteBuffer & wb, const DataTypeDateTime *, const DateLUTImpl * time_zone)
    {
        writeDateTimeText(x, wb, *time_zone);
        return ReturnType(true);
    }
};

template <>
struct FormatImpl<DataTypeDateTime64>
{
    template <typename ReturnType = void>
    static ReturnType execute(const DataTypeDateTime64::FieldType x, WriteBuffer & wb, const DataTypeDateTime64 * type, const DateLUTImpl * time_zone)
    {
        writeDateTimeText(DateTime64(x), type->getScale(), wb, *time_zone);
        return ReturnType(true);
    }
};


template <typename FieldType>
struct FormatImpl<DataTypeEnum<FieldType>>
{
    template <typename ReturnType = void>
    static ReturnType execute(const FieldType x, WriteBuffer & wb, const DataTypeEnum<FieldType> * type, const DateLUTImpl *)
    {
        static constexpr bool throw_exception = std::is_same_v<ReturnType, void>;

        if constexpr (throw_exception)
        {
            writeString(type->getNameForValue(x), wb);
        }
        else
        {
            StringRef res;
            bool is_ok = type->getNameForValue(x, res);
            if (is_ok)
                writeString(res, wb);
            return ReturnType(is_ok);
        }
    }
};

template <typename FieldType>
struct FormatImpl<DataTypeDecimal<FieldType>>
{
    template <typename ReturnType = void>
    static ReturnType execute(const FieldType x, WriteBuffer & wb, const DataTypeDecimal<FieldType> * type, const DateLUTImpl *)
    {
        writeText(x, type->getScale(), wb, false);
        return ReturnType(true);
    }
};

ColumnUInt8::MutablePtr copyNullMap(ColumnPtr col)
{
    ColumnUInt8::MutablePtr null_map = nullptr;
    if (const auto * col_nullable = checkAndGetColumn<ColumnNullable>(col.get()))
    {
        null_map = ColumnUInt8::create();
        null_map->insertRangeFrom(col_nullable->getNullMapColumn(), 0, col_nullable->size());
    }
    return null_map;
}


/// Generic conversion of any type to String or FixedString via serialization to text.
template <typename StringColumnType>
struct ConvertImplGenericToString
{
    static ColumnPtr execute(const ColumnsWithTypeAndName & arguments, const DataTypePtr & result_type, size_t /*input_rows_count*/)
    {
        static_assert(std::is_same_v<StringColumnType, ColumnString> || std::is_same_v<StringColumnType, ColumnFixedString>,
                "Can be used only to serialize to ColumnString or ColumnFixedString");

        ColumnUInt8::MutablePtr null_map = copyNullMap(arguments[0].column);

        const auto & col_with_type_and_name = columnGetNested(arguments[0]);
        const IDataType & type = *col_with_type_and_name.type;
        const IColumn & col_from = *col_with_type_and_name.column;

        size_t size = col_from.size();
        auto col_to = removeNullable(result_type)->createColumn();

        {
            ColumnStringHelpers::WriteHelper write_helper(
                    assert_cast<StringColumnType &>(*col_to),
                    size);

            auto & write_buffer = write_helper.getWriteBuffer();

            FormatSettings format_settings;
            auto serialization = type.getDefaultSerialization();
            for (size_t row = 0; row < size; ++row)
            {
                serialization->serializeText(col_from, row, write_buffer, format_settings);
                write_helper.rowWritten();
            }

            write_helper.finalize();
        }

        if (result_type->isNullable() && null_map)
            return ColumnNullable::create(std::move(col_to), std::move(null_map));
        return col_to;
    }
};

/** Conversion of time_t to UInt16, Int32, UInt32
  */
template <typename DataType>
void convertFromTime(typename DataType::FieldType & x, time_t & time)
{
    x = time;
}

template <>
inline void convertFromTime<DataTypeDateTime>(DataTypeDateTime::FieldType & x, time_t & time)
{
    if (unlikely(time < 0))
        x = 0;
    else if (unlikely(time > MAX_DATETIME_TIMESTAMP))
        x = MAX_DATETIME_TIMESTAMP;
    else
        x = static_cast<UInt32>(time);
}

/** Conversion of strings to numbers, dates, datetimes: through parsing.
  */
template <typename DataType>
void parseImpl(typename DataType::FieldType & x, ReadBuffer & rb, const DateLUTImpl *, bool precise_float_parsing)
{
    if constexpr (std::is_floating_point_v<typename DataType::FieldType>)
    {
        if (precise_float_parsing)
            readFloatTextPrecise(x, rb);
        else
            readFloatTextFast(x, rb);
    }
    else
        readText(x, rb);
}

template <>
inline void parseImpl<DataTypeDate>(DataTypeDate::FieldType & x, ReadBuffer & rb, const DateLUTImpl * time_zone, bool)
{
    DayNum tmp(0);
    readDateText(tmp, rb, *time_zone);
    x = tmp;
}

template <>
inline void parseImpl<DataTypeDate32>(DataTypeDate32::FieldType & x, ReadBuffer & rb, const DateLUTImpl * time_zone, bool)
{
    ExtendedDayNum tmp(0);
    readDateText(tmp, rb, *time_zone);
    x = tmp;
}


// NOTE: no need of extra overload of DateTime64, since readDateTimeText64 has different signature and that case is explicitly handled in the calling code.
template <>
inline void parseImpl<DataTypeDateTime>(DataTypeDateTime::FieldType & x, ReadBuffer & rb, const DateLUTImpl * time_zone, bool)
{
    time_t time = 0;
    readDateTimeText(time, rb, *time_zone);
    convertFromTime<DataTypeDateTime>(x, time);
}

template <>
inline void parseImpl<DataTypeUUID>(DataTypeUUID::FieldType & x, ReadBuffer & rb, const DateLUTImpl *, bool)
{
    UUID tmp;
    readUUIDText(tmp, rb);
    x = tmp.toUnderType();
}

template <>
inline void parseImpl<DataTypeIPv4>(DataTypeIPv4::FieldType & x, ReadBuffer & rb, const DateLUTImpl *, bool)
{
    IPv4 tmp;
    readIPv4Text(tmp, rb);
    x = tmp.toUnderType();
}

template <>
inline void parseImpl<DataTypeIPv6>(DataTypeIPv6::FieldType & x, ReadBuffer & rb, const DateLUTImpl *, bool)
{
    IPv6 tmp;
    readIPv6Text(tmp, rb);
    x = tmp;
}

template <typename DataType>
bool tryParseImpl(typename DataType::FieldType & x, ReadBuffer & rb, const DateLUTImpl *, bool precise_float_parsing)
{
    if constexpr (std::is_floating_point_v<typename DataType::FieldType>)
    {
        if (precise_float_parsing)
            return tryReadFloatTextPrecise(x, rb);
        else
            return tryReadFloatTextFast(x, rb);
    }
    else /*if constexpr (is_integer_v<typename DataType::FieldType>)*/
        return tryReadIntText(x, rb);
}

template <>
inline bool tryParseImpl<DataTypeDate>(DataTypeDate::FieldType & x, ReadBuffer & rb, const DateLUTImpl * time_zone, bool)
{
    DayNum tmp(0);
    if (!tryReadDateText(tmp, rb, *time_zone))
        return false;
    x = tmp;
    return true;
}

template <>
inline bool tryParseImpl<DataTypeDate32>(DataTypeDate32::FieldType & x, ReadBuffer & rb, const DateLUTImpl * time_zone, bool)
{
    ExtendedDayNum tmp(0);
    if (!tryReadDateText(tmp, rb, *time_zone))
        return false;
    x = tmp;
    return true;
}

template <>
inline bool tryParseImpl<DataTypeDateTime>(DataTypeDateTime::FieldType & x, ReadBuffer & rb, const DateLUTImpl * time_zone, bool)
{
    time_t time = 0;
    if (!tryReadDateTimeText(time, rb, *time_zone))
        return false;
    convertFromTime<DataTypeDateTime>(x, time);
    return true;
}

template <>
inline bool tryParseImpl<DataTypeUUID>(DataTypeUUID::FieldType & x, ReadBuffer & rb, const DateLUTImpl *, bool)
{
    UUID tmp;
    if (!tryReadUUIDText(tmp, rb))
        return false;

    x = tmp.toUnderType();
    return true;
}

template <>
inline bool tryParseImpl<DataTypeIPv4>(DataTypeIPv4::FieldType & x, ReadBuffer & rb, const DateLUTImpl *, bool)
{
    IPv4 tmp;
    if (!tryReadIPv4Text(tmp, rb))
        return false;

    x = tmp.toUnderType();
    return true;
}

template <>
inline bool tryParseImpl<DataTypeIPv6>(DataTypeIPv6::FieldType & x, ReadBuffer & rb, const DateLUTImpl *, bool)
{
    IPv6 tmp;
    if (!tryReadIPv6Text(tmp, rb))
        return false;

    x = tmp;
    return true;
}


/** Throw exception with verbose message when string value is not parsed completely.
  */
[[noreturn]] inline void throwExceptionForIncompletelyParsedValue(ReadBuffer & read_buffer, const IDataType & result_type)
{
    WriteBufferFromOwnString message_buf;
    message_buf << "Cannot parse string " << quote << String(read_buffer.buffer().begin(), read_buffer.buffer().size())
                << " as " << result_type.getName()
                << ": syntax error";

    if (read_buffer.offset())
        message_buf << " at position " << read_buffer.offset()
                    << " (parsed just " << quote << String(read_buffer.buffer().begin(), read_buffer.offset()) << ")";
    else
        message_buf << " at begin of string";

    // Currently there are no functions toIPv{4,6}Or{Null,Zero}
    if (isNativeNumber(result_type) && !(result_type.getName() == "IPv4" || result_type.getName() == "IPv6"))
        message_buf << ". Note: there are to" << result_type.getName() << "OrZero and to" << result_type.getName() << "OrNull functions, which returns zero/NULL instead of throwing exception.";

    throw Exception(PreformattedMessage{message_buf.str(), "Cannot parse string {} as {}: syntax error {}", {String(read_buffer.buffer().begin(), read_buffer.buffer().size()), result_type.getName()}}, ErrorCodes::CANNOT_PARSE_TEXT);
}


enum class ConvertFromStringExceptionMode
{
    Throw,  /// Throw exception if value cannot be parsed.
    Zero,   /// Fill with zero or default if value cannot be parsed.
    Null    /// Return ColumnNullable with NULLs when value cannot be parsed.
};

enum class ConvertFromStringParsingMode
{
    Normal,
    BestEffort,  /// Only applicable for DateTime. Will use sophisticated method, that is slower.
    BestEffortUS
};

template <typename FromDataType, typename ToDataType, typename Name,
    ConvertFromStringExceptionMode exception_mode, ConvertFromStringParsingMode parsing_mode>
struct ConvertThroughParsing
{
    static_assert(std::is_same_v<FromDataType, DataTypeString> || std::is_same_v<FromDataType, DataTypeFixedString>,
        "ConvertThroughParsing is only applicable for String or FixedString data types");

    static constexpr bool to_datetime64 = std::is_same_v<ToDataType, DataTypeDateTime64>;

    static bool isAllRead(ReadBuffer & in)
    {
        /// In case of FixedString, skip zero bytes at end.
        if constexpr (std::is_same_v<FromDataType, DataTypeFixedString>)
            while (!in.eof() && *in.position() == 0)
                ++in.position();

        if (in.eof())
            return true;

        /// Special case, that allows to parse string with DateTime or DateTime64 as Date or Date32.
        if constexpr (std::is_same_v<ToDataType, DataTypeDate> || std::is_same_v<ToDataType, DataTypeDate32>)
        {
            if (!in.eof() && (*in.position() == ' ' || *in.position() == 'T'))
            {
                if (in.buffer().size() == strlen("YYYY-MM-DD hh:mm:ss"))
                    return true;

                if (in.buffer().size() >= strlen("YYYY-MM-DD hh:mm:ss.x")
                    && in.buffer().begin()[19] == '.')
                {
                    in.position() = in.buffer().begin() + 20;

                    while (!in.eof() && isNumericASCII(*in.position()))
                        ++in.position();

                    if (in.eof())
                        return true;
                }
            }
        }

        return false;
    }

    template <typename Additions = void *>
    static ColumnPtr execute(const ColumnsWithTypeAndName & arguments, const DataTypePtr & res_type, size_t input_rows_count,
                        Additions additions [[maybe_unused]] = Additions())
    {
        using ColVecTo = typename ToDataType::ColumnType;

        const DateLUTImpl * local_time_zone [[maybe_unused]] = nullptr;
        const DateLUTImpl * utc_time_zone [[maybe_unused]] = nullptr;

        /// For conversion to Date or DateTime type, second argument with time zone could be specified.
        if constexpr (std::is_same_v<ToDataType, DataTypeDateTime> || to_datetime64)
        {
            const auto result_type = removeNullable(res_type);
            // Time zone is already figured out during result type resolution, no need to do it here.
            if (const auto dt_col = checkAndGetDataType<ToDataType>(result_type.get()))
                local_time_zone = &dt_col->getTimeZone();
            else
                local_time_zone = &extractTimeZoneFromFunctionArguments(arguments, 1, 0);

            if constexpr (parsing_mode == ConvertFromStringParsingMode::BestEffort || parsing_mode == ConvertFromStringParsingMode::BestEffortUS)
                utc_time_zone = &DateLUT::instance("UTC");
        }
        else if constexpr (std::is_same_v<ToDataType, DataTypeDate> || std::is_same_v<ToDataType, DataTypeDate32>)
        {
            // Timezone is more or less dummy when parsing Date/Date32 from string.
            local_time_zone = &DateLUT::instance();
            utc_time_zone = &DateLUT::instance("UTC");
        }

        const IColumn * col_from = arguments[0].column.get();
        const ColumnString * col_from_string = checkAndGetColumn<ColumnString>(col_from);
        const ColumnFixedString * col_from_fixed_string = checkAndGetColumn<ColumnFixedString>(col_from);

        if (std::is_same_v<FromDataType, DataTypeString> && !col_from_string)
            throw Exception(ErrorCodes::ILLEGAL_COLUMN, "Illegal column {} of first argument of function {}",
                col_from->getName(), Name::name);

        if (std::is_same_v<FromDataType, DataTypeFixedString> && !col_from_fixed_string)
            throw Exception(ErrorCodes::ILLEGAL_COLUMN, "Illegal column {} of first argument of function {}",
                col_from->getName(), Name::name);

        size_t size = input_rows_count;
        typename ColVecTo::MutablePtr col_to = nullptr;

        if constexpr (IsDataTypeDecimal<ToDataType>)
        {
            UInt32 scale = additions;
            if constexpr (to_datetime64)
            {
                ToDataType check_bounds_in_ctor(scale, local_time_zone ? local_time_zone->getTimeZone() : String{});
            }
            else
            {
                ToDataType check_bounds_in_ctor(ToDataType::maxPrecision(), scale);
            }
            col_to = ColVecTo::create(size, scale);
        }
        else
            col_to = ColVecTo::create(size);

        typename ColVecTo::Container & vec_to = col_to->getData();

        ColumnUInt8::MutablePtr col_null_map_to;
        ColumnUInt8::Container * vec_null_map_to [[maybe_unused]] = nullptr;
        if constexpr (exception_mode == ConvertFromStringExceptionMode::Null)
        {
            col_null_map_to = ColumnUInt8::create(size);
            vec_null_map_to = &col_null_map_to->getData();
        }

        const ColumnString::Chars * chars = nullptr;
        const IColumn::Offsets * offsets = nullptr;
        size_t fixed_string_size = 0;

        if constexpr (std::is_same_v<FromDataType, DataTypeString>)
        {
            chars = &col_from_string->getChars();
            offsets = &col_from_string->getOffsets();
        }
        else
        {
            chars = &col_from_fixed_string->getChars();
            fixed_string_size = col_from_fixed_string->getN();
        }

        size_t current_offset = 0;

        bool precise_float_parsing = false;

        if (DB::CurrentThread::isInitialized())
        {
            const DB::ContextPtr query_context = DB::CurrentThread::get().getQueryContext();

            if (query_context)
                precise_float_parsing = query_context->getSettingsRef().precise_float_parsing;
        }

        for (size_t i = 0; i < size; ++i)
        {
            size_t next_offset = std::is_same_v<FromDataType, DataTypeString> ? (*offsets)[i] : (current_offset + fixed_string_size);
            size_t string_size = std::is_same_v<FromDataType, DataTypeString> ? next_offset - current_offset - 1 : fixed_string_size;

            ReadBufferFromMemory read_buffer(chars->data() + current_offset, string_size);

            if constexpr (exception_mode == ConvertFromStringExceptionMode::Throw)
            {
                if constexpr (parsing_mode == ConvertFromStringParsingMode::BestEffort)
                {
                    if constexpr (to_datetime64)
                    {
                        DateTime64 res = 0;
                        parseDateTime64BestEffort(res, col_to->getScale(), read_buffer, *local_time_zone, *utc_time_zone);
                        vec_to[i] = res;
                    }
                    else
                    {
                        time_t res;
                        parseDateTimeBestEffort(res, read_buffer, *local_time_zone, *utc_time_zone);
                        convertFromTime<ToDataType>(vec_to[i], res);
                    }
                }
                else if constexpr (parsing_mode == ConvertFromStringParsingMode::BestEffortUS)
                {
                    if constexpr (to_datetime64)
                    {
                        DateTime64 res = 0;
                        parseDateTime64BestEffortUS(res, col_to->getScale(), read_buffer, *local_time_zone, *utc_time_zone);
                        vec_to[i] = res;
                    }
                    else
                    {
                        time_t res;
                        parseDateTimeBestEffortUS(res, read_buffer, *local_time_zone, *utc_time_zone);
                        convertFromTime<ToDataType>(vec_to[i], res);
                    }
                }
                else
                {
                    if constexpr (to_datetime64)
                    {
                        DateTime64 value = 0;
                        readDateTime64Text(value, col_to->getScale(), read_buffer, *local_time_zone);
                        vec_to[i] = value;
                    }
                    else if constexpr (IsDataTypeDecimal<ToDataType>)
                    {
                        SerializationDecimal<typename ToDataType::FieldType>::readText(
                            vec_to[i], read_buffer, ToDataType::maxPrecision(), col_to->getScale());
                    }
                    else
                    {
                        /// we want to utilize constexpr condition here, which is not mixable with value comparison
                        do
                        {
                            if constexpr (std::is_same_v<FromDataType, DataTypeFixedString> && std::is_same_v<ToDataType, DataTypeIPv6>)
                            {
                                if (fixed_string_size == IPV6_BINARY_LENGTH)
                                {
                                    readBinary(vec_to[i], read_buffer);
                                    break;
                                }
                            }
                            parseImpl<ToDataType>(vec_to[i], read_buffer, local_time_zone, precise_float_parsing);
                        } while (false);
                    }
                }

                if (!isAllRead(read_buffer))
                    throwExceptionForIncompletelyParsedValue(read_buffer, *res_type);
            }
            else
            {
                bool parsed;

                if constexpr (parsing_mode == ConvertFromStringParsingMode::BestEffort)
                {
                    if constexpr (to_datetime64)
                    {
                        DateTime64 res = 0;
                        parsed = tryParseDateTime64BestEffort(res, col_to->getScale(), read_buffer, *local_time_zone, *utc_time_zone);
                        vec_to[i] = res;
                    }
                    else
                    {
                        time_t res;
                        parsed = tryParseDateTimeBestEffort(res, read_buffer, *local_time_zone, *utc_time_zone);
                        convertFromTime<ToDataType>(vec_to[i],res);
                    }
                }
                else if constexpr (parsing_mode == ConvertFromStringParsingMode::BestEffortUS)
                {
                    if constexpr (to_datetime64)
                    {
                        DateTime64 res = 0;
                        parsed = tryParseDateTime64BestEffortUS(res, col_to->getScale(), read_buffer, *local_time_zone, *utc_time_zone);
                        vec_to[i] = res;
                    }
                    else
                    {
                        time_t res;
                        parsed = tryParseDateTimeBestEffortUS(res, read_buffer, *local_time_zone, *utc_time_zone);
                        convertFromTime<ToDataType>(vec_to[i],res);
                    }
                }
                else
                {
                    if constexpr (to_datetime64)
                    {
                        DateTime64 value = 0;
                        parsed = tryReadDateTime64Text(value, col_to->getScale(), read_buffer, *local_time_zone);
                        vec_to[i] = value;
                    }
                    else if constexpr (IsDataTypeDecimal<ToDataType>)
                    {
                        parsed = SerializationDecimal<typename ToDataType::FieldType>::tryReadText(
                            vec_to[i], read_buffer, ToDataType::maxPrecision(), col_to->getScale());
                    }
                    else if (std::is_same_v<FromDataType, DataTypeFixedString> && std::is_same_v<ToDataType, DataTypeIPv6>
                            && fixed_string_size == IPV6_BINARY_LENGTH)
                    {
                        readBinary(vec_to[i], read_buffer);
                        parsed = true;
                    }
                    else
                    {
                        parsed = tryParseImpl<ToDataType>(vec_to[i], read_buffer, local_time_zone, precise_float_parsing);
                    }
                }

                if (!isAllRead(read_buffer))
                    parsed = false;

                if (!parsed)
                {
                    if constexpr (std::is_same_v<ToDataType, DataTypeDate32>)
                    {
                        vec_to[i] = -static_cast<Int32>(DateLUT::instance().getDayNumOffsetEpoch()); /// NOLINT(readability-static-accessed-through-instance)
                    }
                    else
                    {
                        vec_to[i] = static_cast<typename ToDataType::FieldType>(0);
                    }
                }

                if constexpr (exception_mode == ConvertFromStringExceptionMode::Null)
                    (*vec_null_map_to)[i] = !parsed;
            }

            current_offset = next_offset;
        }

        if constexpr (exception_mode == ConvertFromStringExceptionMode::Null)
            return ColumnNullable::create(std::move(col_to), std::move(col_null_map_to));
        else
            return col_to;
    }
};


/// Function toUnixTimestamp has exactly the same implementation as toDateTime of String type.
struct NameToUnixTimestamp { static constexpr auto name = "toUnixTimestamp"; };

struct AccurateConvertStrategyAdditions
{
    UInt32 scale { 0 };
};

struct AccurateOrNullConvertStrategyAdditions
{
    UInt32 scale { 0 };
};

enum class BehaviourOnErrorFromString
{
    ConvertDefaultBehaviorTag,
    ConvertReturnNullOnErrorTag,
    ConvertReturnZeroOnErrorTag
};

/** Conversion of number types to each other, enums to numbers, dates and datetimes to numbers and back: done by straight assignment.
  *  (Date is represented internally as number of days from some day; DateTime - as unix timestamp)
  */
template <typename FromDataType, typename ToDataType, typename Name,
    FormatSettings::DateTimeOverflowBehavior date_time_overflow_behavior = default_date_time_overflow_behavior>
struct ConvertImpl
{
    template <typename Additions = void *>
    static ColumnPtr NO_SANITIZE_UNDEFINED execute(
        const ColumnsWithTypeAndName & arguments, const DataTypePtr & result_type [[maybe_unused]], size_t input_rows_count,
        BehaviourOnErrorFromString from_string_tag [[maybe_unused]], Additions additions = Additions())
    {
        const ColumnWithTypeAndName & named_from = arguments[0];

        if constexpr ((std::is_same_v<FromDataType, ToDataType> && !FromDataType::is_parametric)
            || (std::is_same_v<FromDataType, DataTypeEnum8> && std::is_same_v<ToDataType, DataTypeInt8>)
            || (std::is_same_v<FromDataType, DataTypeEnum16> && std::is_same_v<ToDataType, DataTypeInt16>))
        {
            /// If types are the same, reuse the columns.
            /// Conversions between Enum and the underlying type are also free.
            return named_from.column;
        }
        else if constexpr ((std::is_same_v<FromDataType, DataTypeDateTime> || std::is_same_v<FromDataType, DataTypeDate32>)
            && std::is_same_v<ToDataType, DataTypeDate>)
        {
            /// Conversion of DateTime to Date: throw off time component.
            /// Conversion of Date32 to Date.
            return DateTimeTransformImpl<FromDataType, ToDataType, ToDateImpl<date_time_overflow_behavior>, false>::template execute<Additions>(
                arguments, result_type, input_rows_count);
        }
        else if constexpr (std::is_same_v<FromDataType, DataTypeDateTime> && std::is_same_v<ToDataType, DataTypeDate32>)
        {
            /// Conversion of DateTime to Date: throw off time component.
            return DateTimeTransformImpl<FromDataType, ToDataType, ToDate32Impl, false>::template execute<Additions>(
                arguments, result_type, input_rows_count);
        }
        else if constexpr ((std::is_same_v<FromDataType, DataTypeDate> || std::is_same_v<FromDataType, DataTypeDate32>)
            && std::is_same_v<ToDataType, DataTypeDateTime>)
        {
            /// Conversion from Date/Date32 to DateTime.
            return DateTimeTransformImpl<FromDataType, ToDataType, ToDateTimeImpl<date_time_overflow_behavior>, false>::template execute<Additions>(
                arguments, result_type, input_rows_count);
        }
        else if constexpr (std::is_same_v<FromDataType, DataTypeDateTime64> && std::is_same_v<ToDataType, DataTypeDate32>)
        {
            return DateTimeTransformImpl<DataTypeDateTime64, DataTypeDate32, TransformDateTime64<ToDate32Impl>, false>::template execute<Additions>(
                arguments, result_type, input_rows_count, additions);
        }
        /** Special case of converting Int8, Int16, (U)Int32 or (U)Int64 (and also, for convenience,
          * Float32, Float64) to Date. If the
          * number is less than 65536, then it is treated as DayNum, and if it's greater or equals to 65536,
          * then treated as unix timestamp. If the number exceeds UInt32, saturate to MAX_UINT32 then as DayNum.
          * It's a bit illogical, as we actually have two functions in one.
          * But allows to support frequent case,
          *  when user write toDate(UInt32), expecting conversion of unix timestamp to Date.
          *  (otherwise such usage would be frequent mistake).
          */
        else if constexpr ((
                std::is_same_v<FromDataType, DataTypeUInt32>
                || std::is_same_v<FromDataType, DataTypeUInt64>)
            && std::is_same_v<ToDataType, DataTypeDate>)
        {
            return DateTimeTransformImpl<FromDataType, ToDataType, ToDateTransform32Or64<typename FromDataType::FieldType, default_date_time_overflow_behavior>, false>::template execute<Additions>(
                arguments, result_type, input_rows_count);
        }
        else if constexpr ((
                std::is_same_v<FromDataType, DataTypeInt8>
                || std::is_same_v<FromDataType, DataTypeInt16>)
            && std::is_same_v<ToDataType, DataTypeDate>)
        {
            return DateTimeTransformImpl<FromDataType, ToDataType, ToDateTransform8Or16Signed<typename FromDataType::FieldType, default_date_time_overflow_behavior>, false>::template execute<Additions>(
                arguments, result_type, input_rows_count);
        }
        else if constexpr ((
                std::is_same_v<FromDataType, DataTypeInt32>
                || std::is_same_v<FromDataType, DataTypeInt64>
                || std::is_same_v<FromDataType, DataTypeFloat32>
                || std::is_same_v<FromDataType, DataTypeFloat64>)
            && std::is_same_v<ToDataType, DataTypeDate>)
        {
            return DateTimeTransformImpl<FromDataType, ToDataType, ToDateTransform32Or64Signed<typename FromDataType::FieldType, default_date_time_overflow_behavior>, false>::template execute<Additions>(
                arguments, result_type, input_rows_count);
        }
        else if constexpr ((
                std::is_same_v<FromDataType, DataTypeUInt32>
                || std::is_same_v<FromDataType, DataTypeUInt64>)
            && std::is_same_v<ToDataType, DataTypeDate32>)
        {
            return DateTimeTransformImpl<FromDataType, ToDataType, ToDate32Transform32Or64<typename FromDataType::FieldType, default_date_time_overflow_behavior>, false>::template execute<Additions>(
                arguments, result_type, input_rows_count);
        }
        else if constexpr ((
                std::is_same_v<FromDataType, DataTypeInt8>
                || std::is_same_v<FromDataType, DataTypeInt16>)
            && std::is_same_v<ToDataType, DataTypeDate32>)
        {
            return DateTimeTransformImpl<FromDataType, ToDataType, ToDate32Transform8Or16Signed<typename FromDataType::FieldType>, false>::template execute<Additions>(
                arguments, result_type, input_rows_count);
        }
        else if constexpr ((
                std::is_same_v<FromDataType, DataTypeInt32>
                || std::is_same_v<FromDataType, DataTypeInt64>
                || std::is_same_v<FromDataType, DataTypeFloat32>
                || std::is_same_v<FromDataType, DataTypeFloat64>)
            && std::is_same_v<ToDataType, DataTypeDate32>)
        {
            return DateTimeTransformImpl<FromDataType, ToDataType, ToDate32Transform32Or64Signed<typename FromDataType::FieldType, default_date_time_overflow_behavior>, false>::template execute<Additions>(
                arguments, result_type, input_rows_count);
        }
        /// Special case of converting Int8, Int16, Int32 or (U)Int64 (and also, for convenience, Float32, Float64) to DateTime.
        else if constexpr ((
                std::is_same_v<FromDataType, DataTypeInt8>
                || std::is_same_v<FromDataType, DataTypeInt16>
                || std::is_same_v<FromDataType, DataTypeInt32>)
            && std::is_same_v<ToDataType, DataTypeDateTime>)
        {
            return DateTimeTransformImpl<FromDataType, ToDataType, ToDateTimeTransformSigned<typename FromDataType::FieldType, UInt32, default_date_time_overflow_behavior>, false>::template execute<Additions>(
                arguments, result_type, input_rows_count);
        }
        else if constexpr (std::is_same_v<FromDataType, DataTypeUInt64>
            && std::is_same_v<ToDataType, DataTypeDateTime>)
        {
            return DateTimeTransformImpl<FromDataType, ToDataType, ToDateTimeTransform64<typename FromDataType::FieldType, UInt32, default_date_time_overflow_behavior>, false>::template execute<Additions>(
                arguments, result_type, input_rows_count);
        }
        else if constexpr ((
                std::is_same_v<FromDataType, DataTypeInt64>
                || std::is_same_v<FromDataType, DataTypeFloat32>
                || std::is_same_v<FromDataType, DataTypeFloat64>)
            && std::is_same_v<ToDataType, DataTypeDateTime>)
        {
            return DateTimeTransformImpl<FromDataType, ToDataType, ToDateTimeTransform64Signed<typename FromDataType::FieldType, UInt32, default_date_time_overflow_behavior>, false>::template execute<Additions>(
                arguments, result_type, input_rows_count);
        }
        else if constexpr ((
                std::is_same_v<FromDataType, DataTypeInt8>
                || std::is_same_v<FromDataType, DataTypeInt16>
                || std::is_same_v<FromDataType, DataTypeInt32>
                || std::is_same_v<FromDataType, DataTypeInt64>)
            && std::is_same_v<ToDataType, DataTypeDateTime64>)
        {
            return DateTimeTransformImpl<FromDataType, ToDataType, ToDateTime64TransformSigned<typename FromDataType::FieldType, default_date_time_overflow_behavior>, false>::template execute<Additions>(
                arguments, result_type, input_rows_count, additions);
        }
        else if constexpr (std::is_same_v<FromDataType, DataTypeUInt64>
            && std::is_same_v<ToDataType, DataTypeDateTime64>)
        {
            return DateTimeTransformImpl<FromDataType, ToDataType, ToDateTime64TransformUnsigned<UInt64, default_date_time_overflow_behavior>, false>::template execute<Additions>(
                arguments, result_type, input_rows_count, additions);
        }
        else if constexpr ((
                std::is_same_v<FromDataType, DataTypeFloat32>
                || std::is_same_v<FromDataType, DataTypeFloat64>)
            && std::is_same_v<ToDataType, DataTypeDateTime64>)
        {
            return DateTimeTransformImpl<FromDataType, ToDataType, ToDateTime64TransformFloat<FromDataType, typename FromDataType::FieldType, default_date_time_overflow_behavior>, false>::template execute<Additions>(
                arguments, result_type, input_rows_count, additions);
        }
        /// Conversion of DateTime64 to Date or DateTime: discards fractional part.
        else if constexpr (std::is_same_v<FromDataType, DataTypeDateTime64>
            && std::is_same_v<ToDataType, DataTypeDate>)
        {
            return DateTimeTransformImpl<FromDataType, ToDataType, TransformDateTime64<ToDateImpl<date_time_overflow_behavior>>, false>::template execute<Additions>(
                arguments, result_type, input_rows_count, additions);
        }
        else if constexpr (std::is_same_v<FromDataType, DataTypeDateTime64>
            && std::is_same_v<ToDataType, DataTypeDateTime>)
        {
            return DateTimeTransformImpl<FromDataType, ToDataType, TransformDateTime64<ToDateTimeImpl<date_time_overflow_behavior>>, false>::template execute<Additions>(
                arguments, result_type, input_rows_count, additions);
        }
        /// Conversion of Date or DateTime to DateTime64: add zero sub-second part.
        else if constexpr ((
                std::is_same_v<FromDataType, DataTypeDate>
                || std::is_same_v<FromDataType, DataTypeDate32>
                || std::is_same_v<FromDataType, DataTypeDateTime>)
            && std::is_same_v<ToDataType, DataTypeDateTime64>)
        {
            return DateTimeTransformImpl<FromDataType, ToDataType, ToDateTime64Transform, false>::template execute<Additions>(
                arguments, result_type, input_rows_count, additions);
        }
        else if constexpr (IsDataTypeDateOrDateTime<FromDataType>
            && std::is_same_v<ToDataType, DataTypeString>)
        {
            /// Date or DateTime to String

            using FromFieldType = typename FromDataType::FieldType;
            using ColVecType = ColumnVectorOrDecimal<FromFieldType>;

            auto datetime_arg = arguments[0];

            const DateLUTImpl * time_zone = nullptr;
            const ColumnConst * time_zone_column = nullptr;

            if (arguments.size() == 1)
            {
                auto non_null_args = createBlockWithNestedColumns(arguments);
                time_zone = &extractTimeZoneFromFunctionArguments(non_null_args, 1, 0);
            }
            else /// When we have a column for timezone
            {
                datetime_arg.column = datetime_arg.column->convertToFullColumnIfConst();

                if constexpr (std::is_same_v<FromDataType, DataTypeDate> || std::is_same_v<FromDataType, DataTypeDate32>)
                    time_zone = &DateLUT::instance();
                /// For argument of Date or DateTime type, second argument with time zone could be specified.
                if constexpr (std::is_same_v<FromDataType, DataTypeDateTime> || std::is_same_v<FromDataType, DataTypeDateTime64>)
                {
                    if ((time_zone_column = checkAndGetColumnConst<ColumnString>(arguments[1].column.get())))
                    {
                        auto non_null_args = createBlockWithNestedColumns(arguments);
                        time_zone = &extractTimeZoneFromFunctionArguments(non_null_args, 1, 0);
                    }
                }
            }
            const auto & col_with_type_and_name = columnGetNested(datetime_arg);

            if (const auto col_from = checkAndGetColumn<ColVecType>(col_with_type_and_name.column.get()))
            {
                auto col_to = ColumnString::create();

                const typename ColVecType::Container & vec_from = col_from->getData();
                ColumnString::Chars & data_to = col_to->getChars();
                ColumnString::Offsets & offsets_to = col_to->getOffsets();
                size_t size = vec_from.size();

                if constexpr (std::is_same_v<FromDataType, DataTypeDate>)
                    data_to.resize(size * (strlen("YYYY-MM-DD") + 1));
                else if constexpr (std::is_same_v<FromDataType, DataTypeDate32>)
                    data_to.resize(size * (strlen("YYYY-MM-DD") + 1));
                else if constexpr (std::is_same_v<FromDataType, DataTypeDateTime>)
                    data_to.resize(size * (strlen("YYYY-MM-DD hh:mm:ss") + 1));
                else if constexpr (std::is_same_v<FromDataType, DataTypeDateTime64>)
                    data_to.resize(size * (strlen("YYYY-MM-DD hh:mm:ss.") + col_from->getScale() + 1));
                else
                    data_to.resize(size * 3);   /// Arbitrary

                offsets_to.resize(size);

                WriteBufferFromVector<ColumnString::Chars> write_buffer(data_to);
                const auto & type = static_cast<const FromDataType &>(*col_with_type_and_name.type);

                ColumnUInt8::MutablePtr null_map = copyNullMap(datetime_arg.column);

                if (!null_map && arguments.size() > 1)
                    null_map = copyNullMap(arguments[1].column->convertToFullColumnIfConst());

                if (null_map)
                {
                    for (size_t i = 0; i < size; ++i)
                    {
                        if (!time_zone_column && arguments.size() > 1)
                        {
                            if (!arguments[1].column.get()->getDataAt(i).toString().empty())
                                time_zone = &DateLUT::instance(arguments[1].column.get()->getDataAt(i).toString());
                            else
                                throw Exception(ErrorCodes::ILLEGAL_TYPE_OF_ARGUMENT, "Provided time zone must be non-empty");
                        }
                        bool is_ok = FormatImpl<FromDataType>::template execute<bool>(vec_from[i], write_buffer, &type, time_zone);
                        null_map->getData()[i] |= !is_ok;
                        writeChar(0, write_buffer);
                        offsets_to[i] = write_buffer.count();
                    }
                }
                else
                {
                    for (size_t i = 0; i < size; ++i)
                    {
                        if (!time_zone_column && arguments.size() > 1)
                        {
                            if (!arguments[1].column.get()->getDataAt(i).toString().empty())
                                time_zone = &DateLUT::instance(arguments[1].column.get()->getDataAt(i).toString());
                            else
                                throw Exception(ErrorCodes::ILLEGAL_TYPE_OF_ARGUMENT, "Provided time zone must be non-empty");
                        }
                        FormatImpl<FromDataType>::template execute<void>(vec_from[i], write_buffer, &type, time_zone);
                        writeChar(0, write_buffer);
                        offsets_to[i] = write_buffer.count();
                    }
                }

                write_buffer.finalize();

                if (null_map)
                    return ColumnNullable::create(std::move(col_to), std::move(null_map));
                return col_to;
            }
            else
                throw Exception(ErrorCodes::ILLEGAL_COLUMN, "Illegal column {} of first argument of function {}",
                        arguments[0].column->getName(), Name::name);
        }
        /// Conversion from FixedString to String.
        /// Cutting sequences of zero bytes from end of strings.
        else if constexpr (std::is_same_v<ToDataType, DataTypeString>
            && std::is_same_v<FromDataType, DataTypeFixedString>)
        {
            ColumnUInt8::MutablePtr null_map = copyNullMap(arguments[0].column);
            const auto & nested =  columnGetNested(arguments[0]);
            if (const ColumnFixedString * col_from = checkAndGetColumn<ColumnFixedString>(nested.column.get()))
            {
                auto col_to = ColumnString::create();

                const ColumnFixedString::Chars & data_from = col_from->getChars();
                ColumnString::Chars & data_to = col_to->getChars();
                ColumnString::Offsets & offsets_to = col_to->getOffsets();
                size_t size = col_from->size();
                size_t n = col_from->getN();
                data_to.resize(size * (n + 1)); /// + 1 - zero terminator
                offsets_to.resize(size);

                size_t offset_from = 0;
                size_t offset_to = 0;
                for (size_t i = 0; i < size; ++i)
                {
                    if (!null_map || !null_map->getData()[i])
                    {
                        size_t bytes_to_copy = n;
                        while (bytes_to_copy > 0 && data_from[offset_from + bytes_to_copy - 1] == 0)
                            --bytes_to_copy;

                        memcpy(&data_to[offset_to], &data_from[offset_from], bytes_to_copy);
                        offset_to += bytes_to_copy;
                    }
                    data_to[offset_to] = 0;
                    ++offset_to;
                    offsets_to[i] = offset_to;
                    offset_from += n;
                }

                data_to.resize(offset_to);
                if (result_type->isNullable() && null_map)
                    return ColumnNullable::create(std::move(col_to), std::move(null_map));
                return col_to;
            }
            else
                throw Exception(ErrorCodes::ILLEGAL_COLUMN, "Illegal column {} of first argument of function {}",
                        arguments[0].column->getName(), Name::name);
        }
        else if constexpr (std::is_same_v<ToDataType, DataTypeString>)
        {
            /// Anything else to String.

            using FromFieldType = typename FromDataType::FieldType;
            using ColVecType = ColumnVectorOrDecimal<FromFieldType>;

            ColumnUInt8::MutablePtr null_map = copyNullMap(arguments[0].column);

            const auto & col_with_type_and_name = columnGetNested(arguments[0]);
            const auto & type = static_cast<const FromDataType &>(*col_with_type_and_name.type);

            if (const auto col_from = checkAndGetColumn<ColVecType>(col_with_type_and_name.column.get()))
            {
                auto col_to = ColumnString::create();

                const typename ColVecType::Container & vec_from = col_from->getData();
                ColumnString::Chars & data_to = col_to->getChars();
                ColumnString::Offsets & offsets_to = col_to->getOffsets();
                size_t size = vec_from.size();

                data_to.resize(size * 3);
                offsets_to.resize(size);

                WriteBufferFromVector<ColumnString::Chars> write_buffer(data_to);

                if (null_map)
                {
                    for (size_t i = 0; i < size; ++i)
                    {
                        bool is_ok = FormatImpl<FromDataType>::template execute<bool>(vec_from[i], write_buffer, &type, nullptr);
                        /// We don't use timezones in this branch
                        null_map->getData()[i] |= !is_ok;
                        writeChar(0, write_buffer);
                        offsets_to[i] = write_buffer.count();
                    }
                }
                else
                {
                    for (size_t i = 0; i < size; ++i)
                    {
                        FormatImpl<FromDataType>::template execute<void>(vec_from[i], write_buffer, &type, nullptr);
                        writeChar(0, write_buffer);
                        offsets_to[i] = write_buffer.count();
                    }
                }

                write_buffer.finalize();

                if (null_map)
                    return ColumnNullable::create(std::move(col_to), std::move(null_map));
                return col_to;
            }
            else
                throw Exception(ErrorCodes::ILLEGAL_COLUMN, "Illegal column {} of first argument of function {}",
                        arguments[0].column->getName(), Name::name);
        }
        else if constexpr (std::is_same_v<Name, NameToUnixTimestamp>
            && std::is_same_v<FromDataType, DataTypeString>
            && std::is_same_v<ToDataType, DataTypeUInt32>)
        {
            return ConvertImpl<FromDataType, DataTypeDateTime, Name, date_time_overflow_behavior>::template execute<Additions>(
                arguments, result_type, input_rows_count, from_string_tag);
        }
        else if constexpr ((std::is_same_v<FromDataType, DataTypeString> || std::is_same_v<FromDataType, DataTypeFixedString>))
        {
            switch (from_string_tag)
            {
            case BehaviourOnErrorFromString::ConvertDefaultBehaviorTag:
                return ConvertThroughParsing<FromDataType,
                                             ToDataType,
                                             Name,
                                             ConvertFromStringExceptionMode::Throw,
                                             ConvertFromStringParsingMode::Normal>::execute(
                        arguments, result_type, input_rows_count, additions);
            case BehaviourOnErrorFromString::ConvertReturnNullOnErrorTag:
                return ConvertThroughParsing<FromDataType,
                                             ToDataType,
                                             Name,
                                             ConvertFromStringExceptionMode::Null,
                                             ConvertFromStringParsingMode::Normal>::execute(
                        arguments, result_type, input_rows_count, additions);
            case BehaviourOnErrorFromString::ConvertReturnZeroOnErrorTag:
                return ConvertThroughParsing<FromDataType,
                                             ToDataType,
                                             Name,
                                             ConvertFromStringExceptionMode::Zero,
                                             ConvertFromStringParsingMode::Normal>::execute(
                        arguments, result_type, input_rows_count, additions);
            }
        }
        else
        {
            using FromFieldType = typename FromDataType::FieldType;
            using ToFieldType = typename ToDataType::FieldType;
            using ColVecFrom = typename FromDataType::ColumnType;
            using ColVecTo = typename ToDataType::ColumnType;

            if constexpr ((IsDataTypeDecimal<FromDataType> || IsDataTypeDecimal<ToDataType>)
                && !(std::is_same_v<DataTypeDateTime64, FromDataType> || std::is_same_v<DataTypeDateTime64, ToDataType>)
                && (!IsDataTypeDecimalOrNumber<FromDataType> || !IsDataTypeDecimalOrNumber<ToDataType>))
            {
                throw Exception(ErrorCodes::ILLEGAL_COLUMN, "Illegal column {} of first argument of function {}",
                    named_from.column->getName(), Name::name);
            }

            const ColVecFrom * col_from = checkAndGetColumn<ColVecFrom>(named_from.column.get());
            if (!col_from)
                throw Exception(ErrorCodes::ILLEGAL_COLUMN, "Illegal column {} of first argument of function {}",
                    named_from.column->getName(), Name::name);

            typename ColVecTo::MutablePtr col_to = nullptr;

            if constexpr (IsDataTypeDecimal<ToDataType>)
            {
                UInt32 scale;

                if constexpr (std::is_same_v<Additions, AccurateConvertStrategyAdditions>
                    || std::is_same_v<Additions, AccurateOrNullConvertStrategyAdditions>)
                {
                    scale = additions.scale;
                }
                else
                {
                    scale = additions;
                }

                col_to = ColVecTo::create(0, scale);
            }
            else
                col_to = ColVecTo::create();

            const auto & vec_from = col_from->getData();
            auto & vec_to = col_to->getData();
            vec_to.resize(input_rows_count);

            ColumnUInt8::MutablePtr col_null_map_to;
            ColumnUInt8::Container * vec_null_map_to [[maybe_unused]] = nullptr;
            if constexpr (std::is_same_v<Additions, AccurateOrNullConvertStrategyAdditions>)
            {
                col_null_map_to = ColumnUInt8::create(input_rows_count, false);
                vec_null_map_to = &col_null_map_to->getData();
            }

            bool result_is_bool = isBool(result_type);
            for (size_t i = 0; i < input_rows_count; ++i)
            {
                if constexpr (std::is_same_v<ToDataType, DataTypeUInt8>)
                {
                    if (result_is_bool)
                    {
                        vec_to[i] = vec_from[i] != FromFieldType(0);
                        continue;
                    }
                }

                if constexpr (std::is_same_v<FromDataType, DataTypeUUID> && std::is_same_v<ToDataType, DataTypeUInt128>)
                {
                    static_assert(
                        std::is_same_v<DataTypeUInt128::FieldType, DataTypeUUID::FieldType::UnderlyingType>,
                        "UInt128 and UUID types must be same");

                    vec_to[i].items[1] = vec_from[i].toUnderType().items[0];
                    vec_to[i].items[0] = vec_from[i].toUnderType().items[1];
                }
                else if constexpr (std::is_same_v<FromDataType, DataTypeIPv6> && std::is_same_v<ToDataType, DataTypeUInt128>)
                {
                    static_assert(
                        std::is_same_v<DataTypeUInt128::FieldType, DataTypeUUID::FieldType::UnderlyingType>,
                        "UInt128 and IPv6 types must be same");

                    vec_to[i].items[1] = std::byteswap(vec_from[i].toUnderType().items[0]);
                    vec_to[i].items[0] = std::byteswap(vec_from[i].toUnderType().items[1]);
                }
                else if constexpr (std::is_same_v<FromDataType, DataTypeUUID> != std::is_same_v<ToDataType, DataTypeUUID>)
                {
                    throw Exception(ErrorCodes::NOT_IMPLEMENTED,
                                    "Conversion between numeric types and UUID is not supported. "
                                    "Probably the passed UUID is unquoted");
                }
                else if constexpr (
                    (std::is_same_v<FromDataType, DataTypeIPv4> != std::is_same_v<ToDataType, DataTypeIPv4>)
                    && !(is_any_of<FromDataType, DataTypeUInt8, DataTypeUInt16, DataTypeUInt32, DataTypeUInt64, DataTypeIPv6>
                        || is_any_of<ToDataType, DataTypeUInt32, DataTypeUInt64, DataTypeUInt128, DataTypeUInt256, DataTypeIPv6>))
                {
                    throw Exception(ErrorCodes::NOT_IMPLEMENTED, "Conversion from {} to {} is not supported",
                                    TypeName<typename FromDataType::FieldType>, TypeName<typename ToDataType::FieldType>);
                }
                else if constexpr (std::is_same_v<FromDataType, DataTypeIPv6> != std::is_same_v<ToDataType, DataTypeIPv6>
                    && !(std::is_same_v<ToDataType, DataTypeIPv4> || std::is_same_v<FromDataType, DataTypeIPv4>))
                {
                    throw Exception(ErrorCodes::NOT_IMPLEMENTED,
                                    "Conversion between numeric types and IPv6 is not supported. "
                                    "Probably the passed IPv6 is unquoted");
                }
                else if constexpr (IsDataTypeDecimal<FromDataType> || IsDataTypeDecimal<ToDataType>)
                {
                    if constexpr (std::is_same_v<Additions, AccurateOrNullConvertStrategyAdditions>)
                    {
                        ToFieldType result;
                        bool convert_result = false;

                        if constexpr (IsDataTypeDecimal<FromDataType> && IsDataTypeDecimal<ToDataType>)
                            convert_result = tryConvertDecimals<FromDataType, ToDataType>(vec_from[i], col_from->getScale(), col_to->getScale(), result);
                        else if constexpr (IsDataTypeDecimal<FromDataType> && IsDataTypeNumber<ToDataType>)
                            convert_result = tryConvertFromDecimal<FromDataType, ToDataType>(vec_from[i], col_from->getScale(), result);
                        else if constexpr (IsDataTypeNumber<FromDataType> && IsDataTypeDecimal<ToDataType>)
                            convert_result = tryConvertToDecimal<FromDataType, ToDataType>(vec_from[i], col_to->getScale(), result);

                        if (convert_result)
                            vec_to[i] = result;
                        else
                        {
                            vec_to[i] = static_cast<ToFieldType>(0);
                            (*vec_null_map_to)[i] = true;
                        }
                    }
                    else
                    {
                        if constexpr (IsDataTypeDecimal<FromDataType> && IsDataTypeDecimal<ToDataType>)
                            vec_to[i] = convertDecimals<FromDataType, ToDataType>(vec_from[i], col_from->getScale(), col_to->getScale());
                        else if constexpr (IsDataTypeDecimal<FromDataType> && IsDataTypeNumber<ToDataType>)
                            vec_to[i] = convertFromDecimal<FromDataType, ToDataType>(vec_from[i], col_from->getScale());
                        else if constexpr (IsDataTypeNumber<FromDataType> && IsDataTypeDecimal<ToDataType>)
                            vec_to[i] = convertToDecimal<FromDataType, ToDataType>(vec_from[i], col_to->getScale());
                        else
                            throw Exception(ErrorCodes::CANNOT_CONVERT_TYPE, "Unsupported data type in conversion function");
                    }
                }
                else if constexpr (std::is_same_v<ToDataType, DataTypeIPv4> && std::is_same_v<FromDataType, DataTypeIPv6>)
                {
                    const uint8_t ip4_cidr[] {0x00, 0x00, 0x00, 0x00, 0x00, 0x00, 0x00, 0x00, 0x00, 0x00, 0xff, 0xff, 0x00, 0x00, 0x00, 0x00};
                    const uint8_t * src = reinterpret_cast<const uint8_t *>(&vec_from[i].toUnderType());
                    if (!matchIPv6Subnet(src, ip4_cidr, 96))
                    {
                        char addr[IPV6_MAX_TEXT_LENGTH + 1] {};
                        char * paddr = addr;
                        formatIPv6(src, paddr);

                        throw Exception(ErrorCodes::CANNOT_CONVERT_TYPE, "IPv6 {} in column {} is not in IPv4 mapping block", addr, named_from.column->getName());
                    }

                    uint8_t * dst = reinterpret_cast<uint8_t *>(&vec_to[i].toUnderType());
                    if constexpr (std::endian::native == std::endian::little)
                    {
                        dst[0] = src[15];
                        dst[1] = src[14];
                        dst[2] = src[13];
                        dst[3] = src[12];
                    }
                    else
                    {
                        dst[0] = src[12];
                        dst[1] = src[13];
                        dst[2] = src[14];
                        dst[3] = src[15];
                    }
                }
                else if constexpr (std::is_same_v<ToDataType, DataTypeIPv6> && std::is_same_v<FromDataType, DataTypeIPv4>)
                {
                    const uint8_t * src = reinterpret_cast<const uint8_t *>(&vec_from[i].toUnderType());
                    uint8_t * dst = reinterpret_cast<uint8_t *>(&vec_to[i].toUnderType());
                    std::memset(dst, '\0', IPV6_BINARY_LENGTH);
                    dst[10] = dst[11] = 0xff;

                    if constexpr (std::endian::native == std::endian::little)
                    {
                        dst[12] = src[3];
                        dst[13] = src[2];
                        dst[14] = src[1];
                        dst[15] = src[0];
                    }
                    else
                    {
                        dst[12] = src[0];
                        dst[13] = src[1];
                        dst[14] = src[2];
                        dst[15] = src[3];
                    }
                }
                else if constexpr (std::is_same_v<ToDataType, DataTypeIPv4> && std::is_same_v<FromDataType, DataTypeUInt64>)
                {
                    vec_to[i] = static_cast<ToFieldType>(static_cast<IPv4::UnderlyingType>(vec_from[i]));
                }
                else if constexpr (std::is_same_v<Name, NameToUnixTimestamp>
                    && (std::is_same_v<FromDataType, DataTypeDate> || std::is_same_v<FromDataType, DataTypeDate32>))
                {
                    vec_to[i] = static_cast<ToFieldType>(vec_from[i] * DATE_SECONDS_PER_DAY);
                }
                else
                {
                    /// If From Data is Nan or Inf and we convert to integer type, throw exception
                    if constexpr (std::is_floating_point_v<FromFieldType> && !std::is_floating_point_v<ToFieldType>)
                    {
                        if (!isFinite(vec_from[i]))
                        {
                            if constexpr (std::is_same_v<Additions, AccurateOrNullConvertStrategyAdditions>)
                            {
                                vec_to[i] = 0;
                                (*vec_null_map_to)[i] = true;
                                continue;
                            }
                            else
                                throw Exception(ErrorCodes::CANNOT_CONVERT_TYPE, "Unexpected inf or nan to integer conversion");
                        }
                    }

                    if constexpr (std::is_same_v<Additions, AccurateOrNullConvertStrategyAdditions>
                            || std::is_same_v<Additions, AccurateConvertStrategyAdditions>)
                    {
                        bool convert_result = accurate::convertNumeric(vec_from[i], vec_to[i]);

                        if (!convert_result)
                        {
                            if (std::is_same_v<Additions, AccurateOrNullConvertStrategyAdditions>)
                            {
                                vec_to[i] = 0;
                                (*vec_null_map_to)[i] = true;
                            }
                            else
                            {
                                throw Exception(ErrorCodes::CANNOT_CONVERT_TYPE, "Value in column {} cannot be safely converted into type {}",
                                    named_from.column->getName(), result_type->getName());
                            }
                        }
                    }
                    else
                    {
                        vec_to[i] = static_cast<ToFieldType>(vec_from[i]);
                    }
                }
            }

            if constexpr (std::is_same_v<Additions, AccurateOrNullConvertStrategyAdditions>)
                return ColumnNullable::create(std::move(col_to), std::move(col_null_map_to));
            else
                return col_to;
        }
    }
};


/// Generic conversion of any type from String. Used for complex types: Array and Tuple or types with custom serialization.
template <bool throw_on_error>
struct ConvertImplGenericFromString
{
    static ColumnPtr execute(ColumnsWithTypeAndName & arguments, const DataTypePtr & result_type, const ColumnNullable * column_nullable, size_t input_rows_count)
    {
        const IColumn & column_from = *arguments[0].column;
        const IDataType & data_type_to = *result_type;
        auto res = data_type_to.createColumn();
        auto serialization = data_type_to.getDefaultSerialization();
        const auto * null_map = column_nullable ? &column_nullable->getNullMapData() : nullptr;

        executeImpl(column_from, *res, *serialization, input_rows_count, null_map, result_type.get());
        return res;
    }

    static void executeImpl(
        const IColumn & column_from,
        IColumn & column_to,
        const ISerialization & serialization_from,
        size_t input_rows_count,
        const PaddedPODArray<UInt8> * null_map,
        const IDataType * result_type)
    {
        column_to.reserve(input_rows_count);

        FormatSettings format_settings;
        for (size_t i = 0; i < input_rows_count; ++i)
        {
            if (null_map && (*null_map)[i])
            {
                column_to.insertDefault();
                continue;
            }

            const auto & val = column_from.getDataAt(i);
            ReadBufferFromMemory read_buffer(val.data, val.size);
            try
            {
                serialization_from.deserializeWholeText(column_to, read_buffer, format_settings);
            }
            catch (const Exception &)
            {
                if constexpr (throw_on_error)
                    throw;
                /// Check if exception happened after we inserted the value
                /// (deserializeWholeText should not do it, but let's check anyway).
                if (column_to.size() > i)
                    column_to.popBack(column_to.size() - i);
                column_to.insertDefault();
            }

            /// Usually deserializeWholeText checks for eof after parsing, but let's check one more time just in case.
            if (!read_buffer.eof())
            {
                if constexpr (throw_on_error)
                {
                    if (result_type)
                        throwExceptionForIncompletelyParsedValue(read_buffer, *result_type);
                    else
                        throw Exception(
                            ErrorCodes::CANNOT_PARSE_TEXT, "Cannot parse string to column {}. Expected eof", column_to.getName());
                }
                else
                {
                    if (column_to.size() > i)
                        column_to.popBack(column_to.size() - i);
                    column_to.insertDefault();
                }
            }
        }
    }
};


/// Declared early because used below.
struct NameToDate { static constexpr auto name = "toDate"; };
struct NameToDate32 { static constexpr auto name = "toDate32"; };
struct NameToDateTime { static constexpr auto name = "toDateTime"; };
struct NameToDateTime32 { static constexpr auto name = "toDateTime32"; };
struct NameToDateTime64 { static constexpr auto name = "toDateTime64"; };
struct NameToString { static constexpr auto name = "toString"; };
struct NameToDecimal32 { static constexpr auto name = "toDecimal32"; };
struct NameToDecimal64 { static constexpr auto name = "toDecimal64"; };
struct NameToDecimal128 { static constexpr auto name = "toDecimal128"; };
struct NameToDecimal256 { static constexpr auto name = "toDecimal256"; };


#define DEFINE_NAME_TO_INTERVAL(INTERVAL_KIND) \
    struct NameToInterval ## INTERVAL_KIND \
    { \
        static constexpr auto name = "toInterval" #INTERVAL_KIND; \
        static constexpr auto kind = IntervalKind::Kind::INTERVAL_KIND; \
    };

DEFINE_NAME_TO_INTERVAL(Nanosecond)
DEFINE_NAME_TO_INTERVAL(Microsecond)
DEFINE_NAME_TO_INTERVAL(Millisecond)
DEFINE_NAME_TO_INTERVAL(Second)
DEFINE_NAME_TO_INTERVAL(Minute)
DEFINE_NAME_TO_INTERVAL(Hour)
DEFINE_NAME_TO_INTERVAL(Day)
DEFINE_NAME_TO_INTERVAL(Week)
DEFINE_NAME_TO_INTERVAL(Month)
DEFINE_NAME_TO_INTERVAL(Quarter)
DEFINE_NAME_TO_INTERVAL(Year)

#undef DEFINE_NAME_TO_INTERVAL

struct NameParseDateTimeBestEffort;
struct NameParseDateTimeBestEffortOrZero;
struct NameParseDateTimeBestEffortOrNull;

template <typename Name, typename ToDataType>
constexpr bool mightBeDateTime()
{
    if constexpr (std::is_same_v<ToDataType, DataTypeDateTime64>)
        return true;
    else if constexpr (
        std::is_same_v<Name, NameToDateTime> || std::is_same_v<Name, NameParseDateTimeBestEffort>
        || std::is_same_v<Name, NameParseDateTimeBestEffortOrZero> || std::is_same_v<Name, NameParseDateTimeBestEffortOrNull>)
        return true;

    return false;
}

template<typename Name, typename ToDataType>
inline bool isDateTime64(const ColumnsWithTypeAndName & arguments)
{
    if constexpr (std::is_same_v<ToDataType, DataTypeDateTime64>)
        return true;
    else if constexpr (std::is_same_v<Name, NameToDateTime> || std::is_same_v<Name, NameParseDateTimeBestEffort>
        || std::is_same_v<Name, NameParseDateTimeBestEffortOrZero> || std::is_same_v<Name, NameParseDateTimeBestEffortOrNull>)
    {
        return (arguments.size() == 2 && isUInt(arguments[1].type)) || arguments.size() == 3;
    }

    return false;
}

template <typename ToDataType, typename Name, typename MonotonicityImpl>
class FunctionConvert : public IFunction
{
public:
    using Monotonic = MonotonicityImpl;

    static constexpr auto name = Name::name;
    static constexpr bool to_datetime64 = std::is_same_v<ToDataType, DataTypeDateTime64>;
    static constexpr bool to_decimal = IsDataTypeDecimal<ToDataType> && !to_datetime64;

    static FunctionPtr create(ContextPtr context) { return std::make_shared<FunctionConvert>(context); }
    explicit FunctionConvert(ContextPtr context_) : context(context_) {}

    String getName() const override
    {
        return name;
    }

    bool isVariadic() const override { return true; }
    size_t getNumberOfArguments() const override { return 0; }
    bool isInjective(const ColumnsWithTypeAndName &) const override { return std::is_same_v<Name, NameToString>; }
    bool isSuitableForShortCircuitArgumentsExecution(const DataTypesWithConstInfo & arguments) const override
    {
        return !(IsDataTypeDateOrDateTime<ToDataType> && isNumber(*arguments[0].type));
    }

    using DefaultReturnTypeGetter = std::function<DataTypePtr(const ColumnsWithTypeAndName &)>;
    static DataTypePtr getReturnTypeDefaultImplementationForNulls(const ColumnsWithTypeAndName & arguments, const DefaultReturnTypeGetter & getter)
    {
        NullPresence null_presence = getNullPresense(arguments);

        if (null_presence.has_null_constant)
        {
            return makeNullable(std::make_shared<DataTypeNothing>());
        }
        if (null_presence.has_nullable)
        {
            auto nested_columns = Block(createBlockWithNestedColumns(arguments));
            auto return_type = getter(ColumnsWithTypeAndName(nested_columns.begin(), nested_columns.end()));
            return makeNullable(return_type);
        }

        return getter(arguments);
    }

    DataTypePtr getReturnTypeImpl(const ColumnsWithTypeAndName & arguments) const override
    {
        auto getter = [&] (const auto & args) { return getReturnTypeImplRemovedNullable(args); };
        auto res = getReturnTypeDefaultImplementationForNulls(arguments, getter);
        to_nullable = res->isNullable();
        checked_return_type = true;
        return res;
    }

    DataTypePtr getReturnTypeImplRemovedNullable(const ColumnsWithTypeAndName & arguments) const
    {
        FunctionArgumentDescriptors mandatory_args = {{"Value", nullptr, nullptr, nullptr}};
        FunctionArgumentDescriptors optional_args;

        if constexpr (to_decimal)
        {
            mandatory_args.push_back({"scale", static_cast<FunctionArgumentDescriptor::TypeValidator>(&isNativeInteger), &isColumnConst, "const Integer"});
        }

        if (!to_decimal && isDateTime64<Name, ToDataType>(arguments))
        {
            mandatory_args.push_back({"scale", static_cast<FunctionArgumentDescriptor::TypeValidator>(&isNativeInteger), &isColumnConst, "const Integer"});
        }

        // toString(DateTime or DateTime64, [timezone: String])
        if ((std::is_same_v<Name, NameToString> && !arguments.empty() && (isDateTime64(arguments[0].type) || isDateTime(arguments[0].type)))
            // toUnixTimestamp(value[, timezone : String])
            || std::is_same_v<Name, NameToUnixTimestamp>
            // toDate(value[, timezone : String])
            || std::is_same_v<ToDataType, DataTypeDate> // TODO: shall we allow timestamp argument for toDate? DateTime knows nothing about timezones and this argument is ignored below.
            // toDate32(value[, timezone : String])
            || std::is_same_v<ToDataType, DataTypeDate32>
            // toDateTime(value[, timezone: String])
            || std::is_same_v<ToDataType, DataTypeDateTime>
            // toDateTime64(value, scale : Integer[, timezone: String])
            || std::is_same_v<ToDataType, DataTypeDateTime64>)
        {
            optional_args.push_back({"timezone", static_cast<FunctionArgumentDescriptor::TypeValidator>(&isString), nullptr, "String"});
        }

        validateFunctionArgumentTypes(*this, arguments, mandatory_args, optional_args);

        if constexpr (std::is_same_v<ToDataType, DataTypeInterval>)
        {
            return std::make_shared<DataTypeInterval>(Name::kind);
        }
        else if constexpr (to_decimal)
        {
            UInt64 scale = extractToDecimalScale(arguments[1]);

            if constexpr (std::is_same_v<Name, NameToDecimal32>)
                return createDecimalMaxPrecision<Decimal32>(scale);
            else if constexpr (std::is_same_v<Name, NameToDecimal64>)
                return createDecimalMaxPrecision<Decimal64>(scale);
            else if constexpr (std::is_same_v<Name, NameToDecimal128>)
                return createDecimalMaxPrecision<Decimal128>(scale);
            else if constexpr (std::is_same_v<Name, NameToDecimal256>)
                return createDecimalMaxPrecision<Decimal256>(scale);

            throw Exception(ErrorCodes::LOGICAL_ERROR, "Unexpected branch in code of conversion function: it is a bug.");
        }
        else
        {
            // Optional second argument with time zone for DateTime.
            UInt8 timezone_arg_position = 1;
            UInt32 scale [[maybe_unused]] = DataTypeDateTime64::default_scale;

            // DateTime64 requires more arguments: scale and timezone. Since timezone is optional, scale should be first.
            if (isDateTime64<Name, ToDataType>(arguments))
            {
                timezone_arg_position += 1;
                scale = static_cast<UInt32>(arguments[1].column->get64(0));

                if (to_datetime64 || scale != 0) /// toDateTime('xxxx-xx-xx xx:xx:xx', 0) return DateTime
                    return std::make_shared<DataTypeDateTime64>(scale,
                        extractTimeZoneNameFromFunctionArguments(arguments, timezone_arg_position, 0, false));

                return std::make_shared<DataTypeDateTime>(extractTimeZoneNameFromFunctionArguments(arguments, timezone_arg_position, 0, false));
            }

            if constexpr (std::is_same_v<ToDataType, DataTypeDateTime>)
                return std::make_shared<DataTypeDateTime>(extractTimeZoneNameFromFunctionArguments(arguments, timezone_arg_position, 0, false));
            else if constexpr (std::is_same_v<ToDataType, DataTypeDateTime64>)
                throw Exception(ErrorCodes::LOGICAL_ERROR, "Unexpected branch in code of conversion function: it is a bug.");
            else
                return std::make_shared<ToDataType>();
        }
    }

    /// Function actually uses default implementation for nulls,
    /// but we need to know if return type is Nullable or not,
    /// so we use checked_return_type only to intercept the first call to getReturnTypeImpl(...).
    bool useDefaultImplementationForNulls() const override
    {
        bool to_nullable_string = to_nullable && std::is_same_v<ToDataType, DataTypeString>;
        return checked_return_type && !to_nullable_string;
    }

    bool useDefaultImplementationForConstants() const override { return true; }
    ColumnNumbers getArgumentsThatAreAlwaysConstant() const override
    {
        if constexpr (std::is_same_v<ToDataType, DataTypeString>)
            return {};
        else if constexpr (std::is_same_v<ToDataType, DataTypeDateTime64>)
            return {2};
        return {1};
    }
    bool canBeExecutedOnDefaultArguments() const override { return false; }

    ColumnPtr executeImpl(const ColumnsWithTypeAndName & arguments, const DataTypePtr & result_type, size_t input_rows_count) const override
    {
        try
        {
            return executeInternal(arguments, result_type, input_rows_count);
        }
        catch (Exception & e)
        {
            /// More convenient error message.
            if (e.code() == ErrorCodes::ATTEMPT_TO_READ_AFTER_EOF)
            {
                e.addMessage("Cannot parse "
                    + result_type->getName() + " from "
                    + arguments[0].type->getName()
                    + ", because value is too short");
            }
            else if (e.code() == ErrorCodes::CANNOT_PARSE_NUMBER
                || e.code() == ErrorCodes::CANNOT_READ_ARRAY_FROM_TEXT
                || e.code() == ErrorCodes::CANNOT_PARSE_INPUT_ASSERTION_FAILED
                || e.code() == ErrorCodes::CANNOT_PARSE_QUOTED_STRING
                || e.code() == ErrorCodes::CANNOT_PARSE_ESCAPE_SEQUENCE
                || e.code() == ErrorCodes::CANNOT_PARSE_DATE
                || e.code() == ErrorCodes::CANNOT_PARSE_DATETIME
                || e.code() == ErrorCodes::CANNOT_PARSE_UUID
                || e.code() == ErrorCodes::CANNOT_PARSE_IPV4
                || e.code() == ErrorCodes::CANNOT_PARSE_IPV6)
            {
                e.addMessage("Cannot parse "
                    + result_type->getName() + " from "
                    + arguments[0].type->getName());
            }

            throw;
        }
    }

    bool hasInformationAboutMonotonicity() const override
    {
        return Monotonic::has();
    }

    Monotonicity getMonotonicityForRange(const IDataType & type, const Field & left, const Field & right) const override
    {
        return Monotonic::get(type, left, right);
    }

private:
    ContextPtr context;
    mutable bool checked_return_type = false;
    mutable bool to_nullable = false;

    ColumnPtr executeInternal(const ColumnsWithTypeAndName & arguments, const DataTypePtr & result_type, size_t input_rows_count) const
    {
        if (arguments.empty())
            throw Exception(ErrorCodes::TOO_FEW_ARGUMENTS_FOR_FUNCTION, "Function {} expects at least 1 argument", getName());

        if (result_type->onlyNull())
            return result_type->createColumnConstWithDefaultValue(input_rows_count);

        const DataTypePtr from_type = removeNullable(arguments[0].type);
        ColumnPtr result_column;

        [[maybe_unused]] FormatSettings::DateTimeOverflowBehavior date_time_overflow_behavior = default_date_time_overflow_behavior;

        if (context)
            date_time_overflow_behavior = context->getSettingsRef().date_time_overflow_behavior.value;

        auto call = [&](const auto & types, BehaviourOnErrorFromString from_string_tag) -> bool
        {
            using Types = std::decay_t<decltype(types)>;
            using LeftDataType = typename Types::LeftType;
            using RightDataType = typename Types::RightType;

            if constexpr (IsDataTypeDecimal<RightDataType>)
            {
                if constexpr (std::is_same_v<RightDataType, DataTypeDateTime64>)
                {
                    /// Account for optional timezone argument.
                    if (arguments.size() != 2 && arguments.size() != 3)
                        throw Exception(ErrorCodes::TOO_FEW_ARGUMENTS_FOR_FUNCTION, "Function {} expects 2 or 3 arguments for DataTypeDateTime64.", getName());
                }
                else if (arguments.size() != 2)
                {
                    throw Exception(ErrorCodes::TOO_FEW_ARGUMENTS_FOR_FUNCTION, "Function {} expects 2 arguments for Decimal.", getName());
                }

                const ColumnWithTypeAndName & scale_column = arguments[1];
                UInt32 scale = extractToDecimalScale(scale_column);

                switch (date_time_overflow_behavior)
                {
                    case FormatSettings::DateTimeOverflowBehavior::Throw:
                        result_column = ConvertImpl<LeftDataType, RightDataType, Name, FormatSettings::DateTimeOverflowBehavior::Throw>::execute(arguments, result_type, input_rows_count, from_string_tag, scale);
                        break;
                    case FormatSettings::DateTimeOverflowBehavior::Ignore:
                        result_column = ConvertImpl<LeftDataType, RightDataType, Name, FormatSettings::DateTimeOverflowBehavior::Ignore>::execute(arguments, result_type, input_rows_count, from_string_tag, scale);
                        break;
                    case FormatSettings::DateTimeOverflowBehavior::Saturate:
                        result_column = ConvertImpl<LeftDataType, RightDataType, Name, FormatSettings::DateTimeOverflowBehavior::Saturate>::execute(arguments, result_type, input_rows_count, from_string_tag, scale);
                        break;
                }
            }
            else if constexpr (IsDataTypeDateOrDateTime<RightDataType> && std::is_same_v<LeftDataType, DataTypeDateTime64>)
            {
                const auto * dt64 = assert_cast<const DataTypeDateTime64 *>(arguments[0].type.get());
                switch (date_time_overflow_behavior)
                {
                    case FormatSettings::DateTimeOverflowBehavior::Throw:
                        result_column = ConvertImpl<LeftDataType, RightDataType, Name, FormatSettings::DateTimeOverflowBehavior::Throw>::execute(arguments, result_type, input_rows_count, from_string_tag, dt64->getScale());
                        break;
                    case FormatSettings::DateTimeOverflowBehavior::Ignore:
                        result_column = ConvertImpl<LeftDataType, RightDataType, Name, FormatSettings::DateTimeOverflowBehavior::Ignore>::execute(arguments, result_type, input_rows_count, from_string_tag, dt64->getScale());
                        break;
                    case FormatSettings::DateTimeOverflowBehavior::Saturate:
                        result_column = ConvertImpl<LeftDataType, RightDataType, Name, FormatSettings::DateTimeOverflowBehavior::Saturate>::execute(arguments, result_type, input_rows_count, from_string_tag, dt64->getScale());
                        break;
                }
            }
            else if constexpr ((IsDataTypeNumber<LeftDataType>
                                || IsDataTypeDateOrDateTime<LeftDataType>)&&IsDataTypeDateOrDateTime<RightDataType>)
            {
#define GENERATE_OVERFLOW_MODE_CASE(OVERFLOW_MODE) \
    case FormatSettings::DateTimeOverflowBehavior::OVERFLOW_MODE: \
        result_column = ConvertImpl<LeftDataType, RightDataType, Name, FormatSettings::DateTimeOverflowBehavior::OVERFLOW_MODE>::execute( \
            arguments, result_type, input_rows_count, from_string_tag); \
        break;
                switch (date_time_overflow_behavior)
                {
                    GENERATE_OVERFLOW_MODE_CASE(Throw)
                    GENERATE_OVERFLOW_MODE_CASE(Ignore)
                    GENERATE_OVERFLOW_MODE_CASE(Saturate)
                }

#undef GENERATE_OVERFLOW_MODE_CASE
            }
            else if constexpr (IsDataTypeDecimalOrNumber<LeftDataType> && IsDataTypeDecimalOrNumber<RightDataType>)
            {
                using LeftT = typename LeftDataType::FieldType;
                using RightT = typename RightDataType::FieldType;

                static constexpr bool bad_left =
                    is_decimal<LeftT> || std::is_floating_point_v<LeftT> || is_big_int_v<LeftT> || is_signed_v<LeftT>;
                static constexpr bool bad_right =
                    is_decimal<RightT> || std::is_floating_point_v<RightT> || is_big_int_v<RightT> || is_signed_v<RightT>;

                /// Disallow int vs UUID conversion (but support int vs UInt128 conversion)
                if constexpr ((bad_left && std::is_same_v<RightDataType, DataTypeUUID>) ||
                              (bad_right && std::is_same_v<LeftDataType, DataTypeUUID>))
                {
                    throw Exception(ErrorCodes::CANNOT_CONVERT_TYPE, "Wrong UUID conversion");
                }
                else
                {
                    result_column = ConvertImpl<LeftDataType, RightDataType, Name>::execute(
                        arguments, result_type, input_rows_count, from_string_tag);
                }
            }
            else
                  result_column = ConvertImpl<LeftDataType, RightDataType, Name>::execute(arguments, result_type, input_rows_count, from_string_tag);

            return true;
        };

        if constexpr (mightBeDateTime<Name, ToDataType>())
        {
            if (isDateTime64<Name, ToDataType>(arguments))
            {
                /// For toDateTime('xxxx-xx-xx xx:xx:xx.00', 2[, 'timezone']) we need to it convert to DateTime64
                const ColumnWithTypeAndName & scale_column = arguments[1];
                UInt32 scale = extractToDecimalScale(scale_column);

                if (to_datetime64 || scale != 0) /// When scale = 0, the data type is DateTime otherwise the data type is DateTime64
                {
                    if (!callOnIndexAndDataType<DataTypeDateTime64>(
                            from_type->getTypeId(), call, BehaviourOnErrorFromString::ConvertDefaultBehaviorTag))
                        throw Exception(
                            ErrorCodes::ILLEGAL_TYPE_OF_ARGUMENT,
                            "Illegal type {} of argument of function {}",
                            arguments[0].type->getName(),
                            getName());

                    return result_column;
                }
            }
        }

        if constexpr (std::is_same_v<ToDataType, DataTypeString>)
        {
            if (from_type->getCustomSerialization())
                return ConvertImplGenericToString<ColumnString>::execute(arguments, result_type, input_rows_count);
        }

        bool done = false;
        if constexpr (is_any_of<ToDataType, DataTypeString, DataTypeFixedString>)
        {
            done = callOnIndexAndDataType<ToDataType>(from_type->getTypeId(), call, BehaviourOnErrorFromString::ConvertDefaultBehaviorTag);
        }
        else
        {
            bool cast_ipv4_ipv6_default_on_conversion_error = false;
            if constexpr (is_any_of<ToDataType, DataTypeIPv4, DataTypeIPv6>)
            {
                if (context && (cast_ipv4_ipv6_default_on_conversion_error = context->getSettingsRef().cast_ipv4_ipv6_default_on_conversion_error))
                    done = callOnIndexAndDataType<ToDataType>(from_type->getTypeId(), call, BehaviourOnErrorFromString::ConvertReturnZeroOnErrorTag);
            }

            if (!cast_ipv4_ipv6_default_on_conversion_error)
            {
                /// We should use ConvertFromStringExceptionMode::Null mode when converting from String (or FixedString)
                /// to Nullable type, to avoid 'value is too short' error on attempt to parse empty string from NULL values.
                if (to_nullable && WhichDataType(from_type).isStringOrFixedString())
                    done = callOnIndexAndDataType<ToDataType>(from_type->getTypeId(), call, BehaviourOnErrorFromString::ConvertReturnNullOnErrorTag);
                else
                    done = callOnIndexAndDataType<ToDataType>(from_type->getTypeId(), call, BehaviourOnErrorFromString::ConvertDefaultBehaviorTag);
            }
        }

        if (!done)
        {
            /// Generic conversion of any type to String.
            if (std::is_same_v<ToDataType, DataTypeString>)
            {
                return ConvertImplGenericToString<ColumnString>::execute(arguments, result_type, input_rows_count);
            }
            else
                throw Exception(ErrorCodes::ILLEGAL_TYPE_OF_ARGUMENT, "Illegal type {} of argument of function {}",
                    arguments[0].type->getName(), getName());
        }

        return result_column;
    }
};


/** Function toTOrZero (where T is number of date or datetime type):
  *  try to convert from String to type T through parsing,
  *  if cannot parse, return default value instead of throwing exception.
  * Function toTOrNull will return Nullable type with NULL when cannot parse.
  * NOTE Also need to implement tryToUnixTimestamp with timezone.
  */
template <typename ToDataType, typename Name,
    ConvertFromStringExceptionMode exception_mode,
    ConvertFromStringParsingMode parsing_mode = ConvertFromStringParsingMode::Normal>
class FunctionConvertFromString : public IFunction
{
public:
    static constexpr auto name = Name::name;
    static constexpr bool to_datetime64 = std::is_same_v<ToDataType, DataTypeDateTime64>;
    static constexpr bool to_decimal = IsDataTypeDecimal<ToDataType> && !to_datetime64;

    static FunctionPtr create(ContextPtr) { return std::make_shared<FunctionConvertFromString>(); }

    String getName() const override
    {
        return name;
    }

    bool isVariadic() const override { return true; }
    bool isSuitableForShortCircuitArgumentsExecution(const DataTypesWithConstInfo & /*arguments*/) const override { return true; }
    size_t getNumberOfArguments() const override { return 0; }

    bool useDefaultImplementationForConstants() const override { return true; }
    bool canBeExecutedOnDefaultArguments() const override { return false; }

    ColumnNumbers getArgumentsThatAreAlwaysConstant() const override { return {1}; }

    DataTypePtr getReturnTypeImpl(const ColumnsWithTypeAndName & arguments) const override
    {
        DataTypePtr res;

        if (isDateTime64<Name, ToDataType>(arguments))
        {
            validateFunctionArgumentTypes(*this, arguments,
                FunctionArgumentDescriptors{{"string", static_cast<FunctionArgumentDescriptor::TypeValidator>(&isStringOrFixedString), nullptr, "String or FixedString"}},
                // optional
                FunctionArgumentDescriptors{
                    {"precision", static_cast<FunctionArgumentDescriptor::TypeValidator>(&isUInt8), isColumnConst, "const UInt8"},
                    {"timezone", static_cast<FunctionArgumentDescriptor::TypeValidator>(&isStringOrFixedString), isColumnConst, "const String or FixedString"},
                });

            UInt64 scale = to_datetime64 ? DataTypeDateTime64::default_scale : 0;
            if (arguments.size() > 1)
                scale = extractToDecimalScale(arguments[1]);
            const auto timezone = extractTimeZoneNameFromFunctionArguments(arguments, 2, 0, false);

            res = scale == 0 ? res = std::make_shared<DataTypeDateTime>(timezone) : std::make_shared<DataTypeDateTime64>(scale, timezone);
        }
        else
        {
            if ((arguments.size() != 1 && arguments.size() != 2) || (to_decimal && arguments.size() != 2))
                throw Exception(ErrorCodes::NUMBER_OF_ARGUMENTS_DOESNT_MATCH,
                    "Number of arguments for function {} doesn't match: passed {}, should be 1 or 2. "
                    "Second argument only make sense for DateTime (time zone, optional) and Decimal (scale).",
                    getName(), arguments.size());

            if (!isStringOrFixedString(arguments[0].type))
            {
                if (this->getName().find("OrZero") != std::string::npos ||
                    this->getName().find("OrNull") != std::string::npos)
                    throw Exception(ErrorCodes::ILLEGAL_TYPE_OF_ARGUMENT, "Illegal type {} of first argument of function {}. "
                            "Conversion functions with postfix 'OrZero' or 'OrNull' should take String argument",
                            arguments[0].type->getName(), getName());
                else
                    throw Exception(ErrorCodes::ILLEGAL_TYPE_OF_ARGUMENT, "Illegal type {} of first argument of function {}",
                            arguments[0].type->getName(), getName());
            }

            if (arguments.size() == 2)
            {
                if constexpr (std::is_same_v<ToDataType, DataTypeDateTime>)
                {
                    if (!isString(arguments[1].type))
                        throw Exception(ErrorCodes::ILLEGAL_TYPE_OF_ARGUMENT, "Illegal type {} of 2nd argument of function {}",
                            arguments[1].type->getName(), getName());
                }
                else if constexpr (to_decimal)
                {
                    if (!isInteger(arguments[1].type))
                        throw Exception(ErrorCodes::ILLEGAL_TYPE_OF_ARGUMENT, "Illegal type {} of 2nd argument of function {}",
                            arguments[1].type->getName(), getName());
                    if (!arguments[1].column)
                        throw Exception(ErrorCodes::ILLEGAL_COLUMN, "Second argument for function {} must be constant", getName());
                }
                else
                {
                    throw Exception(ErrorCodes::NUMBER_OF_ARGUMENTS_DOESNT_MATCH,
                        "Number of arguments for function {} doesn't match: passed {}, should be 1. "
                        "Second argument makes sense only for DateTime and Decimal.",
                        getName(), arguments.size());
                }
            }

            if constexpr (std::is_same_v<ToDataType, DataTypeDateTime>)
                res = std::make_shared<DataTypeDateTime>(extractTimeZoneNameFromFunctionArguments(arguments, 1, 0, false));
            else if constexpr (std::is_same_v<ToDataType, DataTypeDateTime64>)
                throw Exception(ErrorCodes::LOGICAL_ERROR, "MaterializedMySQL is a bug.");
            else if constexpr (to_decimal)
            {
                UInt64 scale = extractToDecimalScale(arguments[1]);
                res = createDecimalMaxPrecision<typename ToDataType::FieldType>(scale);
                if (!res)
                    throw Exception(ErrorCodes::LOGICAL_ERROR, "Something wrong with toDecimalNNOrZero() or toDecimalNNOrNull()");
            }
            else
                res = std::make_shared<ToDataType>();
        }

        if constexpr (exception_mode == ConvertFromStringExceptionMode::Null)
            res = std::make_shared<DataTypeNullable>(res);

        return res;
    }

    template <typename ConvertToDataType>
    ColumnPtr executeInternal(const ColumnsWithTypeAndName & arguments, const DataTypePtr & result_type, size_t input_rows_count, UInt32 scale) const
    {
        const IDataType * from_type = arguments[0].type.get();

        if (checkAndGetDataType<DataTypeString>(from_type))
        {
            return ConvertThroughParsing<DataTypeString, ConvertToDataType, Name, exception_mode, parsing_mode>::execute(
                arguments, result_type, input_rows_count, scale);
        }
        else if (checkAndGetDataType<DataTypeFixedString>(from_type))
        {
            return ConvertThroughParsing<DataTypeFixedString, ConvertToDataType, Name, exception_mode, parsing_mode>::execute(
                arguments, result_type, input_rows_count, scale);
        }

        return nullptr;
    }

    ColumnPtr executeImpl(const ColumnsWithTypeAndName & arguments, const DataTypePtr & result_type, size_t input_rows_count) const override
    {
        ColumnPtr result_column;

        if constexpr (to_decimal)
        {
            result_column = executeInternal<ToDataType>(arguments, result_type, input_rows_count,
                assert_cast<const ToDataType &>(*removeNullable(result_type)).getScale());
        }
        else if constexpr (mightBeDateTime<Name, ToDataType>())
        {
            if (isDateTime64<Name, ToDataType>(arguments))
            {
                UInt64 scale = to_datetime64 ? DataTypeDateTime64::default_scale : 0;
                if (arguments.size() > 1)
                    scale = extractToDecimalScale(arguments[1]);

                if (scale == 0)
                {
                    result_column = executeInternal<DataTypeDateTime>(arguments, result_type, input_rows_count, 0);
                }
                else
                {
                    result_column
                        = executeInternal<DataTypeDateTime64>(arguments, result_type, input_rows_count, static_cast<UInt32>(scale));
                }
            }
            else
            {
                result_column = executeInternal<ToDataType>(arguments, result_type, input_rows_count, 0);
            }
        }
        else
        {
            result_column = executeInternal<ToDataType>(arguments, result_type, input_rows_count, 0);
        }

        if (!result_column)
            throw Exception(ErrorCodes::ILLEGAL_TYPE_OF_ARGUMENT, "Illegal type {} of argument of function {}. "
                "Only String or FixedString argument is accepted for try-conversion function. For other arguments, "
                "use function without 'orZero' or 'orNull'.", arguments[0].type->getName(), getName());

        return result_column;
    }
};


/// Monotonicity.

struct PositiveMonotonicity
{
    static bool has() { return true; }
    static IFunction::Monotonicity get(const IDataType &, const Field &, const Field &)
    {
        return { .is_monotonic = true };
    }
};

struct UnknownMonotonicity
{
    static bool has() { return false; }
    static IFunction::Monotonicity get(const IDataType &, const Field &, const Field &)
    {
        return { };
    }
};

template <typename T>
struct ToNumberMonotonicity
{
    static bool has() { return true; }

    static UInt64 divideByRangeOfType(UInt64 x)
    {
        if constexpr (sizeof(T) < sizeof(UInt64))
            return x >> (sizeof(T) * 8);
        else
            return 0;
    }

    static IFunction::Monotonicity get(const IDataType & type, const Field & left, const Field & right)
    {
        if (!type.isValueRepresentedByNumber())
            return {};

        /// If type is same, the conversion is always monotonic.
        /// (Enum has separate case, because it is different data type)
        if (checkAndGetDataType<DataTypeNumber<T>>(&type) ||
            checkAndGetDataType<DataTypeEnum<T>>(&type))
            return { .is_monotonic = true, .is_always_monotonic = true };

        /// Float cases.

        /// When converting to Float, the conversion is always monotonic.
        if constexpr (std::is_floating_point_v<T>)
            return { .is_monotonic = true, .is_always_monotonic = true };

        const auto * low_cardinality = typeid_cast<const DataTypeLowCardinality *>(&type);
        const IDataType * low_cardinality_dictionary_type = nullptr;
        if (low_cardinality)
            low_cardinality_dictionary_type = low_cardinality->getDictionaryType().get();

        WhichDataType which_type(type);
        WhichDataType which_inner_type = low_cardinality
            ? WhichDataType(low_cardinality_dictionary_type)
            : WhichDataType(type);

        /// If converting from Float, for monotonicity, arguments must fit in range of result type.
        if (which_inner_type.isFloat())
        {
            if (left.isNull() || right.isNull())
                return {};

            Float64 left_float = left.get<Float64>();
            Float64 right_float = right.get<Float64>();

            if (left_float >= static_cast<Float64>(std::numeric_limits<T>::min())
                && left_float <= static_cast<Float64>(std::numeric_limits<T>::max())
                && right_float >= static_cast<Float64>(std::numeric_limits<T>::min())
                && right_float <= static_cast<Float64>(std::numeric_limits<T>::max()))
                return { .is_monotonic = true };

            return {};
        }

        /// Integer cases.

        /// Only support types represented by native integers.
        /// It can be extended to big integers, decimals and DateTime64 later.
        /// By the way, NULLs are representing unbounded ranges.
        if (!((left.isNull() || left.getType() == Field::Types::UInt64 || left.getType() == Field::Types::Int64)
            && (right.isNull() || right.getType() == Field::Types::UInt64 || right.getType() == Field::Types::Int64)))
            return {};

        const bool from_is_unsigned = type.isValueRepresentedByUnsignedInteger();
        const bool to_is_unsigned = is_unsigned_v<T>;

        const size_t size_of_from = type.getSizeOfValueInMemory();
        const size_t size_of_to = sizeof(T);

        const bool left_in_first_half = left.isNull()
            ? from_is_unsigned
            : (left.get<Int64>() >= 0);

        const bool right_in_first_half = right.isNull()
            ? !from_is_unsigned
            : (right.get<Int64>() >= 0);

        /// Size of type is the same.
        if (size_of_from == size_of_to)
        {
            if (from_is_unsigned == to_is_unsigned)
                return { .is_monotonic = true, .is_always_monotonic = true };

            if (left_in_first_half == right_in_first_half)
                return { .is_monotonic = true };

            return {};
        }

        /// Size of type is expanded.
        if (size_of_from < size_of_to)
        {
            if (from_is_unsigned == to_is_unsigned)
                return { .is_monotonic = true, .is_always_monotonic = true };

            if (!to_is_unsigned)
                return { .is_monotonic = true, .is_always_monotonic = true };

            /// signed -> unsigned. If arguments from the same half, then function is monotonic.
            if (left_in_first_half == right_in_first_half)
                return { .is_monotonic = true };

            return {};
        }

        /// Size of type is shrunk.
        if (size_of_from > size_of_to)
        {
            /// Function cannot be monotonic on unbounded ranges.
            if (left.isNull() || right.isNull())
                return {};

            /// Function cannot be monotonic when left and right are not on the same ranges.
            if (divideByRangeOfType(left.get<UInt64>()) != divideByRangeOfType(right.get<UInt64>()))
                return {};

            if (to_is_unsigned)
                return { .is_monotonic = true };
            else
            {
                // If To is signed, it's possible that the signedness is different after conversion. So we check it explicitly.
                const bool is_monotonic = (T(left.get<UInt64>()) >= 0) == (T(right.get<UInt64>()) >= 0);

                return { .is_monotonic = is_monotonic };
            }
        }

        UNREACHABLE();
    }
};

struct ToDateMonotonicity
{
    static bool has() { return true; }

    static IFunction::Monotonicity get(const IDataType & type, const Field & left, const Field & right)
    {
        auto which = WhichDataType(type);
        if (which.isDateOrDate32() || which.isDateTime() || which.isDateTime64() || which.isInt8() || which.isInt16() || which.isUInt8()
            || which.isUInt16())
        {
            return {.is_monotonic = true, .is_always_monotonic = true};
        }
        else if (
            ((left.getType() == Field::Types::UInt64 || left.isNull()) && (right.getType() == Field::Types::UInt64 || right.isNull())
             && ((left.isNull() || left.get<UInt64>() < 0xFFFF) && (right.isNull() || right.get<UInt64>() >= 0xFFFF)))
            || ((left.getType() == Field::Types::Int64 || left.isNull()) && (right.getType() == Field::Types::Int64 || right.isNull())
                && ((left.isNull() || left.get<Int64>() < 0xFFFF) && (right.isNull() || right.get<Int64>() >= 0xFFFF)))
            || ((
                (left.getType() == Field::Types::Float64 || left.isNull())
                && (right.getType() == Field::Types::Float64 || right.isNull())
                && ((left.isNull() || left.get<Float64>() < 0xFFFF) && (right.isNull() || right.get<Float64>() >= 0xFFFF))))
            || !isNativeNumber(type))
        {
            return {};
        }
        else
        {
            return {.is_monotonic = true, .is_always_monotonic = true};
        }
    }
};

struct ToDateTimeMonotonicity
{
    static bool has() { return true; }

    static IFunction::Monotonicity get(const IDataType & type, const Field &, const Field &)
    {
        if (type.isValueRepresentedByNumber())
            return {.is_monotonic = true, .is_always_monotonic = true};
        else
            return {};
    }
};

/** The monotonicity for the `toString` function is mainly determined for test purposes.
  * It is doubtful that anyone is looking to optimize queries with conditions `toString(CounterID) = 34`.
  */
struct ToStringMonotonicity
{
    static bool has() { return true; }

    static IFunction::Monotonicity get(const IDataType & type, const Field & left, const Field & right)
    {
        IFunction::Monotonicity positive{ .is_monotonic = true };
        IFunction::Monotonicity not_monotonic;

        const auto * type_ptr = &type;
        if (const auto * low_cardinality_type = checkAndGetDataType<DataTypeLowCardinality>(type_ptr))
            type_ptr = low_cardinality_type->getDictionaryType().get();

        /// Order on enum values (which is the order on integers) is completely arbitrary in respect to the order on strings.
        if (WhichDataType(type).isEnum())
            return not_monotonic;

        /// `toString` function is monotonous if the argument is Date or Date32 or DateTime or String, or non-negative numbers with the same number of symbols.
        if (checkDataTypes<DataTypeDate, DataTypeDate32, DataTypeDateTime, DataTypeString>(type_ptr))
            return positive;

        if (left.isNull() || right.isNull())
            return {};

        if (left.getType() == Field::Types::UInt64
            && right.getType() == Field::Types::UInt64)
        {
            return (left.get<Int64>() == 0 && right.get<Int64>() == 0)
                || (floor(log10(left.get<UInt64>())) == floor(log10(right.get<UInt64>())))
                ? positive : not_monotonic;
        }

        if (left.getType() == Field::Types::Int64
            && right.getType() == Field::Types::Int64)
        {
            return (left.get<Int64>() == 0 && right.get<Int64>() == 0)
                || (left.get<Int64>() > 0 && right.get<Int64>() > 0 && floor(log10(left.get<Int64>())) == floor(log10(right.get<Int64>())))
                ? positive : not_monotonic;
        }

        return not_monotonic;
    }
};


struct NameToUInt8 { static constexpr auto name = "toUInt8"; };
struct NameToUInt16 { static constexpr auto name = "toUInt16"; };
struct NameToUInt32 { static constexpr auto name = "toUInt32"; };
struct NameToUInt64 { static constexpr auto name = "toUInt64"; };
struct NameToUInt128 { static constexpr auto name = "toUInt128"; };
struct NameToUInt256 { static constexpr auto name = "toUInt256"; };
struct NameToInt8 { static constexpr auto name = "toInt8"; };
struct NameToInt16 { static constexpr auto name = "toInt16"; };
struct NameToInt32 { static constexpr auto name = "toInt32"; };
struct NameToInt64 { static constexpr auto name = "toInt64"; };
struct NameToInt128 { static constexpr auto name = "toInt128"; };
struct NameToInt256 { static constexpr auto name = "toInt256"; };
struct NameToFloat32 { static constexpr auto name = "toFloat32"; };
struct NameToFloat64 { static constexpr auto name = "toFloat64"; };
struct NameToUUID { static constexpr auto name = "toUUID"; };
struct NameToIPv4 { static constexpr auto name = "toIPv4"; };
struct NameToIPv6 { static constexpr auto name = "toIPv6"; };

using FunctionToUInt8 = FunctionConvert<DataTypeUInt8, NameToUInt8, ToNumberMonotonicity<UInt8>>;
using FunctionToUInt16 = FunctionConvert<DataTypeUInt16, NameToUInt16, ToNumberMonotonicity<UInt16>>;
using FunctionToUInt32 = FunctionConvert<DataTypeUInt32, NameToUInt32, ToNumberMonotonicity<UInt32>>;
using FunctionToUInt64 = FunctionConvert<DataTypeUInt64, NameToUInt64, ToNumberMonotonicity<UInt64>>;
using FunctionToUInt128 = FunctionConvert<DataTypeUInt128, NameToUInt128, ToNumberMonotonicity<UInt128>>;
using FunctionToUInt256 = FunctionConvert<DataTypeUInt256, NameToUInt256, ToNumberMonotonicity<UInt256>>;
using FunctionToInt8 = FunctionConvert<DataTypeInt8, NameToInt8, ToNumberMonotonicity<Int8>>;
using FunctionToInt16 = FunctionConvert<DataTypeInt16, NameToInt16, ToNumberMonotonicity<Int16>>;
using FunctionToInt32 = FunctionConvert<DataTypeInt32, NameToInt32, ToNumberMonotonicity<Int32>>;
using FunctionToInt64 = FunctionConvert<DataTypeInt64, NameToInt64, ToNumberMonotonicity<Int64>>;
using FunctionToInt128 = FunctionConvert<DataTypeInt128, NameToInt128, ToNumberMonotonicity<Int128>>;
using FunctionToInt256 = FunctionConvert<DataTypeInt256, NameToInt256, ToNumberMonotonicity<Int256>>;
using FunctionToFloat32 = FunctionConvert<DataTypeFloat32, NameToFloat32, ToNumberMonotonicity<Float32>>;
using FunctionToFloat64 = FunctionConvert<DataTypeFloat64, NameToFloat64, ToNumberMonotonicity<Float64>>;

using FunctionToDate = FunctionConvert<DataTypeDate, NameToDate, ToDateMonotonicity>;

using FunctionToDate32 = FunctionConvert<DataTypeDate32, NameToDate32, ToDateMonotonicity>;

using FunctionToDateTime = FunctionConvert<DataTypeDateTime, NameToDateTime, ToDateTimeMonotonicity>;

using FunctionToDateTime32 = FunctionConvert<DataTypeDateTime, NameToDateTime32, ToDateTimeMonotonicity>;

using FunctionToDateTime64 = FunctionConvert<DataTypeDateTime64, NameToDateTime64, ToDateTimeMonotonicity>;

using FunctionToUUID = FunctionConvert<DataTypeUUID, NameToUUID, ToNumberMonotonicity<UInt128>>;
using FunctionToIPv4 = FunctionConvert<DataTypeIPv4, NameToIPv4, ToNumberMonotonicity<UInt32>>;
using FunctionToIPv6 = FunctionConvert<DataTypeIPv6, NameToIPv6, ToNumberMonotonicity<UInt128>>;
using FunctionToString = FunctionConvert<DataTypeString, NameToString, ToStringMonotonicity>;
using FunctionToUnixTimestamp = FunctionConvert<DataTypeUInt32, NameToUnixTimestamp, ToNumberMonotonicity<UInt32>>;
using FunctionToDecimal32 = FunctionConvert<DataTypeDecimal<Decimal32>, NameToDecimal32, UnknownMonotonicity>;
using FunctionToDecimal64 = FunctionConvert<DataTypeDecimal<Decimal64>, NameToDecimal64, UnknownMonotonicity>;
using FunctionToDecimal128 = FunctionConvert<DataTypeDecimal<Decimal128>, NameToDecimal128, UnknownMonotonicity>;
using FunctionToDecimal256 = FunctionConvert<DataTypeDecimal<Decimal256>, NameToDecimal256, UnknownMonotonicity>;

template <typename DataType, FormatSettings::DateTimeOverflowBehavior date_time_overflow_behavior = default_date_time_overflow_behavior> struct FunctionTo;

template <> struct FunctionTo<DataTypeUInt8> { using Type = FunctionToUInt8; };
template <> struct FunctionTo<DataTypeUInt16> { using Type = FunctionToUInt16; };
template <> struct FunctionTo<DataTypeUInt32> { using Type = FunctionToUInt32; };
template <> struct FunctionTo<DataTypeUInt64> { using Type = FunctionToUInt64; };
template <> struct FunctionTo<DataTypeUInt128> { using Type = FunctionToUInt128; };
template <> struct FunctionTo<DataTypeUInt256> { using Type = FunctionToUInt256; };
template <> struct FunctionTo<DataTypeInt8> { using Type = FunctionToInt8; };
template <> struct FunctionTo<DataTypeInt16> { using Type = FunctionToInt16; };
template <> struct FunctionTo<DataTypeInt32> { using Type = FunctionToInt32; };
template <> struct FunctionTo<DataTypeInt64> { using Type = FunctionToInt64; };
template <> struct FunctionTo<DataTypeInt128> { using Type = FunctionToInt128; };
template <> struct FunctionTo<DataTypeInt256> { using Type = FunctionToInt256; };
template <> struct FunctionTo<DataTypeFloat32> { using Type = FunctionToFloat32; };
template <> struct FunctionTo<DataTypeFloat64> { using Type = FunctionToFloat64; };

template <FormatSettings::DateTimeOverflowBehavior date_time_overflow_behavior>
struct FunctionTo<DataTypeDate, date_time_overflow_behavior> { using Type = FunctionToDate; };

template <FormatSettings::DateTimeOverflowBehavior date_time_overflow_behavior>
struct FunctionTo<DataTypeDate32, date_time_overflow_behavior> { using Type = FunctionToDate32; };

template <FormatSettings::DateTimeOverflowBehavior date_time_overflow_behavior>
struct FunctionTo<DataTypeDateTime, date_time_overflow_behavior> { using Type = FunctionToDateTime; };

template <FormatSettings::DateTimeOverflowBehavior date_time_overflow_behavior>
struct FunctionTo<DataTypeDateTime64, date_time_overflow_behavior> { using Type = FunctionToDateTime64; };

template <> struct FunctionTo<DataTypeUUID> { using Type = FunctionToUUID; };
template <> struct FunctionTo<DataTypeIPv4> { using Type = FunctionToIPv4; };
template <> struct FunctionTo<DataTypeIPv6> { using Type = FunctionToIPv6; };
template <> struct FunctionTo<DataTypeString> { using Type = FunctionToString; };
template <> struct FunctionTo<DataTypeFixedString> { using Type = FunctionToFixedString; };
template <> struct FunctionTo<DataTypeDecimal<Decimal32>> { using Type = FunctionToDecimal32; };
template <> struct FunctionTo<DataTypeDecimal<Decimal64>> { using Type = FunctionToDecimal64; };
template <> struct FunctionTo<DataTypeDecimal<Decimal128>> { using Type = FunctionToDecimal128; };
template <> struct FunctionTo<DataTypeDecimal<Decimal256>> { using Type = FunctionToDecimal256; };

template <typename FieldType> struct FunctionTo<DataTypeEnum<FieldType>>
    : FunctionTo<DataTypeNumber<FieldType>>
{
};

struct NameToUInt8OrZero { static constexpr auto name = "toUInt8OrZero"; };
struct NameToUInt16OrZero { static constexpr auto name = "toUInt16OrZero"; };
struct NameToUInt32OrZero { static constexpr auto name = "toUInt32OrZero"; };
struct NameToUInt64OrZero { static constexpr auto name = "toUInt64OrZero"; };
struct NameToUInt128OrZero { static constexpr auto name = "toUInt128OrZero"; };
struct NameToUInt256OrZero { static constexpr auto name = "toUInt256OrZero"; };
struct NameToInt8OrZero { static constexpr auto name = "toInt8OrZero"; };
struct NameToInt16OrZero { static constexpr auto name = "toInt16OrZero"; };
struct NameToInt32OrZero { static constexpr auto name = "toInt32OrZero"; };
struct NameToInt64OrZero { static constexpr auto name = "toInt64OrZero"; };
struct NameToInt128OrZero { static constexpr auto name = "toInt128OrZero"; };
struct NameToInt256OrZero { static constexpr auto name = "toInt256OrZero"; };
struct NameToFloat32OrZero { static constexpr auto name = "toFloat32OrZero"; };
struct NameToFloat64OrZero { static constexpr auto name = "toFloat64OrZero"; };
struct NameToDateOrZero { static constexpr auto name = "toDateOrZero"; };
struct NameToDate32OrZero { static constexpr auto name = "toDate32OrZero"; };
struct NameToDateTimeOrZero { static constexpr auto name = "toDateTimeOrZero"; };
struct NameToDateTime64OrZero { static constexpr auto name = "toDateTime64OrZero"; };
struct NameToDecimal32OrZero { static constexpr auto name = "toDecimal32OrZero"; };
struct NameToDecimal64OrZero { static constexpr auto name = "toDecimal64OrZero"; };
struct NameToDecimal128OrZero { static constexpr auto name = "toDecimal128OrZero"; };
struct NameToDecimal256OrZero { static constexpr auto name = "toDecimal256OrZero"; };
struct NameToUUIDOrZero { static constexpr auto name = "toUUIDOrZero"; };
struct NameToIPv4OrZero { static constexpr auto name = "toIPv4OrZero"; };
struct NameToIPv6OrZero { static constexpr auto name = "toIPv6OrZero"; };

using FunctionToUInt8OrZero = FunctionConvertFromString<DataTypeUInt8, NameToUInt8OrZero, ConvertFromStringExceptionMode::Zero>;
using FunctionToUInt16OrZero = FunctionConvertFromString<DataTypeUInt16, NameToUInt16OrZero, ConvertFromStringExceptionMode::Zero>;
using FunctionToUInt32OrZero = FunctionConvertFromString<DataTypeUInt32, NameToUInt32OrZero, ConvertFromStringExceptionMode::Zero>;
using FunctionToUInt64OrZero = FunctionConvertFromString<DataTypeUInt64, NameToUInt64OrZero, ConvertFromStringExceptionMode::Zero>;
using FunctionToUInt128OrZero = FunctionConvertFromString<DataTypeUInt128, NameToUInt128OrZero, ConvertFromStringExceptionMode::Zero>;
using FunctionToUInt256OrZero = FunctionConvertFromString<DataTypeUInt256, NameToUInt256OrZero, ConvertFromStringExceptionMode::Zero>;
using FunctionToInt8OrZero = FunctionConvertFromString<DataTypeInt8, NameToInt8OrZero, ConvertFromStringExceptionMode::Zero>;
using FunctionToInt16OrZero = FunctionConvertFromString<DataTypeInt16, NameToInt16OrZero, ConvertFromStringExceptionMode::Zero>;
using FunctionToInt32OrZero = FunctionConvertFromString<DataTypeInt32, NameToInt32OrZero, ConvertFromStringExceptionMode::Zero>;
using FunctionToInt64OrZero = FunctionConvertFromString<DataTypeInt64, NameToInt64OrZero, ConvertFromStringExceptionMode::Zero>;
using FunctionToInt128OrZero = FunctionConvertFromString<DataTypeInt128, NameToInt128OrZero, ConvertFromStringExceptionMode::Zero>;
using FunctionToInt256OrZero = FunctionConvertFromString<DataTypeInt256, NameToInt256OrZero, ConvertFromStringExceptionMode::Zero>;
using FunctionToFloat32OrZero = FunctionConvertFromString<DataTypeFloat32, NameToFloat32OrZero, ConvertFromStringExceptionMode::Zero>;
using FunctionToFloat64OrZero = FunctionConvertFromString<DataTypeFloat64, NameToFloat64OrZero, ConvertFromStringExceptionMode::Zero>;
using FunctionToDateOrZero = FunctionConvertFromString<DataTypeDate, NameToDateOrZero, ConvertFromStringExceptionMode::Zero>;
using FunctionToDate32OrZero = FunctionConvertFromString<DataTypeDate32, NameToDate32OrZero, ConvertFromStringExceptionMode::Zero>;
using FunctionToDateTimeOrZero = FunctionConvertFromString<DataTypeDateTime, NameToDateTimeOrZero, ConvertFromStringExceptionMode::Zero>;
using FunctionToDateTime64OrZero = FunctionConvertFromString<DataTypeDateTime64, NameToDateTime64OrZero, ConvertFromStringExceptionMode::Zero>;
using FunctionToDecimal32OrZero = FunctionConvertFromString<DataTypeDecimal<Decimal32>, NameToDecimal32OrZero, ConvertFromStringExceptionMode::Zero>;
using FunctionToDecimal64OrZero = FunctionConvertFromString<DataTypeDecimal<Decimal64>, NameToDecimal64OrZero, ConvertFromStringExceptionMode::Zero>;
using FunctionToDecimal128OrZero = FunctionConvertFromString<DataTypeDecimal<Decimal128>, NameToDecimal128OrZero, ConvertFromStringExceptionMode::Zero>;
using FunctionToDecimal256OrZero = FunctionConvertFromString<DataTypeDecimal<Decimal256>, NameToDecimal256OrZero, ConvertFromStringExceptionMode::Zero>;
using FunctionToUUIDOrZero = FunctionConvertFromString<DataTypeUUID, NameToUUIDOrZero, ConvertFromStringExceptionMode::Zero>;
using FunctionToIPv4OrZero = FunctionConvertFromString<DataTypeIPv4, NameToIPv4OrZero, ConvertFromStringExceptionMode::Zero>;
using FunctionToIPv6OrZero = FunctionConvertFromString<DataTypeIPv6, NameToIPv6OrZero, ConvertFromStringExceptionMode::Zero>;

struct NameToUInt8OrNull { static constexpr auto name = "toUInt8OrNull"; };
struct NameToUInt16OrNull { static constexpr auto name = "toUInt16OrNull"; };
struct NameToUInt32OrNull { static constexpr auto name = "toUInt32OrNull"; };
struct NameToUInt64OrNull { static constexpr auto name = "toUInt64OrNull"; };
struct NameToUInt128OrNull { static constexpr auto name = "toUInt128OrNull"; };
struct NameToUInt256OrNull { static constexpr auto name = "toUInt256OrNull"; };
struct NameToInt8OrNull { static constexpr auto name = "toInt8OrNull"; };
struct NameToInt16OrNull { static constexpr auto name = "toInt16OrNull"; };
struct NameToInt32OrNull { static constexpr auto name = "toInt32OrNull"; };
struct NameToInt64OrNull { static constexpr auto name = "toInt64OrNull"; };
struct NameToInt128OrNull { static constexpr auto name = "toInt128OrNull"; };
struct NameToInt256OrNull { static constexpr auto name = "toInt256OrNull"; };
struct NameToFloat32OrNull { static constexpr auto name = "toFloat32OrNull"; };
struct NameToFloat64OrNull { static constexpr auto name = "toFloat64OrNull"; };
struct NameToDateOrNull { static constexpr auto name = "toDateOrNull"; };
struct NameToDate32OrNull { static constexpr auto name = "toDate32OrNull"; };
struct NameToDateTimeOrNull { static constexpr auto name = "toDateTimeOrNull"; };
struct NameToDateTime64OrNull { static constexpr auto name = "toDateTime64OrNull"; };
struct NameToDecimal32OrNull { static constexpr auto name = "toDecimal32OrNull"; };
struct NameToDecimal64OrNull { static constexpr auto name = "toDecimal64OrNull"; };
struct NameToDecimal128OrNull { static constexpr auto name = "toDecimal128OrNull"; };
struct NameToDecimal256OrNull { static constexpr auto name = "toDecimal256OrNull"; };
struct NameToUUIDOrNull { static constexpr auto name = "toUUIDOrNull"; };
struct NameToIPv4OrNull { static constexpr auto name = "toIPv4OrNull"; };
struct NameToIPv6OrNull { static constexpr auto name = "toIPv6OrNull"; };

using FunctionToUInt8OrNull = FunctionConvertFromString<DataTypeUInt8, NameToUInt8OrNull, ConvertFromStringExceptionMode::Null>;
using FunctionToUInt16OrNull = FunctionConvertFromString<DataTypeUInt16, NameToUInt16OrNull, ConvertFromStringExceptionMode::Null>;
using FunctionToUInt32OrNull = FunctionConvertFromString<DataTypeUInt32, NameToUInt32OrNull, ConvertFromStringExceptionMode::Null>;
using FunctionToUInt64OrNull = FunctionConvertFromString<DataTypeUInt64, NameToUInt64OrNull, ConvertFromStringExceptionMode::Null>;
using FunctionToUInt128OrNull = FunctionConvertFromString<DataTypeUInt128, NameToUInt128OrNull, ConvertFromStringExceptionMode::Null>;
using FunctionToUInt256OrNull = FunctionConvertFromString<DataTypeUInt256, NameToUInt256OrNull, ConvertFromStringExceptionMode::Null>;
using FunctionToInt8OrNull = FunctionConvertFromString<DataTypeInt8, NameToInt8OrNull, ConvertFromStringExceptionMode::Null>;
using FunctionToInt16OrNull = FunctionConvertFromString<DataTypeInt16, NameToInt16OrNull, ConvertFromStringExceptionMode::Null>;
using FunctionToInt32OrNull = FunctionConvertFromString<DataTypeInt32, NameToInt32OrNull, ConvertFromStringExceptionMode::Null>;
using FunctionToInt64OrNull = FunctionConvertFromString<DataTypeInt64, NameToInt64OrNull, ConvertFromStringExceptionMode::Null>;
using FunctionToInt128OrNull = FunctionConvertFromString<DataTypeInt128, NameToInt128OrNull, ConvertFromStringExceptionMode::Null>;
using FunctionToInt256OrNull = FunctionConvertFromString<DataTypeInt256, NameToInt256OrNull, ConvertFromStringExceptionMode::Null>;
using FunctionToFloat32OrNull = FunctionConvertFromString<DataTypeFloat32, NameToFloat32OrNull, ConvertFromStringExceptionMode::Null>;
using FunctionToFloat64OrNull = FunctionConvertFromString<DataTypeFloat64, NameToFloat64OrNull, ConvertFromStringExceptionMode::Null>;
using FunctionToDateOrNull = FunctionConvertFromString<DataTypeDate, NameToDateOrNull, ConvertFromStringExceptionMode::Null>;
using FunctionToDate32OrNull = FunctionConvertFromString<DataTypeDate32, NameToDate32OrNull, ConvertFromStringExceptionMode::Null>;
using FunctionToDateTimeOrNull = FunctionConvertFromString<DataTypeDateTime, NameToDateTimeOrNull, ConvertFromStringExceptionMode::Null>;
using FunctionToDateTime64OrNull = FunctionConvertFromString<DataTypeDateTime64, NameToDateTime64OrNull, ConvertFromStringExceptionMode::Null>;
using FunctionToDecimal32OrNull = FunctionConvertFromString<DataTypeDecimal<Decimal32>, NameToDecimal32OrNull, ConvertFromStringExceptionMode::Null>;
using FunctionToDecimal64OrNull = FunctionConvertFromString<DataTypeDecimal<Decimal64>, NameToDecimal64OrNull, ConvertFromStringExceptionMode::Null>;
using FunctionToDecimal128OrNull = FunctionConvertFromString<DataTypeDecimal<Decimal128>, NameToDecimal128OrNull, ConvertFromStringExceptionMode::Null>;
using FunctionToDecimal256OrNull = FunctionConvertFromString<DataTypeDecimal<Decimal256>, NameToDecimal256OrNull, ConvertFromStringExceptionMode::Null>;
using FunctionToUUIDOrNull = FunctionConvertFromString<DataTypeUUID, NameToUUIDOrNull, ConvertFromStringExceptionMode::Null>;
using FunctionToIPv4OrNull = FunctionConvertFromString<DataTypeIPv4, NameToIPv4OrNull, ConvertFromStringExceptionMode::Null>;
using FunctionToIPv6OrNull = FunctionConvertFromString<DataTypeIPv6, NameToIPv6OrNull, ConvertFromStringExceptionMode::Null>;

struct NameParseDateTimeBestEffort { static constexpr auto name = "parseDateTimeBestEffort"; };
struct NameParseDateTimeBestEffortOrZero { static constexpr auto name = "parseDateTimeBestEffortOrZero"; };
struct NameParseDateTimeBestEffortOrNull { static constexpr auto name = "parseDateTimeBestEffortOrNull"; };
struct NameParseDateTimeBestEffortUS { static constexpr auto name = "parseDateTimeBestEffortUS"; };
struct NameParseDateTimeBestEffortUSOrZero { static constexpr auto name = "parseDateTimeBestEffortUSOrZero"; };
struct NameParseDateTimeBestEffortUSOrNull { static constexpr auto name = "parseDateTimeBestEffortUSOrNull"; };
struct NameParseDateTime32BestEffort { static constexpr auto name = "parseDateTime32BestEffort"; };
struct NameParseDateTime32BestEffortOrZero { static constexpr auto name = "parseDateTime32BestEffortOrZero"; };
struct NameParseDateTime32BestEffortOrNull { static constexpr auto name = "parseDateTime32BestEffortOrNull"; };
struct NameParseDateTime64BestEffort { static constexpr auto name = "parseDateTime64BestEffort"; };
struct NameParseDateTime64BestEffortOrZero { static constexpr auto name = "parseDateTime64BestEffortOrZero"; };
struct NameParseDateTime64BestEffortOrNull { static constexpr auto name = "parseDateTime64BestEffortOrNull"; };
struct NameParseDateTime64BestEffortUS { static constexpr auto name = "parseDateTime64BestEffortUS"; };
struct NameParseDateTime64BestEffortUSOrZero { static constexpr auto name = "parseDateTime64BestEffortUSOrZero"; };
struct NameParseDateTime64BestEffortUSOrNull { static constexpr auto name = "parseDateTime64BestEffortUSOrNull"; };


using FunctionParseDateTimeBestEffort = FunctionConvertFromString<
    DataTypeDateTime, NameParseDateTimeBestEffort, ConvertFromStringExceptionMode::Throw, ConvertFromStringParsingMode::BestEffort>;
using FunctionParseDateTimeBestEffortOrZero = FunctionConvertFromString<
    DataTypeDateTime, NameParseDateTimeBestEffortOrZero, ConvertFromStringExceptionMode::Zero, ConvertFromStringParsingMode::BestEffort>;
using FunctionParseDateTimeBestEffortOrNull = FunctionConvertFromString<
    DataTypeDateTime, NameParseDateTimeBestEffortOrNull, ConvertFromStringExceptionMode::Null, ConvertFromStringParsingMode::BestEffort>;

using FunctionParseDateTimeBestEffortUS = FunctionConvertFromString<
    DataTypeDateTime, NameParseDateTimeBestEffortUS, ConvertFromStringExceptionMode::Throw, ConvertFromStringParsingMode::BestEffortUS>;
using FunctionParseDateTimeBestEffortUSOrZero = FunctionConvertFromString<
    DataTypeDateTime, NameParseDateTimeBestEffortUSOrZero, ConvertFromStringExceptionMode::Zero, ConvertFromStringParsingMode::BestEffortUS>;
using FunctionParseDateTimeBestEffortUSOrNull = FunctionConvertFromString<
    DataTypeDateTime, NameParseDateTimeBestEffortUSOrNull, ConvertFromStringExceptionMode::Null, ConvertFromStringParsingMode::BestEffortUS>;

using FunctionParseDateTime32BestEffort = FunctionConvertFromString<
    DataTypeDateTime, NameParseDateTime32BestEffort, ConvertFromStringExceptionMode::Throw, ConvertFromStringParsingMode::BestEffort>;
using FunctionParseDateTime32BestEffortOrZero = FunctionConvertFromString<
    DataTypeDateTime, NameParseDateTime32BestEffortOrZero, ConvertFromStringExceptionMode::Zero, ConvertFromStringParsingMode::BestEffort>;
using FunctionParseDateTime32BestEffortOrNull = FunctionConvertFromString<
    DataTypeDateTime, NameParseDateTime32BestEffortOrNull, ConvertFromStringExceptionMode::Null, ConvertFromStringParsingMode::BestEffort>;

using FunctionParseDateTime64BestEffort = FunctionConvertFromString<
    DataTypeDateTime64, NameParseDateTime64BestEffort, ConvertFromStringExceptionMode::Throw, ConvertFromStringParsingMode::BestEffort>;
using FunctionParseDateTime64BestEffortOrZero = FunctionConvertFromString<
    DataTypeDateTime64, NameParseDateTime64BestEffortOrZero, ConvertFromStringExceptionMode::Zero, ConvertFromStringParsingMode::BestEffort>;
using FunctionParseDateTime64BestEffortOrNull = FunctionConvertFromString<
    DataTypeDateTime64, NameParseDateTime64BestEffortOrNull, ConvertFromStringExceptionMode::Null, ConvertFromStringParsingMode::BestEffort>;

using FunctionParseDateTime64BestEffortUS = FunctionConvertFromString<
    DataTypeDateTime64, NameParseDateTime64BestEffortUS, ConvertFromStringExceptionMode::Throw, ConvertFromStringParsingMode::BestEffortUS>;
using FunctionParseDateTime64BestEffortUSOrZero = FunctionConvertFromString<
    DataTypeDateTime64, NameParseDateTime64BestEffortUSOrZero, ConvertFromStringExceptionMode::Zero, ConvertFromStringParsingMode::BestEffortUS>;
using FunctionParseDateTime64BestEffortUSOrNull = FunctionConvertFromString<
    DataTypeDateTime64, NameParseDateTime64BestEffortUSOrNull, ConvertFromStringExceptionMode::Null, ConvertFromStringParsingMode::BestEffortUS>;


class ExecutableFunctionCast : public IExecutableFunction
{
public:
    using WrapperType = std::function<ColumnPtr(ColumnsWithTypeAndName &, const DataTypePtr &, const ColumnNullable *, size_t)>;

    explicit ExecutableFunctionCast(
            WrapperType && wrapper_function_, const char * name_, std::optional<CastDiagnostic> diagnostic_)
            : wrapper_function(std::move(wrapper_function_)), name(name_), diagnostic(std::move(diagnostic_)) {}

    String getName() const override { return name; }

protected:
    ColumnPtr executeImpl(const ColumnsWithTypeAndName & arguments, const DataTypePtr & result_type, size_t input_rows_count) const override
    {
        /// drop second argument, pass others
        ColumnsWithTypeAndName new_arguments{arguments.front()};
        if (arguments.size() > 2)
            new_arguments.insert(std::end(new_arguments), std::next(std::begin(arguments), 2), std::end(arguments));

        try
        {
            return wrapper_function(new_arguments, result_type, nullptr, input_rows_count);
        }
        catch (Exception & e)
        {
            if (diagnostic)
                e.addMessage("while converting source column " + backQuoteIfNeed(diagnostic->column_from) +
                             " to destination column " + backQuoteIfNeed(diagnostic->column_to));
            throw;
        }
    }

    bool useDefaultImplementationForNulls() const override { return false; }
    /// CAST(Nothing, T) -> T
    bool useDefaultImplementationForNothing() const override { return false; }
    bool useDefaultImplementationForConstants() const override { return true; }
    bool useDefaultImplementationForLowCardinalityColumns() const override { return false; }
    ColumnNumbers getArgumentsThatAreAlwaysConstant() const override { return {1}; }

private:
    WrapperType wrapper_function;
    const char * name;
    std::optional<CastDiagnostic> diagnostic;
};


struct FunctionCastName
{
    static constexpr auto name = "CAST";
};

class FunctionCast final : public IFunctionBase
{
public:
    using MonotonicityForRange = std::function<Monotonicity(const IDataType &, const Field &, const Field &)>;
    using WrapperType = std::function<ColumnPtr(ColumnsWithTypeAndName &, const DataTypePtr &, const ColumnNullable *, size_t)>;

    FunctionCast(ContextPtr context_
            , const char * cast_name_
            , MonotonicityForRange && monotonicity_for_range_
            , const DataTypes & argument_types_
            , const DataTypePtr & return_type_
            , std::optional<CastDiagnostic> diagnostic_
            , CastType cast_type_)
        : cast_name(cast_name_), monotonicity_for_range(std::move(monotonicity_for_range_))
        , argument_types(argument_types_), return_type(return_type_), diagnostic(std::move(diagnostic_))
        , cast_type(cast_type_)
        , context(context_)
    {
    }

    const DataTypes & getArgumentTypes() const override { return argument_types; }
    const DataTypePtr & getResultType() const override { return return_type; }

    ExecutableFunctionPtr prepare(const ColumnsWithTypeAndName & /*sample_columns*/) const override
    {
        try
        {
            return std::make_unique<ExecutableFunctionCast>(
                prepareUnpackDictionaries(getArgumentTypes()[0], getResultType()), cast_name, diagnostic);
        }
        catch (Exception & e)
        {
            if (diagnostic)
                e.addMessage("while converting source column " + backQuoteIfNeed(diagnostic->column_from) +
                             " to destination column " + backQuoteIfNeed(diagnostic->column_to));
            throw;
        }
    }

    String getName() const override { return cast_name; }

    bool isSuitableForShortCircuitArgumentsExecution(const DataTypesWithConstInfo & /*arguments*/) const override { return true; }

    bool hasInformationAboutMonotonicity() const override
    {
        return static_cast<bool>(monotonicity_for_range);
    }

    Monotonicity getMonotonicityForRange(const IDataType & type, const Field & left, const Field & right) const override
    {
        return monotonicity_for_range(type, left, right);
    }

private:
    const char * cast_name;
    MonotonicityForRange monotonicity_for_range;

    DataTypes argument_types;
    DataTypePtr return_type;

    std::optional<CastDiagnostic> diagnostic;
    CastType cast_type;
    ContextPtr context;

    static WrapperType createFunctionAdaptor(FunctionPtr function, const DataTypePtr & from_type)
    {
        auto function_adaptor = std::make_unique<FunctionToOverloadResolverAdaptor>(function)->build({ColumnWithTypeAndName{nullptr, from_type, ""}});

        return [function_adaptor]
            (ColumnsWithTypeAndName & arguments, const DataTypePtr & result_type, const ColumnNullable *, size_t input_rows_count)
        {
            return function_adaptor->execute(arguments, result_type, input_rows_count);
        };
    }

    static WrapperType createToNullableColumnWrapper()
    {
        return [] (ColumnsWithTypeAndName &, const DataTypePtr & result_type, const ColumnNullable *, size_t input_rows_count)
        {
            ColumnPtr res = result_type->createColumn();
            ColumnUInt8::Ptr col_null_map_to = ColumnUInt8::create(input_rows_count, true);
            return ColumnNullable::create(res->cloneResized(input_rows_count), std::move(col_null_map_to));
        };
    }

    template <typename ToDataType>
    WrapperType createWrapper(const DataTypePtr & from_type, const ToDataType * const to_type, bool requested_result_is_nullable) const
    {
        TypeIndex from_type_index = from_type->getTypeId();
        WhichDataType which(from_type_index);
        bool can_apply_accurate_cast = (cast_type == CastType::accurate || cast_type == CastType::accurateOrNull)
            && (which.isInt() || which.isUInt() || which.isFloat());

        FormatSettings::DateTimeOverflowBehavior date_time_overflow_behavior = default_date_time_overflow_behavior;
        if (context)
            date_time_overflow_behavior = context->getSettingsRef().date_time_overflow_behavior;

        if (requested_result_is_nullable && checkAndGetDataType<DataTypeString>(from_type.get()))
        {
            /// In case when converting to Nullable type, we apply different parsing rule,
            /// that will not throw an exception but return NULL in case of malformed input.
            FunctionPtr function = FunctionConvertFromString<ToDataType, FunctionCastName, ConvertFromStringExceptionMode::Null>::create(context);
            return createFunctionAdaptor(function, from_type);
        }
        else if (!can_apply_accurate_cast)
        {
            FunctionPtr function = FunctionTo<ToDataType>::Type::create(context);
            return createFunctionAdaptor(function, from_type);
        }

        return [wrapper_cast_type = cast_type, from_type_index, to_type, date_time_overflow_behavior]
            (ColumnsWithTypeAndName & arguments, const DataTypePtr & result_type, const ColumnNullable * column_nullable, size_t input_rows_count)
        {
            ColumnPtr result_column;
            auto res = callOnIndexAndDataType<ToDataType>(from_type_index, [&](const auto & types) -> bool
            {
                using Types = std::decay_t<decltype(types)>;
                using LeftDataType = typename Types::LeftType;
                using RightDataType = typename Types::RightType;

                if constexpr (IsDataTypeNumber<LeftDataType>)
                {
                    if constexpr (IsDataTypeDateOrDateTime<RightDataType>)
                    {
#define GENERATE_OVERFLOW_MODE_CASE(OVERFLOW_MODE, ADDITIONS) \
    case FormatSettings::DateTimeOverflowBehavior::OVERFLOW_MODE: \
        result_column \
            = ConvertImpl<LeftDataType, RightDataType, FunctionCastName, FormatSettings::DateTimeOverflowBehavior::OVERFLOW_MODE>:: \
                execute(arguments, result_type, input_rows_count, BehaviourOnErrorFromString::ConvertDefaultBehaviorTag, ADDITIONS()); \
        break;
                        if (wrapper_cast_type == CastType::accurate)
                        {
                            switch (date_time_overflow_behavior)
                            {
                                GENERATE_OVERFLOW_MODE_CASE(Throw, DateTimeAccurateConvertStrategyAdditions)
                                GENERATE_OVERFLOW_MODE_CASE(Ignore, DateTimeAccurateConvertStrategyAdditions)
                                GENERATE_OVERFLOW_MODE_CASE(Saturate, DateTimeAccurateConvertStrategyAdditions)
                            }
                        }
                        else
                        {
                            switch (date_time_overflow_behavior)
                            {
                                GENERATE_OVERFLOW_MODE_CASE(Throw, DateTimeAccurateOrNullConvertStrategyAdditions)
                                GENERATE_OVERFLOW_MODE_CASE(Ignore, DateTimeAccurateOrNullConvertStrategyAdditions)
                                GENERATE_OVERFLOW_MODE_CASE(Saturate, DateTimeAccurateOrNullConvertStrategyAdditions)
                            }
                        }
#undef GENERATE_OVERFLOW_MODE_CASE

                        return true;
                    }
                    else if constexpr (IsDataTypeNumber<RightDataType>)
                    {
                        if (wrapper_cast_type == CastType::accurate)
                        {
                            result_column = ConvertImpl<LeftDataType, RightDataType, FunctionCastName>::execute(
                                arguments,
                                result_type,
                                input_rows_count,
                                BehaviourOnErrorFromString::ConvertDefaultBehaviorTag,
                                AccurateConvertStrategyAdditions());
                        }
                        else
                        {
                            result_column = ConvertImpl<LeftDataType, RightDataType, FunctionCastName>::execute(
                                arguments,
                                result_type,
                                input_rows_count,
                                BehaviourOnErrorFromString::ConvertDefaultBehaviorTag,
                                AccurateOrNullConvertStrategyAdditions());
                        }

                        return true;
                    }
                }

                return false;
            });

            /// Additionally check if callOnIndexAndDataType wasn't called at all.
            if (!res)
            {
                if (wrapper_cast_type == CastType::accurateOrNull)
                {
                    auto nullable_column_wrapper = FunctionCast::createToNullableColumnWrapper();
                    return nullable_column_wrapper(arguments, result_type, column_nullable, input_rows_count);
                }
                else
                {
                    throw Exception(ErrorCodes::CANNOT_CONVERT_TYPE,
                        "Conversion from {} to {} is not supported",
                        from_type_index, to_type->getName());
                }
            }

            return result_column;
        };
    }

    template <typename ToDataType>
    WrapperType createBoolWrapper(const DataTypePtr & from_type, const ToDataType * const to_type, bool requested_result_is_nullable) const
    {
        if (checkAndGetDataType<DataTypeString>(from_type.get()))
        {
            if (cast_type == CastType::accurateOrNull)
                return &ConvertImplGenericFromString<false>::execute;
            return &ConvertImplGenericFromString<true>::execute;
        }

        return createWrapper<ToDataType>(from_type, to_type, requested_result_is_nullable);
    }

    WrapperType createUInt8ToBoolWrapper(const DataTypePtr from_type, const DataTypePtr to_type) const
    {
        return [from_type, to_type] (ColumnsWithTypeAndName & arguments, const DataTypePtr &, const ColumnNullable *, size_t /*input_rows_count*/) -> ColumnPtr
        {
            /// Special case when we convert UInt8 column to Bool column.
            /// both columns have type UInt8, but we shouldn't use identity wrapper,
            /// because Bool column can contain only 0 and 1.
            auto res_column = to_type->createColumn();
            const auto & data_from = checkAndGetColumn<ColumnUInt8>(arguments[0].column.get())->getData();
            auto & data_to = assert_cast<ColumnUInt8 *>(res_column.get())->getData();
            data_to.resize(data_from.size());
            for (size_t i = 0; i != data_from.size(); ++i)
                data_to[i] = static_cast<bool>(data_from[i]);
            return res_column;
        };
    }

    WrapperType createStringWrapper(const DataTypePtr & from_type) const
    {
        FunctionPtr function = FunctionToString::create(context);
        return createFunctionAdaptor(function, from_type);
    }

    WrapperType createFixedStringWrapper(const DataTypePtr & from_type, const size_t N) const
    {
        if (!isStringOrFixedString(from_type))
            throw Exception(ErrorCodes::NOT_IMPLEMENTED, "CAST AS FixedString is only implemented for types String and FixedString");

        bool exception_mode_null = cast_type == CastType::accurateOrNull;
        return [exception_mode_null, N] (ColumnsWithTypeAndName & arguments, const DataTypePtr &, const ColumnNullable *, size_t /*input_rows_count*/)
        {
            if (exception_mode_null)
                return FunctionToFixedString::executeForN<ConvertToFixedStringExceptionMode::Null>(arguments, N);
            else
                return FunctionToFixedString::executeForN<ConvertToFixedStringExceptionMode::Throw>(arguments, N);
        };
    }

#define GENERATE_INTERVAL_CASE(INTERVAL_KIND) \
            case IntervalKind::Kind::INTERVAL_KIND: \
                return createFunctionAdaptor(FunctionConvert<DataTypeInterval, NameToInterval##INTERVAL_KIND, PositiveMonotonicity>::create(context), from_type);

    WrapperType createIntervalWrapper(const DataTypePtr & from_type, IntervalKind kind) const
    {
        switch (kind.kind)
        {
            GENERATE_INTERVAL_CASE(Nanosecond)
            GENERATE_INTERVAL_CASE(Microsecond)
            GENERATE_INTERVAL_CASE(Millisecond)
            GENERATE_INTERVAL_CASE(Second)
            GENERATE_INTERVAL_CASE(Minute)
            GENERATE_INTERVAL_CASE(Hour)
            GENERATE_INTERVAL_CASE(Day)
            GENERATE_INTERVAL_CASE(Week)
            GENERATE_INTERVAL_CASE(Month)
            GENERATE_INTERVAL_CASE(Quarter)
            GENERATE_INTERVAL_CASE(Year)
        }
        throw Exception{ErrorCodes::CANNOT_CONVERT_TYPE, "Conversion to unexpected IntervalKind: {}", kind.toString()};
    }

#undef GENERATE_INTERVAL_CASE

    template <typename ToDataType>
    requires IsDataTypeDecimal<ToDataType>
    WrapperType createDecimalWrapper(const DataTypePtr & from_type, const ToDataType * to_type, bool requested_result_is_nullable) const
    {
        TypeIndex type_index = from_type->getTypeId();
        UInt32 scale = to_type->getScale();

        WhichDataType which(type_index);
        bool ok = which.isNativeInt() || which.isNativeUInt() || which.isDecimal() || which.isFloat() || which.isDateOrDate32() || which.isDateTime() || which.isDateTime64()
            || which.isStringOrFixedString();
        if (!ok)
        {
            if (cast_type == CastType::accurateOrNull)
                return createToNullableColumnWrapper();
            else
                throw Exception(ErrorCodes::CANNOT_CONVERT_TYPE, "Conversion from {} to {} is not supported",
                    from_type->getName(), to_type->getName());
        }

        auto wrapper_cast_type = cast_type;

        return [wrapper_cast_type, type_index, scale, to_type, requested_result_is_nullable]
            (ColumnsWithTypeAndName & arguments, const DataTypePtr & result_type, const ColumnNullable *column_nullable, size_t input_rows_count)
        {
            ColumnPtr result_column;
            auto res = callOnIndexAndDataType<ToDataType>(type_index, [&](const auto & types) -> bool
            {
                using Types = std::decay_t<decltype(types)>;
                using LeftDataType = typename Types::LeftType;
                using RightDataType = typename Types::RightType;

                if constexpr (IsDataTypeDecimalOrNumber<LeftDataType> && IsDataTypeDecimalOrNumber<RightDataType> && !std::is_same_v<DataTypeDateTime64, RightDataType>)
                {
                    if (wrapper_cast_type == CastType::accurate)
                    {
                        AccurateConvertStrategyAdditions additions;
                        additions.scale = scale;
                        result_column = ConvertImpl<LeftDataType, RightDataType, FunctionCastName>::execute(
                            arguments, result_type, input_rows_count, BehaviourOnErrorFromString::ConvertDefaultBehaviorTag, additions);

                        return true;
                    }
                    else if (wrapper_cast_type == CastType::accurateOrNull)
                    {
                        AccurateOrNullConvertStrategyAdditions additions;
                        additions.scale = scale;
                        result_column = ConvertImpl<LeftDataType, RightDataType, FunctionCastName>::execute(
                            arguments, result_type, input_rows_count, BehaviourOnErrorFromString::ConvertDefaultBehaviorTag, additions);

                        return true;
                    }
                }
                else if constexpr (std::is_same_v<LeftDataType, DataTypeString>)
                {
                    if (requested_result_is_nullable)
                    {
                        /// Consistent with CAST(Nullable(String) AS Nullable(Numbers))
                        /// In case when converting to Nullable type, we apply different parsing rule,
                        /// that will not throw an exception but return NULL in case of malformed input.
                        result_column = ConvertImpl<LeftDataType, RightDataType, FunctionCastName>::execute(
                            arguments, result_type, input_rows_count, BehaviourOnErrorFromString::ConvertReturnNullOnErrorTag, scale);

                        return true;
                    }
                }

                result_column = ConvertImpl<LeftDataType, RightDataType, FunctionCastName>::execute(arguments, result_type, input_rows_count, BehaviourOnErrorFromString::ConvertDefaultBehaviorTag, scale);

                return true;
            });

            /// Additionally check if callOnIndexAndDataType wasn't called at all.
            if (!res)
            {
                if (wrapper_cast_type == CastType::accurateOrNull)
                {
                    auto nullable_column_wrapper = FunctionCast::createToNullableColumnWrapper();
                    return nullable_column_wrapper(arguments, result_type, column_nullable, input_rows_count);
                }
                else
                    throw Exception(ErrorCodes::CANNOT_CONVERT_TYPE,
                        "Conversion from {} to {} is not supported",
                        type_index, to_type->getName());
            }

            return result_column;
        };
    }

    WrapperType createAggregateFunctionWrapper(const DataTypePtr & from_type_untyped, const DataTypeAggregateFunction * to_type) const
    {
        /// Conversion from String through parsing.
        if (checkAndGetDataType<DataTypeString>(from_type_untyped.get()))
        {
            return &ConvertImplGenericFromString<true>::execute;
        }
        else if (const auto * agg_type = checkAndGetDataType<DataTypeAggregateFunction>(from_type_untyped.get()))
        {
            if (agg_type->getFunction()->haveSameStateRepresentation(*to_type->getFunction()))
            {
                return [function = to_type->getFunction()](
                           ColumnsWithTypeAndName & arguments,
                           const DataTypePtr & /* result_type */,
                           const ColumnNullable * /* nullable_source */,
                           size_t /*input_rows_count*/) -> ColumnPtr
                {
                    const auto & argument_column = arguments.front();
                    const auto * col_agg = checkAndGetColumn<ColumnAggregateFunction>(argument_column.column.get());
                    if (col_agg)
                    {
                        auto new_col_agg = ColumnAggregateFunction::create(*col_agg);
                        new_col_agg->set(function);
                        return new_col_agg;
                    }
                    else
                    {
                        throw Exception(
                            ErrorCodes::LOGICAL_ERROR,
                            "Illegal column {} for function CAST AS AggregateFunction",
                            argument_column.column->getName());
                    }
                };
            }
        }

        if (cast_type == CastType::accurateOrNull)
            return createToNullableColumnWrapper();
        else
            throw Exception(ErrorCodes::CANNOT_CONVERT_TYPE, "Conversion from {} to {} is not supported",
                from_type_untyped->getName(), to_type->getName());
    }

    WrapperType createArrayWrapper(const DataTypePtr & from_type_untyped, const DataTypeArray & to_type) const
    {
        /// Conversion from String through parsing.
        if (checkAndGetDataType<DataTypeString>(from_type_untyped.get()))
        {
            return &ConvertImplGenericFromString<true>::execute;
        }

        DataTypePtr from_type_holder;
        const auto * from_type = checkAndGetDataType<DataTypeArray>(from_type_untyped.get());
        const auto * from_type_map = checkAndGetDataType<DataTypeMap>(from_type_untyped.get());

        /// Convert from Map
        if (from_type_map)
        {
            /// Recreate array of unnamed tuples because otherwise it may work
            /// unexpectedly while converting to array of named tuples.
            from_type_holder = from_type_map->getNestedTypeWithUnnamedTuple();
            from_type = assert_cast<const DataTypeArray *>(from_type_holder.get());
        }

        if (!from_type)
        {
            throw Exception(ErrorCodes::TYPE_MISMATCH,
                "CAST AS Array can only be performed between same-dimensional Array, Map or String types");
        }

        DataTypePtr from_nested_type = from_type->getNestedType();

        /// In query SELECT CAST([] AS Array(Array(String))) from type is Array(Nothing)
        bool from_empty_array = isNothing(from_nested_type);

        if (from_type->getNumberOfDimensions() != to_type.getNumberOfDimensions() && !from_empty_array)
            throw Exception(ErrorCodes::TYPE_MISMATCH,
                "CAST AS Array can only be performed between same-dimensional array types");

        const DataTypePtr & to_nested_type = to_type.getNestedType();

        /// Prepare nested type conversion
        const auto nested_function = prepareUnpackDictionaries(from_nested_type, to_nested_type);

        return [nested_function, from_nested_type, to_nested_type](
                ColumnsWithTypeAndName & arguments, const DataTypePtr &, const ColumnNullable * nullable_source, size_t /*input_rows_count*/) -> ColumnPtr
        {
            const auto & argument_column = arguments.front();

            const ColumnArray * col_array = nullptr;

            if (const ColumnMap * col_map = checkAndGetColumn<ColumnMap>(argument_column.column.get()))
                col_array = &col_map->getNestedColumn();
            else
                col_array = checkAndGetColumn<ColumnArray>(argument_column.column.get());

            if (col_array)
            {
                /// create columns for converting nested column containing original and result columns
                ColumnsWithTypeAndName nested_columns{{ col_array->getDataPtr(), from_nested_type, "" }};

                /// convert nested column
                auto result_column = nested_function(nested_columns, to_nested_type, nullable_source, nested_columns.front().column->size());

                /// set converted nested column to result
                return ColumnArray::create(result_column, col_array->getOffsetsPtr());
            }
            else
            {
                throw Exception(ErrorCodes::LOGICAL_ERROR,
                    "Illegal column {} for function CAST AS Array",
                    argument_column.column->getName());
            }
        };
    }

    using ElementWrappers = std::vector<WrapperType>;

    ElementWrappers getElementWrappers(const DataTypes & from_element_types, const DataTypes & to_element_types) const
    {
        ElementWrappers element_wrappers;
        element_wrappers.reserve(from_element_types.size());

        /// Create conversion wrapper for each element in tuple
        for (size_t i = 0; i < from_element_types.size(); ++i)
        {
            const DataTypePtr & from_element_type = from_element_types[i];
            const DataTypePtr & to_element_type = to_element_types[i];
            element_wrappers.push_back(prepareUnpackDictionaries(from_element_type, to_element_type));
        }

        return element_wrappers;
    }

    WrapperType createTupleWrapper(const DataTypePtr & from_type_untyped, const DataTypeTuple * to_type) const
    {
        /// Conversion from String through parsing.
        if (checkAndGetDataType<DataTypeString>(from_type_untyped.get()))
        {
            return &ConvertImplGenericFromString<true>::execute;
        }

        const auto * from_type = checkAndGetDataType<DataTypeTuple>(from_type_untyped.get());
        if (!from_type)
            throw Exception(ErrorCodes::TYPE_MISMATCH, "CAST AS Tuple can only be performed between tuple types or from String.\n"
                            "Left type: {}, right type: {}", from_type_untyped->getName(), to_type->getName());

        const auto & from_element_types = from_type->getElements();
        const auto & to_element_types = to_type->getElements();

        std::vector<WrapperType> element_wrappers;
        std::vector<std::optional<size_t>> to_reverse_index;

        /// For named tuples allow conversions for tuples with
        /// different sets of elements. If element exists in @to_type
        /// and doesn't exist in @to_type it will be filled by default values.
        if (from_type->haveExplicitNames() && to_type->haveExplicitNames())
        {
            const auto & from_names = from_type->getElementNames();
            std::unordered_map<String, size_t> from_positions;
            from_positions.reserve(from_names.size());
            for (size_t i = 0; i < from_names.size(); ++i)
                from_positions[from_names[i]] = i;

            const auto & to_names = to_type->getElementNames();
            element_wrappers.reserve(to_names.size());
            to_reverse_index.reserve(from_names.size());

            for (size_t i = 0; i < to_names.size(); ++i)
            {
                auto it = from_positions.find(to_names[i]);
                if (it != from_positions.end())
                {
                    element_wrappers.emplace_back(prepareUnpackDictionaries(from_element_types[it->second], to_element_types[i]));
                    to_reverse_index.emplace_back(it->second);
                }
                else
                {
                    element_wrappers.emplace_back();
                    to_reverse_index.emplace_back();
                }
            }
        }
        else
        {
            if (from_element_types.size() != to_element_types.size())
                throw Exception(ErrorCodes::TYPE_MISMATCH, "CAST AS Tuple can only be performed between tuple types "
                                "with the same number of elements or from String.\nLeft type: {}, right type: {}",
                                from_type->getName(), to_type->getName());

            element_wrappers = getElementWrappers(from_element_types, to_element_types);
            to_reverse_index.reserve(to_element_types.size());
            for (size_t i = 0; i < to_element_types.size(); ++i)
                to_reverse_index.emplace_back(i);
        }

        return [element_wrappers, from_element_types, to_element_types, to_reverse_index]
            (ColumnsWithTypeAndName & arguments, const DataTypePtr &, const ColumnNullable * nullable_source, size_t input_rows_count) -> ColumnPtr
        {
            const auto * col = arguments.front().column.get();

            size_t tuple_size = to_element_types.size();
            const ColumnTuple & column_tuple = typeid_cast<const ColumnTuple &>(*col);

            Columns converted_columns(tuple_size);

            /// invoke conversion for each element
            for (size_t i = 0; i < tuple_size; ++i)
            {
                if (to_reverse_index[i])
                {
                    size_t from_idx = *to_reverse_index[i];
                    ColumnsWithTypeAndName element = {{column_tuple.getColumns()[from_idx], from_element_types[from_idx], "" }};
                    converted_columns[i] = element_wrappers[i](element, to_element_types[i], nullable_source, input_rows_count);
                }
                else
                {
                    converted_columns[i] = to_element_types[i]->createColumn()->cloneResized(input_rows_count);
                }
            }

            return ColumnTuple::create(converted_columns);
        };
    }

    /// The case of: tuple([key1, key2, ..., key_n], [value1, value2, ..., value_n])
    WrapperType createTupleToMapWrapper(const DataTypes & from_kv_types, const DataTypes & to_kv_types) const
    {
        return [element_wrappers = getElementWrappers(from_kv_types, to_kv_types), from_kv_types, to_kv_types]
            (ColumnsWithTypeAndName & arguments, const DataTypePtr &, const ColumnNullable * nullable_source, size_t /*input_rows_count*/) -> ColumnPtr
        {
            const auto * col = arguments.front().column.get();
            const auto & column_tuple = assert_cast<const ColumnTuple &>(*col);

            Columns offsets(2);
            Columns converted_columns(2);
            for (size_t i = 0; i < 2; ++i)
            {
                const auto & column_array = assert_cast<const ColumnArray &>(column_tuple.getColumn(i));
                ColumnsWithTypeAndName element = {{column_array.getDataPtr(), from_kv_types[i], ""}};
                converted_columns[i] = element_wrappers[i](element, to_kv_types[i], nullable_source, (element[0].column)->size());
                offsets[i] = column_array.getOffsetsPtr();
            }

            const auto & keys_offsets = assert_cast<const ColumnArray::ColumnOffsets &>(*offsets[0]).getData();
            const auto & values_offsets = assert_cast<const ColumnArray::ColumnOffsets &>(*offsets[1]).getData();
            if (keys_offsets != values_offsets)
                throw Exception(ErrorCodes::TYPE_MISMATCH,
                    "CAST AS Map can only be performed from tuple of arrays with equal sizes.");

            return ColumnMap::create(converted_columns[0], converted_columns[1], offsets[0]);
        };
    }

    WrapperType createMapToMapWrapper(const DataTypes & from_kv_types, const DataTypes & to_kv_types) const
    {
        return [element_wrappers = getElementWrappers(from_kv_types, to_kv_types), from_kv_types, to_kv_types]
            (ColumnsWithTypeAndName & arguments, const DataTypePtr &, const ColumnNullable * nullable_source, size_t /*input_rows_count*/) -> ColumnPtr
        {
            const auto * col = arguments.front().column.get();
            const auto & column_map = typeid_cast<const ColumnMap &>(*col);
            const auto & nested_data = column_map.getNestedData();

            Columns converted_columns(2);
            for (size_t i = 0; i < 2; ++i)
            {
                ColumnsWithTypeAndName element = {{nested_data.getColumnPtr(i), from_kv_types[i], ""}};
                converted_columns[i] = element_wrappers[i](element, to_kv_types[i], nullable_source, (element[0].column)->size());
            }

            return ColumnMap::create(converted_columns[0], converted_columns[1], column_map.getNestedColumn().getOffsetsPtr());
        };
    }

    /// The case of: [(key1, value1), (key2, value2), ...]
    WrapperType createArrayToMapWrapper(const DataTypes & from_kv_types, const DataTypes & to_kv_types) const
    {
        return [element_wrappers = getElementWrappers(from_kv_types, to_kv_types), from_kv_types, to_kv_types]
            (ColumnsWithTypeAndName & arguments, const DataTypePtr &, const ColumnNullable * nullable_source, size_t /*input_rows_count*/) -> ColumnPtr
        {
            const auto * col = arguments.front().column.get();
            const auto & column_array = typeid_cast<const ColumnArray &>(*col);
            const auto & nested_data = typeid_cast<const ColumnTuple &>(column_array.getData());

            Columns converted_columns(2);
            for (size_t i = 0; i < 2; ++i)
            {
                ColumnsWithTypeAndName element = {{nested_data.getColumnPtr(i), from_kv_types[i], ""}};
                converted_columns[i] = element_wrappers[i](element, to_kv_types[i], nullable_source, (element[0].column)->size());
            }

            return ColumnMap::create(converted_columns[0], converted_columns[1], column_array.getOffsetsPtr());
        };
    }


    WrapperType createMapWrapper(const DataTypePtr & from_type_untyped, const DataTypeMap * to_type) const
    {
        if (const auto * from_tuple = checkAndGetDataType<DataTypeTuple>(from_type_untyped.get()))
        {
            if (from_tuple->getElements().size() != 2)
                throw Exception(
                    ErrorCodes::TYPE_MISMATCH,
                    "CAST AS Map from tuple requires 2 elements. "
                    "Left type: {}, right type: {}",
                    from_tuple->getName(),
                    to_type->getName());

            DataTypes from_kv_types;
            const auto & to_kv_types = to_type->getKeyValueTypes();

            for (const auto & elem : from_tuple->getElements())
            {
                const auto * type_array = checkAndGetDataType<DataTypeArray>(elem.get());
                if (!type_array)
                    throw Exception(ErrorCodes::TYPE_MISMATCH,
                        "CAST AS Map can only be performed from tuples of array. Got: {}", from_tuple->getName());

                from_kv_types.push_back(type_array->getNestedType());
            }

            return createTupleToMapWrapper(from_kv_types, to_kv_types);
        }
        else if (const auto * from_array = typeid_cast<const DataTypeArray *>(from_type_untyped.get()))
        {
            const auto * nested_tuple = typeid_cast<const DataTypeTuple *>(from_array->getNestedType().get());
            if (!nested_tuple || nested_tuple->getElements().size() != 2)
                throw Exception(
                    ErrorCodes::TYPE_MISMATCH,
                    "CAST AS Map from array requires nested tuple of 2 elements. "
                    "Left type: {}, right type: {}",
                    from_array->getName(),
                    to_type->getName());

            return createArrayToMapWrapper(nested_tuple->getElements(), to_type->getKeyValueTypes());
        }
        else if (const auto * from_type = checkAndGetDataType<DataTypeMap>(from_type_untyped.get()))
        {
            return createMapToMapWrapper(from_type->getKeyValueTypes(), to_type->getKeyValueTypes());
        }
        else
        {
            throw Exception(ErrorCodes::TYPE_MISMATCH, "Unsupported types to CAST AS Map. "
                "Left type: {}, right type: {}", from_type_untyped->getName(), to_type->getName());
        }
    }

    WrapperType createTupleToObjectWrapper(const DataTypeTuple & from_tuple, bool has_nullable_subcolumns) const
    {
        if (!from_tuple.haveExplicitNames())
            throw Exception(ErrorCodes::TYPE_MISMATCH,
            "Cast to Object can be performed only from flatten Named Tuple. Got: {}", from_tuple.getName());

        PathsInData paths;
        DataTypes from_types;

        std::tie(paths, from_types) = flattenTuple(from_tuple.getPtr());
        auto to_types = from_types;

        for (auto & type : to_types)
        {
            if (isTuple(type) || isNested(type))
                throw Exception(ErrorCodes::TYPE_MISMATCH,
                    "Cast to Object can be performed only from flatten Named Tuple. Got: {}",
                    from_tuple.getName());

            type = recursiveRemoveLowCardinality(type);
        }

        return [element_wrappers = getElementWrappers(from_types, to_types),
            has_nullable_subcolumns, from_types, to_types, paths]
            (ColumnsWithTypeAndName & arguments, const DataTypePtr &, const ColumnNullable * nullable_source, size_t input_rows_count)
        {
            size_t tuple_size = to_types.size();
            auto flattened_column = flattenTuple(arguments.front().column);
            const auto & column_tuple = assert_cast<const ColumnTuple &>(*flattened_column);

            if (tuple_size != column_tuple.getColumns().size())
                throw Exception(ErrorCodes::TYPE_MISMATCH,
                    "Expected tuple with {} subcolumn, but got {} subcolumns",
                    tuple_size, column_tuple.getColumns().size());

            auto res = ColumnObject::create(has_nullable_subcolumns);
            for (size_t i = 0; i < tuple_size; ++i)
            {
                ColumnsWithTypeAndName element = {{column_tuple.getColumns()[i], from_types[i], "" }};
                auto converted_column = element_wrappers[i](element, to_types[i], nullable_source, input_rows_count);
                res->addSubcolumn(paths[i], converted_column->assumeMutable());
            }

            return res;
        };
    }

    WrapperType createMapToObjectWrapper(const DataTypeMap & from_map, bool has_nullable_subcolumns) const
    {
        auto key_value_types = from_map.getKeyValueTypes();

        if (!isStringOrFixedString(key_value_types[0]))
            throw Exception(ErrorCodes::TYPE_MISMATCH,
                "Cast to Object from Map can be performed only from Map "
                "with String or FixedString key. Got: {}", from_map.getName());

        const auto & value_type = key_value_types[1];
        auto to_value_type = value_type;

        if (!has_nullable_subcolumns && value_type->isNullable())
            to_value_type = removeNullable(value_type);

        if (has_nullable_subcolumns && !value_type->isNullable())
            to_value_type = makeNullable(value_type);

        DataTypes to_key_value_types{std::make_shared<DataTypeString>(), std::move(to_value_type)};
        auto element_wrappers = getElementWrappers(key_value_types, to_key_value_types);

        return [has_nullable_subcolumns, element_wrappers, key_value_types, to_key_value_types]
            (ColumnsWithTypeAndName & arguments, const DataTypePtr &, const ColumnNullable * nullable_source, size_t) -> ColumnPtr
        {
            const auto & column_map = assert_cast<const ColumnMap &>(*arguments.front().column);
            const auto & offsets = column_map.getNestedColumn().getOffsets();
            auto key_value_columns = column_map.getNestedData().getColumnsCopy();

            for (size_t i = 0; i < 2; ++i)
            {
                ColumnsWithTypeAndName element{{key_value_columns[i], key_value_types[i], ""}};
                key_value_columns[i] = element_wrappers[i](element, to_key_value_types[i], nullable_source, key_value_columns[i]->size());
            }

            const auto & key_column_str = assert_cast<const ColumnString &>(*key_value_columns[0]);
            const auto & value_column = *key_value_columns[1];

            using SubcolumnsMap = HashMap<StringRef, MutableColumnPtr, StringRefHash>;
            SubcolumnsMap subcolumns;

            for (size_t row = 0; row < offsets.size(); ++row)
            {
                for (size_t i = offsets[static_cast<ssize_t>(row) - 1]; i < offsets[row]; ++i)
                {
                    auto ref = key_column_str.getDataAt(i);

                    bool inserted;
                    SubcolumnsMap::LookupResult it;
                    subcolumns.emplace(ref, it, inserted);
                    auto & subcolumn = it->getMapped();

                    if (inserted)
                        subcolumn = value_column.cloneEmpty()->cloneResized(row);

                    /// Map can have duplicated keys. We insert only first one.
                    if (subcolumn->size() == row)
                        subcolumn->insertFrom(value_column, i);
                }

                /// Insert default values for keys missed in current row.
                for (const auto & [_, subcolumn] : subcolumns)
                    if (subcolumn->size() == row)
                        subcolumn->insertDefault();
            }

            auto column_object = ColumnObject::create(has_nullable_subcolumns);
            for (auto && [key, subcolumn] : subcolumns)
            {
                PathInData path(key.toView());
                column_object->addSubcolumn(path, std::move(subcolumn));
            }

            return column_object;
        };
    }

    WrapperType createObjectWrapper(const DataTypePtr & from_type, const DataTypeObject * to_type) const
    {
        if (const auto * from_tuple = checkAndGetDataType<DataTypeTuple>(from_type.get()))
        {
            return createTupleToObjectWrapper(*from_tuple, to_type->hasNullableSubcolumns());
        }
        else if (const auto * from_map = checkAndGetDataType<DataTypeMap>(from_type.get()))
        {
            return createMapToObjectWrapper(*from_map, to_type->hasNullableSubcolumns());
        }
        else if (checkAndGetDataType<DataTypeString>(from_type.get()))
        {
            return [] (ColumnsWithTypeAndName & arguments, const DataTypePtr & result_type, const ColumnNullable * nullable_source, size_t input_rows_count)
            {
                auto res = ConvertImplGenericFromString<true>::execute(arguments, result_type, nullable_source, input_rows_count)->assumeMutable();
                res->finalize();
                return res;
            };
        }
        else if (checkAndGetDataType<DataTypeObject>(from_type.get()))
        {
            return [is_nullable = to_type->hasNullableSubcolumns()] (ColumnsWithTypeAndName & arguments, const DataTypePtr & , const ColumnNullable * , size_t) -> ColumnPtr
            {
                const auto & column_object = assert_cast<const ColumnObject &>(*arguments.front().column);
                auto res = ColumnObject::create(is_nullable);
                for (size_t i = 0; i < column_object.size(); i++)
                    res->insert(column_object[i]);

                res->finalize();
                return res;
            };
        }

        throw Exception(ErrorCodes::TYPE_MISMATCH,
            "Cast to Object can be performed only from flatten named Tuple, Map or String. Got: {}", from_type->getName());
    }

    WrapperType createVariantToVariantWrapper(const DataTypeVariant & from_variant, const DataTypeVariant & to_variant) const
    {
        /// We support only extension of variant type, so, only new types can be added.
        /// For example: Variant(T1, T2) -> Variant(T1, T2, T3) is supported, but Variant(T1, T2) -> Variant(T1, T3) is not supported.
        /// We want to extend Variant type for free without rewriting the data, but we sort data types inside Variant during type creation
        /// (we do it because we want Variant(T1, T2) to be the same as Variant(T2, T1)), but after extension the order of variant types
        /// (and so their discriminators) can be different. For example: Variant(T1, T3) -> Variant(T1, T2, T3).
        /// To avoid full rewrite of discriminators column, ColumnVariant supports it's local order of variant columns (and so local
        /// discriminators) and stores mapping global order -> local order.
        /// So, to extend Variant with new types for free, we should keep old local order for old variants, append new variants and change
        /// mapping global order -> local order according to the new global order.

        /// Create map (new variant type) -> (it's global discriminator in new order).
        const auto & new_variants = to_variant.getVariants();
        std::unordered_map<String, ColumnVariant::Discriminator> new_variant_types_to_new_global_discriminator;
        new_variant_types_to_new_global_discriminator.reserve(new_variants.size());
        for (size_t i = 0; i != new_variants.size(); ++i)
            new_variant_types_to_new_global_discriminator[new_variants[i]->getName()] = i;

        /// Create set of old variant types.
        const auto & old_variants = from_variant.getVariants();
        std::unordered_map<String, ColumnVariant::Discriminator> old_variant_types_to_old_global_discriminator;
        old_variant_types_to_old_global_discriminator.reserve(old_variants.size());
        for (size_t i = 0; i != old_variants.size(); ++i)
            old_variant_types_to_old_global_discriminator[old_variants[i]->getName()] = i;

        /// Check that the set of old variants types is a subset of new variant types and collect new global discriminator for each old global discriminator.
        std::unordered_map<ColumnVariant::Discriminator, ColumnVariant::Discriminator> old_global_discriminator_to_new;
        old_global_discriminator_to_new.reserve(old_variants.size());
        for (const auto & [old_variant_type, old_discriminator] : old_variant_types_to_old_global_discriminator)
        {
            auto it = new_variant_types_to_new_global_discriminator.find(old_variant_type);
            if (it == new_variant_types_to_new_global_discriminator.end())
                throw Exception(
                    ErrorCodes::CANNOT_CONVERT_TYPE,
                    "Cannot convert type {} to {}. Conversion between Variant types is allowed only when new Variant type is an extension "
                    "of an initial one", from_variant.getName(), to_variant.getName());
            old_global_discriminator_to_new[old_discriminator] = it->second;
        }

        /// Collect variant types and their global discriminators that should be added to the old Variant to get the new Variant.
        std::vector<std::pair<DataTypePtr, ColumnVariant::Discriminator>> variant_types_and_discriminators_to_add;
        variant_types_and_discriminators_to_add.reserve(new_variants.size() - old_variants.size());
        for (size_t i = 0; i != new_variants.size(); ++i)
        {
            if (!old_variant_types_to_old_global_discriminator.contains(new_variants[i]->getName()))
                variant_types_and_discriminators_to_add.emplace_back(new_variants[i], i);
        }

        return [old_global_discriminator_to_new, variant_types_and_discriminators_to_add]
               (ColumnsWithTypeAndName & arguments, const DataTypePtr &, const ColumnNullable *, size_t) -> ColumnPtr
        {
            const auto & column_variant = assert_cast<const ColumnVariant &>(*arguments.front().column.get());
            size_t num_old_variants = column_variant.getNumVariants();
            Columns new_variant_columns;
            new_variant_columns.reserve(num_old_variants + variant_types_and_discriminators_to_add.size());
            std::vector<ColumnVariant::Discriminator> new_local_to_global_discriminators;
            new_local_to_global_discriminators.reserve(num_old_variants + variant_types_and_discriminators_to_add.size());
            for (size_t i = 0; i != num_old_variants; ++i)
            {
                new_variant_columns.push_back(column_variant.getVariantPtrByLocalDiscriminator(i));
                new_local_to_global_discriminators.push_back(old_global_discriminator_to_new.at(column_variant.globalDiscriminatorByLocal(i)));
            }

            for (const auto & [new_variant_type, new_global_discriminator] : variant_types_and_discriminators_to_add)
            {
                new_variant_columns.push_back(new_variant_type->createColumn());
                new_local_to_global_discriminators.push_back(new_global_discriminator);
            }

            return ColumnVariant::create(column_variant.getLocalDiscriminatorsPtr(), column_variant.getOffsetsPtr(), new_variant_columns, new_local_to_global_discriminators);
        };
    }

    WrapperType createVariantToColumnWrapper(const DataTypeVariant & from_variant, const DataTypePtr & to_type) const
    {
        const auto & variant_types = from_variant.getVariants();
        std::vector<WrapperType> variant_wrappers;
        variant_wrappers.reserve(variant_types.size());

        /// Create conversion wrapper for each variant.
        for (const auto & variant_type : variant_types)
            variant_wrappers.push_back(prepareUnpackDictionaries(variant_type, to_type));

        return [variant_wrappers, variant_types, to_type]
               (ColumnsWithTypeAndName & arguments, const DataTypePtr & result_type, const ColumnNullable *, size_t input_rows_count) -> ColumnPtr
        {
            const auto & column_variant = assert_cast<const ColumnVariant &>(*arguments.front().column.get());

            /// First, cast each variant to the result type.
            std::vector<ColumnPtr> casted_variant_columns;
            casted_variant_columns.reserve(variant_types.size());
            for (size_t i = 0; i != variant_types.size(); ++i)
            {
                auto variant_col = column_variant.getVariantPtrByLocalDiscriminator(i);
                ColumnsWithTypeAndName variant = {{variant_col, variant_types[i], "" }};
                const auto & variant_wrapper = variant_wrappers[column_variant.globalDiscriminatorByLocal(i)];
                casted_variant_columns.push_back(variant_wrapper(variant, result_type, nullptr, variant_col->size()));
            }

            /// Second, construct resulting column from casted variant columns according to discriminators.
            const auto & local_discriminators = column_variant.getLocalDiscriminators();
            auto res = result_type->createColumn();
            res->reserve(input_rows_count);
            for (size_t i = 0; i != input_rows_count; ++i)
            {
                auto local_discr = local_discriminators[i];
                if (local_discr == ColumnVariant::NULL_DISCRIMINATOR)
                    res->insertDefault();
                else
                    res->insertFrom(*casted_variant_columns[local_discr], column_variant.offsetAt(i));
            }

            return res;
        };
    }

    static ColumnPtr createVariantFromDescriptorsAndOneNonEmptyVariant(const DataTypes & variant_types, const ColumnPtr & discriminators, const ColumnPtr & variant, ColumnVariant::Discriminator variant_discr)
    {
        Columns variants;
        variants.reserve(variant_types.size());
        for (size_t i = 0; i != variant_types.size(); ++i)
        {
            if (i == variant_discr)
                variants.emplace_back(variant);
            else
                variants.push_back(variant_types[i]->createColumn());
        }

        return ColumnVariant::create(discriminators, variants);
    }

    WrapperType createStringToVariantWrapper() const
    {
        return [&](ColumnsWithTypeAndName & arguments, const DataTypePtr & result_type, const ColumnNullable *, size_t input_rows_count) -> ColumnPtr
        {
            auto column = arguments[0].column->convertToFullColumnIfLowCardinality();
            auto args = arguments;
            args[0].column = column;

            const ColumnNullable * column_nullable = nullptr;
            if (isColumnNullable(*args[0].column))
            {
                column_nullable = assert_cast<const ColumnNullable *>(args[0].column.get());
                args[0].column = column_nullable->getNestedColumnPtr();
            }

            args[0].type = removeNullable(removeLowCardinality(args[0].type));

            if (cast_type == CastType::accurateOrNull)
                return ConvertImplGenericFromString<false>::execute(args, result_type, column_nullable, input_rows_count);
            return ConvertImplGenericFromString<true>::execute(args, result_type, column_nullable, input_rows_count);
        };
    }

    WrapperType createColumnToVariantWrapper(const DataTypePtr & from_type, const DataTypeVariant & to_variant) const
    {
        /// We allow converting NULL to Variant(...) as Variant can store NULLs.
        if (from_type->onlyNull())
        {
            return [](ColumnsWithTypeAndName &, const DataTypePtr & result_type, const ColumnNullable *, size_t input_rows_count) -> ColumnPtr
            {
                auto result_column = result_type->createColumn();
                result_column->insertManyDefaults(input_rows_count);
                return result_column;
            };
        }

<<<<<<< HEAD
        auto variant_discr_opt = to_variant.tryGetVariantDiscriminator(removeNullableOrLowCardinalityNullable(from_type)->getName());
=======
        auto variant_discr_opt = to_variant.tryGetVariantDiscriminator(*removeNullableOrLowCardinalityNullable(from_type));
        /// Cast String to Variant through parsing if it's not Variant(String).
        if (isStringOrFixedString(removeNullable(removeLowCardinality(from_type))) && (!variant_discr_opt || to_variant.getVariants().size() > 1))
            return createStringToVariantWrapper();

>>>>>>> 2cbc6dd0
        if (!variant_discr_opt)
            throw Exception(ErrorCodes::CANNOT_CONVERT_TYPE, "Cannot convert type {} to {}. Conversion to Variant allowed only for types from this Variant", from_type->getName(), to_variant.getName());

        return [variant_discr = *variant_discr_opt]
               (ColumnsWithTypeAndName & arguments, const DataTypePtr & result_type, const ColumnNullable *, size_t) -> ColumnPtr
        {
            const auto & result_variant_type = assert_cast<const DataTypeVariant &>(*result_type);
            const auto & variant_types = result_variant_type.getVariants();
            if (const ColumnNullable * col_nullable = typeid_cast<const ColumnNullable *>(arguments.front().column.get()))
            {
                const auto & column = col_nullable->getNestedColumnPtr();
                const auto & null_map = col_nullable->getNullMapData();
                IColumn::Filter filter;
                filter.reserve(column->size());
                auto discriminators = ColumnVariant::ColumnDiscriminators::create();
                auto & discriminators_data = discriminators->getData();
                discriminators_data.reserve(column->size());
                size_t variant_size_hint = 0;
                for (size_t i = 0; i != column->size(); ++i)
                {
                    if (null_map[i])
                    {
                        discriminators_data.push_back(ColumnVariant::NULL_DISCRIMINATOR);
                        filter.push_back(0);
                    }
                    else
                    {
                        discriminators_data.push_back(variant_discr);
                        filter.push_back(1);
                        ++variant_size_hint;
                    }
                }

                ColumnPtr variant_column;
                /// If there were no NULLs, just use the column.
                if (variant_size_hint == column->size())
                    variant_column = column;
                /// Otherwise we should use filtered column.
                else
                    variant_column = column->filter(filter, variant_size_hint);
                return createVariantFromDescriptorsAndOneNonEmptyVariant(variant_types, std::move(discriminators), variant_column, variant_discr);
            }
            else if (isColumnLowCardinalityNullable(*arguments.front().column))
            {
                const auto & column = arguments.front().column;

                /// Variant column cannot have LowCardinality(Nullable(...)) variant, as Variant column stores NULLs itself.
                /// We should create a null-map, insert NULL_DISCRIMINATOR on NULL values and filter initial column.
                const auto & col_lc = assert_cast<const ColumnLowCardinality &>(*column);
                const auto & indexes = col_lc.getIndexes();
                auto null_index = col_lc.getDictionary().getNullValueIndex();
                IColumn::Filter filter;
                filter.reserve(col_lc.size());
                auto discriminators = ColumnVariant::ColumnDiscriminators::create();
                auto & discriminators_data = discriminators->getData();
                discriminators_data.reserve(col_lc.size());
                size_t variant_size_hint = 0;
                for (size_t i = 0; i != col_lc.size(); ++i)
                {
                    if (indexes.getUInt(i) == null_index)
                    {
                        discriminators_data.push_back(ColumnVariant::NULL_DISCRIMINATOR);
                        filter.push_back(0);
                    }
                    else
                    {
                        discriminators_data.push_back(variant_discr);
                        filter.push_back(1);
                        ++variant_size_hint;
                    }
                }

                MutableColumnPtr variant_column;
                /// If there were no NULLs, we can just clone the column.
                if (variant_size_hint == col_lc.size())
                    variant_column = IColumn::mutate(column);
                /// Otherwise we should filter column.
                else
                    variant_column = column->filter(filter, variant_size_hint)->assumeMutable();

                assert_cast<ColumnLowCardinality &>(*variant_column).nestedRemoveNullable();
                return createVariantFromDescriptorsAndOneNonEmptyVariant(variant_types, std::move(discriminators), std::move(variant_column), variant_discr);
            }
            else
            {
                const auto & column = arguments.front().column;
                auto discriminators = ColumnVariant::ColumnDiscriminators::create();
                discriminators->getData().resize_fill(column->size(), variant_discr);
                return createVariantFromDescriptorsAndOneNonEmptyVariant(variant_types, std::move(discriminators), column, variant_discr);
            }
        };
    }

    /// Wrapper for conversion to/from Variant type
    WrapperType createVariantWrapper(const DataTypePtr & from_type, const DataTypePtr & to_type) const
    {
        if (const auto * from_variant = checkAndGetDataType<DataTypeVariant>(from_type.get()))
        {
            if (const auto * to_variant = checkAndGetDataType<DataTypeVariant>(to_type.get()))
                return createVariantToVariantWrapper(*from_variant, *to_variant);

            return createVariantToColumnWrapper(*from_variant, to_type);
        }

        return createColumnToVariantWrapper(from_type, assert_cast<const DataTypeVariant &>(*to_type));
    }

    WrapperType createDynamicToColumnWrapper(const DataTypePtr & to_type) const
    {
        return [this, to_type]
               (ColumnsWithTypeAndName & arguments, const DataTypePtr & result_type, const ColumnNullable * col_nullable, size_t input_rows_count) -> ColumnPtr
        {
            const auto & column_dynamic = assert_cast<const ColumnDynamic &>(*arguments.front().column.get());
            const auto & variant_info = column_dynamic.getVariantInfo();
            auto variant_wrapper = createVariantToColumnWrapper(assert_cast<const DataTypeVariant &>(*variant_info.variant_type), to_type);
            ColumnsWithTypeAndName args = {ColumnWithTypeAndName(column_dynamic.getVariantColumnPtr(), variant_info.variant_type, "")};
            return variant_wrapper(args, result_type, col_nullable, input_rows_count);
        };
    }

    WrapperType createStringToDynamicThroughParsingWrapper() const
    {
        return [&](ColumnsWithTypeAndName & arguments, const DataTypePtr & result_type, const ColumnNullable *, size_t input_rows_count) -> ColumnPtr
        {
            auto column = arguments[0].column->convertToFullColumnIfLowCardinality();
            auto args = arguments;
            args[0].column = column;

            const ColumnNullable * column_nullable = nullptr;
            if (isColumnNullable(*args[0].column))
            {
                column_nullable = assert_cast<const ColumnNullable *>(args[0].column.get());
                args[0].column = column_nullable->getNestedColumnPtr();
            }

            args[0].type = removeNullable(removeLowCardinality(args[0].type));

            if (cast_type == CastType::accurateOrNull)
                return ConvertImplGenericFromString<false>::execute(args, result_type, column_nullable, input_rows_count);
            return ConvertImplGenericFromString<true>::execute(args, result_type, column_nullable, input_rows_count);
        };
    }

    std::pair<ColumnPtr, DataTypePtr> getReducedVariant(
        const ColumnVariant & variant_column,
        const DataTypePtr & variant_type,
        const std::unordered_map<String, ColumnVariant::Discriminator> & variant_name_to_discriminator,
        size_t max_result_num_variants,
        const ColumnDynamic::Statistics & statistics = {}) const
    {
        LOG_DEBUG(getLogger("FunctionsConversion"), "getReducedVariant for variant {} with size {}", variant_type->getName(), variant_column.size());

        const auto & variant_types = assert_cast<const DataTypeVariant &>(*variant_type).getVariants();
        /// First check if we don't exceed the limit in current Variant column.
        if (variant_types.size() < max_result_num_variants || (variant_types.size() == max_result_num_variants && variant_name_to_discriminator.contains("String")))
            return {variant_column.getPtr(), variant_type};

        /// We want to keep the most frequent variants and convert to string the rarest.
        std::vector<std::pair<size_t, ColumnVariant::Discriminator>> variant_sizes;
        variant_sizes.reserve(variant_types.size());
        std::optional<ColumnVariant::Discriminator> old_string_discriminator;
        /// List of variants that should be converted to a single String variant.
        std::vector<ColumnVariant::Discriminator> variants_to_convert_to_string;
        for (size_t i = 0; i != variant_types.size(); ++i)
        {
            /// String variant won't be removed.
            String variant_name = variant_types[i]->getName();
            LOG_DEBUG(getLogger("FunctionsConversion"), "Variant {}/{} size: {}, statistics: {}", variant_name, i, variant_column.getVariantByGlobalDiscriminator(i).size(), statistics.data.contains(variant_name) ? toString(statistics.data.at(variant_name)) : "none");

            if (variant_name == "String")
            {
                old_string_discriminator = i;
                /// For simplicity, add this variant to the list that will be converted string,
                /// so we will process it with other variants when constructing the new String variant.
                variants_to_convert_to_string.push_back(i);
            }
            else
            {
                size_t size = 0;
                if (statistics.data.empty())
                    size = variant_column.getVariantByGlobalDiscriminator(i).size();
                else
                    size = statistics.data.at(variant_name);
                variant_sizes.emplace_back(size, i);
            }
        }

        /// Sort variants by sizes, so we will keep the most frequent.
        std::sort(variant_sizes.begin(), variant_sizes.end(), std::greater());

        DataTypes remaining_variants;
        remaining_variants.reserve(max_result_num_variants);
        /// Add String variant in advance.
        remaining_variants.push_back(std::make_shared<DataTypeString>());
        for (auto [_, discr] : variant_sizes)
        {
            if (remaining_variants.size() != max_result_num_variants)
                remaining_variants.push_back(variant_types[discr]);
            else
                variants_to_convert_to_string.push_back(discr);
        }

        auto reduced_variant = std::make_shared<DataTypeVariant>(remaining_variants);
        const auto & new_variants = reduced_variant->getVariants();
        /// To construct reduced variant column we will need mapping from old to new discriminators.
        std::vector<ColumnVariant::Discriminator> old_to_new_discriminators_mapping;
        old_to_new_discriminators_mapping.resize(variant_types.size());
        ColumnVariant::Discriminator string_variant_discriminator = 0;
        for (size_t i = 0; i != new_variants.size(); ++i)
        {
            String variant_name = new_variants[i]->getName();
            if (variant_name == "String")
            {
                string_variant_discriminator = i;
                for (auto discr : variants_to_convert_to_string)
                    old_to_new_discriminators_mapping[discr] = i;
            }
            else
            {
                auto old_discr = variant_name_to_discriminator.at(variant_name);
                old_to_new_discriminators_mapping[old_discr] = i;
            }
        }

        /// Convert all reduced variants to String.
        std::unordered_map<ColumnVariant::Discriminator, ColumnPtr> variants_converted_to_string;
        variants_converted_to_string.reserve(variants_to_convert_to_string.size());
        size_t string_variant_size = 0;
        for (auto discr : variants_to_convert_to_string)
        {
            auto string_type = std::make_shared<DataTypeString>();
            auto string_wrapper = prepareUnpackDictionaries(variant_types[discr], string_type);
            LOG_DEBUG(getLogger("FunctionsConversion"), "Convert variant {} with size {} to String", variant_types[discr]->getName(), variant_column.getVariantPtrByGlobalDiscriminator(discr)->size());
            auto column_to_convert = ColumnWithTypeAndName(variant_column.getVariantPtrByGlobalDiscriminator(discr), variant_types[discr], "");
            ColumnsWithTypeAndName args = {column_to_convert};
            auto variant_string_column = string_wrapper(args, string_type, nullptr, column_to_convert.column->size());
            LOG_DEBUG(getLogger("FunctionsConversion"), "Got String column with size {}", variant_string_column->size());
            string_variant_size += variant_string_column->size();
            variants_converted_to_string[discr] = variant_string_column;
        }

        /// Create new discriminators and offsets and fill new String variant according to old discriminators.
        auto string_variant = ColumnString::create();
        string_variant->reserve(string_variant_size);
        auto new_discriminators_column = variant_column.getLocalDiscriminatorsPtr()->cloneEmpty();
        auto & new_discriminators_data = assert_cast<ColumnVariant::ColumnDiscriminators &>(*new_discriminators_column).getData();
        new_discriminators_data.reserve(variant_column.size());
        auto new_offsets = variant_column.getOffsetsPtr()->cloneEmpty();
        auto & new_offsets_data = assert_cast<ColumnVariant::ColumnOffsets &>(*new_offsets).getData();
        new_offsets_data.reserve(variant_column.size());
        const auto & old_local_discriminators = variant_column.getLocalDiscriminators();
        const auto & old_offsets = variant_column.getOffsets();
        LOG_DEBUG(getLogger("FunctionsConversion"), "Discriminators size: {}. Offsets size: {}", old_local_discriminators.size(), old_offsets.size());
        for (size_t i = 0; i != old_local_discriminators.size(); ++i)
        {
            auto old_discr = variant_column.globalDiscriminatorByLocal(old_local_discriminators[i]);
            LOG_DEBUG(getLogger("FunctionsConversion"), "Row {}, discriminator {}", i, UInt64(old_discr));

            if (old_discr == ColumnVariant::NULL_DISCRIMINATOR)
            {
                new_discriminators_data.push_back(ColumnVariant::NULL_DISCRIMINATOR);
                new_offsets_data.push_back(0);
                continue;
            }

            auto new_discr = old_to_new_discriminators_mapping[old_discr];
            new_discriminators_data.push_back(new_discr);
            if (new_discr != string_variant_discriminator)
            {
                LOG_DEBUG(getLogger("FunctionsConversion"), "Keep variant {}", UInt64(old_discr));
                new_offsets_data.push_back(old_offsets[i]);
            }
            else
            {
                LOG_DEBUG(getLogger("FunctionsConversion"), "Get string value of variant {} with String column with size {} at offset {}", UInt64(old_discr), variants_converted_to_string[old_discr]->size(), old_offsets[i]);
                new_offsets_data.push_back(string_variant->size());
                string_variant->insertFrom(*variants_converted_to_string[old_discr], old_offsets[i]);
            }
        }

        /// Create new list of variant columns.
        Columns new_variant_columns;
        new_variant_columns.resize(new_variants.size());
        for (size_t i = 0; i != variant_types.size(); ++i)
        {
            auto new_discr = old_to_new_discriminators_mapping[i];
            if (new_discr != string_variant_discriminator)
                new_variant_columns[new_discr] = variant_column.getVariantPtrByGlobalDiscriminator(i);
        }
        new_variant_columns[string_variant_discriminator] = std::move(string_variant);
        return {ColumnVariant::create(std::move(new_discriminators_column), std::move(new_offsets), new_variant_columns), reduced_variant};
    }

    WrapperType createVariantToDynamicWrapper(const DataTypePtr & from_type, const DataTypeDynamic & dynamic_type) const
    {
        const auto & from_variant_type = assert_cast<const DataTypeVariant &>(*from_type);
        size_t max_dynamic_types = dynamic_type.getMaxDynamicTypes();
        const auto & variants = from_variant_type.getVariants();
        std::unordered_map<String, ColumnVariant::Discriminator> variant_name_to_discriminator;
        variant_name_to_discriminator.reserve(variants.size());
        for (size_t i = 0; i != variants.size(); ++i)
            variant_name_to_discriminator[variants[i]->getName()] = i;

        return [from_type, max_dynamic_types, variant_name_to_discriminator, this]
               (ColumnsWithTypeAndName & arguments, const DataTypePtr &, const ColumnNullable *, size_t) -> ColumnPtr
        {
            const auto & variant_column = assert_cast<const ColumnVariant &>(*arguments.front().column);
            auto [reduced_variant_column, reduced_variant_type] = getReducedVariant(variant_column, from_type, variant_name_to_discriminator, max_dynamic_types);
            return ColumnDynamic::create(reduced_variant_column, reduced_variant_type, max_dynamic_types);
        };
    }

    WrapperType createColumnToDynamicWrapper(const DataTypePtr & from_type, const DataTypeDynamic & dynamic_type) const
    {
        if (const auto * variant_type = typeid_cast<const DataTypeVariant *>(from_type.get()))
            return createVariantToDynamicWrapper(from_type, dynamic_type);

        if (dynamic_type.getMaxDynamicTypes() == 1)
        {
            DataTypePtr string_type = std::make_shared<DataTypeString>();
            if (from_type->isNullable())
                string_type = makeNullable(string_type);
            auto string_wrapper = prepareUnpackDictionaries(from_type, string_type);
            auto variant_type = std::make_shared<DataTypeVariant>(DataTypes{removeNullable(string_type)});
            auto variant_wrapper = createColumnToVariantWrapper(string_type, *variant_type);
            return [string_wrapper, variant_wrapper, string_type, variant_type, max_dynamic_types=dynamic_type.getMaxDynamicTypes()]
                   (ColumnsWithTypeAndName & arguments, const DataTypePtr &, const ColumnNullable * col_nullable, size_t input_rows_count) -> ColumnPtr
            {
                auto string_column = string_wrapper(arguments, string_type, col_nullable, input_rows_count);
                auto column = ColumnWithTypeAndName(string_column, string_type, "");
                ColumnsWithTypeAndName args = {column};
                auto variant_column = variant_wrapper(args, variant_type, nullptr, string_column->size());
                return ColumnDynamic::create(variant_column, variant_type, max_dynamic_types);
            };
        }

        if (context && context->getSettingsRef().cast_string_to_dynamic_use_inference && isStringOrFixedString(removeNullable(removeLowCardinality(from_type))))
            return createStringToDynamicThroughParsingWrapper();

        auto variant_type = std::make_shared<DataTypeVariant>(DataTypes{removeNullableOrLowCardinalityNullable(from_type)});
        auto variant_wrapper = createColumnToVariantWrapper(from_type, *variant_type);
        return [variant_wrapper, variant_type, max_dynamic_types=dynamic_type.getMaxDynamicTypes()]
               (ColumnsWithTypeAndName & arguments, const DataTypePtr &, const ColumnNullable * col_nullable, size_t input_rows_count) -> ColumnPtr
        {
            auto variant_res = variant_wrapper(arguments, variant_type, col_nullable, input_rows_count);
            return ColumnDynamic::create(variant_res, variant_type, max_dynamic_types);
        };
    }

    WrapperType createDynamicToDynamicWrapper(const DataTypeDynamic & from_dynamic, const DataTypeDynamic & to_dynamic) const
    {
        size_t from_max_types = from_dynamic.getMaxDynamicTypes();
        size_t to_max_types = to_dynamic.getMaxDynamicTypes();
        if (from_max_types == to_max_types)
            return createIdentityWrapper(from_dynamic.getPtr());

        if (to_max_types > from_max_types)
        {
            return [to_max_types]
                   (ColumnsWithTypeAndName & arguments, const DataTypePtr &, const ColumnNullable *, size_t) -> ColumnPtr
            {
                const auto & column_dynamic = assert_cast<const ColumnDynamic &>(*arguments[0].column);
                return ColumnDynamic::create(column_dynamic.getVariantColumnPtr(), column_dynamic.getVariantInfo(), to_max_types);
            };
        }

        return [to_max_types, this]
               (ColumnsWithTypeAndName & arguments, const DataTypePtr &, const ColumnNullable *, size_t) -> ColumnPtr
        {
            const auto & column_dynamic = assert_cast<const ColumnDynamic &>(*arguments[0].column);
            auto [reduced_variant_column, reduced_variant_type] = getReducedVariant(
                column_dynamic.getVariantColumn(),
                column_dynamic.getVariantInfo().variant_type,
                column_dynamic.getVariantInfo().variant_name_to_discriminator,
                to_max_types,
                column_dynamic.getStatistics());
            return ColumnDynamic::create(reduced_variant_column, reduced_variant_type, to_max_types);
        };
    }

    /// Wrapper for conversion to/from Dynamic type
    WrapperType createDynamicWrapper(const DataTypePtr & from_type, const DataTypePtr & to_type) const
    {
        if (const auto * from_dynamic = checkAndGetDataType<DataTypeDynamic>(from_type.get()))
        {
            if (const auto * to_dynamic = checkAndGetDataType<DataTypeDynamic>(to_type.get()))
                return createDynamicToDynamicWrapper(*from_dynamic, *to_dynamic);

            return createDynamicToColumnWrapper(to_type);
        }

        return createColumnToDynamicWrapper(from_type, *checkAndGetDataType<DataTypeDynamic>(to_type.get()));
    }

    template <typename FieldType>
    WrapperType createEnumWrapper(const DataTypePtr & from_type, const DataTypeEnum<FieldType> * to_type) const
    {
        using EnumType = DataTypeEnum<FieldType>;
        using Function = typename FunctionTo<EnumType>::Type;

        if (const auto * from_enum8 = checkAndGetDataType<DataTypeEnum8>(from_type.get()))
            checkEnumToEnumConversion(from_enum8, to_type);
        else if (const auto * from_enum16 = checkAndGetDataType<DataTypeEnum16>(from_type.get()))
            checkEnumToEnumConversion(from_enum16, to_type);

        if (checkAndGetDataType<DataTypeString>(from_type.get()))
            return createStringToEnumWrapper<ColumnString, EnumType>();
        else if (checkAndGetDataType<DataTypeFixedString>(from_type.get()))
            return createStringToEnumWrapper<ColumnFixedString, EnumType>();
        else if (isNativeNumber(from_type) || isEnum(from_type))
        {
            auto function = Function::create(context);
            return createFunctionAdaptor(function, from_type);
        }
        else
        {
            if (cast_type == CastType::accurateOrNull)
                return createToNullableColumnWrapper();
            else
                throw Exception(ErrorCodes::CANNOT_CONVERT_TYPE, "Conversion from {} to {} is not supported",
                    from_type->getName(), to_type->getName());
        }
    }

    template <typename EnumTypeFrom, typename EnumTypeTo>
    void checkEnumToEnumConversion(const EnumTypeFrom * from_type, const EnumTypeTo * to_type) const
    {
        const auto & from_values = from_type->getValues();
        const auto & to_values = to_type->getValues();

        using ValueType = std::common_type_t<typename EnumTypeFrom::FieldType, typename EnumTypeTo::FieldType>;
        using NameValuePair = std::pair<std::string, ValueType>;
        using EnumValues = std::vector<NameValuePair>;

        EnumValues name_intersection;
        std::set_intersection(std::begin(from_values), std::end(from_values),
            std::begin(to_values), std::end(to_values), std::back_inserter(name_intersection),
            [] (auto && from, auto && to) { return from.first < to.first; });

        for (const auto & name_value : name_intersection)
        {
            const auto & old_value = name_value.second;
            const auto & new_value = to_type->getValue(name_value.first);
            if (old_value != new_value)
                throw Exception(ErrorCodes::CANNOT_CONVERT_TYPE, "Enum conversion changes value for element '{}' from {} to {}",
                    name_value.first, toString(old_value), toString(new_value));
        }
    }

    template <typename ColumnStringType, typename EnumType>
    WrapperType createStringToEnumWrapper() const
    {
        const char * function_name = cast_name;
        return [function_name] (
            ColumnsWithTypeAndName & arguments, const DataTypePtr & res_type, const ColumnNullable * nullable_col, size_t /*input_rows_count*/)
        {
            const auto & first_col = arguments.front().column.get();
            const auto & result_type = typeid_cast<const EnumType &>(*res_type);

            const ColumnStringType * col = typeid_cast<const ColumnStringType *>(first_col);

            if (col && nullable_col && nullable_col->size() != col->size())
                throw Exception(ErrorCodes::LOGICAL_ERROR, "ColumnNullable is not compatible with original");

            if (col)
            {
                const auto size = col->size();

                auto res = result_type.createColumn();
                auto & out_data = static_cast<typename EnumType::ColumnType &>(*res).getData();
                out_data.resize(size);

                auto default_enum_value = result_type.getValues().front().second;

                if (nullable_col)
                {
                    for (size_t i = 0; i < size; ++i)
                    {
                        if (!nullable_col->isNullAt(i))
                            out_data[i] = result_type.getValue(col->getDataAt(i));
                        else
                            out_data[i] = default_enum_value;
                    }
                }
                else
                {
                    for (size_t i = 0; i < size; ++i)
                        out_data[i] = result_type.getValue(col->getDataAt(i));
                }

                return res;
            }
            else
                throw Exception(ErrorCodes::LOGICAL_ERROR, "Unexpected column {} as first argument of function {}",
                    first_col->getName(), function_name);
        };
    }

    template <typename EnumType>
    WrapperType createEnumToStringWrapper() const
    {
        const char * function_name = cast_name;
        return [function_name] (
            ColumnsWithTypeAndName & arguments, const DataTypePtr & res_type, const ColumnNullable * nullable_col, size_t /*input_rows_count*/)
        {
            using ColumnEnumType = EnumType::ColumnType;

            const auto & first_col = arguments.front().column.get();
            const auto & first_type = arguments.front().type.get();

            const ColumnEnumType * enum_col = typeid_cast<const ColumnEnumType *>(first_col);
            const EnumType * enum_type = typeid_cast<const EnumType *>(first_type);

            if (enum_col && nullable_col && nullable_col->size() != enum_col->size())
                throw Exception(ErrorCodes::LOGICAL_ERROR, "ColumnNullable is not compatible with original");

            if (enum_col && enum_type)
            {
                const auto size = enum_col->size();
                const auto & enum_data = enum_col->getData();

                auto res = res_type->createColumn();

                if (nullable_col)
                {
                    for (size_t i = 0; i < size; ++i)
                    {
                        if (!nullable_col->isNullAt(i))
                        {
                            const auto & value = enum_type->getNameForValue(enum_data[i]);
                            res->insertData(value.data, value.size);
                        }
                        else
                            res->insertDefault();
                    }
                }
                else
                {
                    for (size_t i = 0; i < size; ++i)
                    {
                        const auto & value = enum_type->getNameForValue(enum_data[i]);
                        res->insertData(value.data, value.size);
                    }
                }

                return res;
            }
            else
                throw Exception(ErrorCodes::LOGICAL_ERROR, "Unexpected column {} as first argument of function {}",
                    first_col->getName(), function_name);
        };
    }

    static WrapperType createIdentityWrapper(const DataTypePtr &)
    {
        return [] (ColumnsWithTypeAndName & arguments, const DataTypePtr &, const ColumnNullable *, size_t /*input_rows_count*/)
        {
            return arguments.front().column;
        };
    }

    static WrapperType createNothingWrapper(const IDataType * to_type)
    {
        ColumnPtr res = to_type->createColumnConstWithDefaultValue(1);
        return [res] (ColumnsWithTypeAndName &, const DataTypePtr &, const ColumnNullable *, size_t input_rows_count)
        {
            /// Column of Nothing type is trivially convertible to any other column
            return res->cloneResized(input_rows_count)->convertToFullColumnIfConst();
        };
    }

    WrapperType prepareUnpackDictionaries(const DataTypePtr & from_type, const DataTypePtr & to_type) const
    {
        /// Conversion from/to Variant/Dynamic data type is processed in a special way.
        /// We don't need to remove LowCardinality/Nullable.
        if (isDynamic(to_type) || isDynamic(from_type))
            return createDynamicWrapper(from_type, to_type);

        if (isVariant(to_type) || isVariant(from_type))
            return createVariantWrapper(from_type, to_type);

        const auto * from_low_cardinality = typeid_cast<const DataTypeLowCardinality *>(from_type.get());
        const auto * to_low_cardinality = typeid_cast<const DataTypeLowCardinality *>(to_type.get());
        const auto & from_nested = from_low_cardinality ? from_low_cardinality->getDictionaryType() : from_type;
        const auto & to_nested = to_low_cardinality ? to_low_cardinality->getDictionaryType() : to_type;

        if (from_type->onlyNull())
        {
            if (!to_nested->isNullable() && !isVariant(to_type))
            {
                if (cast_type == CastType::accurateOrNull)
                {
                    return createToNullableColumnWrapper();
                }
                else
                {
                    throw Exception(ErrorCodes::CANNOT_CONVERT_TYPE, "Cannot convert NULL to a non-nullable type");
                }
            }

            return [](ColumnsWithTypeAndName &, const DataTypePtr & result_type, const ColumnNullable *, size_t input_rows_count)
            {
                return result_type->createColumnConstWithDefaultValue(input_rows_count)->convertToFullColumnIfConst();
            };
        }

        bool skip_not_null_check = false;

        if (from_low_cardinality && from_nested->isNullable() && !to_nested->isNullable())
            /// Disable check for dictionary. Will check that column doesn't contain NULL in wrapper below.
            skip_not_null_check = true;

        auto wrapper = prepareRemoveNullable(from_nested, to_nested, skip_not_null_check);
        if (!from_low_cardinality && !to_low_cardinality)
            return wrapper;

        return [wrapper, from_low_cardinality, to_low_cardinality, skip_not_null_check]
                (ColumnsWithTypeAndName & arguments, const DataTypePtr & result_type, const ColumnNullable * nullable_source, size_t input_rows_count) -> ColumnPtr
        {
            ColumnsWithTypeAndName args = {arguments[0]};
            auto & arg = args.front();
            auto res_type = result_type;

            ColumnPtr converted_column;

            ColumnPtr res_indexes;
            /// For some types default can't be casted (for example, String to Int). In that case convert column to full.
            bool src_converted_to_full_column = false;

            {
                auto tmp_rows_count = input_rows_count;

                if (to_low_cardinality)
                    res_type = to_low_cardinality->getDictionaryType();

                if (from_low_cardinality)
                {
                    const auto & col_low_cardinality = typeid_cast<const ColumnLowCardinality &>(*arguments[0].column);

                    if (skip_not_null_check && col_low_cardinality.containsNull())
                        throw Exception(ErrorCodes::CANNOT_INSERT_NULL_IN_ORDINARY_COLUMN, "Cannot convert NULL value to non-Nullable type");

                    arg.column = col_low_cardinality.getDictionary().getNestedColumn();
                    arg.type = from_low_cardinality->getDictionaryType();

                    /// TODO: Make map with defaults conversion.
                    src_converted_to_full_column = !removeNullable(arg.type)->equals(*removeNullable(res_type));
                    if (src_converted_to_full_column)
                        arg.column = arg.column->index(col_low_cardinality.getIndexes(), 0);
                    else
                        res_indexes = col_low_cardinality.getIndexesPtr();

                    tmp_rows_count = arg.column->size();
                }

                /// Perform the requested conversion.
                converted_column = wrapper(args, res_type, nullable_source, tmp_rows_count);
            }

            if (to_low_cardinality)
            {
                auto res_column = to_low_cardinality->createColumn();
                auto & col_low_cardinality = typeid_cast<ColumnLowCardinality &>(*res_column);

                if (from_low_cardinality && !src_converted_to_full_column)
                    col_low_cardinality.insertRangeFromDictionaryEncodedColumn(*converted_column, *res_indexes);
                else
                    col_low_cardinality.insertRangeFromFullColumn(*converted_column, 0, converted_column->size());

                return res_column;
            }
            else if (!src_converted_to_full_column)
                return converted_column->index(*res_indexes, 0);
            else
                return converted_column;
        };
    }

    WrapperType prepareRemoveNullable(const DataTypePtr & from_type, const DataTypePtr & to_type, bool skip_not_null_check) const
    {
        /// Determine whether pre-processing and/or post-processing must take place during conversion.

        bool source_is_nullable = from_type->isNullable();
        bool result_is_nullable = to_type->isNullable();

        auto wrapper = prepareImpl(removeNullable(from_type), removeNullable(to_type), result_is_nullable);

        if (result_is_nullable)
        {
            return [wrapper, source_is_nullable]
                (ColumnsWithTypeAndName & arguments, const DataTypePtr & result_type, const ColumnNullable *, size_t input_rows_count) -> ColumnPtr
            {
                /// Create a temporary columns on which to perform the operation.
                const auto & nullable_type = static_cast<const DataTypeNullable &>(*result_type);
                const auto & nested_type = nullable_type.getNestedType();

                ColumnsWithTypeAndName tmp_args;
                if (source_is_nullable)
                    tmp_args = createBlockWithNestedColumns(arguments);
                else
                    tmp_args = arguments;

                const ColumnNullable * nullable_source = nullptr;

                /// Add original ColumnNullable for createStringToEnumWrapper()
                if (source_is_nullable)
                {
                    if (arguments.size() != 1)
                        throw Exception(ErrorCodes::LOGICAL_ERROR, "Invalid number of arguments");
                    nullable_source = typeid_cast<const ColumnNullable *>(arguments.front().column.get());
                }

                /// Perform the requested conversion.
                auto tmp_res = wrapper(tmp_args, nested_type, nullable_source, input_rows_count);

                /// May happen in fuzzy tests. For debug purpose.
                if (!tmp_res)
                    throw Exception(ErrorCodes::LOGICAL_ERROR, "Couldn't convert {} to {} in prepareRemoveNullable wrapper.",
                                    arguments[0].type->getName(), nested_type->getName());

                return wrapInNullable(tmp_res, arguments, nested_type, input_rows_count);
            };
        }
        else if (source_is_nullable)
        {
            /// Conversion from Nullable to non-Nullable.

            return [wrapper, skip_not_null_check]
                (ColumnsWithTypeAndName & arguments, const DataTypePtr & result_type, const ColumnNullable *, size_t input_rows_count) -> ColumnPtr
            {
                auto tmp_args = createBlockWithNestedColumns(arguments);
                auto nested_type = removeNullable(result_type);

                /// Check that all values are not-NULL.
                /// Check can be skipped in case if LowCardinality dictionary is transformed.
                /// In that case, correctness will be checked beforehand.
                if (!skip_not_null_check)
                {
                    const auto & col = arguments[0].column;
                    const auto & nullable_col = assert_cast<const ColumnNullable &>(*col);
                    const auto & null_map = nullable_col.getNullMapData();

                    if (!memoryIsZero(null_map.data(), 0, null_map.size()))
                        throw Exception(ErrorCodes::CANNOT_INSERT_NULL_IN_ORDINARY_COLUMN, "Cannot convert NULL value to non-Nullable type");
                }
                const ColumnNullable * nullable_source = typeid_cast<const ColumnNullable *>(arguments.front().column.get());
                return wrapper(tmp_args, nested_type, nullable_source, input_rows_count);
            };
        }
        else
            return wrapper;
    }

    /// 'from_type' and 'to_type' are nested types in case of Nullable.
    /// 'requested_result_is_nullable' is true if CAST to Nullable type is requested.
    WrapperType prepareImpl(const DataTypePtr & from_type, const DataTypePtr & to_type, bool requested_result_is_nullable) const
    {
        if (isUInt8(from_type) && isBool(to_type))
            return createUInt8ToBoolWrapper(from_type, to_type);

        /// We can cast IPv6 into IPv6, IPv4 into IPv4, but we should not allow to cast FixedString(16) into IPv6 as part of identity cast
        bool safe_convert_custom_types = true;

        if (const auto * to_type_custom_name = to_type->getCustomName())
            safe_convert_custom_types = from_type->getCustomName() && from_type->getCustomName()->getName() == to_type_custom_name->getName();
        else if (const auto * from_type_custom_name = from_type->getCustomName())
            safe_convert_custom_types = to_type->getCustomName() && from_type_custom_name->getName() == to_type->getCustomName()->getName();

        if (from_type->equals(*to_type) && safe_convert_custom_types)
        {
            /// We can only use identity conversion for DataTypeAggregateFunction when they are strictly equivalent.
            if (typeid_cast<const DataTypeAggregateFunction *>(from_type.get()))
            {
                if (DataTypeAggregateFunction::strictEquals(from_type, to_type))
                    return createIdentityWrapper(from_type);
            }
            else
                return createIdentityWrapper(from_type);
        }
        else if (WhichDataType(from_type).isNothing())
            return createNothingWrapper(to_type.get());

        WrapperType ret;

        auto make_default_wrapper = [&](const auto & types) -> bool
        {
            using Types = std::decay_t<decltype(types)>;
            using ToDataType = typename Types::LeftType;

            if constexpr (is_any_of<ToDataType,
                DataTypeUInt16, DataTypeUInt32, DataTypeUInt64, DataTypeUInt128, DataTypeUInt256,
                DataTypeInt8, DataTypeInt16, DataTypeInt32, DataTypeInt64, DataTypeInt128, DataTypeInt256,
                DataTypeFloat32, DataTypeFloat64,
                DataTypeDate, DataTypeDate32, DataTypeDateTime,
                DataTypeUUID, DataTypeIPv4, DataTypeIPv6>)
            {
                ret = createWrapper(from_type, checkAndGetDataType<ToDataType>(to_type.get()), requested_result_is_nullable);
                return true;
            }
            if constexpr (std::is_same_v<ToDataType, DataTypeUInt8>)
            {
                if (isBool(to_type))
                    ret = createBoolWrapper<ToDataType>(from_type, checkAndGetDataType<ToDataType>(to_type.get()), requested_result_is_nullable);
                else
                    ret = createWrapper(from_type, checkAndGetDataType<ToDataType>(to_type.get()), requested_result_is_nullable);
                return true;
            }
            if constexpr (
                std::is_same_v<ToDataType, DataTypeEnum8> ||
                std::is_same_v<ToDataType, DataTypeEnum16>)
            {
                ret = createEnumWrapper(from_type, checkAndGetDataType<ToDataType>(to_type.get()));
                return true;
            }
            if constexpr (is_any_of<ToDataType,
                DataTypeDecimal<Decimal32>, DataTypeDecimal<Decimal64>,
                DataTypeDecimal<Decimal128>, DataTypeDecimal<Decimal256>,
                DataTypeDateTime64>)
            {
                ret = createDecimalWrapper(from_type, checkAndGetDataType<ToDataType>(to_type.get()), requested_result_is_nullable);
                return true;
            }

            return false;
        };

        bool cast_ipv4_ipv6_default_on_conversion_error_value = context && context->getSettingsRef().cast_ipv4_ipv6_default_on_conversion_error;
        bool input_format_ipv4_default_on_conversion_error_value = context && context->getSettingsRef().input_format_ipv4_default_on_conversion_error;
        bool input_format_ipv6_default_on_conversion_error_value = context && context->getSettingsRef().input_format_ipv6_default_on_conversion_error;

        auto make_custom_serialization_wrapper = [&, cast_ipv4_ipv6_default_on_conversion_error_value, input_format_ipv4_default_on_conversion_error_value, input_format_ipv6_default_on_conversion_error_value](const auto & types) -> bool
        {
            using Types = std::decay_t<decltype(types)>;
            using ToDataType = typename Types::RightType;
            using FromDataType = typename Types::LeftType;

            if constexpr (WhichDataType(FromDataType::type_id).isStringOrFixedString())
            {
                if constexpr (std::is_same_v<ToDataType, DataTypeIPv4>)
                {
                    ret = [cast_ipv4_ipv6_default_on_conversion_error_value,
                           input_format_ipv4_default_on_conversion_error_value,
                           requested_result_is_nullable](
                              ColumnsWithTypeAndName & arguments,
                              const DataTypePtr & result_type,
                              const ColumnNullable * column_nullable,
                              size_t) -> ColumnPtr
                    {
                        if (!WhichDataType(result_type).isIPv4())
                            throw Exception(ErrorCodes::TYPE_MISMATCH, "Wrong result type {}. Expected IPv4", result_type->getName());

                        const auto * null_map = column_nullable ? &column_nullable->getNullMapData() : nullptr;
                        if (requested_result_is_nullable)
                            return convertToIPv4<IPStringToNumExceptionMode::Null>(arguments[0].column, null_map);
                        else if (cast_ipv4_ipv6_default_on_conversion_error_value || input_format_ipv4_default_on_conversion_error_value)
                            return convertToIPv4<IPStringToNumExceptionMode::Default>(arguments[0].column, null_map);
                        else
                            return convertToIPv4<IPStringToNumExceptionMode::Throw>(arguments[0].column, null_map);
                    };

                    return true;
                }

                if constexpr (std::is_same_v<ToDataType, DataTypeIPv6>)
                {
                    ret = [cast_ipv4_ipv6_default_on_conversion_error_value,
                           input_format_ipv6_default_on_conversion_error_value,
                           requested_result_is_nullable](
                              ColumnsWithTypeAndName & arguments,
                              const DataTypePtr & result_type,
                              const ColumnNullable * column_nullable,
                              size_t) -> ColumnPtr
                    {
                        if (!WhichDataType(result_type).isIPv6())
                            throw Exception(
                                ErrorCodes::TYPE_MISMATCH, "Wrong result type {}. Expected IPv6", result_type->getName());

                        const auto * null_map = column_nullable ? &column_nullable->getNullMapData() : nullptr;
                        if (requested_result_is_nullable)
                            return convertToIPv6<IPStringToNumExceptionMode::Null>(arguments[0].column, null_map);
                        else if (cast_ipv4_ipv6_default_on_conversion_error_value || input_format_ipv6_default_on_conversion_error_value)
                            return convertToIPv6<IPStringToNumExceptionMode::Default>(arguments[0].column, null_map);
                        else
                            return convertToIPv6<IPStringToNumExceptionMode::Throw>(arguments[0].column, null_map);
                    };

                    return true;
                }

                if (to_type->getCustomSerialization() && to_type->getCustomName())
                {
<<<<<<< HEAD
                    ret = [requested_result_is_nullable, this](
=======
                    ret = [this, requested_result_is_nullable](
>>>>>>> 2cbc6dd0
                              ColumnsWithTypeAndName & arguments,
                              const DataTypePtr & result_type,
                              const ColumnNullable * column_nullable,
                              size_t input_rows_count) -> ColumnPtr
                    {
                        auto wrapped_result_type = result_type;
                        if (requested_result_is_nullable)
                            wrapped_result_type = makeNullable(result_type);
                        if (this->cast_type == CastType::accurateOrNull)
                            return ConvertImplGenericFromString<false>::execute(
                                arguments, wrapped_result_type, column_nullable, input_rows_count);
                        return ConvertImplGenericFromString<true>::execute(
                            arguments, wrapped_result_type, column_nullable, input_rows_count);
                    };
                    return true;
                }
            }
            else if constexpr (WhichDataType(FromDataType::type_id).isIPv6() && WhichDataType(ToDataType::type_id).isIPv4())
            {
                ret = [cast_ipv4_ipv6_default_on_conversion_error_value, requested_result_is_nullable](
                                ColumnsWithTypeAndName & arguments, const DataTypePtr & result_type, const ColumnNullable * column_nullable, size_t)
                        -> ColumnPtr
                {
                    if (!WhichDataType(result_type).isIPv4())
                        throw Exception(
                            ErrorCodes::TYPE_MISMATCH, "Wrong result type {}. Expected IPv4", result_type->getName());

                    const auto * null_map = column_nullable ? &column_nullable->getNullMapData() : nullptr;
                    if (requested_result_is_nullable)
                        return convertIPv6ToIPv4<IPStringToNumExceptionMode::Null>(arguments[0].column, null_map);
                    else if (cast_ipv4_ipv6_default_on_conversion_error_value)
                        return convertIPv6ToIPv4<IPStringToNumExceptionMode::Default>(arguments[0].column, null_map);
                    else
                        return convertIPv6ToIPv4<IPStringToNumExceptionMode::Throw>(arguments[0].column, null_map);
                };

                return true;
            }

            if constexpr (WhichDataType(ToDataType::type_id).isStringOrFixedString())
            {
                if constexpr (WhichDataType(FromDataType::type_id).isEnum())
                {
                    ret = createEnumToStringWrapper<FromDataType>();
                    return true;
                }
                else if (from_type->getCustomSerialization())
                {
                    ret = [](ColumnsWithTypeAndName & arguments, const DataTypePtr & result_type, const ColumnNullable *, size_t input_rows_count) -> ColumnPtr
                    {
                        return ConvertImplGenericToString<typename ToDataType::ColumnType>::execute(arguments, result_type, input_rows_count);
                    };
                    return true;
                }
            }

            return false;
        };

        if (callOnTwoTypeIndexes(from_type->getTypeId(), to_type->getTypeId(), make_custom_serialization_wrapper))
            return ret;

        if (callOnIndexAndDataType<void>(to_type->getTypeId(), make_default_wrapper))
            return ret;

        switch (to_type->getTypeId())
        {
            case TypeIndex::String:
                return createStringWrapper(from_type);
            case TypeIndex::FixedString:
                return createFixedStringWrapper(from_type, checkAndGetDataType<DataTypeFixedString>(to_type.get())->getN());
            case TypeIndex::Array:
                return createArrayWrapper(from_type, static_cast<const DataTypeArray &>(*to_type));
            case TypeIndex::Tuple:
                return createTupleWrapper(from_type, checkAndGetDataType<DataTypeTuple>(to_type.get()));
            case TypeIndex::Map:
                return createMapWrapper(from_type, checkAndGetDataType<DataTypeMap>(to_type.get()));
            case TypeIndex::Object:
                return createObjectWrapper(from_type, checkAndGetDataType<DataTypeObject>(to_type.get()));
            case TypeIndex::AggregateFunction:
                return createAggregateFunctionWrapper(from_type, checkAndGetDataType<DataTypeAggregateFunction>(to_type.get()));
            case TypeIndex::Interval:
                return createIntervalWrapper(from_type, checkAndGetDataType<DataTypeInterval>(to_type.get())->getKind());
            default:
                break;
        }

        if (cast_type == CastType::accurateOrNull)
            return createToNullableColumnWrapper();
        else
            throw Exception(ErrorCodes::CANNOT_CONVERT_TYPE, "Conversion from {} to {} is not supported",
                from_type->getName(), to_type->getName());
    }
};

}


FunctionBasePtr createFunctionBaseCast(
    ContextPtr context,
    const char * name,
    const ColumnsWithTypeAndName & arguments,
    const DataTypePtr & return_type,
    std::optional<CastDiagnostic> diagnostic,
    CastType cast_type)
{
    DataTypes data_types(arguments.size());

    for (size_t i = 0; i < arguments.size(); ++i)
        data_types[i] = arguments[i].type;

    FunctionCast::MonotonicityForRange monotonicity;

    if (isEnum(arguments.front().type)
        && castTypeToEither<DataTypeEnum8, DataTypeEnum16>(return_type.get(), [&](auto & type)
        {
            monotonicity = FunctionTo<std::decay_t<decltype(type)>>::Type::Monotonic::get;
            return true;
        }))
    {
    }
    else if (castTypeToEither<
        DataTypeUInt8, DataTypeUInt16, DataTypeUInt32, DataTypeUInt64, DataTypeUInt128, DataTypeUInt256,
        DataTypeInt8, DataTypeInt16, DataTypeInt32, DataTypeInt64, DataTypeInt128, DataTypeInt256,
        DataTypeFloat32, DataTypeFloat64,
        DataTypeDate, DataTypeDate32, DataTypeDateTime,
        DataTypeString>(return_type.get(), [&](auto & type)
        {
            monotonicity = FunctionTo<std::decay_t<decltype(type)>>::Type::Monotonic::get;
            return true;
        }))
    {
    }

    return std::make_unique<FunctionCast>(context, name, std::move(monotonicity), data_types, return_type, diagnostic, cast_type);
}

REGISTER_FUNCTION(Conversion)
{
    factory.registerFunction<FunctionToUInt8>();
    factory.registerFunction<FunctionToUInt16>();
    factory.registerFunction<FunctionToUInt32>();
    factory.registerFunction<FunctionToUInt64>();
    factory.registerFunction<FunctionToUInt128>();
    factory.registerFunction<FunctionToUInt256>();
    factory.registerFunction<FunctionToInt8>();
    factory.registerFunction<FunctionToInt16>();
    factory.registerFunction<FunctionToInt32>();
    factory.registerFunction<FunctionToInt64>();
    factory.registerFunction<FunctionToInt128>();
    factory.registerFunction<FunctionToInt256>();
    factory.registerFunction<FunctionToFloat32>();
    factory.registerFunction<FunctionToFloat64>();

    factory.registerFunction<FunctionToDecimal32>();
    factory.registerFunction<FunctionToDecimal64>();
    factory.registerFunction<FunctionToDecimal128>();
    factory.registerFunction<FunctionToDecimal256>();

    factory.registerFunction<FunctionToDate>();

    /// MySQL compatibility alias. Cannot be registered as alias,
    /// because we don't want it to be normalized to toDate in queries,
    /// otherwise CREATE DICTIONARY query breaks.
    factory.registerFunction("DATE", &FunctionToDate::create, {}, FunctionFactory::CaseInsensitive);

    factory.registerFunction<FunctionToDate32>();
    factory.registerFunction<FunctionToDateTime>();
    factory.registerFunction<FunctionToDateTime32>();
    factory.registerFunction<FunctionToDateTime64>();
    factory.registerFunction<FunctionToUUID>();
    factory.registerFunction<FunctionToIPv4>();
    factory.registerFunction<FunctionToIPv6>();
    factory.registerFunction<FunctionToString>();

    factory.registerFunction<FunctionToUnixTimestamp>();

    factory.registerFunction<FunctionToUInt8OrZero>();
    factory.registerFunction<FunctionToUInt16OrZero>();
    factory.registerFunction<FunctionToUInt32OrZero>();
    factory.registerFunction<FunctionToUInt64OrZero>();
    factory.registerFunction<FunctionToUInt128OrZero>();
    factory.registerFunction<FunctionToUInt256OrZero>();
    factory.registerFunction<FunctionToInt8OrZero>();
    factory.registerFunction<FunctionToInt16OrZero>();
    factory.registerFunction<FunctionToInt32OrZero>();
    factory.registerFunction<FunctionToInt64OrZero>();
    factory.registerFunction<FunctionToInt128OrZero>();
    factory.registerFunction<FunctionToInt256OrZero>();
    factory.registerFunction<FunctionToFloat32OrZero>();
    factory.registerFunction<FunctionToFloat64OrZero>();
    factory.registerFunction<FunctionToDateOrZero>();
    factory.registerFunction<FunctionToDate32OrZero>();
    factory.registerFunction<FunctionToDateTimeOrZero>();
    factory.registerFunction<FunctionToDateTime64OrZero>();

    factory.registerFunction<FunctionToDecimal32OrZero>();
    factory.registerFunction<FunctionToDecimal64OrZero>();
    factory.registerFunction<FunctionToDecimal128OrZero>();
    factory.registerFunction<FunctionToDecimal256OrZero>();

    factory.registerFunction<FunctionToUUIDOrZero>();
    factory.registerFunction<FunctionToIPv4OrZero>();
    factory.registerFunction<FunctionToIPv6OrZero>();

    factory.registerFunction<FunctionToUInt8OrNull>();
    factory.registerFunction<FunctionToUInt16OrNull>();
    factory.registerFunction<FunctionToUInt32OrNull>();
    factory.registerFunction<FunctionToUInt64OrNull>();
    factory.registerFunction<FunctionToUInt128OrNull>();
    factory.registerFunction<FunctionToUInt256OrNull>();
    factory.registerFunction<FunctionToInt8OrNull>();
    factory.registerFunction<FunctionToInt16OrNull>();
    factory.registerFunction<FunctionToInt32OrNull>();
    factory.registerFunction<FunctionToInt64OrNull>();
    factory.registerFunction<FunctionToInt128OrNull>();
    factory.registerFunction<FunctionToInt256OrNull>();
    factory.registerFunction<FunctionToFloat32OrNull>();
    factory.registerFunction<FunctionToFloat64OrNull>();
    factory.registerFunction<FunctionToDateOrNull>();
    factory.registerFunction<FunctionToDate32OrNull>();
    factory.registerFunction<FunctionToDateTimeOrNull>();
    factory.registerFunction<FunctionToDateTime64OrNull>();

    factory.registerFunction<FunctionToDecimal32OrNull>();
    factory.registerFunction<FunctionToDecimal64OrNull>();
    factory.registerFunction<FunctionToDecimal128OrNull>();
    factory.registerFunction<FunctionToDecimal256OrNull>();

    factory.registerFunction<FunctionToUUIDOrNull>();
    factory.registerFunction<FunctionToIPv4OrNull>();
    factory.registerFunction<FunctionToIPv6OrNull>();

    factory.registerFunction<FunctionParseDateTimeBestEffort>();
    factory.registerFunction<FunctionParseDateTimeBestEffortOrZero>();
    factory.registerFunction<FunctionParseDateTimeBestEffortOrNull>();
    factory.registerFunction<FunctionParseDateTimeBestEffortUS>();
    factory.registerFunction<FunctionParseDateTimeBestEffortUSOrZero>();
    factory.registerFunction<FunctionParseDateTimeBestEffortUSOrNull>();
    factory.registerFunction<FunctionParseDateTime32BestEffort>();
    factory.registerFunction<FunctionParseDateTime32BestEffortOrZero>();
    factory.registerFunction<FunctionParseDateTime32BestEffortOrNull>();
    factory.registerFunction<FunctionParseDateTime64BestEffort>();
    factory.registerFunction<FunctionParseDateTime64BestEffortOrZero>();
    factory.registerFunction<FunctionParseDateTime64BestEffortOrNull>();
    factory.registerFunction<FunctionParseDateTime64BestEffortUS>();
    factory.registerFunction<FunctionParseDateTime64BestEffortUSOrZero>();
    factory.registerFunction<FunctionParseDateTime64BestEffortUSOrNull>();

    factory.registerFunction<FunctionConvert<DataTypeInterval, NameToIntervalNanosecond, PositiveMonotonicity>>();
    factory.registerFunction<FunctionConvert<DataTypeInterval, NameToIntervalMicrosecond, PositiveMonotonicity>>();
    factory.registerFunction<FunctionConvert<DataTypeInterval, NameToIntervalMillisecond, PositiveMonotonicity>>();
    factory.registerFunction<FunctionConvert<DataTypeInterval, NameToIntervalSecond, PositiveMonotonicity>>();
    factory.registerFunction<FunctionConvert<DataTypeInterval, NameToIntervalMinute, PositiveMonotonicity>>();
    factory.registerFunction<FunctionConvert<DataTypeInterval, NameToIntervalHour, PositiveMonotonicity>>();
    factory.registerFunction<FunctionConvert<DataTypeInterval, NameToIntervalDay, PositiveMonotonicity>>();
    factory.registerFunction<FunctionConvert<DataTypeInterval, NameToIntervalWeek, PositiveMonotonicity>>();
    factory.registerFunction<FunctionConvert<DataTypeInterval, NameToIntervalMonth, PositiveMonotonicity>>();
    factory.registerFunction<FunctionConvert<DataTypeInterval, NameToIntervalQuarter, PositiveMonotonicity>>();
    factory.registerFunction<FunctionConvert<DataTypeInterval, NameToIntervalYear, PositiveMonotonicity>>();
}

}<|MERGE_RESOLUTION|>--- conflicted
+++ resolved
@@ -13,6 +13,7 @@
 #include <Columns/ColumnStringHelpers.h>
 #include <Columns/ColumnTuple.h>
 #include <Columns/ColumnVariant.h>
+#include <Columns/ColumnDynamic.h>
 #include <Columns/ColumnsCommon.h>
 #include <Core/AccurateComparison.h>
 #include <Core/Types.h>
@@ -37,29 +38,7 @@
 #include <DataTypes/DataTypeTuple.h>
 #include <DataTypes/DataTypeUUID.h>
 #include <DataTypes/DataTypeVariant.h>
-<<<<<<< HEAD
 #include <DataTypes/DataTypeDynamic.h>
-#include <DataTypes/Serializations/SerializationDecimal.h>
-#include <Formats/FormatSettings.h>
-#include <Columns/ColumnString.h>
-#include <Columns/ColumnFixedString.h>
-#include <Columns/ColumnConst.h>
-#include <Columns/ColumnAggregateFunction.h>
-#include <Columns/ColumnArray.h>
-#include <Columns/ColumnNullable.h>
-#include <Columns/ColumnTuple.h>
-#include <Columns/ColumnMap.h>
-#include <Columns/ColumnObject.h>
-#include <Columns/ColumnsCommon.h>
-#include <Columns/ColumnVariant.h>
-#include <Columns/ColumnDynamic.h>
-#include <Columns/ColumnStringHelpers.h>
-#include <Common/assert_cast.h>
-#include <Common/Concepts.h>
-#include <Common/quoteString.h>
-#include <Common/Exception.h>
-#include <Core/AccurateComparison.h>
-=======
 #include <DataTypes/DataTypesDecimal.h>
 #include <DataTypes/DataTypesNumber.h>
 #include <DataTypes/ObjectUtils.h>
@@ -67,7 +46,6 @@
 #include <Formats/FormatSettings.h>
 #include <Functions/CastOverloadResolver.h>
 #include <Functions/DateTimeTransforms.h>
->>>>>>> 2cbc6dd0
 #include <Functions/FunctionFactory.h>
 #include <Functions/FunctionHelpers.h>
 #include <Functions/FunctionsCodingIP.h>
@@ -4146,15 +4124,11 @@
             };
         }
 
-<<<<<<< HEAD
         auto variant_discr_opt = to_variant.tryGetVariantDiscriminator(removeNullableOrLowCardinalityNullable(from_type)->getName());
-=======
-        auto variant_discr_opt = to_variant.tryGetVariantDiscriminator(*removeNullableOrLowCardinalityNullable(from_type));
         /// Cast String to Variant through parsing if it's not Variant(String).
         if (isStringOrFixedString(removeNullable(removeLowCardinality(from_type))) && (!variant_discr_opt || to_variant.getVariants().size() > 1))
             return createStringToVariantWrapper();
 
->>>>>>> 2cbc6dd0
         if (!variant_discr_opt)
             throw Exception(ErrorCodes::CANNOT_CONVERT_TYPE, "Cannot convert type {} to {}. Conversion to Variant allowed only for types from this Variant", from_type->getName(), to_variant.getName());
 
@@ -5046,11 +5020,7 @@
 
                 if (to_type->getCustomSerialization() && to_type->getCustomName())
                 {
-<<<<<<< HEAD
                     ret = [requested_result_is_nullable, this](
-=======
-                    ret = [this, requested_result_is_nullable](
->>>>>>> 2cbc6dd0
                               ColumnsWithTypeAndName & arguments,
                               const DataTypePtr & result_type,
                               const ColumnNullable * column_nullable,
