#include <Formats/SchemaInferenceUtils.h>
#include <DataTypes/DataTypeNullable.h>
#include <DataTypes/DataTypesNumber.h>
#include <DataTypes/DataTypeString.h>
#include <DataTypes/DataTypeDateTime64.h>
#include <DataTypes/DataTypeDateTime.h>
#include <DataTypes/DataTypeDate.h>
#include <DataTypes/DataTypeArray.h>
#include <DataTypes/DataTypeTuple.h>
#include <DataTypes/DataTypeVariant.h>
#include <DataTypes/DataTypeMap.h>
#include <DataTypes/DataTypeLowCardinality.h>
#include <DataTypes/DataTypeNothing.h>
#include <DataTypes/transformTypesRecursively.h>
#include <DataTypes/DataTypeFactory.h>
#include <DataTypes/DataTypeDynamic.h>
#include <IO/ReadBufferFromString.h>
#include <IO/ReadHelpers.h>
#include <IO/parseDateTimeBestEffort.h>
#include <IO/PeekableReadBuffer.h>
#include <IO/readFloatText.h>

#include <Core/Block.h>
#include <Common/assert_cast.h>
#include <Common/SipHash.h>
#include <Core/TypeId.h>

namespace DB
{

namespace ErrorCodes
{
    extern const int TOO_DEEP_RECURSION;
    extern const int NOT_IMPLEMENTED;
    extern const int INCORRECT_DATA;
    extern const int ONLY_NULLS_WHILE_READING_SCHEMA;
}

namespace
{
    /// Special data type that represents JSON object as a set of paths and their types.
    /// It supports merging two JSON objects and creating Named Tuple from itself.
    /// It's used only for schema inference of Named Tuples from JSON objects.
    /// Example:
    /// JSON objects:
    /// "obj1" : {"a" : {"b" : 1, "c" : {"d" : 'Hello'}}, "e" : "World"}
    /// "obj2" : {"a" : {"b" : 2, "f" : [1,2,3]}, "g" : {"h" : 42}}
    /// JSONPaths type for each object:
    /// obj1 : {'a.b' : Int64, 'a.c.d' : String, 'e' : String}
    /// obj2 : {'a.b' : Int64, 'a.f' : Array(Int64), 'g.h' : Int64}
    /// Merged JSONPaths type for obj1 and obj2:
    /// obj1 ⋃ obj2 : {'a.b' : Int64, 'a.c.d' : String, 'a.f' : Array(Int64), 'e' : String, 'g.h' : Int64}
    /// Result Named Tuple:
    /// Tuple(a Tuple(b Int64, c Tuple(d String), f Array(Int64)), e String, g Tuple(h Int64))
    class DataTypeJSONPaths : public IDataTypeDummy
    {
    public:
        /// We create DataTypeJSONPaths on each row in input data, to
        /// compare and merge such types faster, we use hash map to
        /// store mapping path -> data_type. Path is a vector
        /// of path components, to use hash map we need a hash
        /// for std::vector<String>. We cannot just concatenate
        /// components with '.' and store it as a string,
        /// because components can also contain '.'
        struct PathHash
        {
            size_t operator()(const std::vector<String> & path) const
            {
                SipHash hash;
                hash.update(path.size());
                for (const auto & part : path)
                    hash.update(part);
                return hash.get64();
            }
        };

        using Paths = std::unordered_map<std::vector<String>, DataTypePtr, PathHash>;

        explicit DataTypeJSONPaths(Paths paths_) : paths(std::move(paths_))
        {
        }

        DataTypeJSONPaths() = default;

        const char * getFamilyName() const override { return "JSONPaths"; }
        String doGetName() const override { return finalize()->getName(); }
        TypeIndex getTypeId() const override { return TypeIndex::JSONPaths; }

        bool isParametric() const override
        {
            throw Exception(ErrorCodes::NOT_IMPLEMENTED, "Method isParametric is not implemented for JSONObjectForInference type");
        }

        bool equals(const IDataType & rhs) const override
        {
            if (this == &rhs)
                return true;

            if (rhs.getTypeId() != getTypeId())
                return false;

            const auto & rhs_paths = assert_cast<const DataTypeJSONPaths &>(rhs).paths;
            if (paths.size() != rhs_paths.size())
                return false;

            for (const auto & [path, type] : paths)
            {
                auto it = rhs_paths.find(path);
                if (it == rhs_paths.end() || !it->second->equals(*type))
                    return false;
            }

            return true;
        }

        bool merge(const DataTypeJSONPaths & rhs, std::function<void(DataTypePtr & type1, DataTypePtr & type2)> transform_types)
        {
            for (const auto & [rhs_path, rhs_type] : rhs.paths)
            {
                auto [it, inserted] = paths.insert({rhs_path, rhs_type});
                if (!inserted)
                {
                    auto & type = it->second;
                    /// If types are different, try to apply provided transform function.
                    if (!type->equals(*rhs_type))
                    {
                        auto rhs_type_copy = rhs_type;
                        transform_types(type, rhs_type_copy);
                        /// If types for the same path are different even after transform, we cannot merge these objects.
                        if (!type->equals(*rhs_type_copy))
                            return false;
                    }
                }
            }

            return true;
        }

        bool empty() const { return paths.empty(); }

        DataTypePtr finalize(bool use_string_type_for_ambiguous_paths = false) const
        {
            if (paths.empty())
                throw Exception(ErrorCodes::ONLY_NULLS_WHILE_READING_SCHEMA, "Cannot infer named Tuple from JSON object because object is empty");

            /// Construct a path tree from list of paths and their types and convert it to named Tuple.
            /// Example:
            /// Paths : {'a.b' : Int64, 'a.c.d' : String, 'e' : String, 'f.g' : Array(Int64), 'f.h' : String}
            /// Tree:
            ///              ┌─ 'c' ─ 'd' (String)
            ///       ┌─ 'a' ┴─ 'b' (Int64)
            /// root ─┼─ 'e' (String)
            ///       └─ 'f' ┬─ 'g' (Array(Int64))
            ///              └─ 'h' (String)
            /// Result Named Tuple:
            /// Tuple('a' Tuple('b' Int64, 'c' Tuple('d' String)), 'e' String, 'f' Tuple('g' Array(Int64), 'h' String))
            PathNode root_node;
            for (const auto & [path, type] : paths)
            {
                PathNode * current_node = &root_node;
                String current_path;
                for (const auto & name : path)
                {
                    current_path += (current_path.empty() ? "" : ".") + name;
                    current_node = &current_node->nodes[name];
                    current_node->path = current_path;
                }

                current_node->leaf_type = type;
            }

            return root_node.getType(use_string_type_for_ambiguous_paths);
        }

    private:
        struct PathNode
        {
            /// Use just map to have result tuple with names in lexicographic order.
            /// No strong reason for it, made for consistency.
            std::map<String, PathNode> nodes;
            DataTypePtr leaf_type;
            /// Store path to this node for better exception message in case of ambiguous paths.
            String path;

            DataTypePtr getType(bool use_string_type_for_ambiguous_paths) const
            {
                if (nodes.empty())
                    return leaf_type;

                Names node_names;
                node_names.reserve(nodes.size());
                DataTypes node_types;
                node_types.reserve(nodes.size());
                for (const auto & [name, node] : nodes)
                {
                    node_names.push_back(name);
                    node_types.push_back(node.getType(use_string_type_for_ambiguous_paths));
                }

                auto tuple_type = std::make_shared<DataTypeTuple>(std::move(node_types), std::move(node_names));

                /// Check if we have ambiguous paths.
                /// For example:
                /// 'a.b.c' : Int32 and 'a.b' : String
                /// Also check if leaf type is Nothing, because the next situation is possible:
                /// {"a" : {"b" : null}} -> 'a.b' : Nullable(Nothing)
                /// {"a" : {"b" : {"c" : 42}}} -> 'a.b.c' : Int32
                /// And after merge we will have ambiguous paths 'a.b.c' : Int32 and 'a.b' : Nullable(Nothing),
                /// but it's a valid case and we should ignore path 'a.b'.
                if (leaf_type && !isNothing(removeNullable(leaf_type)) && !nodes.empty())
                {
                    if (use_string_type_for_ambiguous_paths)
                        return std::make_shared<DataTypeString>();

                    throw Exception(
                        ErrorCodes::INCORRECT_DATA,
                        "JSON objects have ambiguous data: in some objects path '{}' has type '{}' and in some - '{}'. You can enable setting "
                        "input_format_json_use_string_type_for_ambiguous_paths_in_named_tuples_inference_from_objects to use String type "
                        "for path '{}'",
                        path, leaf_type->getName(), tuple_type->getName(), path);
                }

                return tuple_type;
            }
        };

        Paths paths;
    };

    void updateTypeIndexes(DataTypes & data_types, TypeIndexesSet & type_indexes)
    {
        type_indexes.clear();
        for (const auto & type : data_types)
            type_indexes.insert(type->getTypeId());
    }

    /// If we have both Nothing and non Nothing types, convert all Nothing types to the first non Nothing.
    /// For example if we have types [Nothing, String, Nothing] we change it to [String, String, String]
    void transformNothingSimpleTypes(DataTypes & data_types, TypeIndexesSet & type_indexes)
    {
        /// Check if we have both Nothing and non Nothing types.
        if (!type_indexes.contains(TypeIndex::Nothing) || type_indexes.size() <= 1)
            return;

        DataTypePtr not_nothing_type = nullptr;
        for (const auto & type : data_types)
        {
            if (!isNothing(type))
            {
                not_nothing_type = type;
                break;
            }
        }

        for (auto & type : data_types)
        {
            if (isNothing(type))
                type = not_nothing_type;
        }

        type_indexes.erase(TypeIndex::Nothing);
    }

    /// If we have both Int64 and UInt64, convert all not-negative Int64 to UInt64,
    /// because UInt64 is inferred only in case of Int64 overflow.
    void transformIntegers(DataTypes & data_types, TypeIndexesSet & type_indexes, JSONInferenceInfo * json_info)
    {
        if (!type_indexes.contains(TypeIndex::Int64) || !type_indexes.contains(TypeIndex::UInt64))
            return;

        bool have_negative_integers = false;
        for (auto & type : data_types)
        {
            if (WhichDataType(type).isInt64())
            {
                bool is_negative = json_info && json_info->negative_integers.contains(type.get());
                have_negative_integers |= is_negative;
                if (!is_negative)
                    type = std::make_shared<DataTypeUInt64>();
            }
        }

        if (!have_negative_integers)
            type_indexes.erase(TypeIndex::Int64);
    }

    /// If we have both Int64 and Float64 types, convert all Int64 to Float64.
    void transformIntegersAndFloatsToFloats(DataTypes & data_types, TypeIndexesSet & type_indexes, JSONInferenceInfo * json_info)
    {
        bool have_floats = type_indexes.contains(TypeIndex::Float64);
        bool have_integers = type_indexes.contains(TypeIndex::Int64) || type_indexes.contains(TypeIndex::UInt64);
        if (!have_integers || !have_floats)
            return;

        for (auto & type : data_types)
        {
            WhichDataType which(type);
            if (which.isInt64() || which.isUInt64())
            {
                auto new_type = std::make_shared<DataTypeFloat64>();
                if (json_info && json_info->numbers_parsed_from_json_strings.erase(type.get()))
                    json_info->numbers_parsed_from_json_strings.insert(new_type.get());
                type = new_type;
            }
        }

        type_indexes.erase(TypeIndex::Int64);
        type_indexes.erase(TypeIndex::UInt64);
    }

    /// if setting 'try_infer_variant' is true then we convert to type variant.
    void transformVariant(DataTypes & data_types, TypeIndexesSet & type_indexes)
    {
        if (checkIfTypesAreEqual(data_types))
            return;

        DataTypes variant_types;
        for (const auto & type : data_types)
        {
            if (const auto * variant_type = typeid_cast<const DataTypeVariant *>(type.get()))
            {
                const auto & current_variants = variant_type->getVariants();
                variant_types.insert(variant_types.end(), current_variants.begin(), current_variants.end());
            }
            else
            {
                variant_types.push_back(type);
            }
        }

        auto variant_type = std::make_shared<DataTypeVariant>(variant_types);

        for (auto & type : data_types)
            type = variant_type;
        type_indexes = {TypeIndex::Variant};
    }

    /// If we have only date/datetimes types (Date/DateTime/DateTime64), convert all of them to the common type,
    /// otherwise, convert all Date, DateTime and DateTime64 to String.
    void transformDatesAndDateTimes(DataTypes & data_types, TypeIndexesSet & type_indexes)
    {
        bool have_dates = type_indexes.contains(TypeIndex::Date);
        bool have_datetimes = type_indexes.contains(TypeIndex::DateTime);
        bool have_datetimes64 = type_indexes.contains(TypeIndex::DateTime64);
        bool all_dates_or_datetimes = (type_indexes.size() == (static_cast<size_t>(have_dates) + static_cast<size_t>(have_datetimes) + static_cast<size_t>(have_datetimes64)));

        if (!all_dates_or_datetimes && (have_dates || have_datetimes || have_datetimes64))
        {
            for (auto & type : data_types)
            {
                if (isDate(type) || isDateTime(type) || isDateTime64(type))
                    type = std::make_shared<DataTypeString>();
            }

            type_indexes.erase(TypeIndex::Date);
            type_indexes.erase(TypeIndex::DateTime);
            type_indexes.erase(TypeIndex::DateTime64);
            type_indexes.insert(TypeIndex::String);
            return;
        }

        for (auto & type : data_types)
        {
            if (isDate(type) && (have_datetimes || have_datetimes64))
            {
                if (have_datetimes64)
                    type = std::make_shared<DataTypeDateTime64>(9);
                else
                    type = std::make_shared<DataTypeDateTime>();
                type_indexes.erase(TypeIndex::Date);
            }
            else if (isDateTime(type) && have_datetimes64)
            {
                type = std::make_shared<DataTypeDateTime64>(9);
                type_indexes.erase(TypeIndex::DateTime);
            }
        }
    }

    /// If we have numbers (Int64/UInt64/Float64) and String types and numbers were parsed from String,
    /// convert all numbers to String.
    void transformJSONNumbersBackToString(
        DataTypes & data_types, const FormatSettings & settings, TypeIndexesSet & type_indexes, JSONInferenceInfo * json_info)
    {
        bool have_strings = type_indexes.contains(TypeIndex::String);
        bool have_numbers = type_indexes.contains(TypeIndex::Int64) || type_indexes.contains(TypeIndex::UInt64) || type_indexes.contains(TypeIndex::Float64);
        if (!have_strings || !have_numbers)
            return;

        for (auto & type : data_types)
        {
            if (isNumber(type)
                && (settings.json.read_numbers_as_strings || !json_info
                    || json_info->numbers_parsed_from_json_strings.contains(type.get())))
                type = std::make_shared<DataTypeString>();
        }

        updateTypeIndexes(data_types, type_indexes);
    }

    /// If we have both Bool and number (Int64/UInt64/Float64) types,
    /// convert all Bool to Int64/UInt64/Float64.
    void transformBoolsAndNumbersToNumbers(DataTypes & data_types, TypeIndexesSet & type_indexes)
    {
        bool have_floats = type_indexes.contains(TypeIndex::Float64);
        bool have_signed_integers = type_indexes.contains(TypeIndex::Int64);
        bool have_unsigned_integers = type_indexes.contains(TypeIndex::UInt64);
        bool have_bools = type_indexes.contains(TypeIndex::UInt8);
        /// Check if we have both Bool and Integer/Float.
        if (!have_bools || (!have_signed_integers && !have_unsigned_integers && !have_floats))
            return;

        for (auto & type : data_types)
        {
            if (isBool(type))
            {
                if (have_signed_integers)
                    type = std::make_shared<DataTypeInt64>();
                else if (have_unsigned_integers)
                    type = std::make_shared<DataTypeUInt64>();
                else
                    type = std::make_shared<DataTypeFloat64>();
            }
        }

        type_indexes.erase(TypeIndex::UInt8);
    }

    /// If we have Bool and String types convert all numbers to String.
    /// It's applied only when setting input_format_json_read_bools_as_strings is enabled.
    void transformJSONBoolsAndStringsToString(DataTypes & data_types, TypeIndexesSet & type_indexes)
    {
        if (!type_indexes.contains(TypeIndex::String) || !type_indexes.contains(TypeIndex::UInt8))
            return;

        for (auto & type : data_types)
        {
            if (isBool(type))
                type = std::make_shared<DataTypeString>();
        }

        type_indexes.erase(TypeIndex::UInt8);
    }

    /// If we have type Nothing/Nullable(Nothing) and some other non Nothing types,
    /// convert all Nothing/Nullable(Nothing) types to the first non Nothing.
    /// For example, when we have [Nothing, Array(Int64)] it will convert it to [Array(Int64), Array(Int64)]
    /// (it can happen when transforming complex nested types like [Array(Nothing), Array(Array(Int64))])
    void transformNothingComplexTypes(DataTypes & data_types, TypeIndexesSet & type_indexes)
    {
        bool have_nothing = false;
        DataTypePtr not_nothing_type = nullptr;
        for (const auto & type : data_types)
        {
            if (isNothing(removeNullable(type)))
                have_nothing = true;
            else
                not_nothing_type = type;
        }

        if (!have_nothing || !not_nothing_type)
            return;

        for (auto & type : data_types)
        {
            if (isNothing(removeNullable(type)))
                type = not_nothing_type;
        }

        updateTypeIndexes(data_types, type_indexes);
    }

    /// If we have both Nullable and non Nullable types, make all types Nullable
    void transformNullableTypes(DataTypes & data_types, TypeIndexesSet & type_indexes)
    {
        if (!type_indexes.contains(TypeIndex::Nullable))
            return;

        for (auto & type : data_types)
        {
            if (type->canBeInsideNullable())
                type = makeNullable(type);
        }

        updateTypeIndexes(data_types, type_indexes);
    }

    /// If we have unnamed Tuple with the same nested types like Tuple(Int64, Int64),
    /// convert it to Array(Int64). It's used for JSON values.
    /// For example when we had type Tuple(Int64, Nullable(Nothing)) and we
    /// transformed it to Tuple(Nullable(Int64), Nullable(Int64)) we will
    /// also transform it to Array(Nullable(Int64))
    void transformTuplesWithEqualNestedTypesToArrays(DataTypes & data_types, TypeIndexesSet & type_indexes)
    {
        if (!type_indexes.contains(TypeIndex::Tuple))
            return;

        bool remove_tuple_index = true;
        for (auto & type : data_types)
        {
            if (isTuple(type))
            {
                const auto * tuple_type = assert_cast<const DataTypeTuple *>(type.get());
                if (tuple_type->hasExplicitNames())
                    return;

                if (checkIfTypesAreEqual(tuple_type->getElements()))
                    type = std::make_shared<DataTypeArray>(tuple_type->getElements().back());
                else
                    remove_tuple_index = false;
            }
        }

        if (remove_tuple_index)
            type_indexes.erase(TypeIndex::Tuple);
    }

    template <bool is_json>
    void transformInferredTypesIfNeededImpl(DataTypes & types, const FormatSettings & settings, JSONInferenceInfo * json_info = nullptr);

    /// If we have unnamed Tuple and Array types, try to convert them all to Array
    /// if there is a common type for all nested types.
    /// For example, if we have [Tuple(Nullable(Nothing), String), Array(Date), Tuple(Date, String)]
    /// it will convert them all to Array(String)
    void transformJSONTuplesAndArraysToArrays(
        DataTypes & data_types, const FormatSettings & settings, TypeIndexesSet & type_indexes, JSONInferenceInfo * json_info)
    {
        if (!type_indexes.contains(TypeIndex::Tuple))
            return;

        bool have_arrays = type_indexes.contains(TypeIndex::Array);
        bool tuple_sizes_are_equal = true;
        size_t tuple_size = 0;
        for (const auto & type : data_types)
        {
            if (isTuple(type))
            {
                const auto & tuple_type = assert_cast<const DataTypeTuple &>(*type);
                if (tuple_type.hasExplicitNames())
                    return;

                const auto & current_tuple_size = tuple_type.getElements().size();
                if (!tuple_size)
                    tuple_size = current_tuple_size;
                else
                    tuple_sizes_are_equal &= current_tuple_size == tuple_size;
            }
        }

        /// Check if we have arrays and tuples with same size.
        if (!have_arrays && !tuple_sizes_are_equal)
            return;

        DataTypes nested_types;
        for (auto & type : data_types)
        {
            if (isArray(type))
                nested_types.push_back(assert_cast<const DataTypeArray &>(*type).getNestedType());
            else if (isTuple(type))
            {
                const auto & elements = assert_cast<const DataTypeTuple &>(*type).getElements();
                for (const auto & element : elements)
                    nested_types.push_back(element);
            }
        }

        transformInferredTypesIfNeededImpl<true>(nested_types, settings, json_info);
        if (checkIfTypesAreEqual(nested_types))
        {
            for (auto & type : data_types)
            {
                if (isArray(type) || isTuple(type))
                    type = std::make_shared<DataTypeArray>(nested_types.back());
            }

            type_indexes.erase(TypeIndex::Tuple);
        }
    }

    /// If we have unnamed Tuple and possibly Array types that were not transformed
    /// into single Array type with common type, change them all to Array(Dynamic).
    void transformUnnamedTuplesAndArraysToArrayOfDynamic(DataTypes & data_types, TypeIndexesSet & type_indexes)
    {
        if (!type_indexes.contains(TypeIndex::Tuple))
            return;

        /// First check if we have any named Tuple. In this case we should do nothing.
        /// Only unnamed Tuple types can be inferred from arrays.
        for (const auto & type : data_types)
        {
            if (const auto * tuple_type = typeid_cast<const DataTypeTuple *>(type.get()); tuple_type && tuple_type->hasExplicitNames())
                return;
        }

        /// Next, change all Arrays and Tuples to Array(Dynamic).
        for (auto & type : data_types)
        {
            if (isArray(type) || isTuple(type))
                type = std::make_shared<DataTypeArray>(std::make_shared<DataTypeDynamic>());
        }

        type_indexes.erase(TypeIndex::Tuple);
    }

    void transformMapsAndStringsToStrings(DataTypes & data_types, TypeIndexesSet & type_indexes)
    {
        /// Check if we have both String and Map
        if (!type_indexes.contains(TypeIndex::Map) || !type_indexes.contains(TypeIndex::String))
            return;

        for (auto & type : data_types)
        {
            if (isMap(type))
                type = std::make_shared<DataTypeString>();
        }

        type_indexes.erase(TypeIndex::Map);
    }

    void mergeJSONPaths(DataTypes & data_types, TypeIndexesSet & type_indexes, const FormatSettings & settings, JSONInferenceInfo * json_info)
    {
        if (!type_indexes.contains(TypeIndex::JSONPaths))
            return;

        std::shared_ptr<DataTypeJSONPaths> merged_type = std::make_shared<DataTypeJSONPaths>();
        auto transform_func = [&](DataTypePtr & type1, DataTypePtr & type2){ transformInferredJSONTypesIfNeeded(type1, type2, settings, json_info); };
        for (auto & type : data_types)
        {
            if (const auto * json_type = typeid_cast<const DataTypeJSONPaths *>(type.get()))
                merged_type->merge(*json_type, transform_func);
        }

        for (auto & type : data_types)
        {
            if (type->getTypeId() == TypeIndex::JSONPaths)
                type = merged_type;
        }
    }

    void mergeNamedTuples(DataTypes & data_types, TypeIndexesSet & type_indexes, const FormatSettings & settings, JSONInferenceInfo * json_info)
    {
        if (!type_indexes.contains(TypeIndex::Tuple))
            return;

        /// Collect all names and their types from all named tuples.
        std::unordered_map<String, DataTypes> names_to_types;
        /// Try to save original order of element names.
        Names element_names;
        for (auto & type : data_types)
        {
            const auto * tuple_type = typeid_cast<const DataTypeTuple *>(type.get());
            if (tuple_type && tuple_type->hasExplicitNames())
            {
                const auto & elements = tuple_type->getElements();
                const auto & names = tuple_type->getElementNames();
                for (size_t i = 0; i != elements.size(); ++i)
                {
                    if (!names_to_types.contains(names[i]))
                        element_names.push_back(names[i]);
                    names_to_types[names[i]].push_back(elements[i]);
                }
            }
        }

        /// Try to find common type for each tuple element with the same name.
        DataTypes element_types;
        element_types.reserve(names_to_types.size());
        for (const auto & name : element_names)
        {
            auto & types = names_to_types[name];
            transformInferredTypesIfNeededImpl<true>(types, settings, json_info);
            /// If some element have different types in different tuples, we can't do anything
            if (!checkIfTypesAreEqual(types))
                return;
            element_types.push_back(types.front());
        }

        DataTypePtr result_tuple = std::make_shared<DataTypeTuple>(element_types, element_names);

        for (auto & type : data_types)
        {
            const auto * tuple_type = typeid_cast<const DataTypeTuple *>(type.get());
            if (tuple_type && tuple_type->hasExplicitNames())
                type = result_tuple;
        }
    }

    template <bool is_json>
    void transformInferredTypesIfNeededImpl(DataTypes & types, const FormatSettings & settings, JSONInferenceInfo * json_info)
    {
        auto transform_simple_types = [&](DataTypes & data_types, TypeIndexesSet & type_indexes)
        {
            /// Remove all Nothing type if possible.
            transformNothingSimpleTypes(data_types, type_indexes);

            if (settings.try_infer_integers)
            {
                /// Transform Int64 to UInt64 if needed.
                transformIntegers(data_types, type_indexes, json_info);
                /// Transform integers to floats if needed.
                transformIntegersAndFloatsToFloats(data_types, type_indexes, json_info);
            }

            /// Transform Date to DateTime or both to String if needed.
            if (settings.try_infer_dates || settings.try_infer_datetimes)
                transformDatesAndDateTimes(data_types, type_indexes);

            if constexpr (!is_json)
            {
                if (settings.try_infer_variant)
                    transformVariant(data_types, type_indexes);
                return;
            }

            /// Check settings specific for JSON formats.

            /// Convert numbers inferred from strings back to strings if needed.
            if (settings.json.try_infer_numbers_from_strings || settings.json.read_numbers_as_strings)
                transformJSONNumbersBackToString(data_types, settings, type_indexes, json_info);

            /// Convert Bool to number (Int64/Float64) if needed.
            if (settings.json.read_bools_as_numbers)
                transformBoolsAndNumbersToNumbers(data_types, type_indexes);

            /// Convert Bool to String if needed.
            if (settings.json.read_bools_as_strings)
                transformJSONBoolsAndStringsToString(data_types, type_indexes);

            if (settings.json.try_infer_objects_as_tuples)
                mergeJSONPaths(data_types, type_indexes, settings, json_info);

            if (settings.try_infer_variant)
                transformVariant(data_types, type_indexes);

        };

        auto transform_complex_types = [&](DataTypes & data_types, TypeIndexesSet & type_indexes)
        {
            /// Make types Nullable if needed.
            transformNullableTypes(data_types, type_indexes);

            /// If we have type Nothing, it means that we had empty Array/Map while inference.
            /// If there is at least one non Nothing type, change all Nothing types to it.
            transformNothingComplexTypes(data_types, type_indexes);

            if constexpr (!is_json)
            {
                if (settings.try_infer_variant)
                    transformVariant(data_types, type_indexes);
                return;
            }

            /// Convert JSON tuples with same nested types to arrays.
            transformTuplesWithEqualNestedTypesToArrays(data_types, type_indexes);

            /// Convert JSON tuples and arrays to arrays if possible.
            transformJSONTuplesAndArraysToArrays(data_types, settings, type_indexes, json_info);

            /// If we still have unnamed Tuples, change them to Array(Dynamic) if needed.
            if (settings.json.infer_array_of_dynamic_from_array_of_different_values)
                transformUnnamedTuplesAndArraysToArrayOfDynamic(data_types, type_indexes);

            if (settings.json.read_objects_as_strings)
                transformMapsAndStringsToStrings(data_types, type_indexes);

            if (json_info && json_info->allow_merging_named_tuples)
                mergeNamedTuples(data_types, type_indexes, settings, json_info);

            if (settings.try_infer_variant)
                transformVariant(data_types, type_indexes);
        };

        transformTypesRecursively(types, transform_simple_types, transform_complex_types);
    }

    template <bool is_json>
    DataTypePtr tryInferDataTypeForSingleFieldImpl(ReadBuffer & buf, const FormatSettings & settings, JSONInferenceInfo * json_info, size_t depth = 1);

    bool tryInferDate(std::string_view field)
    {
        /// Minimum length of Date text representation is 8 (YYYY-M-D) and maximum is 10 (YYYY-MM-DD)
        if (field.size() < 8 || field.size() > 10)
            return false;

        /// Check if it's just a number, and if so, don't try to infer Date from it,
        /// because we can interpret this number as a Date (for example 20000101 will be 2000-01-01)
        /// and it will lead to inferring Date instead of simple Int64/UInt64 in some cases.
        if (std::all_of(field.begin(), field.end(), isNumericASCII))
            return false;

        ReadBufferFromString buf(field);
        DayNum tmp;
        return tryReadDateText(tmp, buf, DateLUT::instance(), /*allowed_delimiters=*/"-/:") && buf.eof();
    }

    DataTypePtr tryInferDateTimeOrDateTime64(std::string_view field, const FormatSettings & settings)
    {
        /// Don't try to infer DateTime if string is too long.
        /// It's difficult to say what is the real maximum length of
        /// DateTime we can parse using BestEffort approach.
        /// 50 symbols is more or less valid limit for date times that makes sense.
        if (field.empty() || field.size() > 50)
            return nullptr;

        /// Check that we have at least one digit, don't infer datetime form strings like "Apr"/"May"/etc.
        if (!std::any_of(field.begin(), field.end(), isNumericASCII))
            return nullptr;

        /// Check if it's just a number, and if so, don't try to infer DateTime from it,
        /// because we can interpret this number as a timestamp and it will lead to
        /// inferring DateTime instead of simple Int64 in some cases.
        if (std::all_of(field.begin(), field.end(), isNumericASCII))
            return nullptr;

        ReadBufferFromString buf(field);
        Float64 tmp_float;
        /// Check if it's a float value, and if so, don't try to infer DateTime from it,
        /// because it will lead to inferring DateTime instead of simple Float64 in some cases.
        if (tryReadFloatText(tmp_float, buf) && buf.eof())
            return nullptr;

        buf.seek(0, SEEK_SET); /// Return position to the beginning
        if (!settings.try_infer_datetimes_only_datetime64)
        {
            time_t tmp;
            switch (settings.date_time_input_format)
            {
                case FormatSettings::DateTimeInputFormat::Basic:
                    if (tryReadDateTimeText(tmp, buf, DateLUT::instance(), /*allowed_date_delimiters=*/"-/:", /*allowed_time_delimiters=*/":") && buf.eof())
                        return std::make_shared<DataTypeDateTime>();
                    break;
                case FormatSettings::DateTimeInputFormat::BestEffort:
                    if (tryParseDateTimeBestEffortStrict(tmp, buf, DateLUT::instance(), DateLUT::instance("UTC"), /*allowed_date_delimiters=*/"-/:") && buf.eof())
                        return std::make_shared<DataTypeDateTime>();
                    break;
                case FormatSettings::DateTimeInputFormat::BestEffortUS:
                    if (tryParseDateTimeBestEffortUSStrict(tmp, buf, DateLUT::instance(), DateLUT::instance("UTC"), /*allowed_date_delimiters=*/"-/:") && buf.eof())
                        return std::make_shared<DataTypeDateTime>();
                    break;
            }
        }

        buf.seek(0, SEEK_SET); /// Return position to the beginning
        DateTime64 tmp;
        switch (settings.date_time_input_format)
        {
            case FormatSettings::DateTimeInputFormat::Basic:
                if (tryReadDateTime64Text(tmp, 9, buf, DateLUT::instance(), /*allowed_date_delimiters=*/"-/:", /*allowed_time_delimiters=*/":") && buf.eof())
                    return std::make_shared<DataTypeDateTime64>(9);
                break;
            case FormatSettings::DateTimeInputFormat::BestEffort:
                if (tryParseDateTime64BestEffortStrict(tmp, 9, buf, DateLUT::instance(), DateLUT::instance("UTC"), /*allowed_date_delimiters=*/"-/:") && buf.eof())
                    return std::make_shared<DataTypeDateTime64>(9);
                break;
            case FormatSettings::DateTimeInputFormat::BestEffortUS:
                if (tryParseDateTime64BestEffortUSStrict(tmp, 9, buf, DateLUT::instance(), DateLUT::instance("UTC"), /*allowed_date_delimiters=*/"-/:") && buf.eof())
                    return std::make_shared<DataTypeDateTime64>(9);
                break;
        }

        return nullptr;
    }

    template <bool is_json>
    DataTypePtr tryInferArray(ReadBuffer & buf, const FormatSettings & settings, JSONInferenceInfo * json_info, size_t depth)
    {
        assertChar('[', buf);
        skipWhitespaceIfAny(buf);

        DataTypes nested_types;
        bool first = true;
        bool have_invalid_nested_type = false;
        while (!buf.eof() && *buf.position() != ']')
        {
            if (!first)
            {
                /// Skip field delimiter between array elements.
                if (!checkChar(',', buf))
                    return nullptr;
                skipWhitespaceIfAny(buf);
            }
            else
                first = false;

            auto nested_type = tryInferDataTypeForSingleFieldImpl<is_json>(buf, settings, json_info, depth + 2);

            if (nested_type)
                nested_types.push_back(nested_type);
            else
                have_invalid_nested_type = true;

            skipWhitespaceIfAny(buf);
        }

        /// No ']' at the end.
        if (buf.eof())
            return nullptr;

        assertChar(']', buf);
        skipWhitespaceIfAny(buf);

        /// Nested data is invalid.
        if (have_invalid_nested_type)
            return nullptr;

        /// Empty array has type Array(Nothing)
        if (nested_types.empty())
            return std::make_shared<DataTypeArray>(std::make_shared<DataTypeNothing>());

        if (checkIfTypesAreEqual(nested_types))
            return std::make_shared<DataTypeArray>(std::move(nested_types.back()));

        /// If element types are not equal, we should try to find common type.
        /// If after transformation element types are still different, we return Tuple for JSON and
        /// nullptr for other formats (nullptr means we couldn't infer the type).
        if constexpr (is_json)
        {
            /// For JSON if we have not complete types, we should not try to transform them
            /// and return it as a Tuple.
            /// For example, if we have types [Float64, Nullable(Nothing), Float64]
            /// it can be Array(Float64) or Tuple(Float64, <some_type>, Float64) and
            /// we can't determine which one it is. But we will be able to do it later
            /// when we will have types from other rows for this column.
            /// For example, if in the next row we will have types [Nullable(Nothing), String, Float64],
            /// we can determine the type for this column as Tuple(Nullable(Float64), Nullable(String), Float64).
            for (const auto & type : nested_types)
            {
                if (!checkIfTypeIsComplete(type))
                    return std::make_shared<DataTypeTuple>(nested_types);
            }

            auto nested_types_copy = nested_types;
            /// Disable read_numbers_as_strings in json settings to avoid
            /// inferring array with numbers and strings as Array(String) here.
            /// It will be done later if needed in transformFinal*.
            auto settings_copy = settings;
            settings_copy.json.read_numbers_as_strings = false;
            transformInferredTypesIfNeededImpl<is_json>(nested_types_copy, settings_copy, json_info);

            if (checkIfTypesAreEqual(nested_types_copy))
                return std::make_shared<DataTypeArray>(nested_types_copy.back());
            return std::make_shared<DataTypeTuple>(nested_types);
        }
        else
        {
            transformInferredTypesIfNeededImpl<is_json>(nested_types, settings);
            if (checkIfTypesAreEqual(nested_types))
                return std::make_shared<DataTypeArray>(nested_types.back());

            /// We couldn't determine common type for array element.
            return nullptr;
        }
    }

    DataTypePtr tryInferTuple(ReadBuffer & buf, const FormatSettings & settings, JSONInferenceInfo * json_info, size_t depth)
    {
        assertChar('(', buf);
        skipWhitespaceIfAny(buf);

        DataTypes nested_types;
        bool first = true;
        bool have_invalid_nested_type = false;
        while (!buf.eof() && *buf.position() != ')')
        {
            if (!first)
            {
                if (!checkChar(',', buf))
                    return nullptr;
                skipWhitespaceIfAny(buf);
            }
            else
                first = false;

            auto nested_type = tryInferDataTypeForSingleFieldImpl<false>(buf, settings, json_info, depth + 1);
            if (nested_type)
                nested_types.push_back(nested_type);
            else
                have_invalid_nested_type = true;

            skipWhitespaceIfAny(buf);
        }

        /// No ')' at the end.
        if (buf.eof())
            return nullptr;

        assertChar(')', buf);
        skipWhitespaceIfAny(buf);

        /// Nested data is invalid.
        if (have_invalid_nested_type || nested_types.empty())
            return nullptr;

        return std::make_shared<DataTypeTuple>(nested_types);
    }

    template <bool is_json>
    bool tryReadFloat(Float64 & value, ReadBuffer & buf, const FormatSettings & settings, bool & has_fractional)
    {
        if (is_json || settings.try_infer_exponent_floats)
            return tryReadFloatTextExt(value, buf, has_fractional);
        return tryReadFloatTextExtNoExponent(value, buf, has_fractional);
    }

    template <bool is_json>
    DataTypePtr tryInferNumber(ReadBuffer & buf, const FormatSettings & settings, JSONInferenceInfo * json_info)
    {
        if (buf.eof())
            return nullptr;

        Float64 tmp_float;
        bool has_fractional;
        if (settings.try_infer_integers)
        {
            /// If we read from String, we can do it in a more efficient way.
            if (auto * /*string_buf*/ _ = dynamic_cast<ReadBufferFromString *>(&buf))
            {
                /// Remember the pointer to the start of the number to rollback to it.
                /// We can safely get back to the start of the number, because we read from a string and we didn't reach eof.
                char * number_start = buf.position();

                /// NOTE: it may break parsing of tryReadFloat() != tryReadIntText() + parsing of '.'/'e'
                /// But, for now it is true
                if (tryReadFloat<is_json>(tmp_float, buf, settings, has_fractional) && has_fractional)
                    return std::make_shared<DataTypeFloat64>();

                Int64 tmp_int;
                buf.position() = number_start;
                if (tryReadIntText(tmp_int, buf))
                {
                    auto type = std::make_shared<DataTypeInt64>();
                    if (json_info && tmp_int < 0)
                        json_info->negative_integers.insert(type.get());
                    return type;
                }

                /// In case of Int64 overflow we can try to infer UInt64.
                UInt64 tmp_uint;
                buf.position() = number_start;
                if (tryReadIntText(tmp_uint, buf))
                    return std::make_shared<DataTypeUInt64>();

                return nullptr;
            }

            /// We should use PeekableReadBuffer, because we need to
            /// rollback to the start of number to parse it as integer first
            /// and then as float.
            PeekableReadBuffer peekable_buf(buf);
            PeekableReadBufferCheckpoint checkpoint(peekable_buf);

            if (tryReadFloat<is_json>(tmp_float, peekable_buf, settings, has_fractional) && has_fractional)
                return std::make_shared<DataTypeFloat64>();
            peekable_buf.rollbackToCheckpoint(/* drop= */ false);

            Int64 tmp_int;
            if (tryReadIntText(tmp_int, peekable_buf))
            {
                auto type = std::make_shared<DataTypeInt64>();
                if (json_info && tmp_int < 0)
                    json_info->negative_integers.insert(type.get());
                return type;
            }
            peekable_buf.rollbackToCheckpoint(/* drop= */ true);

            /// In case of Int64 overflow we can try to infer UInt64.
            UInt64 tmp_uint;
            if (tryReadIntText(tmp_uint, peekable_buf))
                return std::make_shared<DataTypeUInt64>();
        }
        else if (tryReadFloat<is_json>(tmp_float, buf, settings, has_fractional))
        {
            return std::make_shared<DataTypeFloat64>();
        }

        /// This is not a number.
        return nullptr;
    }

    template <bool is_json>
    DataTypePtr tryInferNumberFromStringImpl(std::string_view field, const FormatSettings & settings, JSONInferenceInfo * json_inference_info = nullptr)
    {
        ReadBufferFromString buf(field);

        if (settings.try_infer_integers)
        {
            Int64 tmp_int;
            if (tryReadIntText(tmp_int, buf) && buf.eof())
            {
                auto type = std::make_shared<DataTypeInt64>();
                if (json_inference_info && tmp_int < 0)
                    json_inference_info->negative_integers.insert(type.get());
                return type;
            }

            /// We can safely get back to the start of buffer, because we read from a string and we didn't reach eof.
            buf.position() = buf.buffer().begin();

            /// In case of Int64 overflow, try to infer UInt64
            UInt64 tmp_uint;
            if (tryReadIntText(tmp_uint, buf) && buf.eof())
                return std::make_shared<DataTypeUInt64>();
        }

        /// We can safely get back to the start of buffer, because we read from a string and we didn't reach eof.
        buf.position() = buf.buffer().begin();

        Float64 tmp;
        bool has_fractional;
        if (tryReadFloat<is_json>(tmp, buf, settings, has_fractional) && buf.eof())
            return std::make_shared<DataTypeFloat64>();

        return nullptr;
    }

    template <bool is_json>
    DataTypePtr tryInferString(ReadBuffer & buf, const FormatSettings & settings, JSONInferenceInfo * json_info)
    {
        String field;
        bool ok = true;
        if constexpr (is_json)
            ok = tryReadJSONStringInto(field, buf, settings.json);
        else
            ok = tryReadQuotedString(field, buf);

        if (!ok)
            return nullptr;

        skipWhitespaceIfAny(buf);

        /// If it's object key, we should just return String type.
        if constexpr (is_json)
        {
            if (json_info->is_object_key)
                return std::make_shared<DataTypeString>();
        }

        if (auto type = tryInferDateOrDateTimeFromString(field, settings))
            return type;

        if constexpr (is_json)
        {
            if (settings.json.try_infer_numbers_from_strings)
            {
                if (auto number_type = tryInferNumberFromStringImpl<true>(field, settings, json_info))
                {
                    json_info->numbers_parsed_from_json_strings.insert(number_type.get());
                    return number_type;
                }
            }
        }

        return std::make_shared<DataTypeString>();
    }

    bool tryReadJSONObject(ReadBuffer & buf, const FormatSettings & settings, DataTypeJSONPaths::Paths & paths, const std::vector<String> & path, JSONInferenceInfo * json_info, size_t depth)
    {
        if (depth > settings.max_parser_depth)
            throw Exception(ErrorCodes::TOO_DEEP_RECURSION,
                "Maximum parse depth ({}) exceeded. Consider raising max_parser_depth setting.", settings.max_parser_depth);

        assertChar('{', buf);
        skipWhitespaceIfAny(buf);
        bool first = true;
        while (!buf.eof() && *buf.position() != '}')
        {
            if (!first)
            {
                if (!checkChar(',', buf))
                    return false;
                skipWhitespaceIfAny(buf);
            }
            else
                first = false;

            String key;
            if (!tryReadJSONStringInto(key, buf, settings.json))
                return false;

            skipWhitespaceIfAny(buf);
            if (!checkChar(':', buf))
                return false;

            std::vector<String> current_path = path;
            current_path.push_back(std::move(key));

            skipWhitespaceIfAny(buf);

            if (!buf.eof() && *buf.position() == '{')
            {
                if (!tryReadJSONObject(buf, settings, paths, current_path, json_info, depth + 1))
                    return false;
            }
            else
            {
                auto value_type = tryInferDataTypeForSingleFieldImpl<true>(buf, settings, json_info, depth + 1);
                if (!value_type)
                    return false;

                paths[std::move(current_path)] = value_type;
            }

            skipWhitespaceIfAny(buf);
        }

        /// No '}' at the end.
        if (buf.eof())
            return false;

        assertChar('}', buf);
        skipWhitespaceIfAny(buf);

        /// If it was empty object and it's not root object, treat it as null, so we won't
        /// lose this path if this key contains empty object in all sample data.
        /// This case will be processed in JSONPaths type during finalize.
        if (first && !path.empty())
            paths[path] = std::make_shared<DataTypeNothing>();
        return true;
    }

    DataTypePtr tryInferJSONPaths(ReadBuffer & buf, const FormatSettings & settings, JSONInferenceInfo * json_info, size_t depth)
    {
        DataTypeJSONPaths::Paths paths;
        if (!tryReadJSONObject(buf, settings, paths, {}, json_info, depth))
            return nullptr;
        return std::make_shared<DataTypeJSONPaths>(std::move(paths));
    }

    template <bool is_json>
    DataTypePtr tryInferMapOrObject(ReadBuffer & buf, const FormatSettings & settings, JSONInferenceInfo * json_info, size_t depth)
    {
        assertChar('{', buf);
        skipWhitespaceIfAny(buf);

        DataTypes key_types;
        DataTypes value_types;
        bool first = true;
        bool have_invalid_nested_type = false;
        while (!buf.eof() && *buf.position() != '}')
        {
            if (!first)
            {
                if (!checkChar(',', buf))
                    return nullptr;
                skipWhitespaceIfAny(buf);
            }
            else
                first = false;

            DataTypePtr key_type;
            if constexpr (is_json)
            {
                /// For JSON key type must be String.
                json_info->is_object_key = true;
                key_type = tryInferString<is_json>(buf, settings, json_info);
                json_info->is_object_key = false;
            }
            else
            {
                key_type = tryInferDataTypeForSingleFieldImpl<is_json>(buf, settings, nullptr, depth + 1);
            }

            if (key_type)
                key_types.push_back(key_type);
            else
                have_invalid_nested_type = true;

            skipWhitespaceIfAny(buf);
            if (!checkChar(':', buf))
                return nullptr;
            skipWhitespaceIfAny(buf);

            auto value_type = tryInferDataTypeForSingleFieldImpl<is_json>(buf, settings, json_info, depth + 1);
            if (value_type)
                value_types.push_back(value_type);
            else
                have_invalid_nested_type = true;
            skipWhitespaceIfAny(buf);
        }

        /// No '}' at the end.
        if (buf.eof())
            return nullptr;

        assertChar('}', buf);
        skipWhitespaceIfAny(buf);

        /// Nested data is invalid.
        if (have_invalid_nested_type)
            return nullptr;

        if (key_types.empty())
        {
            /// Empty Map is Map(Nothing, Nothing)
            return std::make_shared<DataTypeMap>(std::make_shared<DataTypeNothing>(), std::make_shared<DataTypeNothing>());
        }

        if constexpr (is_json)
        {
            if (settings.json.read_objects_as_strings)
                return std::make_shared<DataTypeString>();

            transformInferredTypesIfNeededImpl<is_json>(value_types, settings, json_info);
            if (!checkIfTypesAreEqual(value_types))
                return nullptr;

            return std::make_shared<DataTypeMap>(key_types.back(), value_types.back());
        }

        if (!checkIfTypesAreEqual(key_types))
            transformInferredTypesIfNeededImpl<is_json>(key_types, settings);
        if (!checkIfTypesAreEqual(value_types))
            transformInferredTypesIfNeededImpl<is_json>(value_types, settings);

        if (!checkIfTypesAreEqual(key_types) || !checkIfTypesAreEqual(value_types))
            return nullptr;

        auto key_type = removeNullable(key_types.back());
        if (!DataTypeMap::isValidKeyType(key_type))
            return nullptr;

        return std::make_shared<DataTypeMap>(key_type, value_types.back());
    }

    template <bool is_json>
    DataTypePtr tryInferDataTypeForSingleFieldImpl(ReadBuffer & buf, const FormatSettings & settings, JSONInferenceInfo * json_info, size_t depth)
    {
        if (depth > settings.max_parser_depth)
            throw Exception(ErrorCodes::TOO_DEEP_RECURSION,
                "Maximum parse depth ({}) exceeded. Consider raising max_parser_depth setting.", settings.max_parser_depth);

        skipWhitespaceIfAny(buf);

        if (buf.eof())
            return nullptr;

        /// Array [field1, field2, ...]
        if (*buf.position() == '[')
            return tryInferArray<is_json>(buf, settings, json_info, depth);

        /// Tuple (field1, field2, ...), if format is not JSON
        if constexpr (!is_json)
        {
            if (*buf.position() == '(')
                return tryInferTuple(buf, settings, json_info, depth);
        }

        /// Map/Object for JSON { key1 : value1, key2 : value2, ...}
        if (*buf.position() == '{')
        {
            if constexpr (is_json)
            {
                if (settings.json.try_infer_objects_as_tuples)
                    return tryInferJSONPaths(buf, settings, json_info, depth);
            }

            return tryInferMapOrObject<is_json>(buf, settings, json_info, depth);
        }

        /// String
        char quote = is_json ? '"' : '\'';
        if (*buf.position() == quote)
            return tryInferString<is_json>(buf, settings, json_info);

        /// Bool
        if (checkStringCaseInsensitive("true", buf) || checkStringCaseInsensitive("false", buf))
            return DataTypeFactory::instance().get("Bool");

        /// Null or NaN
        if (checkCharCaseInsensitive('n', buf))
        {
            if (checkStringCaseInsensitive("ull", buf))
            {
                if (settings.schema_inference_make_columns_nullable == 0)
                    return std::make_shared<DataTypeNothing>();
                return makeNullable(std::make_shared<DataTypeNothing>());
            }
            if (checkStringCaseInsensitive("an", buf))
                return std::make_shared<DataTypeFloat64>();
        }

        /// Number
        return tryInferNumber<is_json>(buf, settings, json_info);
    }
}

bool checkIfTypesAreEqual(const DataTypes & types)
{
    if (types.empty())
        return true;

    for (size_t i = 1; i < types.size(); ++i)
    {
        if (!types[0]->equals(*types[i]))
            return false;
    }
    return true;
}

void transformInferredTypesIfNeeded(DataTypePtr & first, DataTypePtr & second, const FormatSettings & settings)
{
    DataTypes types = {first, second};
    transformInferredTypesIfNeededImpl<false>(types, settings, nullptr);
    first = std::move(types[0]);
    second = std::move(types[1]);
}

void transformInferredJSONTypesIfNeeded(
    DataTypePtr & first, DataTypePtr & second, const FormatSettings & settings, JSONInferenceInfo * json_info)
{
    DataTypes types = {first, second};
    transformInferredTypesIfNeededImpl<true>(types, settings, json_info);
    first = std::move(types[0]);
    second = std::move(types[1]);
}

void transformInferredJSONTypesIfNeeded(DataTypes & types, const FormatSettings & settings, JSONInferenceInfo * json_info)
{
    transformInferredTypesIfNeededImpl<true>(types, settings, json_info);
}

void transformInferredJSONTypesFromDifferentFilesIfNeeded(DataTypePtr & first, DataTypePtr & second, const FormatSettings & settings)
{
    JSONInferenceInfo json_info;
    json_info.allow_merging_named_tuples = true;
    transformInferredJSONTypesIfNeeded(first, second, settings, &json_info);
}

void transformFinalInferredJSONTypeIfNeededImpl(DataTypePtr & data_type, const FormatSettings & settings, JSONInferenceInfo * json_info, bool remain_nothing_types = false)
{
    if (!data_type)
        return;

    if (!remain_nothing_types && isNothing(data_type) && settings.json.infer_incomplete_types_as_strings)
    {
        data_type = std::make_shared<DataTypeString>();
        return;
    }

    if (const auto * nullable_type = typeid_cast<const DataTypeNullable *>(data_type.get()))
    {
        auto nested_type = nullable_type->getNestedType();
        transformFinalInferredJSONTypeIfNeededImpl(nested_type, settings, json_info, remain_nothing_types);
        data_type = std::make_shared<DataTypeNullable>(std::move(nested_type));
        return;
    }

    if (const auto * json_paths = typeid_cast<const DataTypeJSONPaths *>(data_type.get()))
    {
        /// If all objects were empty, use type String, so these JSON objects will be read as Strings.
        if (json_paths->empty() && settings.json.infer_incomplete_types_as_strings)
        {
            data_type = std::make_shared<DataTypeString>();
            return;
        }

        data_type = json_paths->finalize(settings.json.use_string_type_for_ambiguous_paths_in_named_tuples_inference_from_objects);
        transformFinalInferredJSONTypeIfNeededImpl(data_type, settings, json_info, remain_nothing_types);
        return;
    }

    if (const auto * array_type = typeid_cast<const DataTypeArray *>(data_type.get()))
    {
        auto nested_type = array_type->getNestedType();
        transformFinalInferredJSONTypeIfNeededImpl(nested_type, settings, json_info, remain_nothing_types);
        data_type = std::make_shared<DataTypeArray>(nested_type);
        return;
    }

    if (const auto * map_type = typeid_cast<const DataTypeMap *>(data_type.get()))
    {
        auto key_type = map_type->getKeyType();
        /// If all inferred Maps are empty, use type String, so these JSON objects will be read as Strings.
        if (isNothing(key_type) && settings.json.infer_incomplete_types_as_strings)
            key_type = std::make_shared<DataTypeString>();

        auto value_type = map_type->getValueType();

        transformFinalInferredJSONTypeIfNeededImpl(value_type, settings, json_info, remain_nothing_types);
        data_type = std::make_shared<DataTypeMap>(key_type, value_type);
        return;
    }

    if (const auto * tuple_type = typeid_cast<const DataTypeTuple *>(data_type.get()))
    {
        auto nested_types = tuple_type->getElements();

        if (tuple_type->hasExplicitNames())
        {
            for (auto & nested_type : nested_types)
                transformFinalInferredJSONTypeIfNeededImpl(nested_type, settings, json_info, remain_nothing_types);
            data_type = std::make_shared<DataTypeTuple>(nested_types, tuple_type->getElementNames());
            return;
        }

        /// First, try to transform nested types without final transformations to see if there is a common type.
        auto nested_types_copy = nested_types;
        /// Disable read_numbers_as_strings in json settings to avoid
        /// inferring array with numbers and strings as Array(String) here.
        auto settings_copy = settings;
        settings_copy.json.read_numbers_as_strings = false;
        transformInferredTypesIfNeededImpl<true>(nested_types_copy, settings_copy, json_info);
        if (checkIfTypesAreEqual(nested_types_copy))
        {
            data_type = std::make_shared<DataTypeArray>(nested_types_copy.back());
            transformFinalInferredJSONTypeIfNeededImpl(data_type, settings, json_info);
            return;
        }

        /// Apply final transformation to nested types, and then try to find common type.
        for (auto & nested_type : nested_types)
            /// Don't change Nothing to String in nested types here, because we are not sure yet if it's Array or actual Tuple
            transformFinalInferredJSONTypeIfNeededImpl(nested_type, settings, json_info, /*remain_nothing_types=*/ true);

        nested_types_copy = nested_types;
        transformInferredTypesIfNeededImpl<true>(nested_types_copy, settings_copy, json_info);
        if (checkIfTypesAreEqual(nested_types_copy))
        {
            data_type = std::make_shared<DataTypeArray>(nested_types_copy.back());
        }
        /// If we couldn't infer common type for array elements, use Array(Dynamic) or keep it as unnamed Tuple.
        else if (settings.json.infer_array_of_dynamic_from_array_of_different_values)
        {
            data_type = std::make_shared<DataTypeArray>(std::make_shared<DataTypeDynamic>());
        }
        else
        {
            /// Try to transform types one more time but without disabled read_numbers_as_strings so we
            /// can infer array of numbers and strings as Array(String). We couldn't do it before to be able
            /// to use Array(Dynamic) in this case if corresponding setting is enabled.
            transformInferredTypesIfNeededImpl<true>(nested_types_copy, settings, json_info);
            if (checkIfTypesAreEqual(nested_types_copy))
            {
                data_type = std::make_shared<DataTypeArray>(nested_types_copy.back());
            }
            else
            {
                /// Now we should run transform one more time to convert Nothing to String if needed.
                if (!remain_nothing_types)
                {
                    for (auto & nested_type : nested_types)
                        transformFinalInferredJSONTypeIfNeededImpl(nested_type, settings, json_info);
                }

                data_type = std::make_shared<DataTypeTuple>(nested_types);
            }
        }

        return;
    }

    if (const auto * variant_type = typeid_cast<const DataTypeVariant *>(data_type.get()))
    {
        auto nested_types = variant_type->getVariants();
        for (auto & nested_type : nested_types)
            transformFinalInferredJSONTypeIfNeededImpl(nested_type, settings, json_info, remain_nothing_types);
        data_type = std::make_shared<DataTypeVariant>(nested_types);
        return;
    }
}

void transformFinalInferredJSONTypeIfNeeded(DataTypePtr & data_type, const FormatSettings & settings, JSONInferenceInfo * json_info)
{
    transformFinalInferredJSONTypeIfNeededImpl(data_type, settings, json_info);
}

DataTypePtr tryInferNumberFromString(std::string_view field, const FormatSettings & settings)
{
    return tryInferNumberFromStringImpl<false>(field, settings);
}

DataTypePtr tryInferJSONNumberFromString(std::string_view field, const FormatSettings & settings, JSONInferenceInfo * json_info)
{
    return tryInferNumberFromStringImpl<false>(field, settings, json_info);

}

DataTypePtr tryInferDateOrDateTimeFromString(std::string_view field, const FormatSettings & settings)
{
    if (settings.try_infer_dates && tryInferDate(field))
        return std::make_shared<DataTypeDate>();

    if (settings.try_infer_datetimes)
    {
        if (auto type = tryInferDateTimeOrDateTime64(field, settings))
            return type;
    }

    return nullptr;
}

DataTypePtr tryInferDataTypeForSingleField(ReadBuffer & buf, const FormatSettings & settings)
{
    return tryInferDataTypeForSingleFieldImpl<false>(buf, settings, nullptr);
}

DataTypePtr tryInferDataTypeForSingleField(std::string_view field, const FormatSettings & settings)
{
    ReadBufferFromString buf(field);
    auto type = tryInferDataTypeForSingleFieldImpl<false>(buf, settings, nullptr);
    /// Check if there is no unread data in buffer.
    if (!buf.eof())
        return nullptr;
    return type;
}

DataTypePtr tryInferDataTypeForSingleJSONField(ReadBuffer & buf, const FormatSettings & settings, JSONInferenceInfo * json_info)
{
    return tryInferDataTypeForSingleFieldImpl<true>(buf, settings, json_info);
}

DataTypePtr tryInferDataTypeForSingleJSONField(std::string_view field, const FormatSettings & settings, JSONInferenceInfo * json_info)
{
    ReadBufferFromString buf(field);
    auto type = tryInferDataTypeForSingleFieldImpl<true>(buf, settings, json_info);
    /// Check if there is no unread data in buffer.
    if (!buf.eof())
        return nullptr;
    return type;
}

static DataTypePtr adjustNullableRecursively(DataTypePtr type, bool make_nullable, const FormatSettings & settings)
{
    if (!type)
        return nullptr;

    WhichDataType which(type);

    if (which.isNullable())
        return make_nullable ? type : removeNullable(type);

    /// Leave named compound types unchanged.
    /// E.g. don't turn `Point` into `Tuple(Nullable(Float64), Nullable(Float64))`.
    if (type->hasCustomName())
        return makeNullableSafe(type);

    if (which.isArray())
    {
        const auto * array_type = assert_cast<const DataTypeArray *>(type.get());
        auto nested_type = adjustNullableRecursively(array_type->getNestedType(), make_nullable, settings);
        return nested_type ? std::make_shared<DataTypeArray>(nested_type) : nullptr;
    }

    if (which.isVariant())
    {
        const auto * variant_type = assert_cast<const DataTypeVariant *>(type.get());
        DataTypes nested_types;
        for (const auto & nested_type: variant_type->getVariants())
        {
            if (!make_nullable || (!nested_type->lowCardinality() && nested_type->haveSubtypes()))
                nested_types.push_back(adjustNullableRecursively(nested_type, make_nullable, settings));
            else
                nested_types.push_back(nested_type);
        }
        return std::make_shared<DataTypeVariant>(nested_types);
    }

    if (which.isTuple())
    {
        const auto * tuple_type = assert_cast<const DataTypeTuple *>(type.get());
        DataTypes nested_types;
        for (const auto & element : tuple_type->getElements())
        {
            auto nested_type = adjustNullableRecursively(element, make_nullable, settings);
            if (!nested_type)
                return nullptr;
            nested_types.push_back(nested_type);
        }

        if (tuple_type->hasExplicitNames())
            return std::make_shared<DataTypeTuple>(std::move(nested_types), tuple_type->getElementNames());

        return std::make_shared<DataTypeTuple>(std::move(nested_types));
    }

    if (which.isMap())
    {
        const auto * map_type = assert_cast<const DataTypeMap *>(type.get());
        auto key_type = adjustNullableRecursively(map_type->getKeyType(), make_nullable, settings);
        auto value_type = adjustNullableRecursively(map_type->getValueType(), make_nullable, settings);
        return key_type && value_type ? std::make_shared<DataTypeMap>(removeNullable(key_type), value_type) : nullptr;
    }

    if (which.isLowCardinality())
    {
        const auto * lc_type = assert_cast<const DataTypeLowCardinality *>(type.get());
        auto nested_type = adjustNullableRecursively(lc_type->getDictionaryType(), make_nullable, settings);
        return nested_type ? std::make_shared<DataTypeLowCardinality>(nested_type) : nullptr;
    }

<<<<<<< HEAD
=======
    if (which.isObjectDeprecated())
    {
        const auto * object_type = assert_cast<const DataTypeObjectDeprecated *>(type.get());
        if (object_type->hasNullableSubcolumns() == make_nullable)
            return type;
        return std::make_shared<DataTypeObjectDeprecated>(object_type->getSchemaFormat(), make_nullable);
    }

>>>>>>> c0347e63
    if (which.isObject() && !settings.schema_inference_make_json_columns_nullable)
        return type;

    return make_nullable ? makeNullableSafe(type) : type;
}

DataTypePtr makeNullableRecursively(DataTypePtr type, const FormatSettings & settings)
{
    return adjustNullableRecursively(type, true, settings);
}

DataTypePtr removeNullableRecursively(DataTypePtr type, const FormatSettings & settings)
{
    return adjustNullableRecursively(type, false, settings);
}

NamesAndTypesList getNamesAndRecursivelyNullableTypes(const Block & header, const FormatSettings & settings)
{
    NamesAndTypesList result;
    for (auto & [name, type] : header.getNamesAndTypesList())
        result.emplace_back(name, makeNullableRecursively(type, settings));
    return result;
}

bool checkIfTypeIsComplete(const DataTypePtr & type)
{
    if (!type)
        return false;

    WhichDataType which(type);

    if (which.isNothing())
        return false;

    if (which.isNullable())
        return checkIfTypeIsComplete(assert_cast<const DataTypeNullable *>(type.get())->getNestedType());

    if (which.isArray())
        return checkIfTypeIsComplete(assert_cast<const DataTypeArray *>(type.get())->getNestedType());

    if (which.isTuple())
    {
        const auto * tuple_type = assert_cast<const DataTypeTuple *>(type.get());
        for (const auto & element : tuple_type->getElements())
        {
            if (!checkIfTypeIsComplete(element))
                return false;
        }
        return true;
    }

    if (which.isMap())
    {
        const auto * map_type = assert_cast<const DataTypeMap *>(type.get());
        if (!checkIfTypeIsComplete(map_type->getKeyType()))
            return false;
        return checkIfTypeIsComplete(map_type->getValueType());
    }

    return true;
}

}<|MERGE_RESOLUTION|>--- conflicted
+++ resolved
@@ -1688,17 +1688,6 @@
         return nested_type ? std::make_shared<DataTypeLowCardinality>(nested_type) : nullptr;
     }
 
-<<<<<<< HEAD
-=======
-    if (which.isObjectDeprecated())
-    {
-        const auto * object_type = assert_cast<const DataTypeObjectDeprecated *>(type.get());
-        if (object_type->hasNullableSubcolumns() == make_nullable)
-            return type;
-        return std::make_shared<DataTypeObjectDeprecated>(object_type->getSchemaFormat(), make_nullable);
-    }
-
->>>>>>> c0347e63
     if (which.isObject() && !settings.schema_inference_make_json_columns_nullable)
         return type;
 
