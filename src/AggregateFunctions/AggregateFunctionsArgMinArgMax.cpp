--- conflicted
+++ resolved
@@ -436,148 +436,6 @@
 void registerAggregateFunctionsArgMinArgMax(AggregateFunctionFactory & factory)
 {
     AggregateFunctionProperties properties = {.returns_default_when_only_null = false, .is_order_dependent = true};
-<<<<<<< HEAD
-
-    FunctionDocumentation::Description min_description = R"(
-Calculates the `arg` value for a minimum `val` value.
-If there are multiple rows with equal `val` being the minimum, which of the associated `arg` is returned is not deterministic.
-Both parts the `arg` and the `min` behave as aggregate functions, they both skip `NULL` during processing and return not `NULL` values if not `NULL` values are available.
-    )";
-    FunctionDocumentation::Syntax min_syntax = "argMin(arg, val)";
-    FunctionDocumentation::Arguments min_arguments = {
-        {"arg", "Argument.", {"Any"}},
-        {"val", "Value.", {"Any"}}
-    };
-    FunctionDocumentation::ReturnedValue min_returned_value = {"Returns arg value that corresponds to minimum val value. Type matches arg type.", {"Any"}};
-    FunctionDocumentation::Examples min_examples = {
-    {
-        "Extended example",
-        R"(
-CREATE TABLE test
-(
-    a Nullable(String),
-    b Nullable(Int64)
-)
-ENGINE = Memory AS
-SELECT *
-FROM VALUES((NULL, 0), ('a', 1), ('b', 2), ('c', 2), (NULL, NULL), ('d', NULL));
-
-SELECT * FROM test;
-SELECT argMin(a, b), min(b) FROM test;
-SELECT argMin(tuple(a), b) FROM test;
-SELECT (argMin((a, b), b) as t).1 argMinA, t.2 argMinB from test;
-SELECT argMin(a, b), min(b) FROM test WHERE a IS NULL and b IS NULL;
-SELECT argMin(a, (b, a)), min(tuple(b, a)) FROM test;
-SELECT argMin((a, b), (b, a)), min(tuple(b, a)) FROM test;
-SELECT argMin(a, tuple(b)) FROM test;
-        )",
-        R"(
-┌─a────┬────b─┐
-│ ᴺᵁᴸᴸ │    0 │
-│ a    │    1 │
-│ b    │    2 │
-│ c    │    2 │
-│ ᴺᵁᴸᴸ │ ᴺᵁᴸᴸ │
-│ d    │ ᴺᵁᴸᴸ │
-└──────┴──────┘
-┌─argMin(a, b)─┬─min(b)─┐
-│ a            │      0 │ -- argMin = 'a' because it the first not `NULL` value, min(b) is from another row!
-└──────────────┴────────┘
-┌─argMin(tuple(a), b)─┐
-│ (NULL)              │ -- The a `Tuple` that contains only a `NULL` value is not `NULL`, so the aggregate functions won't skip that row because of that `NULL` value
-└─────────────────────┘
-┌─argMinA─┬─argMinB─┐
-│ ᴺᵁᴸᴸ    │       0 │ -- you can use `Tuple` and get both (all - tuple(*)) columns for the according min(b)
-└─────────┴─────────┘
-┌─argMin(a, b)─┬─min(b)─┐
-│ ᴺᵁᴸᴸ         │   ᴺᵁᴸᴸ │ -- All aggregated rows contains at least one `NULL` value because of the filter, so all rows are skipped, therefore the result will be `NULL`
-└──────────────┴────────┘
-┌─argMin(a, tuple(b, a))─┬─min(tuple(b, a))─┐
-│ d                      │ (NULL,NULL)      │ -- 'd' is the first not `NULL` value for the min
-└────────────────────────┴──────────────────┘
-┌─argMin(tuple(a, b), tuple(b, a))─┬─min(tuple(b, a))─┐
-│ (NULL,NULL)                      │ (NULL,NULL)      │ -- argMin returns (NULL,NULL) here because `Tuple` allows to don't skip `NULL` and min(tuple(b, a)) in this case is minimal value for this dataset
-└──────────────────────────────────┴──────────────────┘
-┌─argMin(a, tuple(b))─┐
-│ d                   │ -- `Tuple` can be used in `min` to not skip rows with `NULL` values as b.
-└─────────────────────┘
-        )"
-    }
-    };
-    FunctionDocumentation::IntroducedIn min_introduced_in = {1, 1};
-    FunctionDocumentation::Category min_category = FunctionDocumentation::Category::AggregateFunction;
-    FunctionDocumentation min_documentation = {min_description, min_syntax, min_arguments, {}, min_returned_value, min_examples, min_introduced_in, min_category};
-
-    factory.registerFunction("argMin", createAggregateFunctionArgMinMax<true>, properties, min_documentation, AggregateFunctionFactory::Case::Sensitive);
-
-    FunctionDocumentation::Description description = R"(
-Calculates the `arg` value for a maximum `val` value.
-If there are multiple rows with equal `val` being the maximum, which of the associated `arg` is returned is not deterministic.
-Both parts the `arg` and the `max` behave as aggregate functions, they both skip `NULL` during processing and return not `NULL` values if not `NULL` values are available.
-    )";
-    FunctionDocumentation::Syntax syntax = "argMax(arg, val)";
-    FunctionDocumentation::Arguments arguments = {
-        {"arg", "Argument.", {"Any"}},
-        {"val", "Value.", {"Any"}}
-    };
-    FunctionDocumentation::ReturnedValue returned_value = {"Returns arg value that corresponds to maximum val value. Type matches arg type.", {"Any"}};
-    FunctionDocumentation::Examples examples = {
-    {
-        "Extended example",
-        R"(
-CREATE TABLE test
-(
-    a Nullable(String),
-    b Nullable(Int64)
-)
-ENGINE = Memory AS
-SELECT *
-FROM VALUES(('a', 1), ('b', 2), ('c', 2), (NULL, 3), (NULL, NULL), ('d', NULL));
-
-SELECT * FROM test;
-SELECT argMax(a, b), max(b) FROM test;
-SELECT argMax(tuple(a), b) FROM test;
-SELECT (argMax((a, b), b) as t).1 argMaxA, t.2 argMaxB FROM test;
-SELECT argMax(a, b), max(b) FROM test WHERE a IS NULL AND b IS NULL;
-SELECT argMax(a, (b,a)) FROM test;
-SELECT argMax(a, tuple(b)) FROM test;
-        )",
-        R"(
-┌─a────┬────b─┐
-│ a    │    1 │
-│ b    │    2 │
-│ c    │    2 │
-│ ᴺᵁᴸᴸ │    3 │
-│ ᴺᵁᴸᴸ │ ᴺᵁᴸᴸ │
-│ d    │ ᴺᵁᴸᴸ │
-└──────┴──────┘
-┌─argMax(a, b)─┬─max(b)─┐
-│ b            │      3 │ -- argMax = 'b' because it the first not Null value, max(b) is from another row!
-└──────────────┴────────┘
-┌─argMax(tuple(a), b)─┐
-│ (NULL)              │ -- The a `Tuple` that contains only a `NULL` value is not `NULL`, so the aggregate functions won't skip that row because of that `NULL` value
-└─────────────────────┘
-┌─argMaxA─┬─argMaxB─┐
-│ ᴺᵁᴸᴸ    │       3 │ -- you can use Tuple and get both (all - tuple(*)) columns for the according max(b)
-└─────────┴─────────┘
-┌─argMax(a, b)─┬─max(b)─┐
-│ ᴺᵁᴸᴸ         │   ᴺᵁᴸᴸ │ -- All aggregated rows contains at least one `NULL` value because of the filter, so all rows are skipped, therefore the result will be `NULL`
-└──────────────┴────────┘
-┌─argMax(a, tuple(b, a))─┐
-│ c                      │ -- There are two rows with b=2, `Tuple` in the `Max` allows to get not the first `arg`
-└────────────────────────┘
-┌─argMax(a, tuple(b))─┐
-│ b                   │ -- `Tuple` can be used in `Max` to not skip Nulls in `Max`
-└─────────────────────┘
-        )"
-    }
-    };
-    FunctionDocumentation::IntroducedIn introduced_in = {1, 1};
-    FunctionDocumentation::Category category = FunctionDocumentation::Category::AggregateFunction;
-    FunctionDocumentation documentation = {description, syntax, arguments, {}, returned_value, examples, introduced_in, category};
-
-    factory.registerFunction("argMax", createAggregateFunctionArgMinMax<false>, properties, documentation, AggregateFunctionFactory::Case::Sensitive);
-=======
     factory.registerFunction(
         "argMin",
         {[](const std::string & name, const DataTypes & argument_types, const Array & params, const Settings * settings)
@@ -598,7 +456,6 @@
         {[](const std::string & name, const DataTypes & argument_types, const Array & params, const Settings * settings)
          { return createAggregateFunctionArgMinMax<false>(name, argument_types, params, settings, true); },
          properties});
->>>>>>> be90faa4
 }
 
 }