--- conflicted
+++ resolved
@@ -310,11 +310,7 @@
         else
         {
             const char * begin = nullptr;
-<<<<<<< HEAD
-            auto str_serialized = columns[0]->serializeValueIntoArena(row_num, *arena, begin);
-=======
-            StringRef str_serialized = columns[0]->serializeAggregationStateValueIntoArena(row_num, *arena, begin);
->>>>>>> 8575eb72
+            auto str_serialized = columns[0]->serializeAggregationStateValueIntoArena(row_num, *arena, begin);
             if constexpr (is_weighted)
                 set.insert(str_serialized, columns[1]->getUInt(row_num));
             else
