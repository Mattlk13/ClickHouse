#pragma once

#include <Core/Block.h>
#include <Processors/Formats/IOutputFormat.h>
#include <Formats/FormatSettings.h>
#include <Formats/FormatFactory.h>

namespace DB
{

class WriteBuffer;
class Context;


/** Prints the result in the form of beautiful tables.
  */
class PrettyBlockOutputFormat : public IOutputFormat
{
public:
    enum class Style
    {
        Full,    /// Table borders are displayed between every row.
        Compact, /// Table borders only for outline, but not between rows.
        Space,   /// Blank spaces instead of table borders.
    };

    /// no_escapes - do not use ANSI escape sequences - to display in the browser, not in the console.
<<<<<<< HEAD
    PrettyBlockOutputFormat(WriteBuffer & out_, const Block & header_, const FormatSettings & format_settings_, bool mono_block_, bool color_);
    ~PrettyBlockOutputFormat() override;
=======
    PrettyBlockOutputFormat(WriteBuffer & out_, const Block & header_, const FormatSettings & format_settings_, Style style_, bool mono_block_, bool color_);
>>>>>>> ea131cda
    String getName() const override { return "PrettyBlockOutputFormat"; }
protected:
    void consume(Chunk) override;
    void consumeTotals(Chunk) override;
    void consumeExtremes(Chunk) override;

    size_t total_rows = 0;
    size_t displayed_rows = 0;
    size_t row_number_width = 7; // "10000. "

    const FormatSettings format_settings;
    Serializations serializations;

    using Widths = PODArray<size_t>;
    using WidthsPerColumn = std::vector<Widths>;

    void write(Chunk chunk, PortKind port_kind);
    virtual void writeChunk(const Chunk & chunk, PortKind port_kind);
    void writeMonoChunkIfNeeded();
    void writeSuffix() override;
    virtual void writeSuffixImpl();

    void onRowsReadBeforeUpdate() override { total_rows = getRowsReadBefore(); }

    void calculateWidths(
        const Block & header, const Chunk & chunk,
        WidthsPerColumn & widths, Widths & max_padded_widths, Widths & name_widths, Strings & names);

    void writeValueWithPadding(
        const IColumn & column, const ISerialization & serialization, size_t row_num,
        size_t value_width, size_t pad_to_width, size_t cut_to_width, bool align_right, bool is_number);

    void resetFormatterImpl() override
    {
        total_rows = 0;
        displayed_rows = 0;
    }

    static bool cutInTheMiddle(size_t row_num, size_t num_rows, size_t max_rows);

    bool readable_number_tip = false;

private:
    Style style;
    bool mono_block;
    bool color;
    /// For mono_block == true only
    Chunk mono_chunk;
    /// Implements squashing of chunks by time
    std::condition_variable mono_chunk_condvar;
    std::optional<ThreadFromGlobalPool> thread;
    bool finish = false;
    void writingThread();
    void stopThread();
};

<<<<<<< HEAD
template <typename OutputFormat>
void registerPrettyFormatWithNoEscapesAndMonoBlock(FormatFactory & factory, const String & base_name)
{
    auto creator = [&](FormatFactory & fact, const String & name, bool no_escapes, bool mono_block)
    {
        fact.registerOutputFormat(name, [no_escapes, mono_block](
            WriteBuffer & buf,
            const Block & sample,
            const FormatSettings & format_settings)
        {
            bool color = !no_escapes
                    && (format_settings.pretty.color == 1 || (format_settings.pretty.color == 2 && format_settings.is_writing_to_terminal));
            return std::make_shared<OutputFormat>(buf, sample, format_settings, mono_block, color);
        });
    };
    creator(factory, base_name, false, false);
    creator(factory, base_name + "NoEscapes", true, false);
    creator(factory, base_name + "MonoBlock", false, true);
    creator(factory, base_name + "NoEscapesMonoBlock", true, true);
}

=======
>>>>>>> ea131cda
}<|MERGE_RESOLUTION|>--- conflicted
+++ resolved
@@ -25,13 +25,11 @@
     };
 
     /// no_escapes - do not use ANSI escape sequences - to display in the browser, not in the console.
-<<<<<<< HEAD
-    PrettyBlockOutputFormat(WriteBuffer & out_, const Block & header_, const FormatSettings & format_settings_, bool mono_block_, bool color_);
+    PrettyBlockOutputFormat(WriteBuffer & out_, const Block & header_, const FormatSettings & format_settings_, Style style_, bool mono_block_, bool color_);
     ~PrettyBlockOutputFormat() override;
-=======
-    PrettyBlockOutputFormat(WriteBuffer & out_, const Block & header_, const FormatSettings & format_settings_, Style style_, bool mono_block_, bool color_);
->>>>>>> ea131cda
+
     String getName() const override { return "PrettyBlockOutputFormat"; }
+
 protected:
     void consume(Chunk) override;
     void consumeTotals(Chunk) override;
@@ -87,28 +85,4 @@
     void stopThread();
 };
 
-<<<<<<< HEAD
-template <typename OutputFormat>
-void registerPrettyFormatWithNoEscapesAndMonoBlock(FormatFactory & factory, const String & base_name)
-{
-    auto creator = [&](FormatFactory & fact, const String & name, bool no_escapes, bool mono_block)
-    {
-        fact.registerOutputFormat(name, [no_escapes, mono_block](
-            WriteBuffer & buf,
-            const Block & sample,
-            const FormatSettings & format_settings)
-        {
-            bool color = !no_escapes
-                    && (format_settings.pretty.color == 1 || (format_settings.pretty.color == 2 && format_settings.is_writing_to_terminal));
-            return std::make_shared<OutputFormat>(buf, sample, format_settings, mono_block, color);
-        });
-    };
-    creator(factory, base_name, false, false);
-    creator(factory, base_name + "NoEscapes", true, false);
-    creator(factory, base_name + "MonoBlock", false, true);
-    creator(factory, base_name + "NoEscapesMonoBlock", true, true);
-}
-
-=======
->>>>>>> ea131cda
 }