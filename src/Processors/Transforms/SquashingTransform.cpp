--- conflicted
+++ resolved
@@ -1,5 +1,7 @@
+#include <utility>
 #include <Processors/Transforms/SquashingTransform.h>
 #include <Interpreters/Squashing.h>
+#include "Processors/Chunk.h"
 
 namespace DB
 {
@@ -55,14 +57,14 @@
 
 SimpleSquashingChunksTransform::SimpleSquashingChunksTransform(
     const Block & header, size_t min_block_size_rows, size_t min_block_size_bytes)
-    : IInflatingTransform(header, header), squashing(min_block_size_rows, min_block_size_bytes)
+    : IInflatingTransform(header, header)
+    , squashing(header, min_block_size_rows, min_block_size_bytes)
 {
 }
 
 void SimpleSquashingChunksTransform::consume(Chunk chunk)
 {
-    Block current_block = squashing.add(getInputPort().getHeader().cloneWithColumns(chunk.detachColumns()));
-    squashed_chunk.setColumns(current_block.getColumns(), current_block.rows());
+    squashed_chunk = Squashing::squash(squashing.add(std::move(chunk)));
 }
 
 Chunk SimpleSquashingChunksTransform::generate()
@@ -70,7 +72,9 @@
     if (squashed_chunk.empty())
         throw Exception(ErrorCodes::LOGICAL_ERROR, "Can't generate chunk in SimpleSquashingChunksTransform");
 
-    return std::move(squashed_chunk);
+    Chunk result;
+    result.swap(squashed_chunk);
+    return result;
 }
 
 bool SimpleSquashingChunksTransform::canGenerate()
@@ -80,151 +84,7 @@
 
 Chunk SimpleSquashingChunksTransform::getRemaining()
 {
-    Block current_block = squashing.add({});
-    squashed_chunk.setColumns(current_block.getColumns(), current_block.rows());
-    return std::move(squashed_chunk);
+    return Squashing::squash(squashing.flush());
 }
 
-SquashingLegacy::SquashingLegacy(size_t min_block_size_rows_, size_t min_block_size_bytes_)
-    : min_block_size_rows(min_block_size_rows_)
-    , min_block_size_bytes(min_block_size_bytes_)
-{
-}
-
-Block SquashingLegacy::add(Block && input_block)
-{
-    return addImpl<Block &&>(std::move(input_block));
-}
-
-Block SquashingLegacy::add(const Block & input_block)
-{
-    return addImpl<const Block &>(input_block);
-}
-
-/*
- * To minimize copying, accept two types of argument: const reference for output
- * stream, and rvalue reference for input stream, and decide whether to copy
- * inside this function. This allows us not to copy Block unless we absolutely
- * have to.
- */
-template <typename ReferenceType>
-Block SquashingLegacy::addImpl(ReferenceType input_block)
-{
-    /// End of input stream.
-    if (!input_block)
-    {
-<<<<<<< HEAD
-        chunk = Squashing::squash(squashing.add(std::move(chunk)));
-=======
-        Block to_return;
-        std::swap(to_return, accumulated_block);
-        return to_return;
->>>>>>> 068da218
-    }
-
-    /// Just read block is already enough.
-    if (isEnoughSize(input_block))
-    {
-        /// If no accumulated data, return just read block.
-        if (!accumulated_block)
-        {
-            return std::move(input_block);
-        }
-
-<<<<<<< HEAD
-        chunk = Squashing::squash(squashing.flush());
-=======
-        /// Return accumulated data (maybe it has small size) and place new block to accumulated data.
-        Block to_return = std::move(input_block);
-        std::swap(to_return, accumulated_block);
-        return to_return;
->>>>>>> 068da218
-    }
-
-    /// Accumulated block is already enough.
-    if (isEnoughSize(accumulated_block))
-    {
-        /// Return accumulated data and place new block to accumulated data.
-        Block to_return = std::move(input_block);
-        std::swap(to_return, accumulated_block);
-        return to_return;
-    }
-
-    append<ReferenceType>(std::move(input_block));
-    if (isEnoughSize(accumulated_block))
-    {
-        Block to_return;
-        std::swap(to_return, accumulated_block);
-        return to_return;
-    }
-
-    /// Squashed block is not ready.
-    return {};
-}
-
-
-template <typename ReferenceType>
-void SquashingLegacy::append(ReferenceType input_block)
-{
-    if (!accumulated_block)
-    {
-        accumulated_block = std::move(input_block);
-        return;
-    }
-
-    assert(blocksHaveEqualStructure(input_block, accumulated_block));
-
-    try
-    {
-        for (size_t i = 0, size = accumulated_block.columns(); i < size; ++i)
-        {
-            const auto source_column = input_block.getByPosition(i).column;
-
-            auto mutable_column = IColumn::mutate(std::move(accumulated_block.getByPosition(i).column));
-            mutable_column->insertRangeFrom(*source_column, 0, source_column->size());
-            accumulated_block.getByPosition(i).column = std::move(mutable_column);
-        }
-    }
-    catch (...)
-    {
-        /// add() may be called again even after a previous add() threw an exception.
-        /// Keep accumulated_block in a valid state.
-        /// Seems ok to discard accumulated data because we're throwing an exception, which the caller will
-        /// hopefully interpret to mean "this block and all *previous* blocks are potentially lost".
-        accumulated_block.clear();
-        throw;
-    }
-}
-
-
-bool SquashingLegacy::isEnoughSize(const Block & block)
-{
-    size_t rows = 0;
-    size_t bytes = 0;
-
-    for (const auto & [column, type, name] : block)
-    {
-        if (!column)
-            throw Exception(ErrorCodes::LOGICAL_ERROR, "Invalid column in block.");
-
-        if (!rows)
-            rows = column->size();
-        else if (rows != column->size())
-            throw Exception(ErrorCodes::SIZES_OF_COLUMNS_DOESNT_MATCH, "Sizes of columns doesn't match");
-
-        bytes += column->byteSize();
-    }
-
-    return isEnoughSize(rows, bytes);
-}
-
-
-bool SquashingLegacy::isEnoughSize(size_t rows, size_t bytes) const
-{
-    return (!min_block_size_rows && !min_block_size_bytes)
-        || (min_block_size_rows && rows >= min_block_size_rows)
-        || (min_block_size_bytes && bytes >= min_block_size_bytes);
-}
-
-
 }