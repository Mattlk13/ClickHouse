#include <Processors/Transforms/RollupTransform.h>
#include <Processors/Transforms/TotalsHavingTransform.h>
#include <Processors/QueryPlan/AggregatingStep.h>
#include <Poco/Logger.h>
#include "Common/logger_useful.h"
#include "Columns/ColumnNullable.h"

namespace DB
{

GroupByModifierTransform::GroupByModifierTransform(Block header, AggregatingTransformParamsPtr params_)
    : IAccumulatingTransform(std::move(header), generateOutputHeader(params_->getHeader(), params_->params.keys, params_->use_nulls))
    , params(std::move(params_))
<<<<<<< HEAD
    , keys(params->params.keys)
{
    intermediate_header = getOutputPort().getHeader();
    if (params->use_nulls)
    {
        auto output_aggregator_params = params->params;
        intermediate_header.erase(0);
        output_aggregator_params.src_header = intermediate_header;
        output_aggregator = std::make_unique<Aggregator>(output_aggregator_params);
    }
=======
    , aggregates_mask(getAggregatesMask(params->getHeader(), params->params.aggregates))
{
    keys.reserve(params->params.keys_size);
    for (const auto & key : params->params.keys)
        keys.emplace_back(input.getHeader().getPositionByName(key));
>>>>>>> 1f8c33be
}

void GroupByModifierTransform::consume(Chunk chunk)
{
    consumed_chunks.emplace_back(std::move(chunk));
}

void GroupByModifierTransform::mergeConsumed()
{
    if (consumed_chunks.size() > 1)
        current_chunk = merge(std::move(consumed_chunks), true, false);
    else
        current_chunk = std::move(consumed_chunks.front());

    size_t rows = current_chunk.getNumRows();
    auto columns = current_chunk.getColumns();
    if (params->use_nulls)
    {
        for (auto key : keys)
            columns[key] = makeNullable(columns[key]);
    }
    current_chunk = Chunk{ columns, rows };

    consumed_chunks.clear();
}

Chunk GroupByModifierTransform::merge(Chunks && chunks, bool is_input, bool final)
{
    auto header = is_input ? getInputPort().getHeader() : intermediate_header;

    BlocksList blocks;
    for (auto & chunk : chunks)
        blocks.emplace_back(header.cloneWithColumns(chunk.detachColumns()));

    auto current_block = is_input ? params->aggregator.mergeBlocks(blocks, final) : output_aggregator->mergeBlocks(blocks, final);
    auto num_rows = current_block.rows();
    return Chunk(current_block.getColumns(), num_rows);
}

MutableColumnPtr GroupByModifierTransform::getColumnWithDefaults(size_t key, size_t n) const
{
    auto const & col = intermediate_header.getByPosition(key);
    auto result_column = col.column->cloneEmpty();
    col.type->insertManyDefaultsInto(*result_column, n);
    return result_column;
}

RollupTransform::RollupTransform(Block header, AggregatingTransformParamsPtr params_)
    : GroupByModifierTransform(std::move(header), params_)
    , aggregates_mask(getAggregatesMask(params->getHeader(), params->params.aggregates))
{}

MutableColumnPtr getColumnWithDefaults(Block const & header, size_t key, size_t n)
{
    auto const & col = header.getByPosition(key);
    auto result_column = col.column->cloneEmpty();
    col.type->insertManyDefaultsInto(*result_column, n);
    return result_column;
}

Chunk RollupTransform::generate()
{
    if (!consumed_chunks.empty())
    {
        mergeConsumed();
        last_removed_key = keys.size();
    }

    auto gen_chunk = std::move(current_chunk);

    if (last_removed_key)
    {
        --last_removed_key;
        auto key = keys[last_removed_key];

        auto num_rows = gen_chunk.getNumRows();
        auto columns = gen_chunk.getColumns();
        columns[key] = getColumnWithDefaults(key, num_rows);

        Chunks chunks;
        chunks.emplace_back(std::move(columns), num_rows);
        current_chunk = merge(std::move(chunks), !params->use_nulls, false);
    }

    finalizeChunk(gen_chunk, aggregates_mask);
    if (!gen_chunk.empty())
        gen_chunk.addColumn(0, ColumnUInt64::create(gen_chunk.getNumRows(), set_counter++));
    return gen_chunk;
}

}<|MERGE_RESOLUTION|>--- conflicted
+++ resolved
@@ -8,27 +8,22 @@
 namespace DB
 {
 
-GroupByModifierTransform::GroupByModifierTransform(Block header, AggregatingTransformParamsPtr params_)
-    : IAccumulatingTransform(std::move(header), generateOutputHeader(params_->getHeader(), params_->params.keys, params_->use_nulls))
+GroupByModifierTransform::GroupByModifierTransform(Block header, AggregatingTransformParamsPtr params_, bool use_nulls_)
+    : IAccumulatingTransform(std::move(header), generateOutputHeader(params_->getHeader(), params_->params.keys, use_nulls_))
     , params(std::move(params_))
-<<<<<<< HEAD
-    , keys(params->params.keys)
-{
-    intermediate_header = getOutputPort().getHeader();
-    if (params->use_nulls)
-    {
-        auto output_aggregator_params = params->params;
-        intermediate_header.erase(0);
-        output_aggregator_params.src_header = intermediate_header;
-        output_aggregator = std::make_unique<Aggregator>(output_aggregator_params);
-    }
-=======
-    , aggregates_mask(getAggregatesMask(params->getHeader(), params->params.aggregates))
+    , use_nulls(use_nulls_)
 {
     keys.reserve(params->params.keys_size);
     for (const auto & key : params->params.keys)
         keys.emplace_back(input.getHeader().getPositionByName(key));
->>>>>>> 1f8c33be
+
+    intermediate_header = getOutputPort().getHeader();
+    if (use_nulls)
+    {
+        auto output_aggregator_params = params->params;
+        intermediate_header.erase(0);
+        output_aggregator = std::make_unique<Aggregator>(intermediate_header, output_aggregator_params);
+    }
 }
 
 void GroupByModifierTransform::consume(Chunk chunk)
@@ -45,7 +40,7 @@
 
     size_t rows = current_chunk.getNumRows();
     auto columns = current_chunk.getColumns();
-    if (params->use_nulls)
+    if (use_nulls)
     {
         for (auto key : keys)
             columns[key] = makeNullable(columns[key]);
@@ -76,8 +71,8 @@
     return result_column;
 }
 
-RollupTransform::RollupTransform(Block header, AggregatingTransformParamsPtr params_)
-    : GroupByModifierTransform(std::move(header), params_)
+RollupTransform::RollupTransform(Block header, AggregatingTransformParamsPtr params_, bool use_nulls_)
+    : GroupByModifierTransform(std::move(header), params_, use_nulls_)
     , aggregates_mask(getAggregatesMask(params->getHeader(), params->params.aggregates))
 {}
 
@@ -110,7 +105,7 @@
 
         Chunks chunks;
         chunks.emplace_back(std::move(columns), num_rows);
-        current_chunk = merge(std::move(chunks), !params->use_nulls, false);
+        current_chunk = merge(std::move(chunks), !use_nulls, false);
     }
 
     finalizeChunk(gen_chunk, aggregates_mask);
