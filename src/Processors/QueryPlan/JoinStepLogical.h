--- conflicted
+++ resolved
@@ -108,14 +108,8 @@
     PreparedJoinStorage prepared_join_storage;
     IQueryTreeNode::HashState hash_table_key_hash;
 
-<<<<<<< HEAD
-    VolumePtr tmp_volume;
-    TemporaryDataOnDiskScopePtr tmp_data;
-
     ContextPtr query_context;
 
-=======
->>>>>>> 48634c13
     /// Add some information from convertToPhysical to description in explain output.
     std::vector<std::pair<String, String>> runtime_info_description;
 };
