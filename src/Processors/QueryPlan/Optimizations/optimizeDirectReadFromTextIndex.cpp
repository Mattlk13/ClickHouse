--- conflicted
+++ resolved
@@ -338,7 +338,8 @@
     LOG_DEBUG(logger, "{}", optimizationInfoToString(result.added_columns, result.removed_columns));
 
     const auto & indexes = read_from_merge_tree_step->getIndexes();
-    read_from_merge_tree_step->createReadTasksForTextIndex(indexes->skip_indexes, result.added_columns, result.removed_columns);
+    bool is_final = read_from_merge_tree_step->isQueryWithFinal();
+    read_from_merge_tree_step->createReadTasksForTextIndex(indexes->skip_indexes, result.added_columns, result.removed_columns, is_final);
     return result.filter_node;
 }
 
@@ -385,19 +386,8 @@
     if (!result_filter_node)
         return;
 
-<<<<<<< HEAD
     bool removes_filter_column = filter_step->removesFilterColumn();
     auto new_filter_column_name = result_filter_node->result_name;
-=======
-    auto logger = getLogger("optimizeDirectReadFromTextIndex");
-    LOG_DEBUG(logger, "{}", optimizationInfoToString(result.added_columns, result.removed_columns));
-
-    const bool removes_filter_column = filter_step->removesFilterColumn();
-    const bool is_final = read_from_merge_tree_step->isQueryWithFinal();
-    read_from_merge_tree_step->createReadTasksForTextIndex(indexes->skip_indexes, result.added_columns, result.removed_columns, is_final);
-
-    auto new_filter_column_name = result.filter_node->result_name;
->>>>>>> 022dabac
     filter_node->step = std::make_unique<FilterStep>(read_from_merge_tree_step->getOutputHeader(), filter_dag.clone(), new_filter_column_name, removes_filter_column);
 }
 
