#pragma once

#include <Core/SettingsEnums.h>
#include <Interpreters/Context_fwd.h>
#include <Interpreters/ExpressionActionsSettings.h>
#include <QueryPipeline/SizeLimits.h>

#include <cstddef>

namespace DB
{

struct Settings;

class PreparedSetsCache;
using PreparedSetsCachePtr = std::shared_ptr<PreparedSetsCache>;

struct QueryPlanOptimizationSettings
{
    explicit QueryPlanOptimizationSettings(
        const Settings & from,
        UInt64 max_entries_for_hash_table_stats_,
        String initial_query_id_,
        ExpressionActionsSettings actions_settings_,
        PreparedSetsCachePtr prepared_sets_cache_,
        bool is_parallel_replicas_initiator_with_projection_support_);

    explicit QueryPlanOptimizationSettings(ContextPtr from);

    /// Allows to globally disable all plan-level optimizations.
    /// Note: Even if set to 'true', individual optimizations may still be disabled via below settings.
    bool optimize_plan;

    /// If not zero, throw if too many optimizations were applied to query plan.
    /// It helps to avoid infinite optimization loop.
    size_t max_optimizations_to_apply;

    /// ------------------------------------------------------
    /// Enable/disable plan-level optimizations

    /// --- Zero-pass optimizations (Processors/QueryPlan/QueryPlan.cpp)
    bool remove_redundant_sorting;

    /// --- First-pass optimizations
    bool lift_up_array_join;
    bool push_down_limit;
    bool split_filter;
    bool merge_expressions;
    bool merge_filters;
    bool filter_push_down;
    bool convert_outer_join_to_inner_join;
    bool execute_functions_after_sorting;
    bool reuse_storage_ordering_for_window_functions;
    bool lift_up_union;
    bool aggregate_partitions_independently;
    bool remove_redundant_distinct;
    bool try_use_vector_search;
    bool convert_join_to_in;
    bool merge_filter_into_join_condition;
    bool use_join_disjunctions_push_down;
    bool convert_any_join_to_semi_or_anti_join;
<<<<<<< HEAD
    bool try_use_top_n_optimization;
=======
    bool remove_unused_columns;
>>>>>>> 7842584f

    /// If we can swap probe/build tables in join
    /// true/false - always/never swap
    /// nullopt - swap if it's beneficial
    std::optional<bool> join_swap_table;
    /// Maximum number of tables in query graph to reorder
    UInt64 query_plan_optimize_join_order_limit;

    /// --- Second-pass optimizations
    bool optimize_prewhere;
    bool read_in_order;
    bool distinct_in_order;
    bool optimize_sorting_by_input_stream_properties;
    bool aggregation_in_order;
    bool optimize_projection;
    bool use_query_condition_cache;
    bool query_condition_cache_store_conditions_as_plaintext;

    /// --- Third-pass optimizations (Processors/QueryPlan/QueryPlan.cpp)
    bool build_sets = true; /// this one doesn't have a corresponding setting
    bool query_plan_join_shard_by_pk_ranges;

    bool make_distributed_plan = false;
    bool distributed_plan_singe_stage = false;  /// For debugging purposes: force distributed plan to be single-stage
    UInt64 distributed_plan_default_shuffle_join_bucket_count = 8;
    UInt64 distributed_plan_default_reader_bucket_count = 8; /// Default bucket count for read steps in distributed query plan
    bool distributed_plan_optimize_exchanges = true; /// Removes unnecessary exchanges in distributed query plan
    String distributed_plan_force_exchange_kind; /// Force exchange kind for all exchanges in distributed query plan
    UInt64 distributed_plan_max_rows_to_broadcast = 20000; /// Max number of rows to broadcast in distributed query plan
    bool distributed_plan_force_shuffle_aggregation = false; /// Force Shuffle strategy instead of PartialAggregation + Merge for distributed aggregation
    bool distributed_aggregation_memory_efficient = true; /// Is the memory-saving mode of distributed aggregation enabled

    /// ------------------------------------------------------

    /// Other settings related to plan-level optimizations

    size_t max_step_description_length = 0;

    bool optimize_use_implicit_projections;
    bool force_use_projection;
    String force_projection_name;

    /// When optimizing projections for parallel replicas reading, the initiator and the remote replicas require different handling.
    /// This parameter is used to distinguish between the initiator and the remote replicas.
    bool is_parallel_replicas_initiator_with_projection_support = false;

    /// If lazy materialization optimisation is enabled
    bool optimize_lazy_materialization = false;
    size_t max_limit_for_lazy_materialization = 0;

    /// Vector-search-related settings
    size_t max_limit_for_vector_search_queries;
    bool vector_search_with_rescoring;
    VectorSearchFilterStrategy vector_search_filter_strategy;

    /// If full text search using index in payload is enabled.
    bool direct_read_from_text_index;

    bool use_skip_indexes_for_top_n;
    bool use_top_n_dynamic_filtering;
    bool use_skip_indexes_on_data_read;

    /// Setting needed for Sets (JOIN -> IN optimization)

    SizeLimits network_transfer_limits;
    size_t use_index_for_in_with_subqueries_max_values;
    PreparedSetsCachePtr prepared_sets_cache;

    /// This is needed for conversion JoinLogical -> Join

    UInt64 max_entries_for_hash_table_stats;
    UInt64 max_size_to_preallocate_for_joins;
    bool collect_hash_table_stats_during_joins;
    String initial_query_id;
    std::chrono::milliseconds lock_acquire_timeout;
    ExpressionActionsSettings actions_settings;

    /// JOIN runtime filter settings
    bool enable_join_runtime_filters = false; /// Filter left side by set of JOIN keys collected from the right side at runtime
    UInt64 join_runtime_filter_exact_values_limit = 0;
    UInt64 join_runtime_bloom_filter_bytes = 0;
    UInt64 join_runtime_bloom_filter_hash_functions = 0;

    /// Please, avoid using this
    ///
    /// We should not have the number of threads in query plan.
    /// The information about threads should be available only at the moment we build pipeline.
    /// Currently, it is used by ConcurrentHashJoin: it requiers the number of threads in ctor.
    /// It should be relativaly simple to fix, but I will do it later.
    size_t max_threads;

    bool keep_logical_steps;

    bool is_explain;
};

}<|MERGE_RESOLUTION|>--- conflicted
+++ resolved
@@ -59,11 +59,8 @@
     bool merge_filter_into_join_condition;
     bool use_join_disjunctions_push_down;
     bool convert_any_join_to_semi_or_anti_join;
-<<<<<<< HEAD
     bool try_use_top_n_optimization;
-=======
     bool remove_unused_columns;
->>>>>>> 7842584f
 
     /// If we can swap probe/build tables in join
     /// true/false - always/never swap
