#include <Processors/QueryPlan/Optimizations/QueryPlanOptimizationSettings.h>
#include <Core/Settings.h>
#include <Core/ServerSettings.h>
#include <Interpreters/Context.h>

namespace DB
{
namespace Setting
{
    extern const SettingsBool allow_aggregate_partitions_independently;
    extern const SettingsBool allow_experimental_analyzer;
    extern const SettingsBool force_optimize_projection;
    extern const SettingsBool optimize_aggregation_in_order;
    extern const SettingsBool optimize_distinct_in_order;
    extern const SettingsBool optimize_read_in_order;
    extern const SettingsBool optimize_sorting_by_input_stream_properties;
    extern const SettingsBool optimize_use_implicit_projections;
    extern const SettingsBool optimize_use_projections;
    extern const SettingsBool query_plan_aggregation_in_order;
    extern const SettingsBool query_plan_convert_outer_join_to_inner_join;
    extern const SettingsBool query_plan_merge_filter_into_join_condition;
    extern const SettingsBool query_plan_enable_optimizations;
    extern const SettingsBool query_plan_execute_functions_after_sorting;
    extern const SettingsBool query_plan_filter_push_down;
    extern const SettingsBool query_plan_lift_up_array_join;
    extern const SettingsBool query_plan_lift_up_union;
    extern const SettingsBool query_plan_merge_expressions;
    extern const SettingsBool query_plan_merge_filters;
    extern const SettingsBool query_plan_optimize_prewhere;
    extern const SettingsBool query_plan_push_down_limit;
    extern const SettingsBool query_plan_read_in_order;
    extern const SettingsBool query_plan_remove_redundant_distinct;
    extern const SettingsBool query_plan_remove_redundant_sorting;
    extern const SettingsBool query_plan_reuse_storage_ordering_for_window_functions;
    extern const SettingsBool query_plan_split_filter;
    extern const SettingsBool query_plan_try_use_vector_search;
<<<<<<< HEAD
    extern const SettingsBool query_plan_remove_unused_columns;
    extern const SettingsString force_optimize_projection_name;
    extern const SettingsUInt64 max_limit_for_ann_queries;
=======
    extern const SettingsBool query_plan_convert_join_to_in;
    extern const SettingsBool use_query_condition_cache;
    extern const SettingsBool query_condition_cache_store_conditions_as_plaintext;
    extern const SettingsBool collect_hash_table_stats_during_joins;
    extern const SettingsBool query_plan_join_shard_by_pk_ranges;
    extern const SettingsBool query_plan_optimize_lazy_materialization;
    extern const SettingsBool vector_search_with_rescoring;
    extern const SettingsBoolAuto query_plan_join_swap_table;
    extern const SettingsMaxThreads max_threads;
    extern const SettingsOverflowMode transfer_overflow_mode;
>>>>>>> 2abd8218
    extern const SettingsSeconds lock_acquire_timeout;
    extern const SettingsString force_optimize_projection_name;
    extern const SettingsUInt64 max_bytes_to_transfer;
    extern const SettingsUInt64 max_limit_for_vector_search_queries;
    extern const SettingsUInt64 max_rows_to_transfer;
    extern const SettingsUInt64 max_size_to_preallocate_for_joins;
    extern const SettingsUInt64 query_plan_max_limit_for_lazy_materialization;
    extern const SettingsUInt64 query_plan_max_optimizations_to_apply;
    extern const SettingsUInt64 use_index_for_in_with_subqueries_max_values;
    extern const SettingsVectorSearchFilterStrategy vector_search_filter_strategy;
    extern const SettingsBool make_distributed_plan;
    extern const SettingsUInt64 distributed_plan_default_shuffle_join_bucket_count;
    extern const SettingsUInt64 distributed_plan_default_reader_bucket_count;
    extern const SettingsBool distributed_plan_optimize_exchanges;
    extern const SettingsString distributed_plan_force_exchange_kind;
    extern const SettingsUInt64 distributed_plan_max_rows_to_broadcast;
    extern const SettingsBool distributed_plan_force_shuffle_aggregation;
    extern const SettingsBool distributed_aggregation_memory_efficient;
}

namespace ServerSetting
{
    extern const ServerSettingsUInt64 max_entries_for_hash_table_stats;
}

namespace ErrorCodes
{
    extern const int UNSUPPORTED_METHOD;
}

QueryPlanOptimizationSettings::QueryPlanOptimizationSettings(
    const Settings & from,
    UInt64 max_entries_for_hash_table_stats_,
    String initial_query_id_,
    ExpressionActionsSettings actions_settings_,
    PreparedSetsCachePtr prepared_sets_cache_)
{
    optimize_plan = from[Setting::query_plan_enable_optimizations];
    max_optimizations_to_apply = from[Setting::query_plan_max_optimizations_to_apply];

    remove_redundant_sorting = from[Setting::query_plan_enable_optimizations] && from[Setting::query_plan_remove_redundant_sorting];

    lift_up_array_join = from[Setting::query_plan_enable_optimizations] && from[Setting::query_plan_lift_up_array_join];
    push_down_limit = from[Setting::query_plan_enable_optimizations] && from[Setting::query_plan_push_down_limit];
    split_filter = from[Setting::query_plan_enable_optimizations] && from[Setting::query_plan_split_filter];
    merge_expressions = from[Setting::query_plan_enable_optimizations] && from[Setting::query_plan_merge_expressions];
    merge_filters = from[Setting::query_plan_enable_optimizations] && from[Setting::query_plan_merge_filters];
    filter_push_down = from[Setting::query_plan_enable_optimizations] && from[Setting::query_plan_filter_push_down];
    convert_outer_join_to_inner_join = from[Setting::query_plan_enable_optimizations] && from[Setting::query_plan_convert_outer_join_to_inner_join];
    execute_functions_after_sorting = from[Setting::query_plan_enable_optimizations] && from[Setting::query_plan_execute_functions_after_sorting];
    reuse_storage_ordering_for_window_functions = from[Setting::query_plan_enable_optimizations] && from[Setting::query_plan_reuse_storage_ordering_for_window_functions];
    lift_up_union = from[Setting::query_plan_enable_optimizations] && from[Setting::query_plan_lift_up_union];
    aggregate_partitions_independently = from[Setting::query_plan_enable_optimizations] && from[Setting::allow_aggregate_partitions_independently];
    remove_redundant_distinct = from[Setting::query_plan_enable_optimizations] && from[Setting::query_plan_remove_redundant_distinct];
    try_use_vector_search = from[Setting::query_plan_enable_optimizations] && from[Setting::query_plan_try_use_vector_search];
<<<<<<< HEAD
    remove_unused_columns = from[Setting::query_plan_enable_optimizations] && from[Setting::query_plan_remove_unused_columns];
    join_swap_table = from[Setting::query_plan_join_swap_table].get();
=======
    convert_join_to_in = from[Setting::query_plan_enable_optimizations] && from[Setting::query_plan_convert_join_to_in];
    merge_filter_into_join_condition = from[Setting::query_plan_enable_optimizations] && from[Setting::query_plan_merge_filter_into_join_condition];
    join_swap_table = from[Setting::query_plan_join_swap_table].is_auto
        ? std::nullopt
        : std::make_optional(from[Setting::query_plan_join_swap_table].base);
>>>>>>> 2abd8218

    optimize_prewhere = from[Setting::query_plan_enable_optimizations] && from[Setting::query_plan_optimize_prewhere];
    read_in_order = from[Setting::query_plan_enable_optimizations] && from[Setting::optimize_read_in_order] && from[Setting::query_plan_read_in_order];
    distinct_in_order = from[Setting::query_plan_enable_optimizations] && from[Setting::optimize_distinct_in_order];
    optimize_sorting_by_input_stream_properties = from[Setting::query_plan_enable_optimizations] && from[Setting::optimize_sorting_by_input_stream_properties];
    aggregation_in_order = from[Setting::query_plan_enable_optimizations] && from[Setting::optimize_aggregation_in_order] && from[Setting::query_plan_aggregation_in_order];
    optimize_projection = from[Setting::optimize_use_projections];
    use_query_condition_cache = from[Setting::use_query_condition_cache] && from[Setting::allow_experimental_analyzer];
    query_condition_cache_store_conditions_as_plaintext = from[Setting::query_condition_cache_store_conditions_as_plaintext];

    optimize_use_implicit_projections = optimize_projection && from[Setting::optimize_use_implicit_projections];
    force_use_projection = optimize_projection && from[Setting::force_optimize_projection];
    force_projection_name = optimize_projection ? from[Setting::force_optimize_projection_name].value : "";

    make_distributed_plan = from[Setting::make_distributed_plan];
    distributed_plan_default_shuffle_join_bucket_count = from[Setting::distributed_plan_default_shuffle_join_bucket_count];
    distributed_plan_default_reader_bucket_count = from[Setting::distributed_plan_default_reader_bucket_count];
    distributed_plan_optimize_exchanges = from[Setting::distributed_plan_optimize_exchanges];
#ifdef OS_LINUX
    distributed_plan_force_exchange_kind = from[Setting::distributed_plan_force_exchange_kind].value;
#else
    if (from[Setting::distributed_plan_force_exchange_kind].changed && from[Setting::distributed_plan_force_exchange_kind].value != "Persisted")
        throw Exception(ErrorCodes::UNSUPPORTED_METHOD, "Only Persisted exchange is supported");
    distributed_plan_force_exchange_kind = "Persisted";
#endif
    distributed_plan_max_rows_to_broadcast = from[Setting::distributed_plan_max_rows_to_broadcast];
    distributed_plan_force_shuffle_aggregation = from[Setting::distributed_plan_force_shuffle_aggregation];
    distributed_aggregation_memory_efficient = from[Setting::distributed_aggregation_memory_efficient];

    optimize_lazy_materialization = from[Setting::query_plan_optimize_lazy_materialization] && from[Setting::allow_experimental_analyzer];
    max_limit_for_lazy_materialization = from[Setting::query_plan_max_limit_for_lazy_materialization];

    max_limit_for_vector_search_queries = from[Setting::max_limit_for_vector_search_queries].value;
    vector_search_with_rescoring = from[Setting::vector_search_with_rescoring];
    vector_search_filter_strategy = from[Setting::vector_search_filter_strategy].value;

    query_plan_join_shard_by_pk_ranges = from[Setting::query_plan_join_shard_by_pk_ranges].value;

    network_transfer_limits = SizeLimits(from[Setting::max_rows_to_transfer], from[Setting::max_bytes_to_transfer], from[Setting::transfer_overflow_mode]);
    use_index_for_in_with_subqueries_max_values = from[Setting::use_index_for_in_with_subqueries_max_values];
    prepared_sets_cache = std::move(prepared_sets_cache_);

    /// These settings comes from EXPLAIN settings not query settings and outside of the scope of this class
    keep_logical_steps = false;
    is_explain = false;

    max_entries_for_hash_table_stats = max_entries_for_hash_table_stats_;
    max_size_to_preallocate_for_joins = from[Setting::max_size_to_preallocate_for_joins];
    collect_hash_table_stats_during_joins = from[Setting::collect_hash_table_stats_during_joins];
    initial_query_id = initial_query_id_;
    lock_acquire_timeout = from[Setting::lock_acquire_timeout];
    actions_settings = std::move(actions_settings_);

    max_threads = from[Setting::max_threads];
}

QueryPlanOptimizationSettings::QueryPlanOptimizationSettings(ContextPtr from)
    : QueryPlanOptimizationSettings(
        from->getSettingsRef(),
        from->getServerSettings()[ServerSetting::max_entries_for_hash_table_stats],
        from->getInitialQueryId(),
        ExpressionActionsSettings(from),
        from->getPreparedSetsCache())
{
}

}<|MERGE_RESOLUTION|>--- conflicted
+++ resolved
@@ -34,12 +34,8 @@
     extern const SettingsBool query_plan_reuse_storage_ordering_for_window_functions;
     extern const SettingsBool query_plan_split_filter;
     extern const SettingsBool query_plan_try_use_vector_search;
-<<<<<<< HEAD
+    extern const SettingsBool query_plan_convert_join_to_in;
     extern const SettingsBool query_plan_remove_unused_columns;
-    extern const SettingsString force_optimize_projection_name;
-    extern const SettingsUInt64 max_limit_for_ann_queries;
-=======
-    extern const SettingsBool query_plan_convert_join_to_in;
     extern const SettingsBool use_query_condition_cache;
     extern const SettingsBool query_condition_cache_store_conditions_as_plaintext;
     extern const SettingsBool collect_hash_table_stats_during_joins;
@@ -49,7 +45,6 @@
     extern const SettingsBoolAuto query_plan_join_swap_table;
     extern const SettingsMaxThreads max_threads;
     extern const SettingsOverflowMode transfer_overflow_mode;
->>>>>>> 2abd8218
     extern const SettingsSeconds lock_acquire_timeout;
     extern const SettingsString force_optimize_projection_name;
     extern const SettingsUInt64 max_bytes_to_transfer;
@@ -105,16 +100,12 @@
     aggregate_partitions_independently = from[Setting::query_plan_enable_optimizations] && from[Setting::allow_aggregate_partitions_independently];
     remove_redundant_distinct = from[Setting::query_plan_enable_optimizations] && from[Setting::query_plan_remove_redundant_distinct];
     try_use_vector_search = from[Setting::query_plan_enable_optimizations] && from[Setting::query_plan_try_use_vector_search];
-<<<<<<< HEAD
-    remove_unused_columns = from[Setting::query_plan_enable_optimizations] && from[Setting::query_plan_remove_unused_columns];
-    join_swap_table = from[Setting::query_plan_join_swap_table].get();
-=======
     convert_join_to_in = from[Setting::query_plan_enable_optimizations] && from[Setting::query_plan_convert_join_to_in];
     merge_filter_into_join_condition = from[Setting::query_plan_enable_optimizations] && from[Setting::query_plan_merge_filter_into_join_condition];
     join_swap_table = from[Setting::query_plan_join_swap_table].is_auto
         ? std::nullopt
         : std::make_optional(from[Setting::query_plan_join_swap_table].base);
->>>>>>> 2abd8218
+    remove_unused_columns = from[Setting::query_plan_enable_optimizations] && from[Setting::query_plan_remove_unused_columns];
 
     optimize_prewhere = from[Setting::query_plan_enable_optimizations] && from[Setting::query_plan_optimize_prewhere];
     read_in_order = from[Setting::query_plan_enable_optimizations] && from[Setting::optimize_read_in_order] && from[Setting::query_plan_read_in_order];
