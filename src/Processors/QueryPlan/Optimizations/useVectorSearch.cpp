#include <Columns/ColumnConst.h>
#include <Core/Field.h>
#include <Core/SortDescription.h>
#include <DataTypes/DataTypeArray.h>
#include <DataTypes/DataTypesNumber.h>
#include <Functions/IFunction.h>
#include <Processors/QueryPlan/ExpressionStep.h>
#include <Processors/QueryPlan/FilterStep.h>
#include <Processors/QueryPlan/LimitStep.h>
#include <Processors/QueryPlan/Optimizations/Optimizations.h>
#include <Processors/QueryPlan/QueryPlan.h>
#include <Processors/QueryPlan/ReadFromMergeTree.h>
#include <Processors/QueryPlan/SortingStep.h>
#include <Storages/MergeTree/MergeTreeIndices.h>


namespace DB::QueryPlanOptimizations
{

/// Vector search queries have this form:
///     SELECT [...]
///     FROM tab, [...]
///     ORDER BY distance_function(vec, reference_vec), [...]
///     LIMIT N
/// where
/// - distance_function is function 'L2Distance' or 'cosineDistance',
/// - vec is a column of tab (*),
/// - reference_vec is a literal of type Array(Float32/Float64)
///
/// This function extracts distance_function, reference_vec, and N from the query plan without rewriting it.
/// The extracted values are then passed to ReadFromMergeTree which can then use the vector similarity index
/// to speed up the search.
///
/// (*) Vector search only makes sense if a vector similarity index exists on vec. In the scope of this
///     function, we don't care. That check is left to query runtime, ReadFromMergeTree specifically.
size_t tryUseVectorSearch(QueryPlan::Node * parent_node, QueryPlan::Nodes & /*nodes*/, const Optimization::ExtraSettings & settings)
{
    QueryPlan::Node * node = parent_node;

    /// This optimization pass can change the ReadFromMergeTree & Expression steps of the query plan.
    constexpr size_t NO_LAYERS_UPDATED = 0;

    bool additional_filters_present = false; /// WHERE or PREWHERE

    /// Expect this query plan:
    /// LimitStep
    ///    ^
    ///    |
    /// SortingStep
    ///    ^
    ///    |
    /// ExpressionStep
    ///    ^
    ///    |
    /// (FilterStep, optional)
    ///    ^
    ///    |
    /// ReadFromMergeTree

    auto * limit_step = typeid_cast<LimitStep *>(node->step.get());
    if (!limit_step)
        return NO_LAYERS_UPDATED;

    if (node->children.size() != 1)
        return NO_LAYERS_UPDATED;
    node = node->children.front();
    auto * sorting_step = typeid_cast<SortingStep *>(node->step.get());
    if (!sorting_step)
        return NO_LAYERS_UPDATED;

    if (node->children.size() != 1)
        return NO_LAYERS_UPDATED;
    node = node->children.front();
    auto * expression_step = typeid_cast<ExpressionStep *>(node->step.get());
    if (!expression_step)
        return NO_LAYERS_UPDATED;

    if (node->children.size() != 1)
        return NO_LAYERS_UPDATED;
    node = node->children.front();
    auto * read_from_mergetree_step = typeid_cast<ReadFromMergeTree *>(node->step.get());
    if (!read_from_mergetree_step)
<<<<<<< HEAD
        return NO_LAYERS_UPDATED;
=======
    {
        /// Do we have a FilterStep on top of ReadFromMergeTree?
        auto * filter_step = typeid_cast<FilterStep *>(node->step.get());
        if (!filter_step)
            return updated_layers;
        if (node->children.size() != 1)
            return updated_layers;
        node = node->children.front();
        read_from_mergetree_step = typeid_cast<ReadFromMergeTree *>(node->step.get());
        if (!read_from_mergetree_step)
            return updated_layers;
        additional_filters_present = true;
    }

    if (const auto & prewhere_info = read_from_mergetree_step->getPrewhereInfo())
        additional_filters_present = true;

    if (additional_filters_present && settings.vector_search_filter_strategy == VectorSearchFilterStrategy::PREFILTER)
        return updated_layers; /// user explicitly wanted exact (brute-force) vector search
>>>>>>> 06fab1d9

    /// Extract N
    size_t n = limit_step->getLimitForSorting();

    /// Check that the LIMIT specified by the user isn't too big - otherwise the cost of vector search outweighs the benefit.
    if (n > settings.max_limit_for_vector_search_queries)
        return NO_LAYERS_UPDATED;

    /// Not 100% sure but other sort types are likely not what we want
    SortingStep::Type sorting_step_type = sorting_step->getType();
    if (sorting_step_type != SortingStep::Type::Full)
        return NO_LAYERS_UPDATED;

    /// Read ORDER BY clause
    const auto & sort_description = sorting_step->getSortDescription();
    if (sort_description.size() > 1)
        return NO_LAYERS_UPDATED;
    const String & sort_column = sort_description.front().column_name;

    /// The ActionDAG of the ExpressionStep underneath SortingStep may have arbitrary output nodes (e.g. stuff
    /// in the SELECT clause). Find the output node which corresponds to the first ORDER BY clause.
    ActionsDAG & expression = expression_step->getExpression();
    const ActionsDAG::Node * sort_column_node = expression.tryFindInOutputs(sort_column);
    if (sort_column_node == nullptr || sort_column_node->type != ActionsDAG::ActionType::FUNCTION)
        return NO_LAYERS_UPDATED;

    /// Extract distance_function
    const String & function_name = sort_column_node->function_base->getName();
    String distance_function;
    if (function_name == "L2Distance" || function_name == "cosineDistance")
        distance_function = function_name;
    else
        return NO_LAYERS_UPDATED;

    /// Extract stuff from the ORDER BY clause. It is expected to look like this: ORDER BY cosineDistance(vec1, [1.0, 2.0 ...])
    /// - The search column is 'vec1'.
    /// - The reference vector is [1.0, 2.0, ...].
    const ActionsDAG::NodeRawConstPtrs & sort_column_node_children = sort_column_node->children;
    std::vector<Float64> reference_vector;
    String search_column;

    for (const auto * child : sort_column_node_children)
    {
        if (child->type == ActionsDAG::ActionType::ALIAS) /// new analyzer
        {
            const auto * search_column_node = child->children.at(0);
            if (search_column_node->type == ActionsDAG::ActionType::INPUT)
                search_column = search_column_node->result_name;
        }
        else if (child->type == ActionsDAG::ActionType::INPUT) /// old analyzer
        {
            search_column = child->result_name;
            if (search_column.contains('.'))
                search_column = search_column.substr(search_column.find('.') + 1); /// admittedly fragile but hey, it's the old path ...
        }
        else if (child->type == ActionsDAG::ActionType::COLUMN)
        {
            /// Is it an Array(Float32), Array(Float64) or Array(BFloat16) column?
            const DataTypePtr & data_type = child->result_type;
            const auto * data_type_array = typeid_cast<const DataTypeArray *>(data_type.get());
            if (data_type_array == nullptr)
                continue;
            DataTypePtr data_type_array_nested = data_type_array->getNestedType();
            const auto * data_type_nested_float64 = typeid_cast<const DataTypeFloat64 *>(data_type_array_nested.get());
            const auto * data_type_nested_float32 = typeid_cast<const DataTypeFloat32 *>(data_type_array_nested.get());
            const auto * data_type_nested_bfloat16 = typeid_cast<const DataTypeBFloat16 *>(data_type_array_nested.get());
            if (data_type_nested_float64 == nullptr && data_type_nested_float32 == nullptr && data_type_nested_bfloat16 == nullptr)
                continue;

            /// Read value from column
            const ColumnPtr & column = child->column;
            const auto * literal_column = typeid_cast<const ColumnConst *>(column.get());
            if (!literal_column || literal_column->size() != 1)
                continue;
            Field field;
            literal_column->get(0, field);
            Field::Types::Which field_type = field.getType();
            if (field_type != Field::Types::Array)
                continue;
            Array field_array = field.safeGet<Array>();
            for (const auto & field_array_value : field_array)
            {
                Field::Types::Which field_array_value_type = field_array_value.getType();
                if (field_array_value_type != Field::Types::Float64)
                    return NO_LAYERS_UPDATED;
                Float64 float64 = field_array_value.safeGet<Float64>();
                reference_vector.push_back(float64);
            }
        }
    }

    if (search_column.empty() || reference_vector.empty())
        return NO_LAYERS_UPDATED;

    size_t updated_layers = NO_LAYERS_UPDATED;
    bool optimize_plan = !settings.vector_search_with_rescoring;
    if (optimize_plan)
    {
        for (const auto & output : expression.getOutputs())
        {
            /// If the SELECT clause contains the vector column (rare situation), skip the optimization.
            if (output->result_name == search_column ||
                (output->type == ActionsDAG::ActionType::ALIAS && output->children.at(0)->result_name == search_column))
            {
                optimize_plan = false;
            }
        }

        if (optimize_plan)
        {
            /// Rewrite the plan:
            /// 1. Remove the physical vector column from ReadFromMergeTreeStep, add virtual "_distance" column
            /// 2. Replace the "cosineDistance(vec, [1.0, 2.0...])" node in the DAG by the "_distance" node

            read_from_mergetree_step->replaceVectorColumnWithDistanceColumn(search_column);

            expression.removeUnusedResult(sort_column); /// Removes the OUTPUT cosineDistance(...) FUNCTION Node
            expression.removeUnusedActions(); /// Removes the vector column INPUT node (it is no longer needed)

            const auto * distance_node = &expression.addInput("_distance",std::make_shared<DataTypeFloat32>());
            const auto * new_output = &expression.addAlias(*distance_node, sort_column);
            expression.getOutputs().push_back(new_output);

            updated_layers = 2;
        }
    }

<<<<<<< HEAD
    auto vector_search_parameters = std::make_optional<VectorSearchParameters>(search_column, distance_function, n, reference_vector, optimize_plan);
=======
    auto vector_search_parameters = std::make_optional<VectorSearchParameters>(search_column, distance_function, n, reference_vector, additional_filters_present);
>>>>>>> 06fab1d9
    read_from_mergetree_step->setVectorSearchParameters(std::move(vector_search_parameters));

    return updated_layers;
}

}<|MERGE_RESOLUTION|>--- conflicted
+++ resolved
@@ -80,20 +80,17 @@
     node = node->children.front();
     auto * read_from_mergetree_step = typeid_cast<ReadFromMergeTree *>(node->step.get());
     if (!read_from_mergetree_step)
-<<<<<<< HEAD
-        return NO_LAYERS_UPDATED;
-=======
     {
         /// Do we have a FilterStep on top of ReadFromMergeTree?
         auto * filter_step = typeid_cast<FilterStep *>(node->step.get());
         if (!filter_step)
-            return updated_layers;
+            return NO_LAYERS_UPDATED;
         if (node->children.size() != 1)
-            return updated_layers;
+            return NO_LAYERS_UPDATED;
         node = node->children.front();
         read_from_mergetree_step = typeid_cast<ReadFromMergeTree *>(node->step.get());
         if (!read_from_mergetree_step)
-            return updated_layers;
+            return NO_LAYERS_UPDATED;
         additional_filters_present = true;
     }
 
@@ -101,8 +98,7 @@
         additional_filters_present = true;
 
     if (additional_filters_present && settings.vector_search_filter_strategy == VectorSearchFilterStrategy::PREFILTER)
-        return updated_layers; /// user explicitly wanted exact (brute-force) vector search
->>>>>>> 06fab1d9
+        return NO_LAYERS_UPDATED; /// user explicitly wanted exact (brute-force) vector search
 
     /// Extract N
     size_t n = limit_step->getLimitForSorting();
@@ -230,11 +226,7 @@
         }
     }
 
-<<<<<<< HEAD
-    auto vector_search_parameters = std::make_optional<VectorSearchParameters>(search_column, distance_function, n, reference_vector, optimize_plan);
-=======
-    auto vector_search_parameters = std::make_optional<VectorSearchParameters>(search_column, distance_function, n, reference_vector, additional_filters_present);
->>>>>>> 06fab1d9
+    auto vector_search_parameters = std::make_optional<VectorSearchParameters>(search_column, distance_function, n, reference_vector, optimize_plan, additional_filters_present);
     read_from_mergetree_step->setVectorSearchParameters(std::move(vector_search_parameters));
 
     return updated_layers;
