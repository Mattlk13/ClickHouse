--- conflicted
+++ resolved
@@ -277,18 +277,15 @@
     void clearParallelReadingExtension();
     std::shared_ptr<ParallelReadingExtension> getParallelReadingExtension();
 
-<<<<<<< HEAD
-    const ProjectionIndexReadDescription & getProjectionIndexReadDescription() const { return projection_index_read_desc; }
-
-    ProjectionIndexReadDescription & getProjectionIndexReadDescription() { return projection_index_read_desc; }
-=======
     /// Adds virtual columns for reading from text index.
     /// Removes physical text columns that were eliminated by direct read from text index.
     void createReadTasksForTextIndex(const UsefulSkipIndexes & skip_indexes, const IndexReadColumns & added_columns, const Names & removed_columns);
 
     const std::optional<Indexes> & getIndexes() const { return indexes; }
     ConditionSelectivityEstimatorPtr getConditionSelectivityEstimator() const;
->>>>>>> a94c7b96
+
+    const ProjectionIndexReadDescription & getProjectionIndexReadDescription() const { return projection_index_read_desc; }
+    ProjectionIndexReadDescription & getProjectionIndexReadDescription() { return projection_index_read_desc; }
 
 private:
     MergeTreeReaderSettings reader_settings;
