#include <Processors/QueryPlan/ReadFromRemote.h>

#include <DataTypes/DataTypesNumber.h>
#include <Processors/QueryPlan/QueryPlan.h>
#include <Processors/QueryPlan/ExpressionStep.h>
#include <Processors/QueryPlan/DistributedCreateLocalPlan.h>
#include <Processors/QueryPlan/Optimizations/QueryPlanOptimizationSettings.h>
#include <QueryPipeline/RemoteQueryExecutor.h>
#include <Parsers/ASTSelectQuery.h>
#include <Parsers/formatAST.h>
#include <Processors/Sources/RemoteSource.h>
#include <Processors/Sources/DelayedSource.h>
#include <Processors/Transforms/ExpressionTransform.h>
#include <Processors/Transforms/MaterializingTransform.h>
#include <Interpreters/ActionsDAG.h>
#include <Common/logger_useful.h>
#include <Common/checkStackSize.h>
#include <Core/QueryProcessingStage.h>
#include <Core/Settings.h>
#include <Client/ConnectionPool.h>
#include <Client/ConnectionPoolWithFailover.h>
#include <QueryPipeline/QueryPipelineBuilder.h>
#include <Parsers/ASTFunction.h>

#include <fmt/format.h>

namespace DB
{

namespace ErrorCodes
{
    extern const int ALL_CONNECTION_TRIES_FAILED;
    extern const int LOGICAL_ERROR;
}

static void addConvertingActions(Pipe & pipe, const Block & header, bool use_positions_to_match = false)
{
    if (blocksHaveEqualStructure(pipe.getHeader(), header))
        return;

    auto match_mode = use_positions_to_match ? ActionsDAG::MatchColumnsMode::Position : ActionsDAG::MatchColumnsMode::Name;

    auto get_converting_dag = [mode = match_mode](const Block & block_, const Block & header_)
    {
        /// Convert header structure to expected.
        /// Also we ignore constants from result and replace it with constants from header.
        /// It is needed for functions like `now64()` or `randConstant()` because their values may be different.
        return ActionsDAG::makeConvertingActions(
            block_.getColumnsWithTypeAndName(),
            header_.getColumnsWithTypeAndName(),
            mode,
            true);
    };

    if (use_positions_to_match)
        pipe.addSimpleTransform([](const Block & stream_header) { return std::make_shared<MaterializingTransform>(stream_header); });

    auto convert_actions = std::make_shared<ExpressionActions>(get_converting_dag(pipe.getHeader(), header));
    pipe.addSimpleTransform([&](const Block & cur_header, Pipe::StreamType) -> ProcessorPtr
    {
        return std::make_shared<ExpressionTransform>(cur_header, convert_actions);
    });
}

static void enforceSorting(QueryProcessingStage::Enum stage, DataStream & output_stream, Context & context, SortDescription output_sort_description)
{
    if (stage != QueryProcessingStage::WithMergeableState)
        throw Exception(
            ErrorCodes::LOGICAL_ERROR,
            "Cannot enforce sorting for ReadFromRemote step up to stage {}",
            QueryProcessingStage::toString(stage));

    context.setSetting("enable_memory_bound_merging_of_aggregation_results", true);

    output_stream.sort_description = std::move(output_sort_description);
    output_stream.sort_scope = DataStream::SortScope::Stream;
}

static void enforceAggregationInOrder(QueryProcessingStage::Enum stage, Context & context)
{
    if (stage != QueryProcessingStage::WithMergeableState)
        throw Exception(
            ErrorCodes::LOGICAL_ERROR,
            "Cannot enforce aggregation in order for ReadFromRemote step up to stage {}",
            QueryProcessingStage::toString(stage));

    context.setSetting("optimize_aggregation_in_order", true);
    context.setSetting("force_aggregation_in_order", true);
}

static String formattedAST(const ASTPtr & ast)
{
    if (!ast)
        return {};

    WriteBufferFromOwnString buf;
    IAST::FormatSettings ast_format_settings(buf, /*one_line*/ true, /*hilite*/ false, /*always_quote_identifiers*/ true);
    ast->format(ast_format_settings);
    return buf.str();
}

ReadFromRemote::ReadFromRemote(
    ClusterProxy::SelectStreamFactory::Shards shards_,
    Block header_,
    QueryProcessingStage::Enum stage_,
    StorageID main_table_,
    ASTPtr table_func_ptr_,
    ContextMutablePtr context_,
    ThrottlerPtr throttler_,
    Scalars scalars_,
    Tables external_tables_,
    LoggerPtr log_,
    UInt32 shard_count_,
    std::shared_ptr<const StorageLimitsList> storage_limits_,
    const String & cluster_name_)
    : ISourceStep(DataStream{.header = std::move(header_)})
    , shards(std::move(shards_))
    , stage(stage_)
    , main_table(std::move(main_table_))
    , table_func_ptr(std::move(table_func_ptr_))
    , context(std::move(context_))
    , throttler(std::move(throttler_))
    , scalars(std::move(scalars_))
    , external_tables(std::move(external_tables_))
    , storage_limits(std::move(storage_limits_))
    , log(log_)
    , shard_count(shard_count_)
    , cluster_name(cluster_name_)
{
}

void ReadFromRemote::enforceSorting(SortDescription output_sort_description)
{
    DB::enforceSorting(stage, *output_stream, *context, output_sort_description);
}

void ReadFromRemote::enforceAggregationInOrder()
{
    DB::enforceAggregationInOrder(stage, *context);
}

void ReadFromRemote::addLazyPipe(Pipes & pipes, const ClusterProxy::SelectStreamFactory::Shard & shard)
{
    bool add_agg_info = stage == QueryProcessingStage::WithMergeableState;
    bool add_totals = false;
    bool add_extremes = false;
    bool async_read = context->getSettingsRef().async_socket_for_remote;
    const bool async_query_sending = context->getSettingsRef().async_query_sending_for_remote;

    if (stage == QueryProcessingStage::Complete)
    {
        add_totals = shard.query->as<ASTSelectQuery &>().group_by_with_totals;
        add_extremes = context->getSettingsRef().extremes;
    }

    auto lazily_create_stream = [
            my_shard = shard, my_shard_count = shard_count, query = shard.query, header = shard.header,
            my_context = context, my_throttler = throttler,
            my_main_table = main_table, my_table_func_ptr = table_func_ptr,
            my_scalars = scalars, my_external_tables = external_tables,
            my_stage = stage, local_delay = shard.local_delay,
            add_agg_info, add_totals, add_extremes, async_read, async_query_sending]() mutable
        -> QueryPipelineBuilder
    {
        auto current_settings = my_context->getSettingsRef();
        auto timeouts = ConnectionTimeouts::getTCPTimeoutsWithFailover(current_settings)
                            .getSaturated(current_settings.max_execution_time);

        std::vector<ConnectionPoolWithFailover::TryResult> try_results;
        try
        {
            if (my_table_func_ptr)
                try_results = my_shard.shard_info.pool->getManyForTableFunction(timeouts, current_settings, PoolMode::GET_MANY);
            else
                try_results = my_shard.shard_info.pool->getManyChecked(
                    timeouts, current_settings, PoolMode::GET_MANY,
                    my_shard.main_table ? my_shard.main_table.getQualifiedName() : my_main_table.getQualifiedName());
        }
        catch (const Exception & ex)
        {
            if (ex.code() == ErrorCodes::ALL_CONNECTION_TRIES_FAILED)
                LOG_WARNING(getLogger("ClusterProxy::SelectStreamFactory"),
                    "Connections to remote replicas of local shard {} failed, will use stale local replica", my_shard.shard_info.shard_num);
            else
                throw;
        }

        UInt32 max_remote_delay = 0;
        for (const auto & try_result : try_results)
        {
            if (!try_result.is_up_to_date)
                max_remote_delay = std::max(try_result.delay, max_remote_delay);
        }

        if (try_results.empty() || local_delay < max_remote_delay)
        {
            auto plan = createLocalPlan(
                query, header, my_context, my_stage, my_shard.shard_info.shard_num, my_shard_count, my_shard.has_missing_objects);

            return std::move(*plan->buildQueryPipeline(
                QueryPlanOptimizationSettings::fromContext(my_context),
                BuildQueryPipelineSettings::fromContext(my_context)));
        }
        else
        {
            std::vector<IConnectionPool::Entry> connections;
            connections.reserve(try_results.size());
            for (auto & try_result : try_results)
                connections.emplace_back(std::move(try_result.entry));

            String query_string = formattedAST(query);

            my_scalars["_shard_num"]
                = Block{{DataTypeUInt32().createColumnConst(1, my_shard.shard_info.shard_num), std::make_shared<DataTypeUInt32>(), "_shard_num"}};
            auto remote_query_executor = std::make_shared<RemoteQueryExecutor>(
                std::move(connections), query_string, header, my_context, my_throttler, my_scalars, my_external_tables, my_stage);

            auto pipe = createRemoteSourcePipe(remote_query_executor, add_agg_info, add_totals, add_extremes, async_read, async_query_sending);
            QueryPipelineBuilder builder;
            builder.init(std::move(pipe));
            return builder;
        }
    };

    pipes.emplace_back(createDelayedPipe(shard.header, lazily_create_stream, add_totals, add_extremes));
    addConvertingActions(pipes.back(), output_stream->header, shard.has_missing_objects);
}

void ReadFromRemote::addPipe(Pipes & pipes, const ClusterProxy::SelectStreamFactory::Shard & shard)
{
    bool add_agg_info = stage == QueryProcessingStage::WithMergeableState;
    bool add_totals = false;
    bool add_extremes = false;
    bool async_read = context->getSettingsRef().async_socket_for_remote;
    bool async_query_sending = context->getSettingsRef().async_query_sending_for_remote;
    if (stage == QueryProcessingStage::Complete)
    {
        add_totals = shard.query->as<ASTSelectQuery &>().group_by_with_totals;
        add_extremes = context->getSettingsRef().extremes;
    }

    scalars["_shard_num"]
        = Block{{DataTypeUInt32().createColumnConst(1, shard.shard_info.shard_num), std::make_shared<DataTypeUInt32>(), "_shard_num"}};

    if (context->canUseTaskBasedParallelReplicas())
    {
        if (context->getSettingsRef().cluster_for_parallel_replicas.changed)
        {
            const String cluster_for_parallel_replicas = context->getSettingsRef().cluster_for_parallel_replicas;
            if (cluster_for_parallel_replicas != cluster_name)
                LOG_INFO(
                    log,
                    "cluster_for_parallel_replicas has been set for the query but has no effect: {}. Distributed table cluster is "
                    "used: {}",
                    cluster_for_parallel_replicas,
                    cluster_name);
        }

        LOG_TRACE(log, "Setting `cluster_for_parallel_replicas` to {}", cluster_name);
        context->setSetting("cluster_for_parallel_replicas", cluster_name);
    }

    /// parallel replicas custom key case
    if (shard.shard_filter_generator)
    {
        for (size_t i = 0; i < shard.shard_info.per_replica_pools.size(); ++i)
        {
            auto query = shard.query->clone();
            auto & select_query = query->as<ASTSelectQuery &>();
            auto shard_filter = shard.shard_filter_generator(i + 1);
            if (shard_filter)
            {
                auto where_expression = select_query.where();
                if (where_expression)
                    shard_filter = makeASTFunction("and", where_expression, shard_filter);

                select_query.setExpression(ASTSelectQuery::Expression::WHERE, std::move(shard_filter));
            }

            const String query_string = formattedAST(query);

            if (!priority_func_factory.has_value())
                priority_func_factory = GetPriorityForLoadBalancing(LoadBalancing::ROUND_ROBIN, randomSeed());

            GetPriorityForLoadBalancing::Func priority_func
                = priority_func_factory->getPriorityFunc(LoadBalancing::ROUND_ROBIN, 0, shard.shard_info.pool->getPoolSize());

            auto remote_query_executor = std::make_shared<RemoteQueryExecutor>(
                shard.shard_info.pool,
                query_string,
                shard.header,
                context,
                throttler,
                scalars,
                external_tables,
                stage,
                std::nullopt,
                priority_func);
            remote_query_executor->setLogger(log);
            remote_query_executor->setPoolMode(PoolMode::GET_ONE);

            if (!table_func_ptr)
                remote_query_executor->setMainTable(shard.main_table ? shard.main_table : main_table);

            pipes.emplace_back(
                createRemoteSourcePipe(remote_query_executor, add_agg_info, add_totals, add_extremes, async_read, async_query_sending));
            addConvertingActions(pipes.back(), output_stream->header, shard.has_missing_objects);
        }
    }
    else
    {
        const String query_string = formattedAST(shard.query);

        auto remote_query_executor = std::make_shared<RemoteQueryExecutor>(
            shard.shard_info.pool, query_string, shard.header, context, throttler, scalars, external_tables, stage);
        remote_query_executor->setLogger(log);

        if (context->canUseTaskBasedParallelReplicas())
        {
            // when doing parallel reading from replicas (ParallelReplicasMode::READ_TASKS) on a shard:
            // establish a connection to a replica on the shard, the replica will instantiate coordinator to manage parallel reading from replicas on the shard.
            // The coordinator will return query result from the shard.
            // Only one coordinator per shard is necessary. Therefore using PoolMode::GET_ONE to establish only one connection per shard.
            // Using PoolMode::GET_MANY for this mode will(can) lead to instantiation of several coordinators (depends on max_parallel_replicas setting)
            // each will execute parallel reading from replicas, so the query result will be multiplied by the number of created coordinators
            remote_query_executor->setPoolMode(PoolMode::GET_ONE);
        }
        else
            remote_query_executor->setPoolMode(PoolMode::GET_MANY);

        if (!table_func_ptr)
            remote_query_executor->setMainTable(shard.main_table ? shard.main_table : main_table);

        pipes.emplace_back(
            createRemoteSourcePipe(remote_query_executor, add_agg_info, add_totals, add_extremes, async_read, async_query_sending));
        addConvertingActions(pipes.back(), output_stream->header, shard.has_missing_objects);
    }
}

void ReadFromRemote::initializePipeline(QueryPipelineBuilder & pipeline, const BuildQueryPipelineSettings &)
{
    Pipes pipes;

    for (const auto & shard : shards)
    {
        if (shard.lazy)
            addLazyPipe(pipes, shard);
        else
            addPipe(pipes, shard);
    }

    auto pipe = Pipe::unitePipes(std::move(pipes));

    for (const auto & processor : pipe.getProcessors())
        processor->setStorageLimits(storage_limits);

    pipeline.init(std::move(pipe));
}


ReadFromParallelRemoteReplicasStep::ReadFromParallelRemoteReplicasStep(
    ASTPtr query_ast_,
    ClusterPtr cluster_,
    const StorageID & storage_id_,
    ParallelReplicasReadingCoordinatorPtr coordinator_,
    Block header_,
    QueryProcessingStage::Enum stage_,
    ContextMutablePtr context_,
    ThrottlerPtr throttler_,
    Scalars scalars_,
    Tables external_tables_,
    LoggerPtr log_,
    std::shared_ptr<const StorageLimitsList> storage_limits_,
    bool exclude_local_replica_)
    : ISourceStep(DataStream{.header = std::move(header_)})
    , cluster(cluster_)
    , query_ast(query_ast_)
    , storage_id(storage_id_)
    , coordinator(std::move(coordinator_))
    , stage(std::move(stage_))
    , context(context_)
    , throttler(throttler_)
    , scalars(scalars_)
    , external_tables{external_tables_}
    , storage_limits(std::move(storage_limits_))
    , log(log_)
    , exclude_local_replica(exclude_local_replica_)
{
    chassert(cluster->getShardCount() == 1);

    std::vector<String> replicas;
    replicas.reserve(cluster->getShardsAddresses().front().size());

    for (const auto & addr : cluster->getShardsAddresses().front())
    {
        /// skip first local
        if (exclude_local_replica && addr.is_local)
            continue;

        /// replace hostname with replica name if the hostname started with replica namespace,
        /// it makes description shorter and more readable
        if (!addr.database_replica_name.empty() && addr.host_name.starts_with(addr.database_replica_name))
            replicas.push_back(fmt::format("{}", addr.database_replica_name));
        else
            replicas.push_back(fmt::format("{}", addr.host_name));
    }

    auto description = fmt::format("Query: {} Replicas: {}", formattedAST(query_ast), fmt::join(replicas, ", "));
    setStepDescription(std::move(description));
}

void ReadFromParallelRemoteReplicasStep::enforceSorting(SortDescription output_sort_description)
{
    DB::enforceSorting(stage, *output_stream, *context, output_sort_description);
}

void ReadFromParallelRemoteReplicasStep::enforceAggregationInOrder()
{
    DB::enforceAggregationInOrder(stage, *context);
}

void ReadFromParallelRemoteReplicasStep::initializePipeline(QueryPipelineBuilder & pipeline, const BuildQueryPipelineSettings &)
{
    Pipes pipes;
    const Settings & current_settings = context->getSettingsRef();
    auto timeouts = ConnectionTimeouts::getTCPTimeoutsWithFailover(current_settings);

    const auto & shard = cluster->getShardsInfo().at(0);
    size_t max_replicas_to_use = current_settings.max_parallel_replicas;
    if (max_replicas_to_use > shard.getAllNodeCount())
    {
        LOG_INFO(
            getLogger("ReadFromParallelRemoteReplicasStep"),
            "The number of replicas requested ({}) is bigger than the real number available in the cluster ({}). "
            "Will use the latter number to execute the query.",
            current_settings.max_parallel_replicas,
            shard.getAllNodeCount());
        max_replicas_to_use = shard.getAllNodeCount();
    }

    std::vector<ConnectionPoolWithFailover::Base::ShuffledPool> shuffled_pool;
    if (max_replicas_to_use < shard.getAllNodeCount())
    {
        shuffled_pool = shard.pool->getShuffledPools(current_settings);
<<<<<<< HEAD
=======
        shuffled_pool.resize(max_replicas_to_use);
>>>>>>> fba71903
    }
    else
    {
        /// try to preserve replicas order if all replicas in cluster are used for query execution
        /// it's important for data locality during query execution
        auto priority_func = [](size_t i) { return Priority{static_cast<Int64>(i)}; };
        shuffled_pool = shard.pool->getShuffledPools(current_settings, priority_func);
    }

<<<<<<< HEAD
    std::vector<ConnectionPoolPtr> pools_to_use;
    pools_to_use.reserve(shuffled_pool.size());
    for (const auto & pool : shuffled_pool)
=======
    for (size_t i=0; i < max_replicas_to_use; ++i)
>>>>>>> fba71903
    {
        if (exclude_local_replica)
        {
<<<<<<< HEAD
            const auto & hostname = pool.pool->getHost();
            auto it = std::find_if(
                begin(shard.local_addresses),
                end(shard.local_addresses),
                [&hostname](const Cluster::Address & local_addr) { return hostname == local_addr.host_name; });
            if (it == shard.local_addresses.end())
                pools_to_use.push_back(pool.pool);
        }
        else
        {
            pools_to_use.push_back(pool.pool);
        }
    }

    pools_to_use.resize(std::min(pools_to_use.size(), all_replicas_count));
    // if local plan is used for local replica, we should exclude one remote replica
    if (exclude_local_replica && !pools_to_use.empty())
        pools_to_use.resize(all_replicas_count - 1);

    LOG_DEBUG(
        getLogger("ReadFromParallelRemoteReplicasStep"),
        "Number of pools to use is {}. Originally {}",
        pools_to_use.size(),
        shuffled_pool.size());

    if (pools_to_use.empty())
        return;

    std::vector<std::string_view> addresses;
    addresses.reserve(pools_to_use.size());
    for (const auto & pool : pools_to_use)
        addresses.emplace_back(pool->getAddress());
    LOG_DEBUG(getLogger("ReadFromParallelRemoteReplicasStep"), "Addresses to use: {}", fmt::join(addresses, ", "));

    /// when using local plan for local replica, local replica has 0 number
    size_t offset = (exclude_local_replica ? 1 : 0);
    for (size_t i = 0 + offset; i < all_replicas_count; ++i)
    {
        IConnections::ReplicaInfo replica_info{
            .all_replicas_count = all_replicas_count,
=======
>>>>>>> fba71903
            /// we should use this number specifically because efficiency of data distribution by consistent hash depends on it.
            .number_of_current_replica = i,
        };

        addPipeForSingeReplica(pipes, pools_to_use[i - offset], replica_info);
    }

    auto pipe = Pipe::unitePipes(std::move(pipes));

    for (const auto & processor : pipe.getProcessors())
        processor->setStorageLimits(storage_limits);

    pipeline.init(std::move(pipe));
}


void ReadFromParallelRemoteReplicasStep::addPipeForSingeReplica(
    Pipes & pipes, const ConnectionPoolPtr & pool, IConnections::ReplicaInfo replica_info)
{
    bool add_agg_info = stage == QueryProcessingStage::WithMergeableState;
    bool add_totals = false;
    bool add_extremes = false;
    bool async_read = context->getSettingsRef().async_socket_for_remote;
    bool async_query_sending = context->getSettingsRef().async_query_sending_for_remote;

    if (stage == QueryProcessingStage::Complete)
    {
        add_totals = query_ast->as<ASTSelectQuery &>().group_by_with_totals;
        add_extremes = context->getSettingsRef().extremes;
    }

    String query_string = formattedAST(query_ast);

    assert(stage != QueryProcessingStage::Complete);
    assert(output_stream);

    auto remote_query_executor = std::make_shared<RemoteQueryExecutor>(
        pool,
        query_string,
        output_stream->header,
        context,
        throttler,
        scalars,
        external_tables,
        stage,
        RemoteQueryExecutor::Extension{.parallel_reading_coordinator = coordinator, .replica_info = std::move(replica_info)});

    remote_query_executor->setLogger(log);
    remote_query_executor->setMainTable(storage_id);

    pipes.emplace_back(createRemoteSourcePipe(std::move(remote_query_executor), add_agg_info, add_totals, add_extremes, async_read, async_query_sending));
    addConvertingActions(pipes.back(), output_stream->header);
}

}<|MERGE_RESOLUTION|>--- conflicted
+++ resolved
@@ -442,10 +442,6 @@
     if (max_replicas_to_use < shard.getAllNodeCount())
     {
         shuffled_pool = shard.pool->getShuffledPools(current_settings);
-<<<<<<< HEAD
-=======
-        shuffled_pool.resize(max_replicas_to_use);
->>>>>>> fba71903
     }
     else
     {
@@ -455,17 +451,12 @@
         shuffled_pool = shard.pool->getShuffledPools(current_settings, priority_func);
     }
 
-<<<<<<< HEAD
     std::vector<ConnectionPoolPtr> pools_to_use;
     pools_to_use.reserve(shuffled_pool.size());
     for (const auto & pool : shuffled_pool)
-=======
-    for (size_t i=0; i < max_replicas_to_use; ++i)
->>>>>>> fba71903
     {
         if (exclude_local_replica)
         {
-<<<<<<< HEAD
             const auto & hostname = pool.pool->getHost();
             auto it = std::find_if(
                 begin(shard.local_addresses),
@@ -480,10 +471,10 @@
         }
     }
 
-    pools_to_use.resize(std::min(pools_to_use.size(), all_replicas_count));
+    pools_to_use.resize(std::min(pools_to_use.size(), max_replicas_to_use));
     // if local plan is used for local replica, we should exclude one remote replica
     if (exclude_local_replica && !pools_to_use.empty())
-        pools_to_use.resize(all_replicas_count - 1);
+        pools_to_use.resize(max_replicas_to_use - 1);
 
     LOG_DEBUG(
         getLogger("ReadFromParallelRemoteReplicasStep"),
@@ -502,12 +493,9 @@
 
     /// when using local plan for local replica, local replica has 0 number
     size_t offset = (exclude_local_replica ? 1 : 0);
-    for (size_t i = 0 + offset; i < all_replicas_count; ++i)
+    for (size_t i = 0; i < max_replicas_to_use; ++i)
     {
         IConnections::ReplicaInfo replica_info{
-            .all_replicas_count = all_replicas_count,
-=======
->>>>>>> fba71903
             /// we should use this number specifically because efficiency of data distribution by consistent hash depends on it.
             .number_of_current_replica = i,
         };
