#include <Processors/QueryPlan/QueryPlan.h>
#include <Interpreters/ActionsDAG.h>
#include <Processors/QueryPlan/ExpressionStep.h>

namespace DB
{

<<<<<<< HEAD
void addConvertingActions(QueryPlan & plan, const Block & header)
=======
void addConvertingActions(QueryPlan & plan, const Block & header, const ContextPtr & context, bool has_missing_objects)
>>>>>>> b0247e11
{
    if (blocksHaveEqualStructure(*plan.getCurrentHeader(), header))
        return;

    auto mode = ActionsDAG::MatchColumnsMode::Name;

    auto get_converting_dag = [mode, context](const Block & block_, const Block & header_)
    {
        /// Convert header structure to expected.
        /// Also we ignore constants from result and replace it with constants from header.
        /// It is needed for functions like `now64()` or `randConstant()` because their values may be different.
        return ActionsDAG::makeConvertingActions(
            block_.getColumnsWithTypeAndName(),
            header_.getColumnsWithTypeAndName(),
            mode,
            context,
            true);
    };

    auto convert_actions_dag = get_converting_dag(*plan.getCurrentHeader(), header);
    auto converting = std::make_unique<ExpressionStep>(plan.getCurrentHeader(), std::move(convert_actions_dag));
    plan.addStep(std::move(converting));
}

}<|MERGE_RESOLUTION|>--- conflicted
+++ resolved
@@ -5,11 +5,7 @@
 namespace DB
 {
 
-<<<<<<< HEAD
-void addConvertingActions(QueryPlan & plan, const Block & header)
-=======
-void addConvertingActions(QueryPlan & plan, const Block & header, const ContextPtr & context, bool has_missing_objects)
->>>>>>> b0247e11
+void addConvertingActions(QueryPlan & plan, const Block & header, const ContextPtr & context)
 {
     if (blocksHaveEqualStructure(*plan.getCurrentHeader(), header))
         return;
