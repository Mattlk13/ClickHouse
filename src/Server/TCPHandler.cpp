#include <algorithm>
#include <exception>
#include <memory>
#include <mutex>
#include <string_view>
#include <vector>
#include <Access/AccessControl.h>
#include <Access/Credentials.h>
#include <Compression/CompressedReadBuffer.h>
#include <Compression/CompressedWriteBuffer.h>
#include <Compression/CompressionFactory.h>
#include <Core/ExternalTable.h>
#include <Core/ServerSettings.h>
#include <Formats/NativeReader.h>
#include <Formats/NativeWriter.h>
#include <IO/LimitReadBuffer.h>
#include <IO/Progress.h>
#include <IO/ReadBufferFromPocoSocket.h>
#include <IO/ReadHelpers.h>
#include <IO/WriteBufferFromPocoSocket.h>
#include <IO/WriteHelpers.h>
#include <Interpreters/AsynchronousInsertQueue.h>
#include <Interpreters/InternalTextLogsQueue.h>
#include <Interpreters/OpenTelemetrySpanLog.h>
#include <Interpreters/Session.h>
#include <Interpreters/Squashing.h>
#include <Interpreters/TablesStatus.h>
#include <Interpreters/executeQuery.h>
#include <Parsers/ASTInsertQuery.h>
#include <Server/TCPServer.h>
#include <Storages/MergeTree/MergeTreeDataPartUUID.h>
#include <Storages/ObjectStorage/StorageObjectStorageCluster.h>
#include <Storages/StorageReplicatedMergeTree.h>
#include <Poco/Net/NetException.h>
#include <Poco/Net/SocketAddress.h>
#include <Poco/Util/LayeredConfiguration.h>
#include <Common/CurrentMetrics.h>
#include <Common/CurrentThread.h>
#include <Common/NetException.h>
#include <Common/OpenSSLHelpers.h>
#include <Common/Stopwatch.h>
#include <Common/logger_useful.h>
#include <Common/scope_guard_safe.h>
#include <Common/setThreadName.h>
#include <Common/thread_local_rng.h>

#include <Processors/Executors/PullingAsyncPipelineExecutor.h>
#include <Processors/Executors/PushingPipelineExecutor.h>
#include <Processors/Executors/PushingAsyncPipelineExecutor.h>
#include <Processors/Executors/CompletedPipelineExecutor.h>
#include <Processors/Sinks/SinkToStorage.h>

#if USE_SSL
#   include <Poco/Net/SecureStreamSocket.h>
#   include <Poco/Net/SecureStreamSocketImpl.h>
#endif

#include <Core/Protocol.h>
#include <Storages/MergeTree/RequestResponse.h>
#include "TCPHandler.h"

#include <Common/config_version.h>

#include <fmt/format.h>

using namespace std::literals;
using namespace DB;

namespace DB
{
namespace Setting
{
    extern const SettingsBool allow_experimental_analyzer;
    extern const SettingsBool allow_experimental_codecs;
    extern const SettingsBool allow_experimental_query_deduplication;
    extern const SettingsBool allow_suspicious_codecs;
    extern const SettingsBool async_insert;
    extern const SettingsUInt64 async_insert_max_data_size;
    extern const SettingsBool calculate_text_stack_trace;
    extern const SettingsBool deduplicate_blocks_in_dependent_materialized_views;
    extern const SettingsBool enable_deflate_qpl_codec;
    extern const SettingsBool enable_zstd_qat_codec;
    extern const SettingsUInt64 idle_connection_timeout;
    extern const SettingsBool input_format_defaults_for_omitted_fields;
    extern const SettingsUInt64 interactive_delay;
    extern const SettingsBool low_cardinality_allow_in_native_format;
    extern const SettingsString network_compression_method;
    extern const SettingsInt64 network_zstd_compression_level;
    extern const SettingsBool partial_result_on_first_cancel;
    extern const SettingsUInt64 poll_interval;
    extern const SettingsSeconds receive_timeout;
    extern const SettingsLogsLevel send_logs_level;
    extern const SettingsString send_logs_source_regexp;
    extern const SettingsSeconds send_timeout;
    extern const SettingsTimezone session_timezone;
    extern const SettingsMilliseconds sleep_after_receiving_query_ms;
    extern const SettingsMilliseconds sleep_in_send_data_ms;
    extern const SettingsMilliseconds sleep_in_send_tables_status_ms;
    extern const SettingsBool throw_if_deduplication_in_dependent_materialized_views_enabled_with_async_insert;
    extern const SettingsUInt64 unknown_packet_in_send_data;
    extern const SettingsBool wait_for_async_insert;
    extern const SettingsSeconds wait_for_async_insert_timeout;
}
}

namespace CurrentMetrics
{
    extern const Metric QueryThread;
    extern const Metric ReadTaskRequestsSent;
    extern const Metric MergeTreeReadTaskRequestsSent;
    extern const Metric MergeTreeAllRangesAnnouncementsSent;
}

namespace ProfileEvents
{
    extern const Event ReadTaskRequestsSent;
    extern const Event MergeTreeReadTaskRequestsSent;
    extern const Event MergeTreeAllRangesAnnouncementsSent;
    extern const Event ReadTaskRequestsSentElapsedMicroseconds;
    extern const Event MergeTreeReadTaskRequestsSentElapsedMicroseconds;
    extern const Event MergeTreeAllRangesAnnouncementsSentElapsedMicroseconds;
}

namespace DB::ErrorCodes
{
    extern const int LOGICAL_ERROR;
    extern const int ATTEMPT_TO_READ_AFTER_EOF;
    extern const int CLIENT_HAS_CONNECTED_TO_WRONG_PORT;
    extern const int UNKNOWN_EXCEPTION;
    extern const int UNKNOWN_PACKET_FROM_CLIENT;
    extern const int POCO_EXCEPTION;
    extern const int SOCKET_TIMEOUT;
    extern const int UNEXPECTED_PACKET_FROM_CLIENT;
    extern const int UNKNOWN_PROTOCOL;
    extern const int AUTHENTICATION_FAILED;
    extern const int QUERY_WAS_CANCELLED;
    extern const int CLIENT_INFO_DOES_NOT_MATCH;
    extern const int TIMEOUT_EXCEEDED;
    extern const int SUPPORT_IS_DISABLED;
    extern const int UNSUPPORTED_METHOD;
    extern const int USER_EXPIRED;
    extern const int NETWORK_ERROR;
}

namespace
{
// This function corrects the wrong client_name from the old client.
// Old clients 28.7 and some intermediate versions of 28.7 were sending different ClientInfo.client_name
// "ClickHouse client" was sent with the hello message.
// "ClickHouse" or "ClickHouse " was sent with the query message.
void correctQueryClientInfo(const ClientInfo & session_client_info, ClientInfo & client_info)
{
    if (client_info.getVersionNumber() <= VersionNumber(23, 8, 1) &&
        session_client_info.client_name == "ClickHouse client" &&
        (client_info.client_name == "ClickHouse" || client_info.client_name == "ClickHouse "))
    {
        client_info.client_name = "ClickHouse client";
    }
}

void validateClientInfo(const ClientInfo & session_client_info, const ClientInfo & client_info)
{
    // Secondary query may contain different client_info.
    // In the case of select from distributed table or 'select * from remote' from non-tcp handler. Server sends the initial client_info data.
    //
    // Example 1: curl -q -s --max-time 60 -sS "http://127.0.0.1:8123/?" -d "SELECT 1 FROM remote('127.0.0.1', system.one)"
    // HTTP handler initiates TCP connection with remote 127.0.0.1 (session on remote 127.0.0.1 use TCP interface)
    // HTTP handler sends client_info with HTTP interface and HTTP data by TCP protocol in Protocol::Client::Query message.
    //
    // Example 2: select * from <distributed_table>  --host shard_1 // distributed table has 2 shards: shard_1, shard_2
    // shard_1 receives a message with 'ClickHouse client' client_name
    // shard_1 initiates TCP connection with shard_2 with 'ClickHouse server' client_name.
    // shard_1 sends 'ClickHouse client' client_name in Protocol::Client::Query message to shard_2.
    if (client_info.query_kind == ClientInfo::QueryKind::SECONDARY_QUERY)
        return;

    if (session_client_info.interface != client_info.interface)
    {
        throw Exception(
            DB::ErrorCodes::CLIENT_INFO_DOES_NOT_MATCH,
            "Client info's interface does not match: {} not equal to {}",
            toString(session_client_info.interface),
            toString(client_info.interface));
    }

    if (session_client_info.interface == ClientInfo::Interface::TCP)
    {
        if (session_client_info.client_name != client_info.client_name)
            throw Exception(
                DB::ErrorCodes::CLIENT_INFO_DOES_NOT_MATCH,
                "Client info's client_name does not match: {} not equal to {}",
                session_client_info.client_name,
                client_info.client_name);

        // TCP handler got patch version 0 always for backward compatibility.
        if (!session_client_info.clientVersionEquals(client_info, false))
            throw Exception(
                DB::ErrorCodes::CLIENT_INFO_DOES_NOT_MATCH,
                "Client info's version does not match: {} not equal to {}",
                session_client_info.getVersionStr(),
                client_info.getVersionStr());

        // os_user, quota_key, client_trace_context can be different.
    }
}
}

namespace DB
{

TCPHandler::TCPHandler(
    IServer & server_,
    TCPServer & tcp_server_,
    const Poco::Net::StreamSocket & socket_,
    bool parse_proxy_protocol_,
    std::string server_display_name_,
    std::string host_name_,
    const ProfileEvents::Event & read_event_,
    const ProfileEvents::Event & write_event_)
    : Poco::Net::TCPServerConnection(socket_)
    , server(server_)
    , tcp_server(tcp_server_)
    , parse_proxy_protocol(parse_proxy_protocol_)
    , log(getLogger("TCPHandler"))
    , read_event(read_event_)
    , write_event(write_event_)
    , server_display_name(std::move(server_display_name_))
    , host_name(std::move(host_name_))
{
}

TCPHandler::TCPHandler(
    IServer & server_,
    TCPServer & tcp_server_,
    const Poco::Net::StreamSocket & socket_,
    TCPProtocolStackData & stack_data,
    std::string server_display_name_,
    std::string host_name_,
    const ProfileEvents::Event & read_event_,
    const ProfileEvents::Event & write_event_)
    : Poco::Net::TCPServerConnection(socket_)
    , server(server_)
    , tcp_server(tcp_server_)
    , log(getLogger("TCPHandler"))
    , forwarded_for(stack_data.forwarded_for)
    , certificate(stack_data.certificate)
    , read_event(read_event_)
    , write_event(write_event_)
    , default_database(stack_data.default_database)
    , server_display_name(std::move(server_display_name_))
    , host_name(std::move(host_name_))
{
    if (!forwarded_for.empty())
        LOG_TRACE(log, "Forwarded client address: {}", forwarded_for);
}

TCPHandler::~TCPHandler()
{
    try
    {
        state.reset();
        if (out)
            out->next();
    }
    catch (...)
    {
        tryLogCurrentException(__PRETTY_FUNCTION__);
    }
}

void TCPHandler::runImpl()
{
    setThreadName("TCPHandler");

    extractConnectionSettingsFromContext(server.context());

    socket().setReceiveTimeout(receive_timeout);
    socket().setSendTimeout(send_timeout);
    socket().setNoDelay(true);

    in = std::make_shared<ReadBufferFromPocoSocketChunked>(socket(), read_event);
    out = std::make_shared<WriteBufferFromPocoSocketChunked>(socket(), write_event);

    /// Support for PROXY protocol
    if (parse_proxy_protocol && !receiveProxyHeader())
        return;

    if (in->eof())
    {
        LOG_INFO(log, "Client has not sent any data.");
        return;
    }

    /// User will be authenticated here. It will also set settings from user profile into connection_context.
    try
    {
        receiveHello();

        /// In interserver mode queries are executed without a session context.
        if (!is_interserver_mode)
            session->makeSessionContext();

        sendHello();
        if (client_tcp_protocol_version >= DBMS_MIN_PROTOCOL_VERSION_WITH_ADDENDUM)
            receiveAddendum();

        {
            /// Server side of chunked protocol negotiation.
            /// Server advertises its protocol capabilities (separate for send and receive channels) by sending
            /// in its 'Hello' response one of four types - chunked, notchunked, chunked_optional, notchunked_optional.
            /// Not optional types are strict meaning that server only supports this type, optional means that
            /// server prefer this type but capable to work in opposite.
            /// Client selects which type it is going to communicate based on the settings from config or arguments,
            /// and sends either "chunked" or "notchunked" protocol request in addendum section of handshake.
            /// Client can detect if server's protocol capabilities are not compatible with client's settings (for example
            /// server strictly requires chunked protocol but client's settings only allows notchunked protocol) - in such case
            /// client should interrupt this connection. However if client continues with incompatible protocol type request, server
            /// will send appropriate exception and disconnect client.

            auto is_chunked = [](const String & chunked_srv_str, const String & chunked_cl_str, const String & direction)
            {
                bool chunked_srv = chunked_srv_str.starts_with("chunked");
                bool optional_srv = chunked_srv_str.ends_with("_optional");
                bool chunked_cl = chunked_cl_str.starts_with("chunked");

                if (optional_srv)
                    return chunked_cl;

                if (chunked_cl != chunked_srv)
                    throw NetException(
                        ErrorCodes::NETWORK_ERROR,
                        "Incompatible protocol: {} is {}, client requested {}",
                        direction,
                        chunked_srv ? "chunked" : "notchunked",
                        chunked_cl ? "chunked" : "notchunked");

                return chunked_srv;
            };

            bool out_chunked = is_chunked(server.config().getString("proto_caps.send", "notchunked"), proto_recv_chunked_cl, "send");
            bool in_chunked = is_chunked(server.config().getString("proto_caps.recv", "notchunked"), proto_send_chunked_cl, "recv");

            if (out_chunked)
                out->enableChunked();
            if (in_chunked)
                in->enableChunked();
        }

        if (!is_interserver_mode)
        {
            /// If session created, then settings in session context has been updated.
            /// So it's better to update the connection settings for flexibility.
            extractConnectionSettingsFromContext(session->sessionContext());

            /// When connecting, the default database could be specified.
            if (!default_database.empty())
                session->sessionContext()->setCurrentDatabase(default_database);
        }
    }
    catch (const Exception & e) /// Typical for an incorrect username, password, or address.
    {
        if (e.code() == ErrorCodes::CLIENT_HAS_CONNECTED_TO_WRONG_PORT)
        {
            LOG_DEBUG(log, "Client has connected to wrong port.");
            return;
        }

        if (e.code() == ErrorCodes::ATTEMPT_TO_READ_AFTER_EOF)
        {
            LOG_INFO(log, "Client has gone away.");
            return;
        }

        try
        {
            /// We try to send error information to the client.
            sendException(e, send_exception_with_stack_trace);
        }
        catch (...) {} // NOLINT(bugprone-empty-catch)

        throw;
    }

    while (tcp_server.isOpen())
    {
        /// We are waiting for a packet from the client. Thus, every `poll_interval` seconds check whether we need to shut down.
        {
            Stopwatch idle_time;
            UInt64 timeout_ms = std::min(poll_interval, idle_connection_timeout) * 1000000;
            while (tcp_server.isOpen() && !server.isCancelled() && !in->poll(timeout_ms))
            {
                if (idle_time.elapsedSeconds() > idle_connection_timeout)
                {
                    LOG_TRACE(log, "Closing idle connection");
                    return;
                }
            }
        }

        /// If we need to shut down, or client disconnects.
        if (!tcp_server.isOpen() || server.isCancelled() || in->eof())
        {
            LOG_TEST(log, "Closing connection (open: {}, cancelled: {}, eof: {})", tcp_server.isOpen(), server.isCancelled(), in->eof());
            break;
        }

        state.reset();

        /// Initialized later.
        std::optional<CurrentThread::QueryScope> query_scope;
        OpenTelemetry::TracingContextHolderPtr thread_trace_context;

        /** An exception during the execution of request (it must be sent over the network to the client).
         *  The client will be able to accept it, if it did not happen while sending another packet and the client has not disconnected yet.
         */
        std::unique_ptr<DB::Exception> exception;
        bool network_error = false;
        bool user_expired = false;
        bool query_duration_already_logged = false;
        auto log_query_duration = [this, &query_duration_already_logged]()
        {
            if (query_duration_already_logged)
                return;
            query_duration_already_logged = true;
            auto elapsed_sec = state.watch.elapsedSeconds();
            /// We already logged more detailed info if we read some rows
            if (elapsed_sec < 1.0 && state.progress.read_rows)
                return;
            LOG_DEBUG(log, "Processed in {} sec.", elapsed_sec);
        };

        try
        {
            /** If Query - process it. If Ping or Cancel - go back to the beginning.
             *  There may come settings for a separate query that modify `query_context`.
             *  It's possible to receive part uuids packet before the query, so then receivePacket has to be called twice.
             */
            if (!receivePacket())
                continue;

            /** If part_uuids got received in previous packet, trying to read again.
              */
            if (state.empty() && state.part_uuids_to_ignore && !receivePacket())
                continue;

            /// Set up tracing context for this query on current thread
            thread_trace_context = std::make_unique<OpenTelemetry::TracingContextHolder>("TCPHandler",
                query_context->getClientInfo().client_trace_context,
                query_context->getSettingsRef(),
                query_context->getOpenTelemetrySpanLog());
            thread_trace_context->root_span.kind = OpenTelemetry::SpanKind::SERVER;
<<<<<<< HEAD
            thread_trace_context->root_span.addAttribute("http.referer", query_context->getClientInfo().http_referer);
            thread_trace_context->root_span.addAttribute("http.user.agent", query_context->getClientInfo().http_user_agent);
            thread_trace_context->root_span.addAttribute("http.method", toString(query_context->getClientInfo().http_method));
=======
>>>>>>> df4e80bd

            query_scope.emplace(query_context, /* fatal_error_callback */ [this]
            {
                std::lock_guard lock(out_mutex);
                sendLogs();
            });

            /// If query received, then settings in query_context has been updated.
            /// So it's better to update the connection settings for flexibility.
            extractConnectionSettingsFromContext(query_context);

            /// Sync timeouts on client and server during current query to avoid dangling queries on server.
            /// It should be reset at the end of query.
            state.timeout_setter = std::make_unique<TimeoutSetter>(socket(), send_timeout, receive_timeout);

            /// Should we send internal logs to client?
            const auto client_logs_level = query_context->getSettingsRef()[Setting::send_logs_level];
            if (client_tcp_protocol_version >= DBMS_MIN_REVISION_WITH_SERVER_LOGS
                && client_logs_level != LogsLevel::none)
            {
                state.logs_queue = std::make_shared<InternalTextLogsQueue>();
                state.logs_queue->max_priority = Poco::Logger::parseLevel(client_logs_level.toString());
                state.logs_queue->setSourceRegexp(query_context->getSettingsRef()[Setting::send_logs_source_regexp]);
                CurrentThread::attachInternalTextLogsQueue(state.logs_queue, client_logs_level);
            }
            if (client_tcp_protocol_version >= DBMS_MIN_PROTOCOL_VERSION_WITH_INCREMENTAL_PROFILE_EVENTS)
            {
                state.profile_queue = std::make_shared<InternalProfileEventsQueue>(std::numeric_limits<int>::max());
                CurrentThread::attachInternalProfileEventsQueue(state.profile_queue);
            }

            if (!is_interserver_mode)
                session->checkIfUserIsStillValid();

            query_context->setExternalTablesInitializer([this] (ContextPtr context)
            {
                if (context != query_context)
                    throw Exception(ErrorCodes::LOGICAL_ERROR, "Unexpected context in external tables initializer");

                /// Get blocks of temporary tables
                readData();

                /// Reset the input stream, as we received an empty block while receiving external table data.
                /// So, the stream has been marked as cancelled and we can't read from it anymore.
                state.block_in.reset();
                state.maybe_compressed_in.reset(); /// For more accurate accounting by MemoryTracker.
            });

            /// Send structure of columns to client for function input()
            query_context->setInputInitializer([this] (ContextPtr context, const StoragePtr & input_storage)
            {
                if (context != query_context)
                    throw Exception(ErrorCodes::LOGICAL_ERROR, "Unexpected context in Input initializer");

                auto metadata_snapshot = input_storage->getInMemoryMetadataPtr();
                state.need_receive_data_for_input = true;

                /// Send ColumnsDescription for input storage.
                if (client_tcp_protocol_version >= DBMS_MIN_REVISION_WITH_COLUMN_DEFAULTS_METADATA
                    && query_context->getSettingsRef()[Setting::input_format_defaults_for_omitted_fields])
                {
                    sendTableColumns(metadata_snapshot->getColumns());
                }

                /// Send block to the client - input storage structure.
                state.input_header = metadata_snapshot->getSampleBlock();
                sendData(state.input_header);
                sendTimezone();
            });

            query_context->setInputBlocksReaderCallback([this] (ContextPtr context) -> Block
            {
                if (context != query_context)
                    throw Exception(ErrorCodes::LOGICAL_ERROR, "Unexpected context in InputBlocksReader");

                if (!readDataNext())
                {
                    state.block_in.reset();
                    state.maybe_compressed_in.reset();
                    return Block();
                }
                return state.block_for_input;
            });

            customizeContext(query_context);

            /// This callback is needed for requesting read tasks inside pipeline for distributed processing
            query_context->setReadTaskCallback([this]() -> String
            {
                Stopwatch watch;
                CurrentMetrics::Increment callback_metric_increment(CurrentMetrics::ReadTaskRequestsSent);

                std::scoped_lock lock(out_mutex, task_callback_mutex);

                if (state.cancellation_status == CancellationStatus::FULLY_CANCELLED)
                    return {};

                sendReadTaskRequestAssumeLocked();
                ProfileEvents::increment(ProfileEvents::ReadTaskRequestsSent);
                auto res = receiveReadTaskResponseAssumeLocked();
                ProfileEvents::increment(ProfileEvents::ReadTaskRequestsSentElapsedMicroseconds, watch.elapsedMicroseconds());
                return res;
            });

            query_context->setMergeTreeAllRangesCallback([this](InitialAllRangesAnnouncement announcement)
            {
                Stopwatch watch;
                CurrentMetrics::Increment callback_metric_increment(CurrentMetrics::MergeTreeAllRangesAnnouncementsSent);
                std::scoped_lock lock(out_mutex, task_callback_mutex);

                if (state.cancellation_status == CancellationStatus::FULLY_CANCELLED)
                    return;

                sendMergeTreeAllRangesAnnouncementAssumeLocked(announcement);
                ProfileEvents::increment(ProfileEvents::MergeTreeAllRangesAnnouncementsSent);
                ProfileEvents::increment(ProfileEvents::MergeTreeAllRangesAnnouncementsSentElapsedMicroseconds, watch.elapsedMicroseconds());
            });

            query_context->setMergeTreeReadTaskCallback([this](ParallelReadRequest request) -> std::optional<ParallelReadResponse>
            {
                Stopwatch watch;
                CurrentMetrics::Increment callback_metric_increment(CurrentMetrics::MergeTreeReadTaskRequestsSent);
                std::scoped_lock lock(out_mutex, task_callback_mutex);

                if (state.cancellation_status == CancellationStatus::FULLY_CANCELLED)
                    return std::nullopt;

                sendMergeTreeReadTaskRequestAssumeLocked(std::move(request));
                ProfileEvents::increment(ProfileEvents::MergeTreeReadTaskRequestsSent);
                auto res = receivePartitionMergeTreeReadTaskResponseAssumeLocked();
                ProfileEvents::increment(ProfileEvents::MergeTreeReadTaskRequestsSentElapsedMicroseconds, watch.elapsedMicroseconds());
                return res;
            });

            /// Processing Query
            std::tie(state.parsed_query, state.io) = executeQuery(state.query, query_context, QueryFlags{}, state.stage);

            after_check_cancelled.restart();
            after_send_progress.restart();

            auto finish_or_cancel = [this]()
            {
                if (state.cancellation_status == CancellationStatus::FULLY_CANCELLED)
                    state.io.onCancelOrConnectionLoss();
                else
                    state.io.onFinish();
            };

            if (state.io.pipeline.pushing())
            {
                /// FIXME: check explicitly that insert query suggests to receive data via native protocol,
                state.need_receive_data_for_insert = true;
                processInsertQuery();
                finish_or_cancel();
            }
            else if (state.io.pipeline.pulling())
            {
                processOrdinaryQuery();
                finish_or_cancel();
            }
            else if (state.io.pipeline.completed())
            {
                {
                    CompletedPipelineExecutor executor(state.io.pipeline);

                    /// Should not check for cancel in case of input.
                    if (!state.need_receive_data_for_input)
                    {
                        auto callback = [this]()
                        {
                            std::scoped_lock lock(out_mutex, task_callback_mutex);

                            if (getQueryCancellationStatus() == CancellationStatus::FULLY_CANCELLED)
                            {
                                return true;
                            }

                            sendProgress();
                            sendSelectProfileEvents();
                            sendLogs();

                            return false;
                        };

                        executor.setCancelCallback(callback, interactive_delay / 1000);
                    }
                    executor.execute();
                }

                finish_or_cancel();

                std::lock_guard lock(out_mutex);

                /// Send final progress after calling onFinish(), since it will update the progress.
                ///
                /// NOTE: we cannot send Progress for regular INSERT (with VALUES)
                /// without breaking protocol compatibility, but it can be done
                /// by increasing revision.
                sendProgress();
                sendSelectProfileEvents();
            }
            else
            {
                finish_or_cancel();
            }

            /// Do it before sending end of stream, to have a chance to show log message in client.
            query_scope->logPeakMemoryUsage();
            log_query_duration();

            if (state.is_connection_closed)
                break;

            {
                std::lock_guard lock(out_mutex);
                sendLogs();
                sendEndOfStream();
            }

            /// QueryState should be cleared before QueryScope, since otherwise
            /// the MemoryTracker will be wrong for possible deallocations.
            /// (i.e. deallocations from the Aggregator with two-level aggregation)
            /// Also it resets socket's timeouts.
            state.reset();
            last_sent_snapshots = ProfileEvents::ThreadIdToCountersSnapshot{};
            query_scope.reset();
            thread_trace_context.reset();
        }
        catch (const Exception & e)
        {
            /// Authentication failure with interserver secret
            /// - early exit without trying to send the exception to the client.
            /// Because the server should not try to skip (parse, decompress) the remaining packets sent by the client,
            /// as it will lead to additional work and unneeded exposure to unauthenticated connections.

            /// Note that the exception AUTHENTICATION_FAILED can be here in two cases:
            /// 1. The authentication in receiveHello is skipped with "interserver secret",
            /// postponed to receiving the query, and then failed.
            /// 2. Receiving exception from a query using a table function to authenticate with another server.
            /// In this case, the user is already authenticated with this server,
            /// is_interserver_mode is false, and we can send the exception to the client normally.

            if (is_interserver_mode && e.code() == ErrorCodes::AUTHENTICATION_FAILED)
                throw;

            state.io.onException();
            exception.reset(e.clone());

            /// In case of exception state was not reset, so socket's timouts must be reset explicitly
            state.timeout_setter.reset();

            if (e.code() == ErrorCodes::UNKNOWN_PACKET_FROM_CLIENT)
                throw;

            /// If there is UNEXPECTED_PACKET_FROM_CLIENT emulate network_error
            /// to break the loop, but do not throw to send the exception to
            /// the client.
            if (e.code() == ErrorCodes::UNEXPECTED_PACKET_FROM_CLIENT)
                network_error = true;

            /// If a timeout occurred, try to inform client about it and close the session
            if (e.code() == ErrorCodes::SOCKET_TIMEOUT)
                network_error = true;

            if (e.code() == ErrorCodes::USER_EXPIRED)
                user_expired = true;

            if (network_error || user_expired)
                LOG_TEST(log, "Going to close connection due to exception: {}", e.message());
        }
        catch (const Poco::Net::NetException & e)
        {
            /** We can get here if there was an error during connection to the client,
             *  or in connection with a remote server that was used to process the request.
             *  It is not possible to distinguish between these two cases.
             *  Although in one of them, we have to send exception to the client, but in the other - we can not.
             *  We will try to send exception to the client in any case - see below.
             */
            state.io.onException();
            exception = std::make_unique<DB::Exception>(Exception::CreateFromPocoTag{}, e);
        }
        catch (const Poco::Exception & e)
        {
            state.io.onException();
            exception = std::make_unique<DB::Exception>(Exception::CreateFromPocoTag{}, e);
        }
// Server should die on std logic errors in debug, like with assert()
// or ErrorCodes::LOGICAL_ERROR. This helps catch these errors in
// tests.
#ifdef DEBUG_OR_SANITIZER_BUILD
        catch (const std::logic_error & e)
        {
            state.io.onException();
            exception = std::make_unique<DB::Exception>(Exception::CreateFromSTDTag{}, e);
            sendException(*exception, send_exception_with_stack_trace);
            std::abort();
        }
#endif
        catch (const std::exception & e)
        {
            state.io.onException();
            exception = std::make_unique<DB::Exception>(Exception::CreateFromSTDTag{}, e);
        }
        catch (...)
        {
            state.io.onException();
            exception = std::make_unique<DB::Exception>(Exception(ErrorCodes::UNKNOWN_EXCEPTION, "Unknown exception"));
        }

        /// In case of exception state was not reset, so socket's timouts must be reset explicitly
        state.timeout_setter.reset();

        try
        {
            if (exception)
            {
                if (thread_trace_context)
                    thread_trace_context->root_span.addAttribute(*exception);

                try
                {
                    /// Try to send logs to client, but it could be risky too
                    /// Assume that we can't break output here
                    sendLogs();
                }
                catch (...)
                {
                    tryLogCurrentException(log, "Can't send logs to client");
                }

                const auto & e = *exception;
                LOG_ERROR(log, getExceptionMessageAndPattern(e, send_exception_with_stack_trace));
                sendException(*exception, send_exception_with_stack_trace);
            }
        }
        catch (...)
        {
            /** Could not send exception information to the client. */
            network_error = true;
            LOG_WARNING(log, "Client has gone away.");
        }

        /// Interserver authentication is done only after we read the query.
        /// This fact can be abused by producing exception before or while we read the query.
        /// To avoid any potential exploits, we simply close connection on any exceptions
        /// that happen before the first query is authenticated with the cluster secret.
        if (is_interserver_mode && exception && !is_interserver_authenticated)
            exception->rethrow();

        try
        {
            /// A query packet is always followed by one or more data packets.
            /// If some of those data packets are left, try to skip them.
            if (exception && !state.empty() && !state.read_all_data)
                skipData();
        }
        catch (...)
        {
            network_error = true;
            LOG_WARNING(log, "Can't skip data packets after query failure.");
        }

        log_query_duration();

        /// QueryState should be cleared before QueryScope, since otherwise
        /// the MemoryTracker will be wrong for possible deallocations.
        /// (i.e. deallocations from the Aggregator with two-level aggregation)
        state.reset();
        query_scope.reset();
        thread_trace_context.reset();

        /// It is important to destroy query context here. We do not want it to live arbitrarily longer than the query.
        query_context.reset();

        if (is_interserver_mode)
        {
            /// We don't really have session in interserver mode, new one is created for each query. It's better to reset it now.
            session.reset();
        }

        if (network_error || user_expired)
            break;
    }
}


void TCPHandler::extractConnectionSettingsFromContext(const ContextPtr & context)
{
    const auto & settings = context->getSettingsRef();
    send_exception_with_stack_trace = settings[Setting::calculate_text_stack_trace];
    send_timeout = settings[Setting::send_timeout];
    receive_timeout = settings[Setting::receive_timeout];
    poll_interval = settings[Setting::poll_interval];
    idle_connection_timeout = settings[Setting::idle_connection_timeout];
    interactive_delay = settings[Setting::interactive_delay];
    sleep_in_send_tables_status = settings[Setting::sleep_in_send_tables_status_ms];
    unknown_packet_in_send_data = settings[Setting::unknown_packet_in_send_data];
    sleep_after_receiving_query = settings[Setting::sleep_after_receiving_query_ms];
}


bool TCPHandler::readDataNext()
{
    Stopwatch watch(CLOCK_MONOTONIC_COARSE);

    /// Poll interval should not be greater than receive_timeout
    constexpr UInt64 min_timeout_us = 5000; // 5 ms
    UInt64 timeout_us
        = std::max(min_timeout_us, std::min(poll_interval * 1000000, static_cast<UInt64>(receive_timeout.totalMicroseconds())));
    bool read_ok = false;

    /// We are waiting for a packet from the client. Thus, every `POLL_INTERVAL` seconds check whether we need to shut down.
    while (true)
    {
        if (in->poll(timeout_us))
        {
            /// If client disconnected.
            if (in->eof())
            {
                LOG_INFO(log, "Client has dropped the connection, cancel the query.");
                state.is_connection_closed = true;
                state.cancellation_status = CancellationStatus::FULLY_CANCELLED;
                break;
            }

            /// We accept and process data.
            read_ok = receivePacket();
            /// Reset the timeout on Ping packet (NOTE: there is no Ping for INSERT queries yet).
            watch.restart();
            break;
        }

        /// Do we need to shut down?
        if (server.isCancelled())
            break;

        /** Have we waited for data for too long?
         *  If we periodically poll, the receive_timeout of the socket itself does not work.
         *  Therefore, an additional check is added.
         */
        Float64 elapsed = watch.elapsedSeconds();
        if (elapsed > static_cast<Float64>(receive_timeout.totalSeconds()))
        {
            throw Exception(ErrorCodes::SOCKET_TIMEOUT,
                            "Timeout exceeded while receiving data from client. Waited for {} seconds, timeout is {} seconds.",
                            static_cast<size_t>(elapsed), receive_timeout.totalSeconds());
        }
    }

    if (read_ok)
    {
        sendLogs();
        sendInsertProfileEvents();
    }
    else
        state.read_all_data = true;

    return read_ok;
}


void TCPHandler::readData()
{
    sendLogs();

    while (readDataNext())
        ;

    if (state.cancellation_status == CancellationStatus::FULLY_CANCELLED)
        throw Exception(ErrorCodes::QUERY_WAS_CANCELLED, "Query was cancelled");
}


void TCPHandler::skipData()
{
    state.skipping_data = true;
    SCOPE_EXIT({ state.skipping_data = false; });

    while (readDataNext())
        ;

    if (state.cancellation_status == CancellationStatus::FULLY_CANCELLED)
        throw Exception(ErrorCodes::QUERY_WAS_CANCELLED, "Query was cancelled");
}

void TCPHandler::startInsertQuery()
{
    /// Send ColumnsDescription for insertion table
    if (client_tcp_protocol_version >= DBMS_MIN_REVISION_WITH_COLUMN_DEFAULTS_METADATA)
    {
        const auto & table_id = query_context->getInsertionTable();
        if (query_context->getSettingsRef()[Setting::input_format_defaults_for_omitted_fields])
        {
            if (!table_id.empty())
            {
                auto storage_ptr = DatabaseCatalog::instance().getTable(table_id, query_context);
                sendTableColumns(storage_ptr->getInMemoryMetadataPtr()->getColumns());
            }
        }
    }

    /// Send block to the client - table structure.
    sendData(state.io.pipeline.getHeader());
    sendLogs();
}

AsynchronousInsertQueue::PushResult TCPHandler::processAsyncInsertQuery(AsynchronousInsertQueue & insert_queue)
{
    using PushResult = AsynchronousInsertQueue::PushResult;

    startInsertQuery();
    Squashing squashing(state.input_header, 0, query_context->getSettingsRef()[Setting::async_insert_max_data_size]);

    while (readDataNext())
    {
        squashing.setHeader(state.block_for_insert.cloneEmpty());
        auto result_chunk = Squashing::squash(squashing.add({state.block_for_insert.getColumns(), state.block_for_insert.rows()}));
        if (result_chunk)
        {
            auto result = squashing.getHeader().cloneWithColumns(result_chunk.detachColumns());
            return PushResult
            {
                .status = PushResult::TOO_MUCH_DATA,
                .insert_block = std::move(result),
            };
        }
    }

    Chunk result_chunk = Squashing::squash(squashing.flush());
    if (!result_chunk)
    {
        return insert_queue.pushQueryWithBlock(state.parsed_query, squashing.getHeader(), query_context);
    }

    auto result = squashing.getHeader().cloneWithColumns(result_chunk.detachColumns());
    return insert_queue.pushQueryWithBlock(state.parsed_query, std::move(result), query_context);
}

void TCPHandler::processInsertQuery()
{
    size_t num_threads = state.io.pipeline.getNumThreads();

    auto run_executor = [&](auto & executor, Block processed_data)
    {
        /// Made above the rest of the lines,
        /// so that in case of `start` function throws an exception,
        /// client receive exception before sending data.
        executor.start();

        if (processed_data)
            executor.push(std::move(processed_data));
        else
            startInsertQuery();

        while (readDataNext())
            executor.push(std::move(state.block_for_insert));

        if (state.cancellation_status == CancellationStatus::FULLY_CANCELLED)
            executor.cancel();
        else
            executor.finish();
    };

    Block processed_block;
    const auto & settings = query_context->getSettingsRef();

    auto * insert_queue = query_context->tryGetAsynchronousInsertQueue();
    const auto & insert_query = assert_cast<const ASTInsertQuery &>(*state.parsed_query);

    bool async_insert_enabled = settings[Setting::async_insert];
    if (insert_query.table_id)
        if (auto table = DatabaseCatalog::instance().tryGetTable(insert_query.table_id, query_context))
            async_insert_enabled |= table->areAsynchronousInsertsEnabled();

    if (insert_queue && async_insert_enabled && !insert_query.select)
    {
        /// Let's agree on terminology and say that a mini-INSERT is an asynchronous INSERT
        /// which typically contains not a lot of data inside and a big-INSERT in an INSERT
        /// which was formed by concatenating several mini-INSERTs together.
        /// In case when the client had to retry some mini-INSERTs then they will be properly deduplicated
        /// by the source tables. This functionality is controlled by a setting `async_insert_deduplicate`.
        /// But then they will be glued together into a block and pushed through a chain of Materialized Views if any.
        /// The process of forming such blocks is not deteministic so each time we retry mini-INSERTs the resulting
        /// block may be concatenated differently.
        /// That's why deduplication in dependent Materialized Views doesn't make sense in presence of async INSERTs.
        if (settings[Setting::throw_if_deduplication_in_dependent_materialized_views_enabled_with_async_insert]
            && settings[Setting::deduplicate_blocks_in_dependent_materialized_views])
            throw Exception(ErrorCodes::SUPPORT_IS_DISABLED,
                    "Deduplication in dependent materialized view cannot work together with async inserts. "\
                    "Please disable either `deduplicate_blocks_in_dependent_materialized_views` or `async_insert` setting.");

        auto result = processAsyncInsertQuery(*insert_queue);
        if (result.status == AsynchronousInsertQueue::PushResult::OK)
        {
            /// Reset pipeline because it may hold write lock for some storages.
            state.io.pipeline.reset();
            if (settings[Setting::wait_for_async_insert])
            {
                size_t timeout_ms = settings[Setting::wait_for_async_insert_timeout].totalMilliseconds();
                auto wait_status = result.future.wait_for(std::chrono::milliseconds(timeout_ms));

                if (wait_status == std::future_status::deferred)
                    throw Exception(ErrorCodes::LOGICAL_ERROR, "Got future in deferred state");

                if (wait_status == std::future_status::timeout)
                    throw Exception(ErrorCodes::TIMEOUT_EXCEEDED, "Wait for async insert timeout ({} ms) exceeded)", timeout_ms);

                result.future.get();
            }

            sendInsertProfileEvents();
            return;
        }
        if (result.status == AsynchronousInsertQueue::PushResult::TOO_MUCH_DATA)
        {
            LOG_DEBUG(log, "Setting async_insert=1, but INSERT query will be executed synchronously because it has too much data");
            processed_block = std::move(result.insert_block);
        }
    }

    if (num_threads > 1)
    {
        PushingAsyncPipelineExecutor executor(state.io.pipeline);
        run_executor(executor, std::move(processed_block));
    }
    else
    {
        PushingPipelineExecutor executor(state.io.pipeline);
        run_executor(executor, std::move(processed_block));
    }

    sendInsertProfileEvents();
}


void TCPHandler::processOrdinaryQuery()
{
    auto & pipeline = state.io.pipeline;

    if (query_context->getSettingsRef()[Setting::allow_experimental_query_deduplication])
    {
        std::lock_guard lock(out_mutex);
        sendPartUUIDs();
    }

    /// Send header-block, to allow client to prepare output format for data to send.
    {
        const auto & header = pipeline.getHeader();

        if (header)
        {
            std::lock_guard lock(out_mutex);
            sendData(header);
        }
    }

    /// Defer locking to cover a part of the scope below and everything after it
    std::unique_lock out_lock(out_mutex, std::defer_lock);

    {
        PullingAsyncPipelineExecutor executor(pipeline);
        CurrentMetrics::Increment query_thread_metric_increment{CurrentMetrics::QueryThread};

        /// The following may happen:
        /// * current thread is holding the lock
        /// * because of the exception we unwind the stack and call the destructor of `executor`
        /// * the destructor calls cancel() and waits for all query threads to finish
        /// * at the same time one of the query threads is trying to acquire the lock, e.g. inside `merge_tree_read_task_callback`
        /// * deadlock
        SCOPE_EXIT({
            if (out_lock.owns_lock())
                out_lock.unlock();
        });

        Block block;
        while (executor.pull(block, interactive_delay / 1000))
        {
            std::unique_lock lock(task_callback_mutex);

            auto cancellation_status = getQueryCancellationStatus();
            if (cancellation_status == CancellationStatus::FULLY_CANCELLED)
            {
                /// Several callback like callback for parallel reading could be called from inside the pipeline
                /// and we have to unlock the mutex from our side to prevent deadlock.
                lock.unlock();
                /// A packet was received requesting to stop execution of the request.
                executor.cancel();
                break;
            }
            if (cancellation_status == CancellationStatus::READ_CANCELLED)
            {
                executor.cancelReading();
            }

            lock.unlock();
            out_lock.lock();

            if (after_send_progress.elapsed() / 1000 >= interactive_delay)
            {
                /// Some time passed and there is a progress.
                after_send_progress.restart();
                sendProgress();
                sendSelectProfileEvents();
            }

            sendLogs();

            if (block)
            {
                if (!state.io.null_format)
                    sendData(block);
            }

            out_lock.unlock();
        }

        /// This lock wasn't acquired before and we make .lock() call here
        /// so everything under this line is covered.
        out_lock.lock();

        /** If data has run out, we will send the profiling data and total values to
          * the last zero block to be able to use
          * this information in the suffix output of stream.
          * If the request was interrupted, then `sendTotals` and other methods could not be called,
          *  because we have not read all the data yet,
          *  and there could be ongoing calculations in other threads at the same time.
          */
        if (getQueryCancellationStatus() != CancellationStatus::FULLY_CANCELLED)
        {
            sendTotals(executor.getTotalsBlock());
            sendExtremes(executor.getExtremesBlock());
            sendProfileInfo(executor.getProfileInfo());
            sendProgress();
            sendLogs();
            sendSelectProfileEvents();
        }

        if (state.is_connection_closed)
            return;

        sendData({});
        last_sent_snapshots.clear();
    }

    out_lock.lock();
    sendProgress();
}


void TCPHandler::processTablesStatusRequest()
{
    TablesStatusRequest request;
    request.read(*in, client_tcp_protocol_version);

    ContextPtr context_to_resolve_table_names;
    if (is_interserver_mode)
    {
        /// In the interserver mode session context does not exist, because authentication is done for each query.
        /// We also cannot create query context earlier, because it cannot be created before authentication,
        /// but query is not received yet. So we have to do this trick.
        ContextMutablePtr fake_interserver_context = Context::createCopy(server.context());
        if (!default_database.empty())
            fake_interserver_context->setCurrentDatabase(default_database);
        context_to_resolve_table_names = fake_interserver_context;
    }
    else
    {
        assert(session);
        context_to_resolve_table_names = session->sessionContext();
    }

    TablesStatusResponse response;
    for (const QualifiedTableName & table_name: request.tables)
    {
        auto resolved_id = context_to_resolve_table_names->tryResolveStorageID({table_name.database, table_name.table});
        StoragePtr table = DatabaseCatalog::instance().tryGetTable(resolved_id, context_to_resolve_table_names);
        if (!table)
            continue;

        TableStatus status;
        if (auto * replicated_table = dynamic_cast<StorageReplicatedMergeTree *>(table.get()))
        {
            status.is_replicated = true;
            status.absolute_delay = static_cast<UInt32>(replicated_table->getAbsoluteDelay());
            status.is_readonly = replicated_table->isTableReadOnly();
        }
        else
            status.is_replicated = false;

        response.table_states_by_id.emplace(table_name, std::move(status));
    }


    writeVarUInt(Protocol::Server::TablesStatusResponse, *out);

    /// For testing hedged requests
    if (unlikely(sleep_in_send_tables_status.totalMilliseconds()))
    {
        out->next();
        std::chrono::milliseconds ms(sleep_in_send_tables_status.totalMilliseconds());
        std::this_thread::sleep_for(ms);
    }

    response.write(*out, client_tcp_protocol_version);

    out->finishChunk();
}

void TCPHandler::receiveUnexpectedTablesStatusRequest()
{
    TablesStatusRequest skip_request;
    skip_request.read(*in, client_tcp_protocol_version);

    throw NetException(ErrorCodes::UNEXPECTED_PACKET_FROM_CLIENT, "Unexpected packet TablesStatusRequest received from client");
}

void TCPHandler::sendPartUUIDs()
{
    auto uuids = query_context->getPartUUIDs()->get();
    if (!uuids.empty())
    {
        for (const auto & uuid : uuids)
            LOG_TRACE(log, "Sending UUID: {}", toString(uuid));

        writeVarUInt(Protocol::Server::PartUUIDs, *out);
        writeVectorBinary(uuids, *out);

        out->finishChunk();
        out->next();
    }
}


void TCPHandler::sendReadTaskRequestAssumeLocked()
{
    writeVarUInt(Protocol::Server::ReadTaskRequest, *out);

    out->finishChunk();
    out->next();
}


void TCPHandler::sendMergeTreeAllRangesAnnouncementAssumeLocked(InitialAllRangesAnnouncement announcement)
{
    writeVarUInt(Protocol::Server::MergeTreeAllRangesAnnouncement, *out);
    announcement.serialize(*out, client_parallel_replicas_protocol_version);

    out->finishChunk();
    out->next();
}


void TCPHandler::sendMergeTreeReadTaskRequestAssumeLocked(ParallelReadRequest request)
{
    writeVarUInt(Protocol::Server::MergeTreeReadTaskRequest, *out);
    request.serialize(*out, client_parallel_replicas_protocol_version);

    out->finishChunk();
    out->next();
}


void TCPHandler::sendProfileInfo(const ProfileInfo & info)
{
    writeVarUInt(Protocol::Server::ProfileInfo, *out);
    info.write(*out, client_tcp_protocol_version);

    out->finishChunk();
    out->next();
}


void TCPHandler::sendTotals(const Block & totals)
{
    if (totals)
    {
        initBlockOutput(totals);

        writeVarUInt(Protocol::Server::Totals, *out);
        writeStringBinary("", *out);

        state.block_out->write(totals);
        state.maybe_compressed_out->next();

        out->finishChunk();
        out->next();
    }
}


void TCPHandler::sendExtremes(const Block & extremes)
{
    if (extremes)
    {
        initBlockOutput(extremes);

        writeVarUInt(Protocol::Server::Extremes, *out);
        writeStringBinary("", *out);

        state.block_out->write(extremes);
        state.maybe_compressed_out->next();

        out->finishChunk();
        out->next();
    }
}

void TCPHandler::sendProfileEvents()
{
    Stopwatch stopwatch;
    Block block;
    ProfileEvents::getProfileEvents(host_name, state.profile_queue, block, last_sent_snapshots);
    if (block.rows() != 0)
    {
        initProfileEventsBlockOutput(block);

        writeVarUInt(Protocol::Server::ProfileEvents, *out);
        writeStringBinary("", *out);

        state.profile_events_block_out->write(block);

        out->finishChunk();
        out->next();

        auto elapsed_milliseconds = stopwatch.elapsedMilliseconds();
        if (elapsed_milliseconds > 100)
            LOG_DEBUG(log, "Sending profile events block with {} rows, {} bytes took {} milliseconds",
                block.rows(), block.bytes(), elapsed_milliseconds);
    }
}

void TCPHandler::sendSelectProfileEvents()
{
    if (client_tcp_protocol_version < DBMS_MIN_PROTOCOL_VERSION_WITH_INCREMENTAL_PROFILE_EVENTS)
        return;

    sendProfileEvents();
}

void TCPHandler::sendInsertProfileEvents()
{
    if (client_tcp_protocol_version < DBMS_MIN_PROTOCOL_VERSION_WITH_PROFILE_EVENTS_IN_INSERT)
        return;
    if (query_kind != ClientInfo::QueryKind::INITIAL_QUERY)
        return;

    sendProfileEvents();
}

void TCPHandler::sendTimezone()
{
    if (client_tcp_protocol_version < DBMS_MIN_PROTOCOL_VERSION_WITH_TIMEZONE_UPDATES)
        return;

    const String & tz = query_context->getSettingsRef()[Setting::session_timezone].value;

    LOG_DEBUG(log, "TCPHandler::sendTimezone(): {}", tz);
    writeVarUInt(Protocol::Server::TimezoneUpdate, *out);
    writeStringBinary(tz, *out);

    out->finishChunk();
    out->next();
}


bool TCPHandler::receiveProxyHeader()
{
    if (in->eof())
    {
        LOG_WARNING(log, "Client has not sent any data.");
        return false;
    }

    String forwarded_address;

    /// Only PROXYv1 is supported.
    /// Validation of protocol is not fully performed.

    LimitReadBuffer limit_in(*in, 107, /* trow_exception */ true, /* exact_limit */ {}); /// Maximum length from the specs.

    assertString("PROXY ", limit_in);

    if (limit_in.eof())
    {
        LOG_WARNING(log, "Incomplete PROXY header is received.");
        return false;
    }

    /// TCP4 / TCP6 / UNKNOWN
    if ('T' == *limit_in.position())
    {
        assertString("TCP", limit_in);

        if (limit_in.eof())
        {
            LOG_WARNING(log, "Incomplete PROXY header is received.");
            return false;
        }

        if ('4' != *limit_in.position() && '6' != *limit_in.position())
        {
            LOG_WARNING(log, "Unexpected protocol in PROXY header is received.");
            return false;
        }

        ++limit_in.position();
        assertChar(' ', limit_in);

        /// Read the first field and ignore other.
        readStringUntilWhitespace(forwarded_address, limit_in);

        /// Skip until \r\n
        while (!limit_in.eof() && *limit_in.position() != '\r')
            ++limit_in.position();
        assertString("\r\n", limit_in);
    }
    else if (checkString("UNKNOWN", limit_in))
    {
        /// This is just a health check, there is no subsequent data in this connection.

        while (!limit_in.eof() && *limit_in.position() != '\r')
            ++limit_in.position();
        assertString("\r\n", limit_in);
        return false;
    }
    else
    {
        LOG_WARNING(log, "Unexpected protocol in PROXY header is received.");
        return false;
    }

    LOG_TRACE(log, "Forwarded client address from PROXY header: {}", forwarded_address);
    forwarded_for = std::move(forwarded_address);
    return true;
}


namespace
{

std::string formatHTTPErrorResponseWhenUserIsConnectedToWrongPort(const Poco::Util::AbstractConfiguration& config)
{
    std::string result = fmt::format(
        "HTTP/1.0 400 Bad Request\r\n\r\n"
        "Port {} is for clickhouse-client program\r\n",
        config.getString("tcp_port"));

    if (config.has("http_port"))
    {
        result += fmt::format(
            "You must use port {} for HTTP.\r\n",
            config.getString("http_port"));
    }

    return result;
}

}

std::unique_ptr<Session> TCPHandler::makeSession()
{
    auto interface = is_interserver_mode ? ClientInfo::Interface::TCP_INTERSERVER : ClientInfo::Interface::TCP;

    auto res = std::make_unique<Session>(server.context(), interface, socket().secure(), certificate);

    res->setForwardedFor(forwarded_for);
    res->setClientName(client_name);
    res->setClientVersion(client_version_major, client_version_minor, client_version_patch, client_tcp_protocol_version);
    res->setConnectionClientVersion(client_version_major, client_version_minor, client_version_patch, client_tcp_protocol_version);
    res->setClientInterface(interface);

    return res;
}

void TCPHandler::receiveHello()
{
    /// Receive `hello` packet.
    UInt64 packet_type = 0;
    String user;
    String password;
    String default_db;

    readVarUInt(packet_type, *in);

    if (packet_type != Protocol::Client::Hello)
    {
        /** If you accidentally accessed the HTTP protocol for a port destined for an internal TCP protocol,
          * Then instead of the packet type, there will be G (GET) or P (POST), in most cases.
          */
        if (packet_type == 'G' || packet_type == 'P')
        {
            writeString(formatHTTPErrorResponseWhenUserIsConnectedToWrongPort(server.config()), *out);
            throw Exception(ErrorCodes::CLIENT_HAS_CONNECTED_TO_WRONG_PORT, "Client has connected to wrong port");
        }
        throw NetException(
            ErrorCodes::UNEXPECTED_PACKET_FROM_CLIENT, "Unexpected packet from client (expected Hello, got {})", packet_type);
    }

    readStringBinary(client_name, *in);
    readVarUInt(client_version_major, *in);
    readVarUInt(client_version_minor, *in);
    // NOTE For backward compatibility of the protocol, client cannot send its version_patch.
    readVarUInt(client_tcp_protocol_version, *in);
    readStringBinary(default_db, *in);
    if (!default_db.empty())
        default_database = default_db;
    readStringBinary(user, *in);
    readStringBinary(password, *in);

    if (user.empty())
        throw NetException(ErrorCodes::UNEXPECTED_PACKET_FROM_CLIENT, "Unexpected packet from client (no user in Hello package)");

    LOG_DEBUG(log, "Connected {} version {}.{}.{}, revision: {}{}{}.",
        client_name,
        client_version_major, client_version_minor, client_version_patch,
        client_tcp_protocol_version,
        (!default_database.empty() ? ", database: " + default_database : ""),
        (!user.empty() ? ", user: " + user : "")
    );

    is_interserver_mode = (user == EncodedUserInfo::USER_INTERSERVER_MARKER) && password.empty();
    if (is_interserver_mode)
    {
        if (client_tcp_protocol_version < DBMS_MIN_REVISION_WITH_INTERSERVER_SECRET_V2)
            LOG_WARNING(LogFrequencyLimiter(log, 10),
                        "Using deprecated interserver protocol because the client is too old. Consider upgrading all nodes in cluster.");
        receiveClusterNameAndSalt();
        return;
    }

    is_ssh_based_auth = user.starts_with(EncodedUserInfo::SSH_KEY_AUTHENTICAION_MARKER) && password.empty();
    if (is_ssh_based_auth)
        user.erase(0, std::string_view(EncodedUserInfo::SSH_KEY_AUTHENTICAION_MARKER).size());

    session = makeSession();
    const auto & client_info = session->getClientInfo();

#if USE_SSL
    /// Authentication with SSL user certificate
    if (dynamic_cast<Poco::Net::SecureStreamSocketImpl*>(socket().impl()))
    {
        Poco::Net::SecureStreamSocket secure_socket(socket());
        if (secure_socket.havePeerCertificate())
        {
            try
            {
                session->authenticate(
                    SSLCertificateCredentials{user, extractSSLCertificateSubjects(secure_socket.peerCertificate())},
                    getClientAddress(client_info));
                return;
            }
            catch (const Exception & e)
            {
                if (e.code() != DB::ErrorCodes::AUTHENTICATION_FAILED)
                    throw;

                tryLogCurrentException(log, "SSL authentication failed, falling back to password authentication");
            }
        }
    }
#endif

#if USE_SSH
    /// Perform handshake for SSH authentication
    if (is_ssh_based_auth)
    {
        const auto authentication_types = session->getAuthenticationTypesOrLogInFailure(user);

        bool user_supports_ssh_authentication = std::find_if(
            authentication_types.begin(),
            authentication_types.end(),
            [](auto authentication_type)
            {
               return authentication_type ==  AuthenticationType::SSH_KEY;
            }) != authentication_types.end();

        if (!user_supports_ssh_authentication)
            throw Exception(ErrorCodes::AUTHENTICATION_FAILED, "Expected authentication with SSH key");

        if (client_tcp_protocol_version < DBMS_MIN_REVISION_WITH_SSH_AUTHENTICATION)
            throw Exception(ErrorCodes::UNSUPPORTED_METHOD, "Cannot authenticate user with SSH key, because client version is too old");

        readVarUInt(packet_type, *in);
        if (packet_type != Protocol::Client::SSHChallengeRequest)
            throw Exception(ErrorCodes::UNEXPECTED_PACKET_FROM_CLIENT, "Server expected to receive a packet for requesting a challenge string");

        auto create_challenge = []()
        {
            pcg64_fast rng(randomSeed());
            UInt64 rand = rng();
            return encodeSHA256(&rand, sizeof(rand));
        };

        String challenge = create_challenge();
        writeVarUInt(Protocol::Server::SSHChallenge, *out);
        writeStringBinary(challenge, *out);
        out->next();

        String signature;
        readVarUInt(packet_type, *in);
        if (packet_type != Protocol::Client::SSHChallengeResponse)
            throw Exception(ErrorCodes::UNEXPECTED_PACKET_FROM_CLIENT, "Server expected to receive a packet with a response for a challenge");
        readStringBinary(signature, *in);

        auto prepare_string_for_ssh_validation = [&](const String & username, const String & challenge_)
        {
            String output;
            output.append(std::to_string(client_tcp_protocol_version));
            output.append(default_database);
            output.append(username);
            output.append(challenge_);
            return output;
        };

        auto cred = SshCredentials(user, signature, prepare_string_for_ssh_validation(user, challenge));
        session->authenticate(cred, getClientAddress(client_info));
        return;
    }
#endif

    session->authenticate(user, password, getClientAddress(client_info));
}

void TCPHandler::receiveAddendum()
{
    if (client_tcp_protocol_version >= DBMS_MIN_PROTOCOL_VERSION_WITH_QUOTA_KEY)
        readStringBinary(quota_key, *in);

    if (!is_interserver_mode)
        session->setQuotaClientKey(quota_key);

    if (client_tcp_protocol_version >= DBMS_MIN_PROTOCOL_VERSION_WITH_CHUNKED_PACKETS)
    {
        readStringBinary(proto_send_chunked_cl, *in);
        readStringBinary(proto_recv_chunked_cl, *in);
    }

    if (client_tcp_protocol_version >= DBMS_MIN_REVISION_WITH_VERSIONED_PARALLEL_REPLICAS_PROTOCOL)
        readVarUInt(client_parallel_replicas_protocol_version, *in);
}


void TCPHandler::receiveUnexpectedHello()
{
    UInt64 skip_uint_64;
    String skip_string;

    readStringBinary(skip_string, *in);
    readVarUInt(skip_uint_64, *in);
    readVarUInt(skip_uint_64, *in);
    readVarUInt(skip_uint_64, *in);
    readStringBinary(skip_string, *in);
    readStringBinary(skip_string, *in);
    readStringBinary(skip_string, *in);

    throw NetException(ErrorCodes::UNEXPECTED_PACKET_FROM_CLIENT, "Unexpected packet Hello received from client");
}


void TCPHandler::sendHello()
{
    writeVarUInt(Protocol::Server::Hello, *out);
    writeStringBinary(VERSION_NAME, *out);
    writeVarUInt(VERSION_MAJOR, *out);
    writeVarUInt(VERSION_MINOR, *out);
    writeVarUInt(DBMS_TCP_PROTOCOL_VERSION, *out);
    if (client_tcp_protocol_version >= DBMS_MIN_REVISION_WITH_VERSIONED_PARALLEL_REPLICAS_PROTOCOL)
        writeVarUInt(DBMS_PARALLEL_REPLICAS_PROTOCOL_VERSION, *out);
    if (client_tcp_protocol_version >= DBMS_MIN_REVISION_WITH_SERVER_TIMEZONE)
        writeStringBinary(DateLUT::instance().getTimeZone(), *out);
    if (client_tcp_protocol_version >= DBMS_MIN_REVISION_WITH_SERVER_DISPLAY_NAME)
        writeStringBinary(server_display_name, *out);
    if (client_tcp_protocol_version >= DBMS_MIN_REVISION_WITH_VERSION_PATCH)
        writeVarUInt(VERSION_PATCH, *out);
    if (client_tcp_protocol_version >= DBMS_MIN_PROTOCOL_VERSION_WITH_CHUNKED_PACKETS)
    {
        writeStringBinary(server.config().getString("proto_caps.send", "notchunked"), *out);
        writeStringBinary(server.config().getString("proto_caps.recv", "notchunked"), *out);
    }
    if (client_tcp_protocol_version >= DBMS_MIN_PROTOCOL_VERSION_WITH_PASSWORD_COMPLEXITY_RULES)
    {
        auto rules = server.context()->getAccessControl().getPasswordComplexityRules();

        writeVarUInt(rules.size(), *out);
        for (const auto & [original_pattern, exception_message] : rules)
        {
            writeStringBinary(original_pattern, *out);
            writeStringBinary(exception_message, *out);
        }
    }
    if (client_tcp_protocol_version >= DBMS_MIN_REVISION_WITH_INTERSERVER_SECRET_V2)
    {
        chassert(!nonce.has_value());
        /// Contains lots of stuff (including time), so this should be enough for NONCE.
        nonce.emplace(thread_local_rng());
        writeIntBinary(nonce.value(), *out);
    }
    out->next();
}


bool TCPHandler::receivePacket()
{
    UInt64 packet_type = 0;
    readVarUInt(packet_type, *in);

    switch (packet_type)
    {
        case Protocol::Client::IgnoredPartUUIDs:
            /// Part uuids packet if any comes before query.
            if (!state.empty() || state.part_uuids_to_ignore)
                receiveUnexpectedIgnoredPartUUIDs();
            receiveIgnoredPartUUIDs();
            return true;

        case Protocol::Client::Query:
            if (!state.empty())
                receiveUnexpectedQuery();
            receiveQuery();
            return true;

        case Protocol::Client::Data:
        case Protocol::Client::Scalar:
            if (state.skipping_data)
                return receiveUnexpectedData(false);
            if (state.empty())
                receiveUnexpectedData(true);
            return receiveData(packet_type == Protocol::Client::Scalar);

        case Protocol::Client::Ping:
            writeVarUInt(Protocol::Server::Pong, *out);
            out->finishChunk();
            out->next();
            return false;

        case Protocol::Client::Cancel:
            decreaseCancellationStatus("Received 'Cancel' packet from the client, canceling the query.");
            return false;

        case Protocol::Client::Hello:
            receiveUnexpectedHello();

        case Protocol::Client::TablesStatusRequest:
            if (!state.empty())
                receiveUnexpectedTablesStatusRequest();
            processTablesStatusRequest();
            out->next();
            return false;

        default:
            throw Exception(ErrorCodes::UNKNOWN_PACKET_FROM_CLIENT, "Unknown packet {} from client", toString(packet_type));
    }
}


void TCPHandler::receiveIgnoredPartUUIDs()
{
    readVectorBinary(state.part_uuids_to_ignore.emplace(), *in);
}


void TCPHandler::receiveUnexpectedIgnoredPartUUIDs()
{
    std::vector<UUID> skip_part_uuids;
    readVectorBinary(skip_part_uuids, *in);
    throw NetException(ErrorCodes::UNEXPECTED_PACKET_FROM_CLIENT, "Unexpected packet IgnoredPartUUIDs received from client");
}


String TCPHandler::receiveReadTaskResponseAssumeLocked()
{
    UInt64 packet_type = 0;
    readVarUInt(packet_type, *in);
    if (packet_type != Protocol::Client::ReadTaskResponse)
    {
        if (packet_type == Protocol::Client::Cancel)
        {
            decreaseCancellationStatus("Received 'Cancel' packet from the client, canceling the read task.");
            return {};
        }

        throw Exception(
            ErrorCodes::UNEXPECTED_PACKET_FROM_CLIENT,
            "Received {} packet after requesting read task",
            Protocol::Client::toString(packet_type));
    }
    UInt64 version;
    readVarUInt(version, *in);
    if (version != DBMS_CLUSTER_PROCESSING_PROTOCOL_VERSION)
        throw Exception(ErrorCodes::UNKNOWN_PROTOCOL, "Protocol version for distributed processing mismatched");
    String response;
    readStringBinary(response, *in);
    return response;
}


std::optional<ParallelReadResponse> TCPHandler::receivePartitionMergeTreeReadTaskResponseAssumeLocked()
{
    UInt64 packet_type = 0;
    readVarUInt(packet_type, *in);
    if (packet_type != Protocol::Client::MergeTreeReadTaskResponse)
    {
        if (packet_type == Protocol::Client::Cancel)
        {
            decreaseCancellationStatus("Received 'Cancel' packet from the client, canceling the MergeTree read task.");
            return std::nullopt;
        }

        throw Exception(
            ErrorCodes::UNEXPECTED_PACKET_FROM_CLIENT,
            "Received {} packet after requesting read task",
            Protocol::Client::toString(packet_type));
    }
    ParallelReadResponse response;
    response.deserialize(*in);
    return response;
}


void TCPHandler::receiveClusterNameAndSalt()
{
    readStringBinary(cluster, *in);
    readStringBinary(salt, *in, 32);
}

void TCPHandler::receiveQuery()
{
    UInt64 stage = 0;
    UInt64 compression = 0;

    state.is_empty = false;
    readStringBinary(state.query_id, *in);

    /// In interserver mode,
    /// initial_user can be empty in case of Distributed INSERT via Buffer/Kafka,
    /// (i.e. when the INSERT is done with the global context without user),
    /// so it is better to reset session to avoid using old user.
    if (is_interserver_mode)
    {
        session = makeSession();
    }

    /// Read client info.
    ClientInfo client_info = session->getClientInfo();
    if (client_tcp_protocol_version >= DBMS_MIN_REVISION_WITH_CLIENT_INFO)
    {
        client_info.read(*in, client_tcp_protocol_version);

        correctQueryClientInfo(session->getClientInfo(), client_info);
        const auto & config_ref = Context::getGlobalContextInstance()->getServerSettings();
        if (config_ref.validate_tcp_client_information)
            validateClientInfo(session->getClientInfo(), client_info);
    }

    /// Per query settings are also passed via TCP.
    /// We need to check them before applying due to they can violate the settings constraints.
    auto settings_format = (client_tcp_protocol_version >= DBMS_MIN_REVISION_WITH_SETTINGS_SERIALIZED_AS_STRINGS)
        ? SettingsWriteFormat::STRINGS_WITH_FLAGS
        : SettingsWriteFormat::BINARY;
    Settings passed_settings;
    passed_settings.read(*in, settings_format);

    /// Interserver secret.
    std::string received_hash;
    if (client_tcp_protocol_version >= DBMS_MIN_REVISION_WITH_INTERSERVER_SECRET)
    {
        readStringBinary(received_hash, *in, 32);
    }

    readVarUInt(stage, *in);
    state.stage = QueryProcessingStage::Enum(stage);

    readVarUInt(compression, *in);
    state.compression = static_cast<Protocol::Compression>(compression);
    last_block_in.compression = state.compression;

    readStringBinary(state.query, *in);

    Settings passed_params;
    if (client_tcp_protocol_version >= DBMS_MIN_PROTOCOL_VERSION_WITH_PARAMETERS)
        passed_params.read(*in, settings_format);

    if (is_interserver_mode)
    {
        client_info.interface = ClientInfo::Interface::TCP_INTERSERVER;
#if USE_SSL

        String cluster_secret;
        try
        {
            cluster_secret = server.context()->getCluster(cluster)->getSecret();
        }
        catch (const Exception & e)
        {
            auto exception = Exception::createRuntime(ErrorCodes::AUTHENTICATION_FAILED, e.message());
            session->onAuthenticationFailure(/* user_name= */ std::nullopt, socket().peerAddress(), exception);
            throw exception; /// NOLINT
        }

        if (salt.empty() || cluster_secret.empty())
        {
            auto exception = Exception(ErrorCodes::AUTHENTICATION_FAILED, "Interserver authentication failed (no salt/cluster secret)");
            session->onAuthenticationFailure(/* user_name= */ std::nullopt, socket().peerAddress(), exception);
            throw exception; /// NOLINT
        }

        if (client_tcp_protocol_version >= DBMS_MIN_REVISION_WITH_INTERSERVER_SECRET_V2 && !nonce.has_value())
        {
            auto exception = Exception(ErrorCodes::AUTHENTICATION_FAILED, "Interserver authentication failed (no nonce)");
            session->onAuthenticationFailure(/* user_name= */ std::nullopt, socket().peerAddress(), exception);
            throw exception; /// NOLINT
        }

        std::string data(salt);
        // For backward compatibility
        if (nonce.has_value())
            data += std::to_string(nonce.value());
        data += cluster_secret;
        data += state.query;
        data += state.query_id;
        data += client_info.initial_user;

        std::string calculated_hash = encodeSHA256(data);
        assert(calculated_hash.size() == 32);

        /// TODO maybe also check that peer address actually belongs to the cluster?
        if (calculated_hash != received_hash)
        {
            auto exception = Exception(ErrorCodes::AUTHENTICATION_FAILED, "Interserver authentication failed");
            session->onAuthenticationFailure(/* user_name */ std::nullopt, socket().peerAddress(), exception);
            throw exception; /// NOLINT
        }

        /// NOTE Usually we get some fields of client_info (including initial_address and initial_user) from user input,
        /// so we should not rely on that. However, in this particular case we got client_info from other clickhouse-server, so it's ok.
        if (client_info.initial_user.empty())
        {
            LOG_DEBUG(log, "User (no user, interserver mode) (client: {})", getClientAddress(client_info).toString());
        }
        else
        {
            LOG_DEBUG(log, "User (initial, interserver mode): {} (client: {})", client_info.initial_user, getClientAddress(client_info).toString());
            /// In case of inter-server mode authorization is done with the
            /// initial address of the client, not the real address from which
            /// the query was come, since the real address is the address of
            /// the initiator server, while we are interested in client's
            /// address.
            session->authenticate(AlwaysAllowCredentials{client_info.initial_user}, client_info.initial_address);
        }

        is_interserver_authenticated = true;
#else
        auto exception = Exception(ErrorCodes::AUTHENTICATION_FAILED,
            "Inter-server secret support is disabled, because ClickHouse was built without SSL library");
        session->onAuthenticationFailure(/* user_name */ std::nullopt, socket().peerAddress(), exception);
        throw exception; /// NOLINT
#endif
    }

    query_context = session->makeQueryContext(client_info);

    /// Sets the default database if it wasn't set earlier for the session context.
    if (is_interserver_mode && !default_database.empty())
        query_context->setCurrentDatabase(default_database);

    if (state.part_uuids_to_ignore)
        query_context->getIgnoredPartUUIDs()->add(*state.part_uuids_to_ignore);

    query_context->setProgressCallback([this] (const Progress & value) { this->updateProgress(value); });
    query_context->setFileProgressCallback([this](const FileProgress & value) { this->updateProgress(Progress(value)); });

    ///
    /// Settings
    ///

    /// FIXME: Remove when allow_experimental_analyzer will become obsolete.
    /// Analyzer became Beta in 24.3 and started to be enabled by default.
    /// We have to disable it for ourselves to make sure we don't have different settings on
    /// different servers.
    if (query_kind == ClientInfo::QueryKind::SECONDARY_QUERY && client_info.getVersionNumber() < VersionNumber(23, 3, 0)
        && !passed_settings[Setting::allow_experimental_analyzer].changed)
        passed_settings.set("allow_experimental_analyzer", false);

    auto settings_changes = passed_settings.changes();
    query_kind = query_context->getClientInfo().query_kind;
    if (query_kind == ClientInfo::QueryKind::INITIAL_QUERY)
    {
        /// Throw an exception if the passed settings violate the constraints.
        query_context->checkSettingsConstraints(settings_changes, SettingSource::QUERY);
    }
    else
    {
        /// Quietly clamp to the constraints if it's not an initial query.
        query_context->clampToSettingsConstraints(settings_changes, SettingSource::QUERY);
    }
    query_context->applySettingsChanges(settings_changes);

    /// Use the received query id, or generate a random default. It is convenient
    /// to also generate the default OpenTelemetry trace id at the same time, and
    /// set the trace parent.
    /// Notes:
    /// 1) ClientInfo might contain upstream trace id, so we decide whether to use
    /// the default ids after we have received the ClientInfo.
    /// 2) There is the opentelemetry_start_trace_probability setting that
    /// controls when we start a new trace. It can be changed via Native protocol,
    /// so we have to apply the changes first.
    query_context->setCurrentQueryId(state.query_id);

    query_context->addQueryParameters(passed_params.toNameToNameMap());

    /// For testing hedged requests
    if (unlikely(sleep_after_receiving_query.totalMilliseconds()))
    {
        std::chrono::milliseconds ms(sleep_after_receiving_query.totalMilliseconds());
        std::this_thread::sleep_for(ms);
    }
}

void TCPHandler::receiveUnexpectedQuery()
{
    UInt64 skip_uint_64;
    String skip_string;

    readStringBinary(skip_string, *in);

    ClientInfo skip_client_info;
    if (client_tcp_protocol_version >= DBMS_MIN_REVISION_WITH_CLIENT_INFO)
        skip_client_info.read(*in, client_tcp_protocol_version);

    Settings skip_settings;
    auto settings_format = (client_tcp_protocol_version >= DBMS_MIN_REVISION_WITH_SETTINGS_SERIALIZED_AS_STRINGS) ? SettingsWriteFormat::STRINGS_WITH_FLAGS
                                                                                                      : SettingsWriteFormat::BINARY;
    skip_settings.read(*in, settings_format);

    std::string skip_hash;
    bool interserver_secret = client_tcp_protocol_version >= DBMS_MIN_REVISION_WITH_INTERSERVER_SECRET;
    if (interserver_secret)
        readStringBinary(skip_hash, *in, 32);

    readVarUInt(skip_uint_64, *in);

    readVarUInt(skip_uint_64, *in);
    last_block_in.compression = static_cast<Protocol::Compression>(skip_uint_64);

    readStringBinary(skip_string, *in);

    if (client_tcp_protocol_version >= DBMS_MIN_PROTOCOL_VERSION_WITH_PARAMETERS)
        skip_settings.read(*in, settings_format);

    throw NetException(ErrorCodes::UNEXPECTED_PACKET_FROM_CLIENT, "Unexpected packet Query received from client");
}

bool TCPHandler::receiveData(bool scalar)
{
    initBlockInput();

    /// The name of the temporary table for writing data, default to empty string
    auto temporary_id = StorageID::createEmpty();
    readStringBinary(temporary_id.table_name, *in);

    /// Read one block from the network and write it down
    Block block = state.block_in->read();

    if (!block)
    {
        state.read_all_data = true;
        return false;
    }

    if (scalar)
    {
        /// Scalar value
        query_context->addScalar(temporary_id.table_name, block);
    }
    else if (!state.need_receive_data_for_insert && !state.need_receive_data_for_input)
    {
        /// Data for external tables

        auto resolved = query_context->tryResolveStorageID(temporary_id, Context::ResolveExternal);
        StoragePtr storage;
        /// If such a table does not exist, create it.
        if (resolved)
        {
            storage = DatabaseCatalog::instance().getTable(resolved, query_context);
        }
        else
        {
            NamesAndTypesList columns = block.getNamesAndTypesList();
            auto temporary_table = TemporaryTableHolder(query_context, ColumnsDescription{columns}, {});
            storage = temporary_table.getTable();
            query_context->addExternalTable(temporary_id.table_name, std::move(temporary_table));
        }
        auto metadata_snapshot = storage->getInMemoryMetadataPtr();
        /// The data will be written directly to the table.
        QueryPipeline temporary_table_out(storage->write(ASTPtr(), metadata_snapshot, query_context, /*async_insert=*/false));
        PushingPipelineExecutor executor(temporary_table_out);
        executor.start();
        executor.push(block);
        executor.finish();
    }
    else if (state.need_receive_data_for_input)
    {
        /// 'input' table function.
        state.block_for_input = block;
    }
    else
    {
        /// INSERT query.
        state.block_for_insert = block;
    }
    return true;
}


bool TCPHandler::receiveUnexpectedData(bool throw_exception)
{
    String skip_external_table_name;
    readStringBinary(skip_external_table_name, *in);

    std::shared_ptr<ReadBuffer> maybe_compressed_in;
    if (last_block_in.compression == Protocol::Compression::Enable)
        maybe_compressed_in = std::make_shared<CompressedReadBuffer>(*in, /* allow_different_codecs */ true, /* external_data */ query_kind != ClientInfo::QueryKind::SECONDARY_QUERY);
    else
        maybe_compressed_in = in;

    auto skip_block_in = std::make_shared<NativeReader>(*maybe_compressed_in, client_tcp_protocol_version);
    bool read_ok = !!skip_block_in->read();

    if (!read_ok)
        state.read_all_data = true;

    if (throw_exception)
        throw NetException(ErrorCodes::UNEXPECTED_PACKET_FROM_CLIENT, "Unexpected packet Data received from client");

    return read_ok;
}

void TCPHandler::initBlockInput()
{
    if (!state.block_in)
    {
        /// 'allow_different_codecs' is set to true, because some parts of compressed data can be precompressed in advance
        /// with another codec that the rest of the data. Example: data sent by Distributed tables.

        if (state.compression == Protocol::Compression::Enable)
            state.maybe_compressed_in = std::make_shared<CompressedReadBuffer>(*in, /* allow_different_codecs */ true, /* external_data */ query_kind != ClientInfo::QueryKind::SECONDARY_QUERY);
        else
            state.maybe_compressed_in = in;

        Block header;
        if (state.io.pipeline.pushing())
            header = state.io.pipeline.getHeader();
        else if (state.need_receive_data_for_input)
            header = state.input_header;

        state.block_in = std::make_unique<NativeReader>(
            *state.maybe_compressed_in,
            header,
            client_tcp_protocol_version);
    }
}


void TCPHandler::initBlockOutput(const Block & block)
{
    if (!state.block_out)
    {
        const Settings & query_settings = query_context->getSettingsRef();
        if (!state.maybe_compressed_out)
        {
            std::string method = Poco::toUpper(query_settings[Setting::network_compression_method].toString());
            std::optional<int> level;
            if (method == "ZSTD")
                level = query_settings[Setting::network_zstd_compression_level];

            if (state.compression == Protocol::Compression::Enable)
            {
                CompressionCodecFactory::instance().validateCodec(
                    method,
                    level,
                    !query_settings[Setting::allow_suspicious_codecs],
                    query_settings[Setting::allow_experimental_codecs],
                    query_settings[Setting::enable_deflate_qpl_codec],
                    query_settings[Setting::enable_zstd_qat_codec]);

                state.maybe_compressed_out = std::make_shared<CompressedWriteBuffer>(
                    *out, CompressionCodecFactory::instance().get(method, level));
            }
            else
                state.maybe_compressed_out = out;
        }

        state.block_out = std::make_unique<NativeWriter>(
            *state.maybe_compressed_out,
            client_tcp_protocol_version,
            block.cloneEmpty(),
            std::nullopt,
            !query_settings[Setting::low_cardinality_allow_in_native_format]);
    }
}

void TCPHandler::initLogsBlockOutput(const Block & block)
{
    if (!state.logs_block_out)
    {
        /// Use uncompressed stream since log blocks usually contain only one row
        const Settings & query_settings = query_context->getSettingsRef();
        state.logs_block_out = std::make_unique<NativeWriter>(
            *out, client_tcp_protocol_version, block.cloneEmpty(), std::nullopt, !query_settings[Setting::low_cardinality_allow_in_native_format]);
    }
}


void TCPHandler::initProfileEventsBlockOutput(const Block & block)
{
    if (!state.profile_events_block_out)
    {
        const Settings & query_settings = query_context->getSettingsRef();
        state.profile_events_block_out = std::make_unique<NativeWriter>(
            *out, client_tcp_protocol_version, block.cloneEmpty(), std::nullopt, !query_settings[Setting::low_cardinality_allow_in_native_format]);
    }
}

void TCPHandler::decreaseCancellationStatus(const std::string & log_message)
{
    auto prev_status = magic_enum::enum_name(state.cancellation_status);

    bool partial_result_on_first_cancel = false;
    if (query_context)
    {
        const auto & settings = query_context->getSettingsRef();
        partial_result_on_first_cancel = settings[Setting::partial_result_on_first_cancel];
    }

    if (partial_result_on_first_cancel && state.cancellation_status == CancellationStatus::NOT_CANCELLED)
    {
        state.cancellation_status = CancellationStatus::READ_CANCELLED;
    }
    else
    {
        state.cancellation_status = CancellationStatus::FULLY_CANCELLED;
    }

    auto current_status = magic_enum::enum_name(state.cancellation_status);
    LOG_INFO(log, "Change cancellation status from {} to {}. Log message: {}", prev_status, current_status, log_message);
}

QueryState::CancellationStatus TCPHandler::getQueryCancellationStatus()
{
    if (state.cancellation_status == CancellationStatus::FULLY_CANCELLED || state.sent_all_data)
        return CancellationStatus::FULLY_CANCELLED;

    if (after_check_cancelled.elapsed() / 1000 < interactive_delay)
        return state.cancellation_status;

    after_check_cancelled.restart();

    /// During request execution the only packet that can come from the client is stopping the query.
    if (in->poll(0))
    {
        if (in->eof())
        {
            LOG_INFO(log, "Client has dropped the connection, cancel the query.");
            state.cancellation_status = CancellationStatus::FULLY_CANCELLED;
            state.is_connection_closed = true;
            return CancellationStatus::FULLY_CANCELLED;
        }

        UInt64 packet_type = 0;
        readVarUInt(packet_type, *in);

        switch (packet_type)
        {
            case Protocol::Client::Cancel:
                if (state.empty())
                    throw NetException(ErrorCodes::UNEXPECTED_PACKET_FROM_CLIENT, "Unexpected packet Cancel received from client");

                decreaseCancellationStatus("Query was cancelled.");

                return state.cancellation_status;

            default:
                throw NetException(ErrorCodes::UNKNOWN_PACKET_FROM_CLIENT, "Unknown packet from client {}", toString(packet_type));
        }
    }

    return state.cancellation_status;
}


void TCPHandler::sendData(const Block & block)
{
    initBlockOutput(block);

    size_t prev_bytes_written_out = out->count();
    size_t prev_bytes_written_compressed_out = state.maybe_compressed_out->count();

    try
    {
        /// For testing hedged requests
        if (unknown_packet_in_send_data)
        {
            constexpr UInt64 marker = (1ULL << 63) - 1;
            --unknown_packet_in_send_data;
            if (unknown_packet_in_send_data == 0)
                writeVarUInt(marker, *out);
        }

        writeVarUInt(Protocol::Server::Data, *out);

        /// For testing hedged requests
        if (block.rows() > 0 && query_context->getSettingsRef()[Setting::sleep_in_send_data_ms].totalMilliseconds())
        {
            /// This strange sequence is needed in case of chunked protocol is enabled, in order for client not to
            /// hang on receiving of at least packet type - chunk will not be processed unless either chunk footer
            /// or chunk continuation header is received - first 'next' is sending starting chunk containing packet type
            /// and second 'next' is sending chunk continuation header.
            out->next();
            /// Send external table name (empty name is the main table)
            writeStringBinary("", *out);
            out->next();
            std::chrono::milliseconds ms(query_context->getSettingsRef()[Setting::sleep_in_send_data_ms].totalMilliseconds());
            std::this_thread::sleep_for(ms);
        }
        else
        {
            /// Send external table name (empty name is the main table)
            writeStringBinary("", *out);
        }

        state.block_out->write(block);

        if (state.maybe_compressed_out != out)
            state.maybe_compressed_out->next();

        out->finishChunk();
        out->next();
    }
    catch (...)
    {
        /// In case of unsuccessful write, if the buffer with written data was not flushed,
        ///  we will rollback write to avoid breaking the protocol.
        /// (otherwise the client will not be able to receive exception after unfinished data
        ///  as it will expect the continuation of the data).
        /// It looks like hangs on client side or a message like "Data compressed with different methods".

        if (state.compression == Protocol::Compression::Enable)
        {
            auto extra_bytes_written_compressed = state.maybe_compressed_out->count() - prev_bytes_written_compressed_out;
            if (state.maybe_compressed_out->offset() >= extra_bytes_written_compressed)
                state.maybe_compressed_out->position() -= extra_bytes_written_compressed;
        }

        auto extra_bytes_written_out = out->count() - prev_bytes_written_out;
        if (out->offset() >= extra_bytes_written_out)
            out->position() -= extra_bytes_written_out;

        throw;
    }
}


void TCPHandler::sendLogData(const Block & block)
{
    initLogsBlockOutput(block);

    writeVarUInt(Protocol::Server::Log, *out);
    /// Send log tag (empty tag is the default tag)
    writeStringBinary("", *out);

    state.logs_block_out->write(block);

    out->finishChunk();
    out->next();
}

void TCPHandler::sendTableColumns(const ColumnsDescription & columns)
{
    writeVarUInt(Protocol::Server::TableColumns, *out);

    /// Send external table name (empty name is the main table)
    writeStringBinary("", *out);
    writeStringBinary(columns.toString(), *out);

    out->finishChunk();
    out->next();
}

void TCPHandler::sendException(const Exception & e, bool with_stack_trace)
{
    state.io.setAllDataSent();

    writeVarUInt(Protocol::Server::Exception, *out);
    writeException(e, *out, with_stack_trace);

    out->finishChunk();
    out->next();
}


void TCPHandler::sendEndOfStream()
{
    state.sent_all_data = true;
    state.io.setAllDataSent();

    writeVarUInt(Protocol::Server::EndOfStream, *out);

    out->finishChunk();
    out->next();
}


void TCPHandler::updateProgress(const Progress & value)
{
    state.progress.incrementPiecewiseAtomically(value);
}


void TCPHandler::sendProgress()
{
    writeVarUInt(Protocol::Server::Progress, *out);
    auto increment = state.progress.fetchValuesAndResetPiecewiseAtomically();
    UInt64 current_elapsed_ns = state.watch.elapsedNanoseconds();
    increment.elapsed_ns = current_elapsed_ns - state.prev_elapsed_ns;
    state.prev_elapsed_ns = current_elapsed_ns;
    increment.write(*out, client_tcp_protocol_version);

    out->finishChunk();
    out->next();
}


void TCPHandler::sendLogs()
{
    if (!state.logs_queue)
        return;

    MutableColumns logs_columns;
    MutableColumns curr_logs_columns;
    size_t rows = 0;

    for (; state.logs_queue->tryPop(curr_logs_columns); ++rows)
    {
        if (rows == 0)
        {
            logs_columns = std::move(curr_logs_columns);
        }
        else
        {
            for (size_t j = 0; j < logs_columns.size(); ++j)
                logs_columns[j]->insertRangeFrom(*curr_logs_columns[j], 0, curr_logs_columns[j]->size());
        }
    }

    if (rows > 0)
    {
        Block block = InternalTextLogsQueue::getSampleBlock();
        block.setColumns(std::move(logs_columns));
        sendLogData(block);
    }
}


void TCPHandler::run()
{
    try
    {
        runImpl();

        LOG_DEBUG(log, "Done processing connection.");
    }
    catch (Poco::Exception & e)
    {
        /// Timeout - not an error.
        if (e.what() == "Timeout"sv)
        {
            LOG_DEBUG(log, "Poco::Exception. Code: {}, e.code() = {}, e.displayText() = {}, e.what() = {}", ErrorCodes::POCO_EXCEPTION, e.code(), e.displayText(), e.what());
        }
        else
            throw;
    }
}

Poco::Net::SocketAddress TCPHandler::getClientAddress(const ClientInfo & client_info)
{
    /// Extract the last entry from comma separated list of forwarded_for addresses.
    /// Only the last proxy can be trusted (if any).
    String forwarded_address = client_info.getLastForwardedFor();
    if (!forwarded_address.empty() && server.config().getBool("auth_use_forwarded_address", false))
        return Poco::Net::SocketAddress(forwarded_address, socket().peerAddress().port());
    return socket().peerAddress();
}

}<|MERGE_RESOLUTION|>--- conflicted
+++ resolved
@@ -449,12 +449,9 @@
                 query_context->getSettingsRef(),
                 query_context->getOpenTelemetrySpanLog());
             thread_trace_context->root_span.kind = OpenTelemetry::SpanKind::SERVER;
-<<<<<<< HEAD
             thread_trace_context->root_span.addAttribute("http.referer", query_context->getClientInfo().http_referer);
             thread_trace_context->root_span.addAttribute("http.user.agent", query_context->getClientInfo().http_user_agent);
             thread_trace_context->root_span.addAttribute("http.method", toString(query_context->getClientInfo().http_method));
-=======
->>>>>>> df4e80bd
 
             query_scope.emplace(query_context, /* fatal_error_callback */ [this]
             {
