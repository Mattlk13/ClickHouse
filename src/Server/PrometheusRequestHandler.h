#pragma once

#include <Server/HTTP/HTTPRequestHandler.h>
#include <Server/PrometheusRequestHandlerConfig.h>


namespace DB
{
class AsynchronousMetrics;
class IServer;
class PrometheusMetricsWriter;
class WriteBufferFromHTTPServerResponse;

/// Handles requests for prometheus protocols (expose_metrics, remote_write, remote-read).
class PrometheusRequestHandler : public HTTPRequestHandler
{
public:
    PrometheusRequestHandler(IServer & server_, const PrometheusRequestHandlerConfig & config_,
                             const AsynchronousMetrics & async_metrics_, std::shared_ptr<PrometheusMetricsWriter> metrics_writer_);
    ~PrometheusRequestHandler() override;

    void handleRequest(HTTPServerRequest & request, HTTPServerResponse & response, const ProfileEvents::Event & write_event_) override;

private:
<<<<<<< HEAD
    PrometheusMetricsWriterPtr metrics_writer;

public:
    explicit PrometheusRequestHandler(PrometheusMetricsWriterPtr metrics_writer_) : metrics_writer(std::move(metrics_writer_)) { }
=======
    /// Creates an internal implementation based on which PrometheusRequestHandlerConfig::Type is used.
    void createImpl();

    /// Returns the write buffer used for the current HTTP response.
    WriteBufferFromHTTPServerResponse & getOutputStream(HTTPServerResponse & response);

    /// Finalizes the output stream and sends the response to the client.
    void finalizeResponse(HTTPServerResponse & response);
    void tryFinalizeResponse(HTTPServerResponse & response);

    /// Writes the current exception to the response.
    void trySendExceptionToClient(const String & exception_message, int exception_code, HTTPServerRequest & request, HTTPServerResponse & response);
>>>>>>> 7c409c78

    /// Calls onException() in a try-catch block.
    void tryCallOnException();

    IServer & server;
    const PrometheusRequestHandlerConfig config;
    const AsynchronousMetrics & async_metrics;
    const std::shared_ptr<PrometheusMetricsWriter> metrics_writer;
    const LoggerPtr log;

    class Impl;
    class ImplWithContext;
    class ExposeMetricsImpl;
    class RemoteWriteImpl;
    class RemoteReadImpl;
    std::unique_ptr<Impl> impl;

    String http_method;
    bool send_stacktrace = false;
    std::unique_ptr<WriteBufferFromHTTPServerResponse> write_buffer_from_response;
    bool response_finalized = false;
    ProfileEvents::Event write_event;
};

}<|MERGE_RESOLUTION|>--- conflicted
+++ resolved
@@ -15,19 +15,13 @@
 class PrometheusRequestHandler : public HTTPRequestHandler
 {
 public:
-    PrometheusRequestHandler(IServer & server_, const PrometheusRequestHandlerConfig & config_,
+    PrometheusRequestHandler(const PrometheusRequestHandlerConfig & config_,
                              const AsynchronousMetrics & async_metrics_, std::shared_ptr<PrometheusMetricsWriter> metrics_writer_);
     ~PrometheusRequestHandler() override;
 
     void handleRequest(HTTPServerRequest & request, HTTPServerResponse & response, const ProfileEvents::Event & write_event_) override;
 
 private:
-<<<<<<< HEAD
-    PrometheusMetricsWriterPtr metrics_writer;
-
-public:
-    explicit PrometheusRequestHandler(PrometheusMetricsWriterPtr metrics_writer_) : metrics_writer(std::move(metrics_writer_)) { }
-=======
     /// Creates an internal implementation based on which PrometheusRequestHandlerConfig::Type is used.
     void createImpl();
 
@@ -40,7 +34,6 @@
 
     /// Writes the current exception to the response.
     void trySendExceptionToClient(const String & exception_message, int exception_code, HTTPServerRequest & request, HTTPServerResponse & response);
->>>>>>> 7c409c78
 
     /// Calls onException() in a try-catch block.
     void tryCallOnException();
