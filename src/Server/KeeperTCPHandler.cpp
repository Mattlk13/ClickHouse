--- conflicted
+++ resolved
@@ -635,12 +635,7 @@
 
     try
     {
-<<<<<<< HEAD
-        String res = command_ptr->run();
-        LOG_DEBUG(log, "Run four letter command res {}  size = {}", res, res.size());
-=======
         String res = maybe_argument ? command_ptr->runWithArgument(*maybe_argument) : command_ptr->run();
->>>>>>> 09053173
         out->write(res.data(), res.size());
         out->next();
     }
