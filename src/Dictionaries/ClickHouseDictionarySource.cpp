#include <Dictionaries/ClickHouseDictionarySource.h>
#include <memory>
#include <Client/ConnectionPool.h>
#include <Common/CurrentThread.h>
#include <Common/DateLUTImpl.h>
#include <Common/RemoteHostFilter.h>
#include <Processors/Sources/RemoteSource.h>
#include <QueryPipeline/RemoteQueryExecutor.h>
#include <Interpreters/ActionsDAG.h>
#include <Processors/Transforms/ExpressionTransform.h>
#include <QueryPipeline/QueryPipelineBuilder.h>
#include <Storages/checkAndGetLiteralArgument.h>
#include <IO/ConnectionTimeouts.h>
#include <Interpreters/Session.h>
#include <Interpreters/executeQuery.h>
#include <Interpreters/Context.h>
#include <Storages/NamedCollectionsHelpers.h>
#include <Common/isLocalAddress.h>
#include <Common/logger_useful.h>
#include <QueryPipeline/BlockIO.h>
#include <Parsers/ParserQuery.h>
#include <Parsers/parseQuery.h>
#include <Dictionaries/DictionarySourceFactory.h>
#include <Dictionaries/DictionaryStructure.h>
#include <Dictionaries/ExternalQueryBuilder.h>
#include <Dictionaries/readInvalidateQuery.h>
#include <Dictionaries/DictionaryFactory.h>
#include <Dictionaries/DictionarySourceHelpers.h>

namespace DB
{

namespace ErrorCodes
{
    extern const int BAD_ARGUMENTS;
    extern const int INCORRECT_QUERY;
}

namespace
{
    constexpr size_t MAX_CONNECTIONS = 16;

    inline UInt16 getPortFromContext(ContextPtr context, bool secure)
    {
        return secure ? context->getTCPPortSecure().value_or(0) : context->getTCPPort();
    }

    ConnectionPoolWithFailoverPtr createPool(const ClickHouseDictionarySource::Configuration & configuration)
    {
        if (configuration.is_local)
            return nullptr;

        ConnectionPoolPtrs pools;
        pools.emplace_back(std::make_shared<ConnectionPool>(
            MAX_CONNECTIONS,
            configuration.host,
            configuration.port,
            configuration.db,
            configuration.user,
            configuration.password,
            configuration.proto_send_chunked,
            configuration.proto_recv_chunked,
            configuration.quota_key,
            "", /* cluster */
            "", /* cluster_secret */
            "ClickHouseDictionarySource",
            Protocol::Compression::Enable,
            configuration.secure ? Protocol::Secure::Enable : Protocol::Secure::Disable,
            "" /* bind_host */));

        return std::make_shared<ConnectionPoolWithFailover>(pools, LoadBalancing::RANDOM);
    }

}

ClickHouseDictionarySource::ClickHouseDictionarySource(
    const DictionaryStructure & dict_struct_,
    const Configuration & configuration_,
    const Block & sample_block_,
    ContextMutablePtr context_)
    : update_time{std::chrono::system_clock::from_time_t(0)}
    , dict_struct{dict_struct_}
    , configuration{configuration_}
    , query_builder(std::make_shared<ExternalQueryBuilder>(dict_struct, configuration.db, "", configuration.table, configuration.query, configuration.where, IdentifierQuotingStyle::Backticks))
    , sample_block{sample_block_}
    , context(context_)
    , pool{createPool(configuration)}
    , load_all_query{query_builder->composeLoadAllQuery()}
{
}

ClickHouseDictionarySource::ClickHouseDictionarySource(const ClickHouseDictionarySource & other)
    : update_time{other.update_time}
    , dict_struct{other.dict_struct}
    , configuration{other.configuration}
    , invalidate_query_response{other.invalidate_query_response}
    , query_builder(std::make_shared<ExternalQueryBuilder>(dict_struct, configuration.db, "", configuration.table, configuration.query, configuration.where, IdentifierQuotingStyle::Backticks))
    , sample_block{other.sample_block}
    , context(Context::createCopy(other.context))
    , pool{createPool(configuration)}
    , load_all_query{other.load_all_query}
{
}

std::string ClickHouseDictionarySource::getUpdateFieldAndDate()
{
    if (update_time != std::chrono::system_clock::from_time_t(0))
    {
        time_t hr_time = std::chrono::system_clock::to_time_t(update_time) - configuration.update_lag;
        std::string str_time = DateLUT::instance().timeToString(hr_time);
        update_time = std::chrono::system_clock::now();
        return query_builder->composeUpdateQuery(configuration.update_field, str_time);
    }

    update_time = std::chrono::system_clock::now();
    return query_builder->composeLoadAllQuery();
}

BlockIO ClickHouseDictionarySource::loadAll()
{
    return createStreamForQuery(load_all_query);
}

BlockIO ClickHouseDictionarySource::loadUpdatedAll()
{
    String load_update_query = getUpdateFieldAndDate();
    return createStreamForQuery(load_update_query);
}

BlockIO ClickHouseDictionarySource::loadIds(const std::vector<UInt64> & ids)
{
    return createStreamForQuery(query_builder->composeLoadIdsQuery(ids));
}


BlockIO ClickHouseDictionarySource::loadKeys(const Columns & key_columns, const std::vector<size_t> & requested_rows)
{
    String query = query_builder->composeLoadKeysQuery(key_columns, requested_rows, ExternalQueryBuilder::IN_WITH_TUPLES);
    return createStreamForQuery(query);
}

bool ClickHouseDictionarySource::isModified() const
{
    if (!configuration.invalidate_query.empty())
    {
        auto response = doInvalidateQuery(configuration.invalidate_query);
        LOG_TRACE(log, "Invalidate query has returned: {}, previous value: {}", response, invalidate_query_response);
        if (invalidate_query_response == response)
            return false;
        invalidate_query_response = response;
    }
    return true;
}

bool ClickHouseDictionarySource::hasUpdateField() const
{
    return !configuration.update_field.empty();
}

std::string ClickHouseDictionarySource::toString() const
{
    const std::string & where = configuration.where;
    return "ClickHouse: " + configuration.db + '.' + configuration.table + (where.empty() ? "" : ", where: " + where);
}

BlockIO ClickHouseDictionarySource::createStreamForQuery(const String & query)
{
    BlockIO io;

    /// Sample block should not contain first row default values
    auto empty_sample_block = std::make_shared<const Block>(sample_block.cloneEmpty());

    /// Copy context because results of scalar subqueries potentially could be cached
    auto context_copy = Context::createCopy(context);
    context_copy->makeQueryContext();

    const char * query_begin = query.data();
    const char * query_end = query.data() + query.size();
    ParserQuery parser(query_end);
    ASTPtr ast = parseQuery(parser, query_begin, query_end, "Query for ClickHouse dictionary", 0, DBMS_DEFAULT_MAX_PARSER_DEPTH, DBMS_DEFAULT_MAX_PARSER_BACKTRACKS);

    if (!ast || ast->getQueryKind() != IAST::QueryKind::Select)
        throw Exception(ErrorCodes::INCORRECT_QUERY, "Only SELECT query can be used as a dictionary source");

    if (configuration.is_local)
    {
<<<<<<< HEAD
        std::unique_ptr<CurrentThread::QueryScope> query_scope;
        if (!CurrentThread::getGroup())
        {
            query_scope = std::make_unique<CurrentThread::QueryScope>(context_copy);
        }

        context_copy->setCurrentQueryId({});

        io = executeQuery(query, context_copy, QueryFlags{ .internal = true }).second;

        io.pipeline.convertStructureTo(empty_sample_block->getColumnsWithTypeAndName());
        io.query_scope_holder = std::move(query_scope);
=======
        pipeline = executeQuery(query, context_copy, QueryFlags{ .internal = true }).second.pipeline;
        pipeline.convertStructureTo(empty_sample_block->getColumnsWithTypeAndName(), context_copy);
>>>>>>> 82afa1f4
    }
    else
    {
        io.pipeline = QueryPipeline(std::make_shared<RemoteSource>(
            std::make_shared<RemoteQueryExecutor>(pool, query, empty_sample_block, std::move(context_copy)), false, false, false));
    }

    return io;
}

std::string ClickHouseDictionarySource::doInvalidateQuery(const std::string & request) const
{
    LOG_TRACE(log, "Performing invalidate query");

    /// Copy context because results of scalar subqueries potentially could be cached
    auto context_copy = Context::createCopy(context);
    context_copy->makeQueryContext();
    context_copy->setCurrentQueryId("");

    if (configuration.is_local)
    {
        std::unique_ptr<CurrentThread::QueryScope> query_scope;
        if (!CurrentThread::getGroup())
        {
            query_scope = std::make_unique<CurrentThread::QueryScope>(context_copy);
        }

        BlockIO io = executeQuery(request, context_copy, QueryFlags{ .internal = true }).second;
        std::string result;
        io.executeWithCallbacks([&]()
        {
            result = readInvalidateQuery(io.pipeline);
        });
        return result;
    }

    /// We pass empty block to RemoteQueryExecutor, because we don't know the structure of the result.
    auto invalidate_sample_block = std::make_shared<const Block>(Block{});
    QueryPipeline pipeline(std::make_shared<RemoteSource>(
        std::make_shared<RemoteQueryExecutor>(pool, request, invalidate_sample_block, context_copy), false, false, false));
    return readInvalidateQuery(pipeline);
}

void registerDictionarySourceClickHouse(DictionarySourceFactory & factory)
{
    auto create_table_source = [=](const String & /*name*/,
                                 const DictionaryStructure & dict_struct,
                                 const Poco::Util::AbstractConfiguration & config,
                                 const std::string & config_prefix,
                                 Block & sample_block,
                                 ContextPtr global_context,
                                 const std::string & default_database,
                                 bool created_from_ddl) -> DictionarySourcePtr
    {
        using Configuration = ClickHouseDictionarySource::Configuration;
        std::optional<Configuration> configuration;

        std::string settings_config_prefix = config_prefix + ".clickhouse";
        auto named_collection = created_from_ddl ? tryGetNamedCollectionWithOverrides(config, settings_config_prefix, global_context) : nullptr;

        if (named_collection)
        {
            validateNamedCollection(
                *named_collection, {}, ValidateKeysMultiset<ExternalDatabaseEqualKeysSet>{
                    "secure", "host", "hostname", "port", "user", "username", "password", "proto_send_chunked", "proto_recv_chunked", "quota_key", "name",
                    "db", "database", "table","query", "where", "invalidate_query", "update_field", "update_lag"});

            const auto secure = named_collection->getOrDefault("secure", false);
            const auto default_port = getPortFromContext(global_context, secure);
            const auto host = named_collection->getAnyOrDefault<String>({"host", "hostname"}, "localhost");
            const auto port = static_cast<UInt16>(named_collection->getOrDefault<UInt64>("port", default_port));

            configuration.emplace(Configuration{
                .host = host,
                .user = named_collection->getAnyOrDefault<String>({"user", "username"}, "default"),
                .password = named_collection->getOrDefault<String>("password", ""),
                .proto_send_chunked = named_collection->getOrDefault<String>("proto_send_chunked", "notchunked"),
                .proto_recv_chunked = named_collection->getOrDefault<String>("proto_recv_chunked", "notchunked"),
                .quota_key = named_collection->getOrDefault<String>("quota_key", ""),
                .db = named_collection->getAnyOrDefault<String>({"db", "database"}, default_database),
                .table = named_collection->getOrDefault<String>("table", ""),
                .query = named_collection->getOrDefault<String>("query", ""),
                .where = named_collection->getOrDefault<String>("where", ""),
                .invalidate_query = named_collection->getOrDefault<String>("invalidate_query", ""),
                .update_field = named_collection->getOrDefault<String>("update_field", ""),
                .update_lag = named_collection->getOrDefault<UInt64>("update_lag", 1),
                .port = port,
                .is_local = isLocalAddress({host, port}, default_port),
                .secure = secure,
            });
        }
        else
        {
            const auto secure = config.getBool(settings_config_prefix + ".secure", false);
            const auto default_port = getPortFromContext(global_context, secure);
            const auto host = config.getString(settings_config_prefix + ".host", "localhost");
            const auto port = static_cast<UInt16>(config.getUInt(settings_config_prefix + ".port", default_port));

            configuration.emplace(Configuration{
                .host = host,
                .user = config.getString(settings_config_prefix + ".user", "default"),
                .password = config.getString(settings_config_prefix + ".password", ""),
                .proto_send_chunked = config.getString(settings_config_prefix + ".proto_caps.send", "notchunked"),
                .proto_recv_chunked = config.getString(settings_config_prefix + ".proto_caps.recv", "notchunked"),
                .quota_key = config.getString(settings_config_prefix + ".quota_key", ""),
                .db = config.getString(settings_config_prefix + ".db", default_database),
                .table = config.getString(settings_config_prefix + ".table", ""),
                .query = config.getString(settings_config_prefix + ".query", ""),
                .where = config.getString(settings_config_prefix + ".where", ""),
                .invalidate_query = config.getString(settings_config_prefix + ".invalidate_query", ""),
                .update_field = config.getString(settings_config_prefix + ".update_field", ""),
                .update_lag = config.getUInt64(settings_config_prefix + ".update_lag", 1),
                .port = port,
                .is_local = isLocalAddress({host, port}, default_port),
                .secure = secure,
            });
        }

        ContextMutablePtr context;
        if (configuration->is_local)
        {
            /// We should set user info even for the case when the dictionary is loaded in-process (without TCP communication).
            Session session(global_context, ClientInfo::Interface::LOCAL);
            session.authenticate(configuration->user, configuration->password, Poco::Net::SocketAddress{});
            context = session.makeQueryContext();
        }
        else
        {
            context = Context::createCopy(global_context);

            if (created_from_ddl)
                context->getRemoteHostFilter().checkHostAndPort(configuration->host, toString(configuration->port));
        }

        context->applySettingsChanges(readSettingsFromDictionaryConfig(config, config_prefix));

        String dictionary_name = config.getString(".dictionary.name", "");
        String dictionary_database = config.getString(".dictionary.database", "");

        if (dictionary_name == configuration->table && dictionary_database == configuration->db)
            throw Exception(ErrorCodes::BAD_ARGUMENTS, "ClickHouseDictionarySource table cannot be dictionary table");

        return std::make_unique<ClickHouseDictionarySource>(dict_struct, *configuration, sample_block, context);
    };

    factory.registerSource("clickhouse", create_table_source);
}

}<|MERGE_RESOLUTION|>--- conflicted
+++ resolved
@@ -184,7 +184,6 @@
 
     if (configuration.is_local)
     {
-<<<<<<< HEAD
         std::unique_ptr<CurrentThread::QueryScope> query_scope;
         if (!CurrentThread::getGroup())
         {
@@ -195,12 +194,8 @@
 
         io = executeQuery(query, context_copy, QueryFlags{ .internal = true }).second;
 
-        io.pipeline.convertStructureTo(empty_sample_block->getColumnsWithTypeAndName());
+        io.pipeline.convertStructureTo(empty_sample_block->getColumnsWithTypeAndName(), context_copy);
         io.query_scope_holder = std::move(query_scope);
-=======
-        pipeline = executeQuery(query, context_copy, QueryFlags{ .internal = true }).second.pipeline;
-        pipeline.convertStructureTo(empty_sample_block->getColumnsWithTypeAndName(), context_copy);
->>>>>>> 82afa1f4
     }
     else
     {
