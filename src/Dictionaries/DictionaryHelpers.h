#pragma once

#include <Common/HashTable/HashMap.h>
#include <Columns/IColumn.h>
#include <Columns/ColumnDecimal.h>
#include <Columns/ColumnString.h>
#include <Columns/ColumnVector.h>
#include <Columns/ColumnArray.h>
#include <Columns/ColumnsNumber.h>
#include <Columns/ColumnNullable.h>
#include <Columns/ColumnSparse.h>
#include <DataTypes/DataTypesDecimal.h>
#include <DataTypes/DataTypeArray.h>
#include <DataTypes/DataTypeNullable.h>
#include <Core/Block.h>
#include <Dictionaries/IDictionary.h>
#include <Dictionaries/DictionaryStructure.h>
#include <Processors/Executors/PullingPipelineExecutor.h>
#include <QueryPipeline/QueryPipelineBuilder.h>


namespace DB
{

namespace ErrorCodes
{
    extern const int TYPE_MISMATCH;
    extern const int BAD_ARGUMENTS;
}

class Arena;

/** Simple helper for getting default.
  * Initialized with default value and default values column.
  * If default values column is not null default value is taken from column.
  * If default value is null default value is taken from initializer.
  */
class DefaultValueProvider final
{
public:
    explicit DefaultValueProvider(Field default_value_, ColumnPtr default_values_column_ = nullptr)
        : default_value(std::move(default_value_))
        , default_values_column(default_values_column_)
    {
    }

    bool isConstant() const { return default_values_column == nullptr; }

    Field getDefaultValue(size_t row) const
    {
        if (default_values_column)
            return (*default_values_column)[row];

        return default_value;
    }

private:
    Field default_value;
    ColumnPtr default_values_column;
};

/** Support class for dictionary storages.

    The main idea is that during fetch we create all columns, but fill only columns that client requested.

    We need to create other columns during fetch, because in case of serialized storage we can skip
    unnecessary columns serialized in cache with skipSerializedInArena method.

    When result is fetched from the storage client of storage can filterOnlyNecessaryColumns
    and get only columns that match attributes_names_to_fetch.
 */
class DictionaryStorageFetchRequest
{
public:
    DictionaryStorageFetchRequest(const DictionaryStructure & structure,
        const Strings & attributes_to_fetch_names,
        const DataTypes & attributes_to_fetch_types,
        const Columns * const attributes_to_fetch_default_values_columns = nullptr)
        : attributes_to_fetch_filter(structure.attributes.size(), false)
    {
        size_t attributes_to_fetch_size = attributes_to_fetch_names.size();

        assert(attributes_to_fetch_size == attributes_to_fetch_types.size());

        bool has_default = attributes_to_fetch_default_values_columns;
        assert(!has_default || attributes_to_fetch_size == attributes_to_fetch_default_values_columns->size());

        for (size_t i = 0; i < attributes_to_fetch_size; ++i)
            attributes_to_fetch_name_to_index.emplace(attributes_to_fetch_names[i], i);

        if (attributes_to_fetch_name_to_index.size() != attributes_to_fetch_name_to_index.size())
            throw Exception(ErrorCodes::BAD_ARGUMENTS, "Attribute names to fetch should be unique");

        size_t attributes_size = structure.attributes.size();
        dictionary_attributes_names_and_types.reserve(attributes_size);
        attributes_default_value_providers.reserve(attributes_size);

        for (size_t attribute_index = 0; attribute_index < attributes_size; ++attribute_index)
        {
            const auto & dictionary_attribute = structure.attributes[attribute_index];
            dictionary_attributes_names_and_types.emplace_back(dictionary_attribute.name, dictionary_attribute.type);

            auto attribute_to_fetch_index_it = attributes_to_fetch_name_to_index.find(dictionary_attribute.name);
            if (attribute_to_fetch_index_it == attributes_to_fetch_name_to_index.end())
            {
                attributes_default_value_providers.emplace_back(dictionary_attribute.null_value);
                continue;
            }

            attributes_to_fetch_filter[attribute_index] = true;

            size_t attributes_to_fetch_index = attribute_to_fetch_index_it->second;
            const auto & attribute_to_fetch_result_type = attributes_to_fetch_types[attributes_to_fetch_index];

            if (!attribute_to_fetch_result_type->equals(*dictionary_attribute.type))
                throw Exception(ErrorCodes::TYPE_MISMATCH,
                    "Attribute {} type does not match, expected {}, found {}",
                    dictionary_attribute.name,
                    attribute_to_fetch_result_type->getName(),
                    dictionary_attribute.type->getName());

            if (has_default)
            {
                const auto & attribute_to_fetch_default_value_column =
                    (*attributes_to_fetch_default_values_columns)[attributes_to_fetch_index];
                attributes_default_value_providers.emplace_back(dictionary_attribute.null_value,
                    attribute_to_fetch_default_value_column);
            }
        }
    }

    DictionaryStorageFetchRequest() = default;

    /// Check requested attributes size
    ALWAYS_INLINE size_t attributesSize() const
    {
        return dictionary_attributes_names_and_types.size();
    }

    /// Check if attribute with attribute_name was requested to fetch
    ALWAYS_INLINE bool containsAttribute(const String & attribute_name) const
    {
        return attributes_to_fetch_name_to_index.contains(attribute_name);
    }

    /// Check if attribute with attribute_index should be filled during fetch
    ALWAYS_INLINE bool shouldFillResultColumnWithIndex(size_t attribute_index) const
    {
        return attributes_to_fetch_filter[attribute_index];
    }

    const DataTypePtr & dataTypeAtIndex(size_t attribute_index) const
    {
        return dictionary_attributes_names_and_types[attribute_index].type;
    }

    const DefaultValueProvider & defaultValueProviderAtIndex(size_t attribute_index) const
    {
        return attributes_default_value_providers[attribute_index];
    }

    /// Create columns for each of dictionary attributes
    MutableColumns makeAttributesResultColumns() const
    {
        MutableColumns result;
        result.reserve(dictionary_attributes_names_and_types.size());

        for (const auto & name_and_type : dictionary_attributes_names_and_types)
            result.emplace_back(name_and_type.type->createColumn());

        return result;
    }

    Columns makeAttributesResultColumnsNonMutable() const
    {
        Columns result;
        result.reserve(dictionary_attributes_names_and_types.size());

        for (const auto & name_and_type : dictionary_attributes_names_and_types)
            result.emplace_back(name_and_type.type->createColumn());

        return result;
    }

    /// Filter only requested columns
    Columns filterRequestedColumns(MutableColumns & fetched_mutable_columns) const
    {
        Columns result(attributes_to_fetch_name_to_index.size());
        size_t dictionary_attributes_size = dictionary_attributes_names_and_types.size();

        for (size_t attribute_index = 0; attribute_index < dictionary_attributes_size; ++attribute_index)
        {
            if (!shouldFillResultColumnWithIndex(attribute_index))
                continue;

            const auto & dictionary_attribute_name = dictionary_attributes_names_and_types[attribute_index].name;
            size_t fetch_attribute_index = attributes_to_fetch_name_to_index.find(dictionary_attribute_name)->second;
            result[fetch_attribute_index] = std::move(fetched_mutable_columns[attribute_index]);
        }

        return result;
    }
private:
    NamesAndTypes dictionary_attributes_names_and_types;
    std::unordered_map<String, size_t> attributes_to_fetch_name_to_index;
    std::vector<bool> attributes_to_fetch_filter;
    std::vector<DefaultValueProvider> attributes_default_value_providers;
};

static inline void insertDefaultValuesIntoColumns( /// NOLINT
    MutableColumns & columns,
    const DictionaryStorageFetchRequest & fetch_request,
    size_t row_index)
{
    size_t columns_size = columns.size();

    for (size_t column_index = 0; column_index < columns_size; ++column_index)
    {
        const auto & column = columns[column_index];
        const auto & default_value_provider = fetch_request.defaultValueProviderAtIndex(column_index);

        if (fetch_request.shouldFillResultColumnWithIndex(column_index))
            column->insert(default_value_provider.getDefaultValue(row_index));
    }
}

/// Deserialize column value and insert it in columns.
/// Skip unnecessary columns that were not requested from deserialization.
static inline void deserializeAndInsertIntoColumns( /// NOLINT
    MutableColumns & columns,
    const DictionaryStorageFetchRequest & fetch_request,
    const char * place_for_serialized_columns)
{
    size_t columns_size = columns.size();

    for (size_t column_index = 0; column_index < columns_size; ++column_index)
    {
        const auto & column = columns[column_index];

        if (fetch_request.shouldFillResultColumnWithIndex(column_index))
            place_for_serialized_columns = column->deserializeAndInsertFromArena(place_for_serialized_columns);
        else
            place_for_serialized_columns = column->skipSerializedInArena(place_for_serialized_columns);
    }
}

/**
 * In Dictionaries implementation String attribute is stored in arena and StringRefs are pointing to it.
 */
template <typename DictionaryAttributeType>
using DictionaryValueType =
    std::conditional_t<std::is_same_v<DictionaryAttributeType, String>, StringRef, DictionaryAttributeType>;

/**
 * Used to create column with right type for DictionaryAttributeType.
 */
template <typename DictionaryAttributeType>
class DictionaryAttributeColumnProvider
{
public:
    using ColumnType =
        std::conditional_t<std::is_same_v<DictionaryAttributeType, Array>, ColumnArray,
            std::conditional_t<std::is_same_v<DictionaryAttributeType, String>, ColumnString,
                ColumnVectorOrDecimal<DictionaryAttributeType>>>;

    using ColumnPtr = typename ColumnType::MutablePtr;

    static ColumnPtr getColumn(const DictionaryAttribute & dictionary_attribute, size_t size)
    {
        if constexpr (std::is_same_v<DictionaryAttributeType, Array>)
        {
            if (const auto * array_type = typeid_cast<const DataTypeArray *>(dictionary_attribute.type.get()))
            {
                auto nested_column = array_type->getNestedType()->createColumn();
                return ColumnArray::create(std::move(nested_column));
            }

            throw Exception(ErrorCodes::TYPE_MISMATCH, "Unsupported attribute type.");
        }
        if constexpr (std::is_same_v<DictionaryAttributeType, String>)
        {
            return ColumnType::create();
        }
        else if constexpr (std::is_same_v<DictionaryAttributeType, UUID>)
        {
            return ColumnType::create(size);
        }
        else if constexpr (std::is_same_v<DictionaryAttributeType, IPv4>)
        {
            return ColumnType::create(size);
        }
        else if constexpr (std::is_same_v<DictionaryAttributeType, IPv6>)
        {
            return ColumnType::create(size);
        }
        else if constexpr (is_decimal<DictionaryAttributeType>)
        {
            auto nested_type = removeNullable(dictionary_attribute.type);
            auto scale = getDecimalScale(*nested_type);
            return ColumnType::create(size, scale);
        }
        else if constexpr (is_arithmetic_v<DictionaryAttributeType>)
        {
            return ColumnType::create(size);
        }
        else
            throw Exception(ErrorCodes::TYPE_MISMATCH, "Unsupported attribute type.");
    }
};

/**
  * DictionaryDefaultValueExtractor used to simplify getting default value for IDictionary function `getColumn`.
  * Provides interface for getting default value with operator[];
  *
  * If default_values_column is null then attribute_default_value will be used.
  * If default_values_column is not null in constructor than this column values will be used as default values.
  *
  * For nullable dictionary attribute isNullAt method is provided.
 */
template <typename DictionaryAttributeType>
class DictionaryDefaultValueExtractor
{
    using DefaultColumnType = typename DictionaryAttributeColumnProvider<DictionaryAttributeType>::ColumnType;

public:
    using DefaultValueType = DictionaryValueType<DictionaryAttributeType>;

    explicit DictionaryDefaultValueExtractor(
        Field attribute_default_value,
        ColumnPtr default_values_column_)
    {
        if (default_values_column_ != nullptr &&
            isColumnConst(*default_values_column_))
        {
            attribute_default_value = (*default_values_column_)[0];
            default_values_column_ = nullptr;
        }

        if (default_values_column_ == nullptr)
        {
            use_attribute_default_value = true;

            if (attribute_default_value.isNull())
                default_value_is_null = true;
            else
                default_value = static_cast<DictionaryAttributeType>(attribute_default_value.safeGet<DictionaryAttributeType>());
        }
        else
        {
            const IColumn * default_values_column_ptr = default_values_column_.get();

            if (const ColumnNullable * nullable_column = typeid_cast<const ColumnNullable *>(default_values_column_.get()))
            {
                default_values_column_ptr = nullable_column->getNestedColumnPtr().get();
                is_null_map = &nullable_column->getNullMapColumn();
            }

            if (const auto * const default_col = checkAndGetColumn<DefaultColumnType>(default_values_column_ptr))
            {
                default_values_column = default_col;
                use_attribute_default_value = false;
            }
            else
                throw Exception(ErrorCodes::TYPE_MISMATCH, "Type of default column is not the same as dictionary attribute type.");
        }
    }

    DefaultValueType operator[](size_t row)
    {
        if (use_attribute_default_value)
            return static_cast<DefaultValueType>(default_value);

        assert(default_values_column != nullptr);

        if constexpr (std::is_same_v<DefaultColumnType, ColumnArray>)
        {
            Field field = (*default_values_column)[row];
            return field.safeGet<Array>();
        }
        else if constexpr (std::is_same_v<DefaultColumnType, ColumnString>)
            return default_values_column->getDataAt(row);
        else
            return default_values_column->getData()[row];
    }

    bool isNullAt(size_t row)
    {
        if (default_value_is_null)
            return true;

        if (is_null_map)
            return is_null_map->getData()[row];

        return false;
    }

private:
    DictionaryAttributeType default_value {};
    const DefaultColumnType * default_values_column = nullptr;
    const ColumnUInt8 * is_null_map = nullptr;
    bool use_attribute_default_value = false;
    bool default_value_is_null = false;
};

template <DictionaryKeyType key_type>
class DictionaryKeysArenaHolder;

template <>
class DictionaryKeysArenaHolder<DictionaryKeyType::Simple>
{
public:
    static Arena * getComplexKeyArena() { return nullptr; }
};

template <>
class DictionaryKeysArenaHolder<DictionaryKeyType::Complex>
{
public:

    Arena * getComplexKeyArena() { return &complex_key_arena; }

private:
    Arena complex_key_arena;
};


template <DictionaryKeyType key_type>
class DictionaryKeysExtractor
{
public:
    using KeyType = std::conditional_t<key_type == DictionaryKeyType::Simple, UInt64, StringRef>;

    explicit DictionaryKeysExtractor(const Columns & key_columns_, Arena * complex_key_arena_)
        : key_columns(key_columns_)
        , complex_key_arena(complex_key_arena_)
    {
        assert(!key_columns.empty());

        if constexpr (key_type == DictionaryKeyType::Simple)
        {
            key_columns[0] = removeSpecialRepresentations(key_columns[0]->convertToFullColumnIfConst());

            const auto * vector_col = checkAndGetColumn<ColumnVector<UInt64>>(key_columns[0].get());
            if (!vector_col)
                throw Exception(ErrorCodes::TYPE_MISMATCH, "Column type mismatch for simple key expected UInt64");
        }

        keys_size = key_columns.front()->size();
    }

    size_t getKeysSize() const
    {
        return keys_size;
    }

    size_t getCurrentKeyIndex() const
    {
        return current_key_index;
    }

    KeyType extractCurrentKey()
    {
        assert(current_key_index < keys_size);

        if constexpr (key_type == DictionaryKeyType::Simple)
        {
            const auto & column_vector = static_cast<const ColumnVector<UInt64> &>(*key_columns[0]);
            const auto & data = column_vector.getData();

            auto key = data[current_key_index];
            ++current_key_index;
            return key;
        }
        else
        {
            size_t allocated_size_for_columns = 0;
            const char * block_start = nullptr;

            for (const auto & column : key_columns)
            {
                StringRef serialized_data = column->serializeValueIntoArena(current_key_index, *complex_key_arena, block_start);
                allocated_size_for_columns += serialized_data.size;
            }

            ++current_key_index;
            current_complex_key = StringRef{block_start, allocated_size_for_columns};
            return  current_complex_key;
        }
    }

    void rollbackCurrentKey() const
    {
        if constexpr (key_type == DictionaryKeyType::Complex)
            complex_key_arena->rollback(current_complex_key.size);
    }

    PaddedPODArray<KeyType> extractAllKeys()
    {
        PaddedPODArray<KeyType> result;
        result.reserve(keys_size - current_key_index);

        for (; current_key_index < keys_size;)
        {
            auto value = extractCurrentKey();
            result.emplace_back(value);
        }

        return result;
    }

    void reset()
    {
        current_key_index = 0;
    }
private:
    Columns key_columns;

    size_t keys_size = 0;
    size_t current_key_index = 0;

    KeyType current_complex_key {};
    Arena * complex_key_arena;
};

/// Deserialize columns from keys array using dictionary structure
MutableColumns deserializeColumnsFromKeys(
    const DictionaryStructure & dictionary_structure,
    const PaddedPODArray<StringRef> & keys,
    size_t start,
    size_t end);

/// Deserialize columns with type and name from keys array using dictionary structure
ColumnsWithTypeAndName deserializeColumnsWithTypeAndNameFromKeys(
    const DictionaryStructure & dictionary_structure,
    const PaddedPODArray<StringRef> & keys,
    size_t start,
    size_t end);

/** Merge block with blocks from stream. If there are duplicate keys in block they are filtered out.
  * In result block_to_update will be merged with blocks from stream.
  * Note: readPrefix readImpl readSuffix will be called on stream object during function execution.
  */
template <DictionaryKeyType dictionary_key_type>
Block mergeBlockWithPipe(
    size_t key_columns_size,
    const Block & block_to_update,
    BlockIO io)
{
    using KeyType = std::conditional_t<dictionary_key_type == DictionaryKeyType::Simple, UInt64, StringRef>;

    Columns saved_block_key_columns;
    saved_block_key_columns.reserve(key_columns_size);

    /// Split into keys columns and attribute columns
    for (size_t i = 0; i < key_columns_size; ++i)
        saved_block_key_columns.emplace_back(block_to_update.safeGetByPosition(i).column);

    DictionaryKeysArenaHolder<dictionary_key_type> arena_holder;
    DictionaryKeysExtractor<dictionary_key_type> saved_keys_extractor(saved_block_key_columns, arena_holder.getComplexKeyArena());
    auto saved_keys_extracted_from_block = saved_keys_extractor.extractAllKeys();

    /**
     * We create filter with our block to update size, because we want to filter out values that have duplicate keys
     * if they appear in blocks that we fetch from stream.
     * But first we try to filter out duplicate keys from existing block.
     * For example if we have block with keys 1, 2, 2, 2, 3, 3
     * Our filter will have [1, 0, 0, 1, 0, 1] after first stage.
     * We also update saved_key_to_index hash map for keys to point to their latest indexes.
     * For example if in blocks from stream we will get keys [4, 2, 3]
     * Our filter will be [1, 0, 0, 0, 0, 0].
     * After reading all blocks from stream we filter our duplicate keys from block_to_update and insert loaded columns.
     */

    IColumn::Filter filter(saved_keys_extracted_from_block.size(), true);

    HashMap<KeyType, size_t> saved_key_to_index;
    saved_key_to_index.reserve(saved_keys_extracted_from_block.size());

    size_t indexes_to_remove_count = 0;

    for (size_t i = 0; i < saved_keys_extracted_from_block.size(); ++i)
    {
        auto saved_key = saved_keys_extracted_from_block[i];
        auto [it, was_inserted] = saved_key_to_index.insert(makePairNoInit(saved_key, i));

        if (!was_inserted)
        {
            size_t index_to_remove = it->getMapped();
            filter[index_to_remove] = false;
            it->getMapped() = i;
            ++indexes_to_remove_count;
        }
    }

    auto result_fetched_columns = block_to_update.cloneEmptyColumns();

    PullingPipelineExecutor executor(io.pipeline);

    io.executeWithCallbacks([&]()
    {
<<<<<<< HEAD
        Block block;
        while (executor.pull(block))
        {
            convertToFullIfSparse(block);
            block.checkNumberOfRows();
=======
        removeSpecialColumnRepresentations(block);
        block.checkNumberOfRows();
>>>>>>> f7ac16b4

            Columns block_key_columns;
            block_key_columns.reserve(key_columns_size);

            /// Split into keys columns and attribute columns
            for (size_t i = 0; i < key_columns_size; ++i)
                block_key_columns.emplace_back(block.safeGetByPosition(i).column);

            DictionaryKeysExtractor<dictionary_key_type> update_keys_extractor(block_key_columns, arena_holder.getComplexKeyArena());
            PaddedPODArray<KeyType> update_keys = update_keys_extractor.extractAllKeys();

            for (auto update_key : update_keys)
            {
                const auto * it = saved_key_to_index.find(update_key);
                if (it != nullptr)
                {
                    size_t index_to_filter = it->getMapped();
                    filter[index_to_filter] = false;
                    ++indexes_to_remove_count;
                }
            }

            size_t rows = block.rows();

            for (size_t column_index = 0; column_index < block.columns(); ++column_index)
            {
                const auto update_column = block.safeGetByPosition(column_index).column;
                MutableColumnPtr & result_fetched_column = result_fetched_columns[column_index];

                result_fetched_column->insertRangeFrom(*update_column, 0, rows);
            }
        }
    });

    size_t result_fetched_rows = result_fetched_columns.front()->size();
    size_t filter_hint = filter.size() - indexes_to_remove_count;

    Block result_block = block_to_update.cloneEmpty();
    for (size_t column_index = 0; column_index < block_to_update.columns(); ++column_index)
    {
        const auto & column = block_to_update.getByPosition(column_index).column;

        auto & res_column = result_block.getByPosition(column_index).column;
        res_column = column->filter(filter, filter_hint);

        MutableColumnPtr mutable_column = res_column->assumeMutable();
        const IColumn & fetched_column = *result_fetched_columns[column_index];
        mutable_column->insertRangeFrom(fetched_column, 0, result_fetched_rows);
    }
    return result_block;
}

/**
 * Returns ColumnVector data as PaddedPodArray.

 * If column is constant parameter backup_storage is used to store values.
 */
/// TODO: Remove
template <typename T>
static const PaddedPODArray<T> & getColumnVectorData(
    const IDictionary * dictionary,
    const ColumnPtr column,
    PaddedPODArray<T> & backup_storage)
{
    bool is_const_column = isColumnConst(*column);
    auto full_column = removeSpecialRepresentations(column->convertToFullColumnIfConst());
    auto vector_col = checkAndGetColumn<ColumnVector<T>>(full_column.get());

    if (!vector_col)
    {
        throw Exception(ErrorCodes::TYPE_MISMATCH,
            "{}: type mismatch: column has wrong type expected {}",
            dictionary->getDictionaryID().getNameForLogs(),
            TypeName<T>);
    }

    if (is_const_column)
    {
        // With type conversion and const columns we need to use backup storage here
        auto & data = vector_col->getData();
        backup_storage.assign(data);

        return backup_storage;
    }

    return vector_col->getData();
}

template <typename T>
static ColumnPtr getColumnFromPODArray(const PaddedPODArray<T> & array)
{
    auto column_vector = ColumnVector<T>::create();
    column_vector->getData().reserve(array.size());
    column_vector->getData().insert(array.begin(), array.end());

    return column_vector;
}

template <typename T>
static ColumnPtr getColumnFromPODArray(PaddedPODArray<T> && array)
{
    auto column_vector = ColumnVector<T>::create();
    column_vector->getData() = std::move(array);

    return column_vector;
}

template <typename T>
static ColumnPtr getColumnFromPODArray(const PaddedPODArray<T> & array, size_t start, size_t length)
{
    auto column_vector = ColumnVector<T>::create();
    column_vector->getData().reserve(length);
    column_vector->getData().insert(array.begin() + start, array.begin() + start + length);

    return column_vector;
}

}<|MERGE_RESOLUTION|>--- conflicted
+++ resolved
@@ -598,16 +598,11 @@
 
     io.executeWithCallbacks([&]()
     {
-<<<<<<< HEAD
         Block block;
         while (executor.pull(block))
         {
-            convertToFullIfSparse(block);
+            removeSpecialColumnRepresentations(block);
             block.checkNumberOfRows();
-=======
-        removeSpecialColumnRepresentations(block);
-        block.checkNumberOfRows();
->>>>>>> f7ac16b4
 
             Columns block_key_columns;
             block_key_columns.reserve(key_columns_size);
