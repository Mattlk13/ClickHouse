#pragma once

#include <Common/Exception.h>
#include <base/types.h>
#include <boost/algorithm/string/split.hpp>
#include <boost/algorithm/string/trim.hpp>

namespace DB
{

namespace ErrorCodes
{
    extern const int LOGICAL_ERROR;
}

/// This namespace defines objects which can be used as a parameter in global_with_parameter access types.
/// Each such object should be an enum and have a APPLY_FOR_X(M) macro.
/// Macro M should be defined as M(name, aliases).
namespace AccessTypeObjects
{

/// Represents parameter for the SOURCE access type level. Uses corresponding table engine names as an alias.
enum class Source : uint8_t
{
#define APPLY_FOR_SOURCE(M) \
    M(FILE, "File") \
    M(URL, "") \
    M(REMOTE, "Distributed") \
    M(MONGO, "MongoDB") \
    M(REDIS, "Redis") \
    M(MYSQL, "MySQL") \
    M(POSTGRES, "PostgreSQL") \
    M(SQLITE, "SQLite") \
    M(ODBC, "") \
    M(JDBC, "") \
    M(HDFS, "") \
    M(S3, "") \
    M(HIVE, "Hive") \
    M(AZURE, "AzureBlobStorage") \
    M(KAFKA, "Kafka") \
    M(NATS, "") \
    M(RABBITMQ, "RabbitMQ")

#define DECLARE_ACCESS_TYPE_OBJECTS_ENUM_CONST(name, aliases) name,

    APPLY_FOR_SOURCE(DECLARE_ACCESS_TYPE_OBJECTS_ENUM_CONST)
#undef DECLARE_ACCESS_TYPE_OBJECTS_ENUM_CONST
};


#define ACCESS_TYPE_OBJECT_ADD_TO_MAPPING(name, aliases) \
        addToMapping(Source::name, #name); \
        addAliases(Source::name, aliases);

#define ENUM_ACCESS_OBJECT(NAME, M) \
class EnumHolder##NAME \
{ \
public: \
    static const EnumHolder##NAME & instance() \
    { \
        static const EnumHolder##NAME res; \
        return res; \
    } \
    \
    std::string_view toString(NAME type) const { return entity_enum_to_string[static_cast<size_t>(type)]; } \
    \
    NAME fromString(const String & name) const \
    { \
        if (auto it = aliases.find(name); it != aliases.end()) \
            return it->second; \
        \
        throw Exception(ErrorCodes::LOGICAL_ERROR, "Unable to find AccessTypeObject {} by name {}", #NAME, name); \
    } \
    \
    bool validate(const String & name) const { return aliases.find(name) != aliases.end(); } \
    \
    const std::map<String, NAME> & getAliasesMap() const { return aliases; } \
    \
private: \
    EnumHolder##NAME() \
    { \
        M(ACCESS_TYPE_OBJECT_ADD_TO_MAPPING) \
    } \
    \
    void addToMapping(NAME type, std::string_view str) \
    { \
        String str2{str}; \
        size_t index = static_cast<size_t>(type); \
        entity_enum_to_string.resize(std::max(index + 1, entity_enum_to_string. size())); \
        entity_enum_to_string[index] = str2; \
    } \
    \
    void addAliases(NAME type, std::string_view str) \
    { \
        String str2{str}; \
        std::vector<String> type_aliases; \
        \
        boost::split(type_aliases, str2, [](char c) { return c == ','; }); \
        for (auto & alias : type_aliases) \
        { \
            boost::trim(alias); \
            aliases[alias] = type; \
        } \
        \
        aliases[String{toString(type)}] = type; \
    } \
    \
    std::vector<String> entity_enum_to_string; \
    std::map<String, NAME> aliases; \
}; \
\
inline auto toString##NAME(NAME type) \
{ \
    return EnumHolder##NAME::instance().toString(type); \
} \
\
inline auto fromString##NAME(const String & name) \
{ \
    return EnumHolder##NAME::instance().fromString(name); \
} \
inline auto unify##NAME(const String & name) \
{ \
    return toString##NAME(fromString##NAME(name)); \
} \
\
inline auto & getAliasesMap##NAME() \
{ \
    return EnumHolder##NAME::instance().getAliasesMap(); \
} \
\
inline auto validate##NAME(const String & name) \
{ \
    return EnumHolder##NAME::instance().validate(name); \
}

ENUM_ACCESS_OBJECT(Source, APPLY_FOR_SOURCE)

#undef ENUM_ACCESS_OBJECT
#undef ACCESS_TYPE_OBJECT_ADD_TO_MAPPING
}


/// Represents an access type which can be granted on databases, tables, columns, etc.
enum class AccessType : uint8_t
{
/// Macro M should be defined as M(name, aliases, node_type, parent_group_name)
/// where name is identifier with underscores (instead of spaces);
/// aliases is a string containing comma-separated list;
/// node_type either specifies access type's level (GLOBAL/NAMED_COLLECTION/USER_NAME/SOURCE/DATABASE/TABLE/DICTIONARY/VIEW/COLUMNS),
/// or specifies that the access type is a GROUP of other access types;
/// parent_group_name is the name of the group containing this access type (or NONE if there is no such group).
/// NOTE A parent group must be declared AFTER all its children.
#define APPLY_FOR_ACCESS_TYPES(M) \
    M(SHOW_DATABASES, "", DATABASE, SHOW) /* allows to execute SHOW DATABASES, SHOW CREATE DATABASE, USE <database>;
                                             implicitly enabled by any grant on the database */\
    M(SHOW_TABLES, "", TABLE, SHOW) /* allows to execute SHOW TABLES, EXISTS <table>;
                                       implicitly enabled by any grant on the table */\
    M(CHECK, "", TABLE, ALL) /* allows to execute CHECK TABLE; */\
    M(SHOW_COLUMNS, "", COLUMN, SHOW) /* allows to execute SHOW CREATE TABLE, DESCRIBE;
                                         implicitly enabled with any grant on the column */\
    M(SHOW_DICTIONARIES, "", DICTIONARY, SHOW) /* allows to execute SHOW DICTIONARIES, SHOW CREATE DICTIONARY, EXISTS <dictionary>;
                                                  implicitly enabled by any grant on the dictionary */\
    M(SHOW, "", GROUP, ALL) /* allows to execute SHOW, USE, EXISTS, DESCRIBE */\
    M(SHOW_FILESYSTEM_CACHES, "", GROUP, ALL) \
    \
    M(SELECT, "", COLUMN, ALL) \
    M(INSERT, "", COLUMN, ALL) \
    M(ALTER_UPDATE, "UPDATE", COLUMN, ALTER_TABLE) /* allows to execute ALTER UPDATE */\
    M(ALTER_DELETE, "DELETE", COLUMN, ALTER_TABLE) /* allows to execute ALTER DELETE */\
    \
    M(ALTER_ADD_COLUMN, "ADD COLUMN", COLUMN, ALTER_COLUMN) \
    M(ALTER_MODIFY_COLUMN, "MODIFY COLUMN", COLUMN, ALTER_COLUMN) \
    M(ALTER_DROP_COLUMN, "DROP COLUMN", COLUMN, ALTER_COLUMN) \
    M(ALTER_COMMENT_COLUMN, "COMMENT COLUMN", COLUMN, ALTER_COLUMN) \
    M(ALTER_CLEAR_COLUMN, "CLEAR COLUMN", COLUMN, ALTER_COLUMN) \
    M(ALTER_RENAME_COLUMN, "RENAME COLUMN", COLUMN, ALTER_COLUMN) \
    M(ALTER_MATERIALIZE_COLUMN, "MATERIALIZE COLUMN", COLUMN, ALTER_COLUMN) \
    M(ALTER_COLUMN, "", GROUP, ALTER_TABLE) /* allow to execute ALTER {ADD|DROP|MODIFY...} COLUMN */\
    M(ALTER_MODIFY_COMMENT, "MODIFY COMMENT", TABLE, ALTER_TABLE) /* modify table comment */\
    M(ALTER_MODIFY_DATABASE_COMMENT, "MODIFY DATABASE COMMENT", DATABASE, ALTER_DATABASE) /* modify database comment*/\
    \
    M(ALTER_ORDER_BY, "ALTER MODIFY ORDER BY, MODIFY ORDER BY", TABLE, ALTER_INDEX) \
    M(ALTER_SAMPLE_BY, "ALTER MODIFY SAMPLE BY, MODIFY SAMPLE BY", TABLE, ALTER_INDEX) \
    M(ALTER_ADD_INDEX, "ADD INDEX", TABLE, ALTER_INDEX) \
    M(ALTER_DROP_INDEX, "DROP INDEX", TABLE, ALTER_INDEX) \
    M(ALTER_MATERIALIZE_INDEX, "MATERIALIZE INDEX", TABLE, ALTER_INDEX) \
    M(ALTER_CLEAR_INDEX, "CLEAR INDEX", TABLE, ALTER_INDEX) \
    M(ALTER_INDEX, "INDEX", GROUP, ALTER_TABLE) /* allows to execute ALTER ORDER BY or ALTER {ADD|DROP...} INDEX */\
    \
    M(ALTER_ADD_STATISTICS, "ALTER ADD STATISTIC", TABLE, ALTER_STATISTICS) \
    M(ALTER_DROP_STATISTICS, "ALTER DROP STATISTIC", TABLE, ALTER_STATISTICS) \
    M(ALTER_MODIFY_STATISTICS, "ALTER MODIFY STATISTIC", TABLE, ALTER_STATISTICS) \
    M(ALTER_MATERIALIZE_STATISTICS, "ALTER MATERIALIZE STATISTIC", TABLE, ALTER_STATISTICS) \
    M(ALTER_STATISTICS, "STATISTIC", GROUP, ALTER_TABLE) /* allows to execute ALTER STATISTIC */\
    \
    M(ALTER_ADD_PROJECTION, "ADD PROJECTION", TABLE, ALTER_PROJECTION) \
    M(ALTER_DROP_PROJECTION, "DROP PROJECTION", TABLE, ALTER_PROJECTION) \
    M(ALTER_MATERIALIZE_PROJECTION, "MATERIALIZE PROJECTION", TABLE, ALTER_PROJECTION) \
    M(ALTER_CLEAR_PROJECTION, "CLEAR PROJECTION", TABLE, ALTER_PROJECTION) \
    M(ALTER_PROJECTION, "PROJECTION", GROUP, ALTER_TABLE) /* allows to execute ALTER ORDER BY or ALTER {ADD|DROP...} PROJECTION */\
    \
    M(ALTER_ADD_CONSTRAINT, "ADD CONSTRAINT", TABLE, ALTER_CONSTRAINT) \
    M(ALTER_DROP_CONSTRAINT, "DROP CONSTRAINT", TABLE, ALTER_CONSTRAINT) \
    M(ALTER_CONSTRAINT, "CONSTRAINT", GROUP, ALTER_TABLE) /* allows to execute ALTER {ADD|DROP} CONSTRAINT */\
    \
    M(ALTER_TTL, "ALTER MODIFY TTL, MODIFY TTL", TABLE, ALTER_TABLE) /* allows to execute ALTER MODIFY TTL */\
    M(ALTER_MATERIALIZE_TTL, "MATERIALIZE TTL", TABLE, ALTER_TABLE) /* allows to execute ALTER MATERIALIZE TTL;
                                                                       enabled implicitly by the grant ALTER_TABLE */\
    M(ALTER_SETTINGS, "ALTER SETTING, ALTER MODIFY SETTING, MODIFY SETTING, RESET SETTING", TABLE, ALTER_TABLE) /* allows to execute ALTER MODIFY SETTING */\
    M(ALTER_MOVE_PARTITION, "ALTER MOVE PART, MOVE PARTITION, MOVE PART", TABLE, ALTER_TABLE) \
    M(ALTER_FETCH_PARTITION, "ALTER FETCH PART, FETCH PARTITION", TABLE, ALTER_TABLE) \
    M(ALTER_FREEZE_PARTITION, "FREEZE PARTITION, UNFREEZE", TABLE, ALTER_TABLE) \
    M(ALTER_UNLOCK_SNAPSHOT, "UNLOCK SNAPSHOT", TABLE, ALTER_TABLE) \
    \
    M(ALTER_DATABASE_SETTINGS, "ALTER DATABASE SETTING, ALTER MODIFY DATABASE SETTING, MODIFY DATABASE SETTING", DATABASE, ALTER_DATABASE) /* allows to execute ALTER MODIFY SETTING */\
    M(ALTER_NAMED_COLLECTION, "", NAMED_COLLECTION, NAMED_COLLECTION_ADMIN) /* allows to execute ALTER NAMED COLLECTION */\
    \
    M(ALTER_TABLE, "", GROUP, ALTER) \
    M(ALTER_DATABASE, "", GROUP, ALTER) \
    \
    M(ALTER_VIEW_MODIFY_QUERY, "ALTER TABLE MODIFY QUERY", VIEW, ALTER_VIEW) \
    M(ALTER_VIEW_MODIFY_REFRESH, "ALTER TABLE MODIFY QUERY", VIEW, ALTER_VIEW) \
    M(ALTER_VIEW_MODIFY_SQL_SECURITY, "ALTER TABLE MODIFY SQL SECURITY", VIEW, ALTER_VIEW) \
    M(ALTER_VIEW, "", GROUP, ALTER) /* allows to execute ALTER VIEW REFRESH, ALTER VIEW MODIFY QUERY, ALTER VIEW MODIFY REFRESH;
                                       implicitly enabled by the grant ALTER_TABLE */\
    \
    M(ALTER, "", GROUP, ALL) /* allows to execute ALTER TABLE */\
    \
    M(CREATE_DATABASE, "", DATABASE, CREATE) /* allows to execute {CREATE|ATTACH} DATABASE */\
    M(CREATE_TABLE, "", TABLE, CREATE) /* allows to execute {CREATE|ATTACH} {TABLE|VIEW} */\
    M(CREATE_VIEW, "", VIEW, CREATE) /* allows to execute {CREATE|ATTACH} VIEW;
                                        implicitly enabled by the grant CREATE_TABLE */\
    M(CREATE_DICTIONARY, "", DICTIONARY, CREATE) /* allows to execute {CREATE|ATTACH} DICTIONARY */\
    M(CREATE_TEMPORARY_TABLE, "", GLOBAL, CREATE_ARBITRARY_TEMPORARY_TABLE) /* allows to create and manipulate temporary tables;
                                                     implicitly enabled by the grant CREATE_TABLE on any table */ \
    M(CREATE_ARBITRARY_TEMPORARY_TABLE, "", GLOBAL, CREATE)  /* allows to create  and manipulate temporary tables
                                                                with arbitrary table engine */\
    M(CREATE_FUNCTION, "", GLOBAL, CREATE) /* allows to execute CREATE FUNCTION */ \
    M(CREATE_WORKLOAD, "", GLOBAL, CREATE) /* allows to execute CREATE WORKLOAD */ \
    M(CREATE_RESOURCE, "", GLOBAL, CREATE) /* allows to execute CREATE RESOURCE */ \
    M(CREATE_NAMED_COLLECTION, "", NAMED_COLLECTION, NAMED_COLLECTION_ADMIN) /* allows to execute CREATE NAMED COLLECTION */ \
    M(CREATE, "", GROUP, ALL) /* allows to execute {CREATE|ATTACH} */ \
    \
    M(DROP_DATABASE, "", DATABASE, DROP) /* allows to execute {DROP|DETACH|TRUNCATE} DATABASE */\
    M(DROP_TABLE, "", TABLE, DROP) /* allows to execute {DROP|DETACH} TABLE */\
    M(DROP_VIEW, "", VIEW, DROP) /* allows to execute {DROP|DETACH} TABLE for views;
                                    implicitly enabled by the grant DROP_TABLE */\
    M(DROP_DICTIONARY, "", DICTIONARY, DROP) /* allows to execute {DROP|DETACH} DICTIONARY */\
    M(DROP_FUNCTION, "", GLOBAL, DROP) /* allows to execute DROP FUNCTION */\
    M(DROP_WORKLOAD, "", GLOBAL, DROP) /* allows to execute DROP WORKLOAD */\
    M(DROP_RESOURCE, "", GLOBAL, DROP) /* allows to execute DROP RESOURCE */\
    M(DROP_NAMED_COLLECTION, "", NAMED_COLLECTION, NAMED_COLLECTION_ADMIN) /* allows to execute DROP NAMED COLLECTION */\
    M(DROP, "", GROUP, ALL) /* allows to execute {DROP|DETACH} */\
    \
    M(UNDROP_TABLE, "", TABLE, ALL) /* allows to execute {UNDROP} TABLE */\
    \
    M(TRUNCATE, "TRUNCATE TABLE", TABLE, ALL) \
    M(OPTIMIZE, "OPTIMIZE TABLE", TABLE, ALL) \
    M(BACKUP, "", TABLE, ALL) /* allows to backup tables */\
    \
    M(KILL_QUERY, "", GLOBAL, ALL) /* allows to kill a query started by another user
                                      (anyone can kill his own queries) */\
    M(KILL_TRANSACTION, "", GLOBAL, ALL) \
    \
    M(MOVE_PARTITION_BETWEEN_SHARDS, "", GLOBAL, ALL) /* required to be able to move a part/partition to a table
                                                         identified by its ZooKeeper path */\
    \
    M(CREATE_USER, "", USER_NAME, ACCESS_MANAGEMENT) \
    M(ALTER_USER, "", USER_NAME, ACCESS_MANAGEMENT) \
    M(DROP_USER, "", USER_NAME, ACCESS_MANAGEMENT) \
    M(CREATE_ROLE, "", USER_NAME, ACCESS_MANAGEMENT) \
    M(ALTER_ROLE, "", USER_NAME, ACCESS_MANAGEMENT) \
    M(DROP_ROLE, "", USER_NAME, ACCESS_MANAGEMENT) \
    M(ROLE_ADMIN, "", GLOBAL, ACCESS_MANAGEMENT) /* allows to grant and revoke the roles which are not granted to the current user with admin option */\
    M(CREATE_ROW_POLICY, "CREATE POLICY", TABLE, ACCESS_MANAGEMENT) \
    M(ALTER_ROW_POLICY, "ALTER POLICY", TABLE, ACCESS_MANAGEMENT) \
    M(DROP_ROW_POLICY, "DROP POLICY", TABLE, ACCESS_MANAGEMENT) \
    M(CREATE_QUOTA, "", GLOBAL, ACCESS_MANAGEMENT) \
    M(ALTER_QUOTA, "", GLOBAL, ACCESS_MANAGEMENT) \
    M(DROP_QUOTA, "", GLOBAL, ACCESS_MANAGEMENT) \
    M(CREATE_SETTINGS_PROFILE, "CREATE PROFILE", GLOBAL, ACCESS_MANAGEMENT) \
    M(ALTER_SETTINGS_PROFILE, "ALTER PROFILE", GLOBAL, ACCESS_MANAGEMENT) \
    M(DROP_SETTINGS_PROFILE, "DROP PROFILE", GLOBAL, ACCESS_MANAGEMENT) \
    M(ALLOW_SQL_SECURITY_NONE, "CREATE SQL SECURITY NONE, ALLOW SQL SECURITY NONE, SQL SECURITY NONE, SECURITY NONE", GLOBAL, ACCESS_MANAGEMENT) \
    M(SHOW_USERS, "SHOW CREATE USER", GLOBAL, SHOW_ACCESS) \
    M(SHOW_ROLES, "SHOW CREATE ROLE", GLOBAL, SHOW_ACCESS) \
    M(SHOW_ROW_POLICIES, "SHOW POLICIES, SHOW CREATE ROW POLICY, SHOW CREATE POLICY", TABLE, SHOW_ACCESS) \
    M(SHOW_QUOTAS, "SHOW CREATE QUOTA", GLOBAL, SHOW_ACCESS) \
    M(SHOW_SETTINGS_PROFILES, "SHOW PROFILES, SHOW CREATE SETTINGS PROFILE, SHOW CREATE PROFILE", GLOBAL, SHOW_ACCESS) \
    M(SHOW_ACCESS, "", GROUP, ACCESS_MANAGEMENT) \
    M(ACCESS_MANAGEMENT, "", GROUP, ALL) \
    M(SHOW_NAMED_COLLECTIONS, "SHOW NAMED COLLECTIONS", NAMED_COLLECTION, NAMED_COLLECTION_ADMIN) \
    M(SHOW_NAMED_COLLECTIONS_SECRETS, "SHOW NAMED COLLECTIONS SECRETS", NAMED_COLLECTION, NAMED_COLLECTION_ADMIN) \
    M(NAMED_COLLECTION, "NAMED COLLECTION USAGE, USE NAMED COLLECTION", NAMED_COLLECTION, NAMED_COLLECTION_ADMIN) \
    M(NAMED_COLLECTION_ADMIN, "NAMED COLLECTION CONTROL", NAMED_COLLECTION, ALL) \
    M(SET_DEFINER, "", DEFINER, ALL) \
    \
    M(TABLE_ENGINE, "TABLE ENGINE", TABLE_ENGINE, ALL) \
    \
    M(SYSTEM_SHUTDOWN, "SYSTEM KILL, SHUTDOWN", GLOBAL, SYSTEM) \
    M(SYSTEM_DROP_DNS_CACHE, "SYSTEM DROP DNS, DROP DNS CACHE, DROP DNS", GLOBAL, SYSTEM_DROP_CACHE)  \
    M(SYSTEM_DROP_CONNECTIONS_CACHE, "SYSTEM DROP CONNECTIONS CACHE, DROP CONNECTIONS CACHE", GLOBAL, SYSTEM_DROP_CACHE)  \
    M(SYSTEM_PREWARM_MARK_CACHE, "SYSTEM PREWARM MARK, PREWARM MARK CACHE, PREWARM MARKS", GLOBAL, SYSTEM_DROP_CACHE) \
    M(SYSTEM_DROP_MARK_CACHE, "SYSTEM DROP MARK, DROP MARK CACHE, DROP MARKS", GLOBAL, SYSTEM_DROP_CACHE) \
    M(SYSTEM_DROP_ICEBERG_METADATA_CACHE, "SYSTEM DROP ICEBERG_METADATA_CACHE", GLOBAL, SYSTEM_DROP_CACHE) \
    M(SYSTEM_PREWARM_PRIMARY_INDEX_CACHE, "SYSTEM PREWARM PRIMARY INDEX, PREWARM PRIMARY INDEX CACHE, PREWARM PRIMARY INDEX", GLOBAL, SYSTEM_DROP_CACHE) \
    M(SYSTEM_DROP_PRIMARY_INDEX_CACHE, "SYSTEM DROP PRIMARY INDEX, DROP PRIMARY INDEX CACHE, DROP PRIMARY INDEX", GLOBAL, SYSTEM_DROP_CACHE) \
    M(SYSTEM_DROP_UNCOMPRESSED_CACHE, "SYSTEM DROP UNCOMPRESSED, DROP UNCOMPRESSED CACHE, DROP UNCOMPRESSED", GLOBAL, SYSTEM_DROP_CACHE) \
    M(SYSTEM_DROP_VECTOR_SIMILARITY_INDEX_CACHE, "SYSTEM DROP VECTOR SIMILARITY INDEX CACHE, DROP VECTOR SIMILARITY INDEX CACHE", GLOBAL, SYSTEM_DROP_CACHE) \
    M(SYSTEM_DROP_MMAP_CACHE, "SYSTEM DROP MMAP, DROP MMAP CACHE, DROP MMAP", GLOBAL, SYSTEM_DROP_CACHE) \
    M(SYSTEM_DROP_QUERY_CONDITION_CACHE, "SYSTEM DROP QUERY CONDITION, DROP QUERY CONDITION CACHE, DROP QUERY CONDITION", GLOBAL, SYSTEM_DROP_CACHE) \
    M(SYSTEM_DROP_QUERY_CACHE, "SYSTEM DROP QUERY, DROP QUERY CACHE, DROP QUERY", GLOBAL, SYSTEM_DROP_CACHE) \
    M(SYSTEM_DROP_COMPILED_EXPRESSION_CACHE, "SYSTEM DROP COMPILED EXPRESSION, DROP COMPILED EXPRESSION CACHE, DROP COMPILED EXPRESSIONS", GLOBAL, SYSTEM_DROP_CACHE) \
    M(SYSTEM_DROP_FILESYSTEM_CACHE, "SYSTEM DROP FILESYSTEM CACHE, DROP FILESYSTEM CACHE", GLOBAL, SYSTEM_DROP_CACHE) \
    M(SYSTEM_DROP_DISTRIBUTED_CACHE, "SYSTEM DROP DISTRIBUTED CACHE, DROP DISTRIBUTED CACHE", GLOBAL, SYSTEM_DROP_CACHE) \
    M(SYSTEM_SYNC_FILESYSTEM_CACHE, "SYSTEM REPAIR FILESYSTEM CACHE, REPAIR FILESYSTEM CACHE, SYNC FILESYSTEM CACHE", GLOBAL, SYSTEM) \
    M(SYSTEM_DROP_PAGE_CACHE, "SYSTEM DROP PAGE CACHE, DROP PAGE CACHE", GLOBAL, SYSTEM_DROP_CACHE) \
    M(SYSTEM_DROP_SCHEMA_CACHE, "SYSTEM DROP SCHEMA CACHE, DROP SCHEMA CACHE", GLOBAL, SYSTEM_DROP_CACHE) \
    M(SYSTEM_DROP_FORMAT_SCHEMA_CACHE, "SYSTEM DROP FORMAT SCHEMA CACHE, DROP FORMAT SCHEMA CACHE", GLOBAL, SYSTEM_DROP_CACHE) \
    M(SYSTEM_DROP_S3_CLIENT_CACHE, "SYSTEM DROP S3 CLIENT, DROP S3 CLIENT CACHE", GLOBAL, SYSTEM_DROP_CACHE) \
    M(SYSTEM_DROP_CACHE, "DROP CACHE", GROUP, SYSTEM) \
    M(SYSTEM_RELOAD_CONFIG, "RELOAD CONFIG", GLOBAL, SYSTEM_RELOAD) \
    M(SYSTEM_RELOAD_USERS, "RELOAD USERS", GLOBAL, SYSTEM_RELOAD) \
    M(SYSTEM_RELOAD_DICTIONARY, "SYSTEM RELOAD DICTIONARIES, RELOAD DICTIONARY, RELOAD DICTIONARIES", GLOBAL, SYSTEM_RELOAD) \
    M(SYSTEM_RELOAD_MODEL, "SYSTEM RELOAD MODELS, RELOAD MODEL, RELOAD MODELS", GLOBAL, SYSTEM_RELOAD) \
    M(SYSTEM_RELOAD_FUNCTION, "SYSTEM RELOAD FUNCTIONS, RELOAD FUNCTION, RELOAD FUNCTIONS", GLOBAL, SYSTEM_RELOAD) \
    M(SYSTEM_RELOAD_EMBEDDED_DICTIONARIES, "RELOAD EMBEDDED DICTIONARIES", GLOBAL, SYSTEM_RELOAD) /* implicitly enabled by the grant SYSTEM_RELOAD_DICTIONARY ON *.* */\
    M(SYSTEM_RELOAD_ASYNCHRONOUS_METRICS, "RELOAD ASYNCHRONOUS METRICS", GLOBAL, SYSTEM_RELOAD) \
    M(SYSTEM_RELOAD, "", GROUP, SYSTEM) \
    M(SYSTEM_RESTART_DISK, "SYSTEM RESTART DISK", GLOBAL, SYSTEM) \
    M(SYSTEM_MERGES, "SYSTEM STOP MERGES, SYSTEM START MERGES, STOP MERGES, START MERGES", TABLE, SYSTEM) \
    M(SYSTEM_TTL_MERGES, "SYSTEM STOP TTL MERGES, SYSTEM START TTL MERGES, STOP TTL MERGES, START TTL MERGES", TABLE, SYSTEM) \
    M(SYSTEM_FETCHES, "SYSTEM STOP FETCHES, SYSTEM START FETCHES, STOP FETCHES, START FETCHES", TABLE, SYSTEM) \
    M(SYSTEM_MOVES, "SYSTEM STOP MOVES, SYSTEM START MOVES, STOP MOVES, START MOVES", TABLE, SYSTEM) \
    M(SYSTEM_PULLING_REPLICATION_LOG, "SYSTEM STOP PULLING REPLICATION LOG, SYSTEM START PULLING REPLICATION LOG", TABLE, SYSTEM) \
    M(SYSTEM_CLEANUP, "SYSTEM STOP CLEANUP, SYSTEM START CLEANUP", TABLE, SYSTEM) \
    M(SYSTEM_VIEWS, "SYSTEM REFRESH VIEW, SYSTEM START VIEWS, SYSTEM STOP VIEWS, SYSTEM START VIEW, SYSTEM STOP VIEW, SYSTEM CANCEL VIEW, REFRESH VIEW, START VIEWS, STOP VIEWS, START VIEW, STOP VIEW, CANCEL VIEW", VIEW, SYSTEM) \
    M(SYSTEM_DISTRIBUTED_SENDS, "SYSTEM STOP DISTRIBUTED SENDS, SYSTEM START DISTRIBUTED SENDS, STOP DISTRIBUTED SENDS, START DISTRIBUTED SENDS", TABLE, SYSTEM_SENDS) \
    M(SYSTEM_REPLICATED_SENDS, "SYSTEM STOP REPLICATED SENDS, SYSTEM START REPLICATED SENDS, STOP REPLICATED SENDS, START REPLICATED SENDS", TABLE, SYSTEM_SENDS) \
    M(SYSTEM_SENDS, "SYSTEM STOP SENDS, SYSTEM START SENDS, STOP SENDS, START SENDS", GROUP, SYSTEM) \
    M(SYSTEM_REPLICATION_QUEUES, "SYSTEM STOP REPLICATION QUEUES, SYSTEM START REPLICATION QUEUES, STOP REPLICATION QUEUES, START REPLICATION QUEUES", TABLE, SYSTEM) \
    M(SYSTEM_VIRTUAL_PARTS_UPDATE, "SYSTEM STOP VIRTUAL PARTS UPDATE, SYSTEM START VIRTUAL PARTS UPDATE, STOP VIRTUAL PARTS UPDATE, START VIRTUAL PARTS UPDATE", TABLE, SYSTEM) \
    M(SYSTEM_REDUCE_BLOCKING_PARTS, "SYSTEM STOP REDUCE BLOCKING PARTS, SYSTEM START REDUCE BLOCKING PARTS, STOP REDUCE BLOCKING PARTS, START REDUCE BLOCKING PARTS", TABLE, SYSTEM) \
    M(SYSTEM_DROP_REPLICA, "DROP REPLICA", TABLE, SYSTEM) \
    M(SYSTEM_SYNC_REPLICA, "SYNC REPLICA", TABLE, SYSTEM) \
    M(SYSTEM_REPLICA_READINESS, "SYSTEM REPLICA READY, SYSTEM REPLICA UNREADY", GLOBAL, SYSTEM) \
    M(SYSTEM_RESTART_REPLICA, "RESTART REPLICA", TABLE, SYSTEM) \
    M(SYSTEM_RESTORE_REPLICA, "RESTORE REPLICA", TABLE, SYSTEM) \
    M(SYSTEM_WAIT_LOADING_PARTS, "WAIT LOADING PARTS", TABLE, SYSTEM) \
    M(SYSTEM_SYNC_DATABASE_REPLICA, "SYNC DATABASE REPLICA", DATABASE, SYSTEM) \
    M(SYSTEM_SYNC_TRANSACTION_LOG, "SYNC TRANSACTION LOG", GLOBAL, SYSTEM) \
    M(SYSTEM_SYNC_FILE_CACHE, "SYNC FILE CACHE", GLOBAL, SYSTEM) \
    M(SYSTEM_FLUSH_DISTRIBUTED, "FLUSH DISTRIBUTED", TABLE, SYSTEM_FLUSH) \
    M(SYSTEM_FLUSH_LOGS, "FLUSH LOGS", GLOBAL, SYSTEM_FLUSH) \
    M(SYSTEM_FLUSH_ASYNC_INSERT_QUEUE, "FLUSH ASYNC INSERT QUEUE", GLOBAL, SYSTEM_FLUSH) \
    M(SYSTEM_FLUSH, "", GROUP, SYSTEM) \
    M(SYSTEM_THREAD_FUZZER, "SYSTEM START THREAD FUZZER, SYSTEM STOP THREAD FUZZER, START THREAD FUZZER, STOP THREAD FUZZER", GLOBAL, SYSTEM) \
    M(SYSTEM_UNFREEZE, "SYSTEM UNFREEZE", GLOBAL, SYSTEM) \
    M(SYSTEM_UNLOCK_SNAPSHOT, "SYSTEM UNLOCK_SNAPSHOT", GLOBAL, SYSTEM) \
    M(SYSTEM_FAILPOINT, "SYSTEM ENABLE FAILPOINT, SYSTEM DISABLE FAILPOINT, SYSTEM WAIT FAILPOINT", GLOBAL, SYSTEM) \
    M(SYSTEM_LISTEN, "SYSTEM START LISTEN, SYSTEM STOP LISTEN", GLOBAL, SYSTEM) \
    M(SYSTEM_JEMALLOC, "SYSTEM JEMALLOC PURGE, SYSTEM JEMALLOC ENABLE PROFILE, SYSTEM JEMALLOC DISABLE PROFILE, SYSTEM JEMALLOC FLUSH PROFILE", GLOBAL, SYSTEM) \
    M(SYSTEM_LOAD_PRIMARY_KEY, "SYSTEM LOAD PRIMARY KEY", TABLE, SYSTEM) \
    M(SYSTEM_UNLOAD_PRIMARY_KEY, "SYSTEM UNLOAD PRIMARY KEY", TABLE, SYSTEM) \
    M(SYSTEM, "", GROUP, ALL) /* allows to execute SYSTEM {SHUTDOWN|RELOAD CONFIG|...} */ \
    \
    M(dictGet, "dictHas, dictGetHierarchy, dictIsIn", DICTIONARY, ALL) /* allows to execute functions dictGet(), dictHas(), dictGetHierarchy(), dictIsIn() */\
    M(displaySecretsInShowAndSelect, "", GLOBAL, ALL) /* allows to show plaintext secrets in SELECT and SHOW queries. display_secrets_in_show_and_select format and server settings must be turned on */\
    \
    M(addressToLine, "", GLOBAL, INTROSPECTION) /* allows to execute function addressToLine() */\
    M(addressToLineWithInlines, "", GLOBAL, INTROSPECTION) /* allows to execute function addressToLineWithInlines() */\
    M(addressToSymbol, "", GLOBAL, INTROSPECTION) /* allows to execute function addressToSymbol() */\
    M(demangle, "", GLOBAL, INTROSPECTION) /* allows to execute function demangle() */\
    M(INTROSPECTION, "INTROSPECTION FUNCTIONS", GROUP, ALL) /* allows to execute functions addressToLine(), addressToSymbol(), demangle()*/\
    \
<<<<<<< HEAD
    M(FILE, "", GLOBAL, SOURCES) \
    M(URL, "", GLOBAL, SOURCES) \
    M(REMOTE, "", GLOBAL, SOURCES) \
    M(MONGO, "", GLOBAL, SOURCES) \
    M(YTSAURUS, "", GLOBAL, SOURCES) \
    M(REDIS, "", GLOBAL, SOURCES) \
    M(MYSQL, "", GLOBAL, SOURCES) \
    M(POSTGRES, "", GLOBAL, SOURCES) \
    M(SQLITE, "", GLOBAL, SOURCES) \
    M(ODBC, "", GLOBAL, SOURCES) \
    M(JDBC, "", GLOBAL, SOURCES) \
    M(HDFS, "", GLOBAL, SOURCES) \
    M(S3, "", GLOBAL, SOURCES) \
    M(HIVE, "", GLOBAL, SOURCES) \
    M(AZURE, "", GLOBAL, SOURCES) \
    M(KAFKA, "", GLOBAL, SOURCES) \
    M(NATS, "", GLOBAL, SOURCES) \
    M(RABBITMQ, "", GLOBAL, SOURCES) \
    M(SOURCES, "", GROUP, ALL) \
=======
    M(READ, "SOURCE READ", SOURCE, ALL) \
    M(WRITE, "SOURCE WRITE", SOURCE, ALL) \
>>>>>>> 161ad3d8
    \
    M(CLUSTER, "", GLOBAL, ALL) /* ON CLUSTER queries */ \
    \
    /* Deprecated */ \
    M(FILE, "", GLOBAL, ALL) \
    M(URL, "", GLOBAL, ALL) \
    M(REMOTE, "", GLOBAL, ALL) \
    M(MONGO, "", GLOBAL, ALL) \
    M(REDIS, "", GLOBAL, ALL) \
    M(MYSQL, "", GLOBAL, ALL) \
    M(POSTGRES, "", GLOBAL, ALL) \
    M(SQLITE, "", GLOBAL, ALL) \
    M(ODBC, "", GLOBAL, ALL) \
    M(JDBC, "", GLOBAL, ALL) \
    M(HDFS, "", GLOBAL, ALL) \
    M(S3, "", GLOBAL, ALL) \
    M(HIVE, "", GLOBAL, ALL) \
    M(AZURE, "", GLOBAL, ALL) \
    M(KAFKA, "", GLOBAL, ALL) \
    M(NATS, "", GLOBAL, ALL) \
    M(RABBITMQ, "", GLOBAL, ALL) \
    M(SOURCES, "", GLOBAL, ALL) \
    \
    /* Consts */ \
    M(ALL, "ALL PRIVILEGES", GROUP, NONE) /* full access */ \
    M(NONE, "USAGE, NO PRIVILEGES", GROUP, NONE) /* no access */

#define DECLARE_ACCESS_TYPE_ENUM_CONST(name, aliases, node_type, parent_group_name) \
    name,

    APPLY_FOR_ACCESS_TYPES(DECLARE_ACCESS_TYPE_ENUM_CONST)
#undef DECLARE_ACCESS_TYPE_ENUM_CONST
};


std::string_view toString(AccessType type);

}<|MERGE_RESOLUTION|>--- conflicted
+++ resolved
@@ -39,7 +39,8 @@
     M(AZURE, "AzureBlobStorage") \
     M(KAFKA, "Kafka") \
     M(NATS, "") \
-    M(RABBITMQ, "RabbitMQ")
+    M(RABBITMQ, "RabbitMQ") \
+    M(YTSAURUS, "YTsaurus")
 
 #define DECLARE_ACCESS_TYPE_OBJECTS_ENUM_CONST(name, aliases) name,
 
@@ -373,30 +374,8 @@
     M(demangle, "", GLOBAL, INTROSPECTION) /* allows to execute function demangle() */\
     M(INTROSPECTION, "INTROSPECTION FUNCTIONS", GROUP, ALL) /* allows to execute functions addressToLine(), addressToSymbol(), demangle()*/\
     \
-<<<<<<< HEAD
-    M(FILE, "", GLOBAL, SOURCES) \
-    M(URL, "", GLOBAL, SOURCES) \
-    M(REMOTE, "", GLOBAL, SOURCES) \
-    M(MONGO, "", GLOBAL, SOURCES) \
-    M(YTSAURUS, "", GLOBAL, SOURCES) \
-    M(REDIS, "", GLOBAL, SOURCES) \
-    M(MYSQL, "", GLOBAL, SOURCES) \
-    M(POSTGRES, "", GLOBAL, SOURCES) \
-    M(SQLITE, "", GLOBAL, SOURCES) \
-    M(ODBC, "", GLOBAL, SOURCES) \
-    M(JDBC, "", GLOBAL, SOURCES) \
-    M(HDFS, "", GLOBAL, SOURCES) \
-    M(S3, "", GLOBAL, SOURCES) \
-    M(HIVE, "", GLOBAL, SOURCES) \
-    M(AZURE, "", GLOBAL, SOURCES) \
-    M(KAFKA, "", GLOBAL, SOURCES) \
-    M(NATS, "", GLOBAL, SOURCES) \
-    M(RABBITMQ, "", GLOBAL, SOURCES) \
-    M(SOURCES, "", GROUP, ALL) \
-=======
     M(READ, "SOURCE READ", SOURCE, ALL) \
     M(WRITE, "SOURCE WRITE", SOURCE, ALL) \
->>>>>>> 161ad3d8
     \
     M(CLUSTER, "", GLOBAL, ALL) /* ON CLUSTER queries */ \
     \
