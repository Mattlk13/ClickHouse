#pragma once

#include <unordered_map>
#include <vector>
#include <Coordination/ACLMap.h>
#include <Coordination/SessionExpiryQueue.h>
#include <Coordination/SnapshotableHashTable.h>

#include <absl/container/flat_hash_set.h>

#include "config.h"
#if USE_ROCKSDB
#include <Coordination/RocksDBContainer.h>
#endif

namespace DB
{

class KeeperContext;
using KeeperContextPtr = std::shared_ptr<KeeperContext>;

/// struct KeeperStorageRequestProcessor;
/// using KeeperStorageRequestProcessorPtr = std::shared_ptr<KeeperStorageRequestProcessor>;
using ResponseCallback = std::function<void(const Coordination::ZooKeeperResponsePtr &)>;
using ChildrenSet = absl::flat_hash_set<StringRef, StringRefHash>;
using SessionAndTimeout = std::unordered_map<int64_t, int64_t>;

struct KeeperRocksNodeInfo
{
    int64_t czxid{0};
    int64_t mzxid{0};
    int64_t pzxid{0};
    uint64_t acl_id = 0; /// 0 -- no ACL by default

    int64_t mtime{0};

    int32_t version{0};
    int32_t cversion{0};
    int32_t aversion{0};

    int32_t seq_num = 0;
    mutable UInt64 digest = 0; /// we cached digest for this node.

    /// as ctime can't be negative because it stores the timestamp when the
    /// node was created, we can use the MSB for a bool
    struct
    {
        bool is_ephemeral : 1;
        int64_t ctime : 63;
    } is_ephemeral_and_ctime{false, 0};

    /// ephemeral notes cannot have children so a node can set either
    /// ephemeral_owner OR seq_num + num_children
    union
    {
        int64_t ephemeral_owner;
        struct
        {
            int32_t seq_num;
            int32_t num_children;
        } children_info;
    } ephemeral_or_children_data{0};

    bool isEphemeral() const
    {
        return is_ephemeral_and_ctime.is_ephemeral;
    }

    int64_t ephemeralOwner() const
    {
        if (isEphemeral())
            return ephemeral_or_children_data.ephemeral_owner;

        return 0;
    }

    void setEphemeralOwner(int64_t ephemeral_owner)
    {
        is_ephemeral_and_ctime.is_ephemeral = ephemeral_owner != 0;
        ephemeral_or_children_data.ephemeral_owner = ephemeral_owner;
    }

<<<<<<< HEAD
    int32_t numChildren() const
    {
        if (isEphemeral())
            return 0;

        return ephemeral_or_children_data.children_info.num_children;
    }

    void setNumChildren(int32_t num_children)
    {
        ephemeral_or_children_data.children_info.num_children = num_children;
    }
=======
        Node & operator=(const Node & other);
        Node(const Node & other);

        Node & operator=(Node && other) noexcept;
        Node(Node && other) noexcept;

        bool empty() const;
>>>>>>> 8dd08e98

    void increaseNumChildren()
    {
        chassert(!isEphemeral());
        ++ephemeral_or_children_data.children_info.num_children;
    }

    void decreaseNumChildren()
    {
        chassert(!isEphemeral());
        --ephemeral_or_children_data.children_info.num_children;
    }

    int32_t seqNum() const
    {
        if (isEphemeral())
            return 0;

        return ephemeral_or_children_data.children_info.seq_num;
    }

    void setSeqNum(int32_t seq_num_)
    {
        ephemeral_or_children_data.children_info.seq_num = seq_num_;
    }

    void increaseSeqNum()
    {
        chassert(!isEphemeral());
        ++ephemeral_or_children_data.children_info.seq_num;
    }

    int64_t ctime() const
    {
        return is_ephemeral_and_ctime.ctime;
    }

    void setCtime(uint64_t ctime)
    {
        is_ephemeral_and_ctime.ctime = ctime;
    }

    void copyStats(const Coordination::Stat & stat);
};

struct KeeperRocksNode:KeeperRocksNodeInfo
{
#if USE_ROCKSDB
    friend struct RocksDBContainer<KeeperRocksNode>;
#endif
    using Meta = KeeperRocksNodeInfo;

    uint64_t size_bytes = 0; // only for compatible, should be deprecated

    uint64_t sizeInBytes() const { return data.size() + sizeof(KeeperRocksNodeInfo); }
    void setData(String new_data) {data = new_data;}
    const auto & getData() const noexcept { return data; }
    void shallowCopy(const KeeperRocksNode & other)
    {
        *this = other;
    }
    void invalidateDigestCache() const;
    UInt64 getDigest(std::string_view path) const;
    String getEncodedString();
    void decodeFromString(const String & buffer_str);
    void recalculateSize() {}
    String getData() { return data; }

    void setResponseStat(Coordination::Stat & response_stat) const
    {
        response_stat.czxid = czxid;
        response_stat.mzxid = mzxid;
        response_stat.ctime = ctime();
        response_stat.mtime = mtime;
        response_stat.version = version;
        response_stat.cversion = cversion;
        response_stat.aversion = aversion;
        response_stat.ephemeralOwner = ephemeralOwner();
        response_stat.dataLength = static_cast<int32_t>(data.size());
        response_stat.numChildren = numChildren();
        response_stat.pzxid = pzxid;
    }

    void reset()
    {
        serialized = false;
    }
    bool empty() const
    {
        return data.empty() && mzxid == 0;
    }
private:
    bool serialized = false;
    String data;
};

/// KeeperMemNode should have as minimal size as possible to reduce memory footprint
/// of stored nodes
/// New fields should be added to the struct only if it's really necessary
struct KeeperMemNode
{
    int64_t czxid{0};
    int64_t mzxid{0};
    int64_t pzxid{0};
    uint64_t acl_id = 0; /// 0 -- no ACL by default

    int64_t mtime{0};

    std::unique_ptr<char[]> data{nullptr};
    uint32_t data_size{0};

    int32_t version{0};
    int32_t cversion{0};
    int32_t aversion{0};

    mutable uint64_t cached_digest = 0;

    KeeperMemNode() = default;

    KeeperMemNode & operator=(const KeeperMemNode & other);

    KeeperMemNode(const KeeperMemNode & other);

    bool empty() const;

    bool isEphemeral() const
    {
        return is_ephemeral_and_ctime.is_ephemeral;
    }

    int64_t ephemeralOwner() const
    {
        if (isEphemeral())
            return ephemeral_or_children_data.ephemeral_owner;

<<<<<<< HEAD
        return 0;
    }
=======
        const auto & getChildren() const noexcept { return children; }
        auto & getChildren() { return children; }
>>>>>>> 8dd08e98

    void setEphemeralOwner(int64_t ephemeral_owner)
    {
        is_ephemeral_and_ctime.is_ephemeral = ephemeral_owner != 0;
        ephemeral_or_children_data.ephemeral_owner = ephemeral_owner;
    }

    int32_t numChildren() const
    {
        if (isEphemeral())
            return 0;

        return ephemeral_or_children_data.children_info.num_children;
    }

    void setNumChildren(int32_t num_children)
    {
        ephemeral_or_children_data.children_info.num_children = num_children;
    }

    void increaseNumChildren()
    {
        chassert(!isEphemeral());
        ++ephemeral_or_children_data.children_info.num_children;
    }

    void decreaseNumChildren()
    {
        chassert(!isEphemeral());
        --ephemeral_or_children_data.children_info.num_children;
    }

    int32_t seqNum() const
    {
        if (isEphemeral())
            return 0;

        return ephemeral_or_children_data.children_info.seq_num;
    }

    void setSeqNum(int32_t seq_num)
    {
        ephemeral_or_children_data.children_info.seq_num = seq_num;
    }

    void increaseSeqNum()
    {
        chassert(!isEphemeral());
        ++ephemeral_or_children_data.children_info.seq_num;
    }

    int64_t ctime() const
    {
        return is_ephemeral_and_ctime.ctime;
    }

    void setCtime(uint64_t ctime)
    {
        is_ephemeral_and_ctime.ctime = ctime;
    }

    void copyStats(const Coordination::Stat & stat);

    void setResponseStat(Coordination::Stat & response_stat) const;

    /// Object memory size
    uint64_t sizeInBytes() const;

    void setData(const String & new_data);

    std::string_view getData() const noexcept { return {data.get(), data_size}; }

    void addChild(StringRef child_path);

    void removeChild(StringRef child_path);

    const auto & getChildren() const noexcept { return children; }

    // Invalidate the calculated digest so it's recalculated again on the next
    // getDigest call
    void invalidateDigestCache() const;

    // get the calculated digest of the node
    UInt64 getDigest(std::string_view path) const;

    // copy only necessary information for preprocessing and digest calculation
    // (e.g. we don't need to copy list of children)
    void shallowCopy(const KeeperMemNode & other);
private:
    /// as ctime can't be negative because it stores the timestamp when the
    /// node was created, we can use the MSB for a bool
    struct
    {
        bool is_ephemeral : 1;
        int64_t ctime : 63;
    } is_ephemeral_and_ctime{false, 0};

    /// ephemeral notes cannot have children so a node can set either
    /// ephemeral_owner OR seq_num + num_children
    union
    {
        int64_t ephemeral_owner;
        struct
        {
            int32_t seq_num;
            int32_t num_children;
        } children_info;
    } ephemeral_or_children_data{0};

    ChildrenSet children{};
};

class KeeperStorageBase
{
public:

    enum DigestVersion : uint8_t
    {
        NO_DIGEST = 0,
        V1 = 1,
        V2 = 2, // added system nodes that modify the digest on startup so digest from V0 is invalid
        V3 = 3, // fixed bug with casting, removed duplicate czxid usage
        V4 = 4  // 0 is not a valid digest value
    };

    struct Digest
    {
        DigestVersion version{DigestVersion::NO_DIGEST};
        uint64_t value{0};
    };

    struct ResponseForSession
    {
        int64_t session_id;
        Coordination::ZooKeeperResponsePtr response;
    };
    using ResponsesForSessions = std::vector<ResponseForSession>;

    struct RequestForSession
    {
        int64_t session_id;
        int64_t time{0};
        Coordination::ZooKeeperRequestPtr request;
        int64_t zxid{0};
        std::optional<Digest> digest;
        int64_t log_idx{0};
    };
    using RequestsForSessions = std::vector<RequestForSession>;

    struct AuthID
    {
        std::string scheme;
        std::string id;

        bool operator==(const AuthID & other) const { return scheme == other.scheme && id == other.id; }
    };

    using Ephemerals = std::unordered_map<int64_t, std::unordered_set<std::string>>;
    using SessionAndWatcher = std::unordered_map<int64_t, std::unordered_set<std::string>>;
    using SessionIDs = std::unordered_set<int64_t>;

    /// Just vector of SHA1 from user:password
    using AuthIDs = std::vector<AuthID>;
    using SessionAndAuth = std::unordered_map<int64_t, AuthIDs>;
    using Watches = std::unordered_map<String /* path, relative of root_path */, SessionIDs>;

    static bool checkDigest(const Digest & first, const Digest & second);

};

/// Keeper state machine almost equal to the ZooKeeper's state machine.
/// Implements all logic of operations, data changes, sessions allocation.
/// In-memory and not thread safe.
template<typename Container_>
class KeeperStorage : public KeeperStorageBase
{
public:
    using Container = Container_;
    using Node = Container::Node;

#if !defined(ADDRESS_SANITIZER) && !defined(MEMORY_SANITIZER)
    static_assert(
        sizeof(ListNode<Node>) <= 144,
        "std::list node containing ListNode<Node> is > 160 bytes (sizeof(ListNode<Node>) + 16 bytes for pointers) which will increase "
        "memory consumption");
#endif


#if USE_ROCKSDB
    static constexpr bool use_rocksdb = std::is_same_v<Container_, RocksDBContainer<KeeperRocksNode>>;
#else
    static constexpr bool use_rocksdb = false;
#endif

    static constexpr auto CURRENT_DIGEST_VERSION = DigestVersion::V4;

    static String generateDigest(const String & userdata);

    int64_t session_id_counter{1};

    SessionAndAuth session_and_auth;

    /// Main hashtable with nodes. Contain all information about data.
    /// All other structures expect session_and_timeout can be restored from
    /// container.
    Container container;

    // Applying ZooKeeper request to storage consists of two steps:
    //  - preprocessing which, instead of applying the changes directly to storage,
    //    generates deltas with those changes, denoted with the request ZXID
    //  - processing which applies deltas with the correct ZXID to the storage
    //
    // Delta objects allow us two things:
    //  - fetch the latest, uncommitted state of an object by getting the committed
    //    state of that same object from the storage and applying the deltas
    //    in the same order as they are defined
    //  - quickly commit the changes to the storage
    struct CreateNodeDelta
    {
        Coordination::Stat stat;
        Coordination::ACLs acls;
        String data;
    };

    struct RemoveNodeDelta
    {
        int32_t version{-1};
        int64_t ephemeral_owner{0};
    };

    struct UpdateNodeDelta
    {
        std::function<void(Node &)> update_fn;
        int32_t version{-1};
    };

    struct SetACLDelta
    {
        Coordination::ACLs acls;
        int32_t version{-1};
    };

    struct ErrorDelta
    {
        Coordination::Error error;
    };

    struct FailedMultiDelta
    {
        std::vector<Coordination::Error> error_codes;
    };

    // Denotes end of a subrequest in multi request
    struct SubDeltaEnd
    {
    };

    struct AddAuthDelta
    {
        int64_t session_id;
        AuthID auth_id;
    };

    using Operation = std::
        variant<CreateNodeDelta, RemoveNodeDelta, UpdateNodeDelta, SetACLDelta, AddAuthDelta, ErrorDelta, SubDeltaEnd, FailedMultiDelta>;

    struct Delta
    {
        Delta(String path_, int64_t zxid_, Operation operation_) : path(std::move(path_)), zxid(zxid_), operation(std::move(operation_)) { }

        Delta(int64_t zxid_, Coordination::Error error) : Delta("", zxid_, ErrorDelta{error}) { }

        Delta(int64_t zxid_, Operation subdelta) : Delta("", zxid_, subdelta) { }

        String path;
        int64_t zxid;
        Operation operation;
    };

    struct UncommittedState
    {
        explicit UncommittedState(KeeperStorage & storage_) : storage(storage_) { }

        void addDelta(Delta new_delta);
        void addDeltas(std::vector<Delta> new_deltas);
        void commit(int64_t commit_zxid);
        void rollback(int64_t rollback_zxid);

        std::shared_ptr<Node> getNode(StringRef path) const;
        Coordination::ACLs getACLs(StringRef path) const;

        void applyDelta(const Delta & delta);

        bool hasACL(int64_t session_id, bool is_local, std::function<bool(const AuthID &)> predicate) const;

        void forEachAuthInSession(int64_t session_id, std::function<void(const AuthID &)> func) const;

        std::shared_ptr<Node> tryGetNodeFromStorage(StringRef path) const;

        std::unordered_map<int64_t, std::list<const AuthID *>> session_and_auth;

        struct UncommittedNode
        {
            std::shared_ptr<Node> node{nullptr};
            Coordination::ACLs acls{};
            int64_t zxid{0};
        };

        struct Hash
        {
            auto operator()(const std::string_view view) const
            {
                SipHash hash;
                hash.update(view);
                return hash.get64();
            }

            using is_transparent = void; // required to make find() work with different type than key_type
        };

        struct Equal
        {
            auto operator()(const std::string_view a,
                            const std::string_view b) const
            {
                return a == b;
            }

            using is_transparent = void; // required to make find() work with different type than key_type
        };

        mutable std::unordered_map<std::string, UncommittedNode, Hash, Equal> nodes;
        std::unordered_map<std::string, std::list<const Delta *>, Hash, Equal> deltas_for_path;

        std::list<Delta> deltas;
        KeeperStorage<Container> & storage;
    };

    UncommittedState uncommitted_state{*this};

    // Apply uncommitted state to another storage using only transactions
    // with zxid > last_zxid
    void applyUncommittedState(KeeperStorage & other, int64_t last_log_idx);

    Coordination::Error commit(int64_t zxid);

    // Create node in the storage
    // Returns false if it failed to create the node, true otherwise
    // We don't care about the exact failure because we should've caught it during preprocessing
    bool createNode(
        const std::string & path,
        String data,
        const Coordination::Stat & stat,
        Coordination::ACLs node_acls);

    // Remove node in the storage
    // Returns false if it failed to remove the node, true otherwise
    // We don't care about the exact failure because we should've caught it during preprocessing
    bool removeNode(const std::string & path, int32_t version);

    bool checkACL(StringRef path, int32_t permissions, int64_t session_id, bool is_local);

    void unregisterEphemeralPath(int64_t session_id, const std::string & path);

    /// Mapping session_id -> set of ephemeral nodes paths
    Ephemerals ephemerals;
    /// Mapping session_id -> set of watched nodes paths
    SessionAndWatcher sessions_and_watchers;
    /// Expiration queue for session, allows to get dead sessions at some point of time
    SessionExpiryQueue session_expiry_queue;
    /// All active sessions with timeout
    SessionAndTimeout session_and_timeout;

    /// ACLMap for more compact ACLs storage inside nodes.
    ACLMap acl_map;

    /// Global id of all requests applied to storage
    int64_t zxid{0};

    // older Keeper node (pre V5 snapshots) can create snapshots and receive logs from newer Keeper nodes
    // this can lead to some inconsistencies, e.g. from snapshot it will use log_idx as zxid
    // while the log will have a smaller zxid because it's generated by the newer nodes
    // we save the value loaded from snapshot to know when is it okay to have
    // smaller zxid in newer requests
    int64_t old_snapshot_zxid{0};

    struct TransactionInfo
    {
        int64_t zxid;
        Digest nodes_digest;
        /// index in storage of the log containing the transaction
        int64_t log_idx = 0;
    };

    std::deque<TransactionInfo> uncommitted_transactions;

    uint64_t nodes_digest{0};

    bool finalized{false};

    /// Currently active watches (node_path -> subscribed sessions)
    Watches watches;
    Watches list_watches; /// Watches for 'list' request (watches on children).

    void clearDeadWatches(int64_t session_id);

    /// Get current committed zxid
    int64_t getZXID() const { return zxid; }

    int64_t getNextZXID() const
    {
        if (uncommitted_transactions.empty())
            return zxid + 1;

        return uncommitted_transactions.back().zxid + 1;
    }

    Digest getNodesDigest(bool committed) const;

    KeeperContextPtr keeper_context;

    const String superdigest;

    bool initialized{false};

    KeeperStorage(int64_t tick_time_ms, const String & superdigest_, const KeeperContextPtr & keeper_context_, bool initialize_system_nodes = true);

    void initializeSystemNodes();

    /// Allocate new session id with the specified timeouts
    int64_t getSessionID(int64_t session_timeout_ms)
    {
        auto result = session_id_counter++;
        session_and_timeout.emplace(result, session_timeout_ms);
        session_expiry_queue.addNewSessionOrUpdate(result, session_timeout_ms);
        return result;
    }

    /// Add session id. Used when restoring KeeperStorage from snapshot.
    void addSessionID(int64_t session_id, int64_t session_timeout_ms)
    {
        session_and_timeout.emplace(session_id, session_timeout_ms);
        session_expiry_queue.addNewSessionOrUpdate(session_id, session_timeout_ms);
    }

    UInt64 calculateNodesDigest(UInt64 current_digest, const std::vector<Delta> & new_deltas) const;

    /// Process user request and return response.
    /// check_acl = false only when converting data from ZooKeeper.
    ResponsesForSessions processRequest(
        const Coordination::ZooKeeperRequestPtr & request,
        int64_t session_id,
        std::optional<int64_t> new_last_zxid,
        bool check_acl = true,
        bool is_local = false);
    void preprocessRequest(
        const Coordination::ZooKeeperRequestPtr & request,
        int64_t session_id,
        int64_t time,
        int64_t new_last_zxid,
        bool check_acl = true,
        std::optional<Digest> digest = std::nullopt,
        int64_t log_idx = 0);
    void rollbackRequest(int64_t rollback_zxid, bool allow_missing);

    void finalize();

    bool isFinalized() const;

    /// Set of methods for creating snapshots

    /// Turn on snapshot mode, so data inside Container is not deleted, but replaced with new version.
    void enableSnapshotMode(size_t up_to_version)
    {
        container.enableSnapshotMode(up_to_version);
    }

    /// Turn off snapshot mode.
    void disableSnapshotMode()
    {
        container.disableSnapshotMode();
    }

    Container::const_iterator getSnapshotIteratorBegin() const { return container.begin(); }

    /// Clear outdated data from internal container.
    void clearGarbageAfterSnapshot() { container.clearOutdatedNodes(); }

    /// Get all active sessions
    const SessionAndTimeout & getActiveSessions() const { return session_and_timeout; }

    /// Get all dead sessions
    std::vector<int64_t> getDeadSessions() const { return session_expiry_queue.getExpiredSessions(); }

    /// Introspection functions mostly used in 4-letter commands
    uint64_t getNodesCount() const { return container.size(); }

    uint64_t getApproximateDataSize() const { return container.getApproximateDataSize(); }

    uint64_t getArenaDataSize() const { return container.keyArenaSize(); }

    uint64_t getTotalWatchesCount() const;

    uint64_t getWatchedPathsCount() const { return watches.size() + list_watches.size(); }

    uint64_t getSessionsWithWatchesCount() const;

    uint64_t getSessionWithEphemeralNodesCount() const { return ephemerals.size(); }
    uint64_t getTotalEphemeralNodesCount() const;

    void dumpWatches(WriteBufferFromOwnString & buf) const;
    void dumpWatchesByPath(WriteBufferFromOwnString & buf) const;
    void dumpSessionsAndEphemerals(WriteBufferFromOwnString & buf) const;

    void recalculateStats();
private:
    void removeDigest(const Node & node, std::string_view path);
    void addDigest(const Node & node, std::string_view path);
};

using KeeperMemoryStorage = KeeperStorage<SnapshotableHashTable<KeeperMemNode>>;
#if USE_ROCKSDB
using KeeperRocksStorage = KeeperStorage<RocksDBContainer<KeeperRocksNode>>;
#endif

}<|MERGE_RESOLUTION|>--- conflicted
+++ resolved
@@ -80,7 +80,6 @@
         ephemeral_or_children_data.ephemeral_owner = ephemeral_owner;
     }
 
-<<<<<<< HEAD
     int32_t numChildren() const
     {
         if (isEphemeral())
@@ -93,15 +92,6 @@
     {
         ephemeral_or_children_data.children_info.num_children = num_children;
     }
-=======
-        Node & operator=(const Node & other);
-        Node(const Node & other);
-
-        Node & operator=(Node && other) noexcept;
-        Node(Node && other) noexcept;
-
-        bool empty() const;
->>>>>>> 8dd08e98
 
     void increaseNumChildren()
     {
@@ -156,19 +146,49 @@
 
     uint64_t size_bytes = 0; // only for compatible, should be deprecated
 
-    uint64_t sizeInBytes() const { return data.size() + sizeof(KeeperRocksNodeInfo); }
-    void setData(String new_data) {data = new_data;}
-    const auto & getData() const noexcept { return data; }
+    uint64_t sizeInBytes() const { return data_size + sizeof(KeeperRocksNodeInfo); }
+    void setData(String new_data)
+    {
+        data_size = static_cast<uint32_t>(new_data.size());
+        if (data_size != 0)
+        {
+            data = std::unique_ptr<char[]>(new char[new_data.size()]);
+            memcpy(data.get(), new_data.data(), data_size);
+        }
+    }
+
     void shallowCopy(const KeeperRocksNode & other)
     {
-        *this = other;
+        czxid = other.czxid;
+        mzxid = other.mzxid;
+        pzxid = other.pzxid;
+        acl_id = other.acl_id; /// 0 -- no ACL by default
+
+        mtime = other.mtime;
+
+        is_ephemeral_and_ctime = other.is_ephemeral_and_ctime;
+
+        ephemeral_or_children_data = other.ephemeral_or_children_data;
+
+        data_size = other.data_size;
+        if (data_size != 0)
+        {
+            data = std::unique_ptr<char[]>(new char[data_size]);
+            memcpy(data.get(), other.data.get(), data_size);
+        }
+
+        version = other.version;
+        cversion = other.cversion;
+        aversion = other.aversion;
+
+        /// cached_digest = other.cached_digest;
     }
     void invalidateDigestCache() const;
     UInt64 getDigest(std::string_view path) const;
     String getEncodedString();
     void decodeFromString(const String & buffer_str);
     void recalculateSize() {}
-    String getData() { return data; }
+    std::string_view getData() const noexcept { return {data.get(), data_size}; }
 
     void setResponseStat(Coordination::Stat & response_stat) const
     {
@@ -180,7 +200,7 @@
         response_stat.cversion = cversion;
         response_stat.aversion = aversion;
         response_stat.ephemeralOwner = ephemeralOwner();
-        response_stat.dataLength = static_cast<int32_t>(data.size());
+        response_stat.dataLength = static_cast<int32_t>(data_size);
         response_stat.numChildren = numChildren();
         response_stat.pzxid = pzxid;
     }
@@ -191,11 +211,12 @@
     }
     bool empty() const
     {
-        return data.empty() && mzxid == 0;
-    }
+        return data_size == 0 && mzxid == 0;
+    }
+    std::unique_ptr<char[]> data{nullptr};
+    uint32_t data_size{0};
 private:
     bool serialized = false;
-    String data;
 };
 
 /// KeeperMemNode should have as minimal size as possible to reduce memory footprint
@@ -222,8 +243,10 @@
     KeeperMemNode() = default;
 
     KeeperMemNode & operator=(const KeeperMemNode & other);
-
     KeeperMemNode(const KeeperMemNode & other);
+
+    KeeperMemNode & operator=(KeeperMemNode && other) noexcept;
+    KeeperMemNode(KeeperMemNode && other) noexcept;
 
     bool empty() const;
 
@@ -237,13 +260,8 @@
         if (isEphemeral())
             return ephemeral_or_children_data.ephemeral_owner;
 
-<<<<<<< HEAD
         return 0;
     }
-=======
-        const auto & getChildren() const noexcept { return children; }
-        auto & getChildren() { return children; }
->>>>>>> 8dd08e98
 
     void setEphemeralOwner(int64_t ephemeral_owner)
     {
@@ -321,6 +339,7 @@
     void removeChild(StringRef child_path);
 
     const auto & getChildren() const noexcept { return children; }
+    auto & getChildren() { return children; }
 
     // Invalidate the calculated digest so it's recalculated again on the next
     // getDigest call
