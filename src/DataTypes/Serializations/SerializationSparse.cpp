#include <DataTypes/Serializations/SerializationSparse.h>
#include <DataTypes/Serializations/SerializationNullable.h>
#include <DataTypes/Serializations/SerializationNamed.h>
#include <DataTypes/DataTypesNumber.h>
#include <Columns/IColumn.h>
#include <Columns/ColumnVector.h>
#include <Columns/ColumnSparse.h>
#include <Columns/ColumnNullable.h>
#include <Common/assert_cast.h>
#include <IO/ReadHelpers.h>
#include <IO/WriteHelpers.h>
#include <IO/VarInt.h>

namespace DB
{

namespace ErrorCodes
{
    extern const int LOGICAL_ERROR;
}

namespace
{

/// 2^62, because VarInt supports only values < 2^63.
constexpr auto END_OF_GRANULE_FLAG = 1ULL << 62;

struct DeserializeStateSparse : public ISerialization::DeserializeBinaryBulkState
{
    /// Number of default values, that remain from previous read.
    size_t num_trailing_defaults = 0;
    /// Do we have non-default value after @num_trailing_defaults?
    bool has_value_after_defaults = false;
    ISerialization::DeserializeBinaryBulkStatePtr nested;

    void reset()
    {
        num_trailing_defaults = 0;
        has_value_after_defaults = false;
    }

    ISerialization::DeserializeBinaryBulkStatePtr clone() const override
    {
        auto new_state = std::make_shared<DeserializeStateSparse>(*this);
        new_state->nested = nested ? nested->clone() : nullptr;
        return new_state;
    }
};

void serializeOffsets(
    const IColumn::Offset * offsets_begin,
    const IColumn::Offset * offsets_end,
    WriteBuffer & ostr,
    size_t start,
    size_t end)
{
    for (const auto * offset = offsets_begin; offset != offsets_end; ++offset)
    {
        size_t group_size = *offset - start;
        writeVarUInt(group_size, ostr);
        start += group_size + 1;
    }

    size_t group_size = start < end ? end - start : 0;
    group_size |= END_OF_GRANULE_FLAG;
    writeVarUInt(group_size, ostr);
}


/// Returns number of read rows.
/// @start is the size of column before reading offsets.
<<<<<<< HEAD
size_t deserializeOffsets(IColumn::Offsets & offsets,
    ReadBuffer & istr, size_t start, size_t offset, size_t limit, size_t & skipped_values_rows, DeserializeStateSparse & state)
=======
size_t deserializeOffsets(
    IColumn::Offsets & offsets,
    ReadBuffer & istr,
    size_t start,
    size_t limit,
    DeserializeStateSparse & state)
>>>>>>> 0af6070d
{
    skipped_values_rows = 0;
    size_t max_rows_to_read = offset + limit;

    if (max_rows_to_read && state.num_trailing_defaults >= max_rows_to_read)
    {
        state.num_trailing_defaults -= max_rows_to_read;
        return limit;
    }

    /// Just try to guess number of offsets.
    offsets.reserve(offsets.size()
        + static_cast<size_t>(limit * (1.0 - ColumnSparse::DEFAULT_RATIO_FOR_SPARSE_SERIALIZATION)));

    bool first = true;
    size_t total_rows = state.num_trailing_defaults;
    size_t tmp_offset = offset;
    if (state.has_value_after_defaults)
    {
        if (state.num_trailing_defaults >= tmp_offset)
        {
            offsets.push_back(start + state.num_trailing_defaults - tmp_offset);
            tmp_offset = 0;
            first = false;
        }
        else
        {
            ++skipped_values_rows;
            tmp_offset -= state.num_trailing_defaults + 1;
        }

        state.has_value_after_defaults = false;
        state.num_trailing_defaults = 0;
        ++total_rows;
    }

    size_t group_size;
    while (!istr.eof())
    {
        readVarUInt(group_size, istr);

        bool end_of_granule = group_size & END_OF_GRANULE_FLAG;
        group_size &= ~END_OF_GRANULE_FLAG;

        size_t next_total_rows = total_rows + group_size;
        group_size += state.num_trailing_defaults;

        if (max_rows_to_read && next_total_rows >= max_rows_to_read)
        {
            /// If it was not last group in granule,
            /// we have to add current non-default value at further reads.
            state.num_trailing_defaults = next_total_rows - max_rows_to_read;
            state.has_value_after_defaults = !end_of_granule;
            return limit;
        }

        if (end_of_granule)
        {
            state.has_value_after_defaults = false;
            state.num_trailing_defaults = group_size;
        }
        else
        {
            /// If we add value to column for first time in current read,
            /// start from column's current size, because it can have some defaults after last offset,
            /// otherwise just start from previous offset.
            size_t start_of_group = start;
            if (!first && !offsets.empty())
                start_of_group = offsets.back() + 1;

            if (group_size >= tmp_offset)
            {
                offsets.push_back(start_of_group + group_size - tmp_offset);
                tmp_offset = 0;
                first = false;
            }
            else
            {
                ++skipped_values_rows;
                tmp_offset -= group_size + 1;
            }

            state.num_trailing_defaults = 0;
            state.has_value_after_defaults = false;
            ++next_total_rows;
        }

        total_rows = next_total_rows;
    }

    return total_rows > offset ? total_rows - offset : 0;
}

}

DataTypePtr SerializationSparse::SubcolumnCreator::create(const DataTypePtr & prev) const
{
    return prev;
}

SerializationPtr SerializationSparse::SubcolumnCreator::create(const SerializationPtr & prev, const DataTypePtr &) const
{
    return std::make_shared<SerializationSparse>(prev);
}

ColumnPtr SerializationSparse::SubcolumnCreator::create(const ColumnPtr & prev) const
{
    return ColumnSparse::create(prev, offsets, size);
}

DataTypePtr SerializationSparse::NullMapSubcolumnCreator::create(const DataTypePtr & prev) const
{
    if (!WhichDataType(prev).isUInt8())
        throw Exception(ErrorCodes::LOGICAL_ERROR, "Null map should have UInt8 type, got {}", prev->getName());

    return prev;
}

SerializationPtr SerializationSparse::NullMapSubcolumnCreator::create(const SerializationPtr & prev) const
{
    const auto * serialization_named = typeid_cast<const SerializationNamed *>(prev.get());
    if (!serialization_named || serialization_named->getElementName() != "null")
        throw Exception(ErrorCodes::LOGICAL_ERROR, "Null map should have SerializationNamed with name 'null'");

    return std::make_shared<SerializationSparseNullMap>();
}

ColumnPtr SerializationSparse::NullMapSubcolumnCreator::create(const ColumnPtr & prev) const
{
    const auto * column_uint8 = typeid_cast<const ColumnUInt8 *>(prev.get());
    if (!column_uint8)
        throw Exception(ErrorCodes::LOGICAL_ERROR, "Null map should have UInt8 column, got {}", prev->getName());

    const auto & offsets_data = assert_cast<const ColumnUInt64 &>(*offsets).getData();
    return column_uint8->createWithOffsets(offsets_data, (*prev)[0], size, /*shift=*/ 1);
}

SerializationSparse::SerializationSparse(const SerializationPtr & nested_)
    : nested(nested_)
{
    if (const auto * nested_nullable = typeid_cast<const SerializationNullable *>(nested.get()))
        nested_non_nullable = nested_nullable->getNested();
}

void SerializationSparse::enumerateStreams(
    EnumerateStreamsSettings & settings,
    const StreamCallback & callback,
    const SubstreamData & data) const
{
    const auto * column_sparse = data.column ? typeid_cast<const ColumnSparse *>(data.column.get()) : nullptr;
    size_t column_size = column_sparse ? column_sparse->size() : 0;

    settings.path.push_back(Substream::SparseOffsets);
    auto offsets_data = SubstreamData(std::make_shared<SerializationNumber<UInt64>>())
        .withType(data.type ? std::make_shared<DataTypeUInt64>() : nullptr)
        .withColumn(column_sparse ? column_sparse->getOffsetsPtr() : nullptr)
        .withSerializationInfo(data.serialization_info);

    settings.path.back().data = offsets_data;
    callback(settings.path);

    settings.path.back() = Substream::SparseElements;

    /// Currently there is only one possible subcolumn in Nullable column -- ".null".
    if (nested_non_nullable)
        settings.path.back().creator = std::make_shared<NullMapSubcolumnCreator>(offsets_data.column, column_size);
    else
        settings.path.back().creator = std::make_shared<SubcolumnCreator>(offsets_data.column, column_size);

    settings.path.back().data = data;

    auto next_data = SubstreamData(nested)
        .withType(data.type)
        .withColumn(column_sparse ? column_sparse->getValuesPtr() : data.column)
        .withSerializationInfo(data.serialization_info);

    nested->enumerateStreams(settings, callback, next_data);
    settings.path.pop_back();
}

void SerializationSparse::serializeBinaryBulkStatePrefix(
    const IColumn & column,
    SerializeBinaryBulkSettings & settings,
    SerializeBinaryBulkStatePtr & state) const
{
    const auto & serialization = getSerializationForMultipleStreams();

    settings.path.push_back(Substream::SparseElements);
    if (const auto * column_sparse = typeid_cast<const ColumnSparse *>(&column))
        serialization->serializeBinaryBulkStatePrefix(column_sparse->getValuesColumn(), settings, state);
    else
        serialization->serializeBinaryBulkStatePrefix(column, settings, state);

    settings.path.pop_back();
}

void SerializationSparse::serializeBinaryBulkWithMultipleStreams(
    const IColumn & column,
    size_t offset,
    size_t limit,
    SerializeBinaryBulkSettings & settings,
    SerializeBinaryBulkStatePtr & state) const
{
    if (const auto * column_sparse = typeid_cast<const ColumnSparse *>(&column))
        serializeWithMultipleStreamsSparse(*column_sparse, offset, limit, settings, state);
    else
        serializeWithMultipleStreamsGeneric(column, offset, limit, settings, state);
}

void SerializationSparse::serializeWithMultipleStreamsSparse(
    const ColumnSparse & column,
    size_t offset,
    size_t limit,
    SerializeBinaryBulkSettings & settings,
    SerializeBinaryBulkStatePtr & state) const
{
    size_t size = column.size();
    const auto & offsets_data = column.getOffsetsData();

    const auto * offsets_begin = offset ? std::lower_bound(offsets_data.begin(), offsets_data.end(), offset) : offsets_data.begin();
    const auto * offsets_end = limit ? std::lower_bound(offsets_data.begin(), offsets_data.end(), offset + limit) : offsets_data.end();

    settings.path.push_back(Substream::SparseOffsets);
    if (auto * stream = settings.getter(settings.path))
    {
        size_t end = limit && offset + limit < size ? offset + limit : size;
        serializeOffsets(offsets_begin, offsets_end, *stream, offset, end);
    }

    if (offsets_begin == offsets_end)
    {
        settings.path.pop_back();
        return;
    }

    size_t values_begin = column.getValueIndex(*offsets_begin);
    size_t values_end = column.getValueIndex(*(offsets_end - 1));
    size_t values_length = values_end - values_begin + 1;

    settings.path.back() = Substream::SparseElements;
    serializeValuesWithMultipleStreams(column.getValuesColumn(), values_begin, values_length, settings, state);
    settings.path.pop_back();
}

void SerializationSparse::serializeWithMultipleStreamsGeneric(
    const IColumn & column,
    size_t offset,
    size_t limit,
    SerializeBinaryBulkSettings & settings,
    SerializeBinaryBulkStatePtr & state) const
{
    size_t size = column.size();
    auto offsets_column = DataTypeNumber<IColumn::Offset>().createColumn();
    auto & offsets_data = assert_cast<ColumnVector<IColumn::Offset> &>(*offsets_column).getData();
    column.getIndicesOfNonDefaultRows(offsets_data, offset, limit);

    settings.path.push_back(Substream::SparseOffsets);
    if (auto * stream = settings.getter(settings.path))
    {
        size_t end = limit && offset + limit < size ? offset + limit : size;
        serializeOffsets(offsets_data.begin(), offsets_data.end(), *stream, offset, end);
    }

<<<<<<< HEAD
    settings.path.back() = Substream::SparseElements;
    if (!offsets_data.empty())
    {
        if (const auto * column_sparse = typeid_cast<const ColumnSparse *>(&column))
        {
            const auto & values = column_sparse->getValuesColumn();
            size_t begin = column_sparse->getValueIndex(offsets_data[0]);
            size_t end = column_sparse->getValueIndex(offsets_data.back());
            nested->serializeBinaryBulkWithMultipleStreams(values, begin, end - begin + 1, settings, state);
        }
        else
        {
            auto values = column.index(*offsets_column, 0);
            nested->serializeBinaryBulkWithMultipleStreams(*values, 0, values->size(), settings, state);
        }
=======
    if (offsets_data.empty())
    {
        settings.path.pop_back();
        return;
>>>>>>> 0af6070d
    }
    else
    {
        auto empty_column = column.cloneEmpty()->convertToFullColumnIfSparse();
        nested->serializeBinaryBulkWithMultipleStreams(*empty_column, 0, 0, settings, state);
    }

    auto values = column.index(*offsets_column, 0);

    settings.path.back() = Substream::SparseElements;
    serializeValuesWithMultipleStreams(*values, 0, values->size(), settings, state);
    settings.path.pop_back();
}

void SerializationSparse::serializeValuesWithMultipleStreams(
    const IColumn & values,
    size_t offset,
    size_t limit,
    SerializeBinaryBulkSettings & settings,
    SerializeBinaryBulkStatePtr & state) const
{
    if (nested_non_nullable)
    {
        const auto & values_non_nullable = assert_cast<const ColumnNullable &>(values).getNestedColumn();
        nested_non_nullable->serializeBinaryBulkWithMultipleStreams(values_non_nullable, offset, limit, settings, state);
    }
    else
    {
        nested->serializeBinaryBulkWithMultipleStreams(values, offset, limit, settings, state);
    }
}

void SerializationSparse::serializeBinaryBulkStateSuffix(
    SerializeBinaryBulkSettings & settings,
    SerializeBinaryBulkStatePtr & state) const
{
    const auto & serialization = getSerializationForMultipleStreams();

    settings.path.push_back(Substream::SparseElements);
    serialization->serializeBinaryBulkStateSuffix(settings, state);
    settings.path.pop_back();
}

void SerializationSparse::deserializeBinaryBulkStatePrefix(
    DeserializeBinaryBulkSettings & settings,
    DeserializeBinaryBulkStatePtr & state,
    SubstreamsDeserializeStatesCache * cache) const
{
    const auto & serialization = getSerializationForMultipleStreams();
    auto state_sparse = std::make_shared<DeserializeStateSparse>();

    settings.path.push_back(Substream::SparseElements);
<<<<<<< HEAD
    nested->deserializeBinaryBulkStatePrefix(settings, state_sparse->nested, cache);
=======
    serialization->deserializeBinaryBulkStatePrefix(settings, state_sparse->nested);
>>>>>>> 0af6070d
    settings.path.pop_back();

    state = std::move(state_sparse);
}

void SerializationSparse::deserializeBinaryBulkWithMultipleStreams(
    ColumnPtr & column,
    size_t rows_offset,
    size_t limit,
    DeserializeBinaryBulkSettings & settings,
    DeserializeBinaryBulkStatePtr & state,
    SubstreamsCache * cache) const
{
    auto * state_sparse = checkAndGetState<DeserializeStateSparse>(state);

    if (insertDataFromSubstreamsCacheIfAny(cache, settings, column))
        return;

    if (!settings.continuous_reading)
        state_sparse->reset();

    size_t prev_size = column->size();
    auto mutable_column = column->assumeMutable();
    auto & column_sparse = assert_cast<ColumnSparse &>(*mutable_column);

    size_t old_size = 0;
    size_t read_rows = 0;
    size_t skipped_values_rows = 0;
    settings.path.push_back(Substream::SparseOffsets);

<<<<<<< HEAD
    const auto * cached_element = getElementFromSubstreamsCache(cache, settings.path);
    if (cached_element)
    {
        const auto & cached_offsets_element = assert_cast<const SubstreamsCacheSparseOffsetsElement &>(*cached_element);
        column_sparse.getOffsetsPtr() = cached_offsets_element.offsets;
        old_size = cached_offsets_element.old_size;
        read_rows = cached_offsets_element.read_rows;
        skipped_values_rows = cached_offsets_element.skipped_values_rows;
    }
    else
    {
        if (auto * stream = settings.getter(settings.path))
        {
            auto & offsets_data = column_sparse.getOffsetsData();
            old_size = offsets_data.size();
            read_rows = deserializeOffsets(
                offsets_data, *stream, column_sparse.size(), rows_offset, limit, skipped_values_rows, *state_sparse);

            addElementToSubstreamsCache(
                cache,
                settings.path,
                std::make_unique<SubstreamsCacheSparseOffsetsElement>(
                    column_sparse.getOffsetsPtr(), old_size, read_rows, skipped_values_rows));
        }
    }

    auto & offsets_data = column_sparse.getOffsetsData();
    auto & values_column = column_sparse.getValuesPtr();
=======
>>>>>>> 0af6070d
    size_t values_limit = offsets_data.size() - old_size;
    auto & values = column_sparse.getValuesPtr();

    settings.path.back() = Substream::SparseElements;
<<<<<<< HEAD
    nested->deserializeBinaryBulkWithMultipleStreams(values_column, skipped_values_rows, values_limit, settings, state_sparse->nested, cache);
=======
    deserializeValuesWithMultipleStreams(values, values_limit, settings, state_sparse->nested);
>>>>>>> 0af6070d
    settings.path.pop_back();

    if (offsets_data.size() + 1 != values->size())
        throw Exception(ErrorCodes::LOGICAL_ERROR, "Inconsistent sizes of values and offsets in SerializationSparse."
        " Offsets size: {}, values size: {}", offsets_data.size(), values->size());

    /// 'insertManyDefaults' just increases size of column.
    column_sparse.insertManyDefaults(read_rows);
    column = std::move(mutable_column);
    addColumnWithNumReadRowsToSubstreamsCache(cache, settings.path, column, column->size() - prev_size);
}

void SerializationSparse::deserializeValuesWithMultipleStreams(
    ColumnPtr & values,
    size_t limit,
    DeserializeBinaryBulkSettings & settings,
    DeserializeBinaryBulkStatePtr & state) const
{
    if (nested_non_nullable)
    {
        auto & values_nullable = assert_cast<ColumnNullable &>(values->assumeMutableRef());
        auto & values_nested = values_nullable.getNestedColumnPtr();
        auto & values_null_map = values_nullable.getNullMapData();

        nested_non_nullable->deserializeBinaryBulkWithMultipleStreams(values_nested, limit, settings, state, nullptr);
        values_null_map.resize_fill(values_null_map.size() + limit, 0);
        return;
    }

    /// Do not use substream cache while reading values column, because ColumnSparse can be cached only in a whole.
    nested->deserializeBinaryBulkWithMultipleStreams(values, limit, settings, state, nullptr);
}

/// All methods below just wrap nested serialization.

void SerializationSparse::serializeBinary(const Field & field, WriteBuffer & ostr, const FormatSettings & settings) const
{
    nested->serializeBinary(field, ostr, settings);
}

void SerializationSparse::deserializeBinary(Field & field, ReadBuffer & istr, const FormatSettings & settings) const
{
    nested->deserializeBinary(field, istr, settings);
}

template <typename Reader>
void SerializationSparse::deserialize(IColumn & column, Reader && reader) const
{
    auto & column_sparse = assert_cast<ColumnSparse &>(column);
    auto & values = column_sparse.getValuesColumn();
    size_t old_size = column_sparse.size();

    /// It just increments the size of column.
    column_sparse.insertDefault();
    reader(column_sparse.getValuesColumn());

    if (values.isDefaultAt(values.size() - 1))
        values.popBack(1);
    else
        column_sparse.getOffsetsData().push_back(old_size);
}

void SerializationSparse::serializeBinary(const IColumn & column, size_t row_num, WriteBuffer & ostr, const FormatSettings & settings) const
{
    const auto & column_sparse = assert_cast<const ColumnSparse &>(column);
    nested->serializeBinary(column_sparse.getValuesColumn(), column_sparse.getValueIndex(row_num), ostr, settings);
}

void SerializationSparse::deserializeBinary(IColumn & column, ReadBuffer & istr, const FormatSettings & settings) const
{
    deserialize(column, [&](auto & nested_column)
    {
        nested->deserializeBinary(nested_column, istr, settings);
    });
}

void SerializationSparse::serializeTextEscaped(const IColumn & column, size_t row_num, WriteBuffer & ostr, const FormatSettings & settings) const
{
    const auto & column_sparse = assert_cast<const ColumnSparse &>(column);
    nested->serializeTextEscaped(column_sparse.getValuesColumn(), column_sparse.getValueIndex(row_num), ostr, settings);
}

void SerializationSparse::deserializeTextEscaped(IColumn & column, ReadBuffer & istr, const FormatSettings & settings) const
{
    deserialize(column, [&](auto & nested_column)
    {
        nested->deserializeTextEscaped(nested_column, istr, settings);
    });
}

void SerializationSparse::serializeTextQuoted(const IColumn & column, size_t row_num, WriteBuffer & ostr, const FormatSettings & settings) const
{
    const auto & column_sparse = assert_cast<const ColumnSparse &>(column);
    nested->serializeTextQuoted(column_sparse.getValuesColumn(), column_sparse.getValueIndex(row_num), ostr, settings);
}

void SerializationSparse::deserializeTextQuoted(IColumn & column, ReadBuffer & istr, const FormatSettings & settings) const
{
    deserialize(column, [&](auto & nested_column)
    {
        nested->deserializeTextQuoted(nested_column, istr, settings);
    });
}

void SerializationSparse::serializeTextCSV(const IColumn & column, size_t row_num, WriteBuffer & ostr, const FormatSettings & settings) const
{
    const auto & column_sparse = assert_cast<const ColumnSparse &>(column);
    nested->serializeTextCSV(column_sparse.getValuesColumn(), column_sparse.getValueIndex(row_num), ostr, settings);
}

void SerializationSparse::deserializeTextCSV(IColumn & column, ReadBuffer & istr, const FormatSettings & settings) const
{
    deserialize(column, [&](auto & nested_column)
    {
        nested->deserializeTextCSV(nested_column, istr, settings);
    });
}

void SerializationSparse::serializeText(const IColumn & column, size_t row_num, WriteBuffer & ostr, const FormatSettings & settings) const
{
    const auto & column_sparse = assert_cast<const ColumnSparse &>(column);
    nested->serializeText(column_sparse.getValuesColumn(), column_sparse.getValueIndex(row_num), ostr, settings);
}

void SerializationSparse::deserializeWholeText(IColumn & column, ReadBuffer & istr, const FormatSettings & settings) const
{
    deserialize(column, [&](auto & nested_column)
    {
        nested->deserializeWholeText(nested_column, istr, settings);
    });
}

void SerializationSparse::serializeTextJSON(const IColumn & column, size_t row_num, WriteBuffer & ostr, const FormatSettings & settings) const
{
    const auto & column_sparse = assert_cast<const ColumnSparse &>(column);
    nested->serializeTextJSON(column_sparse.getValuesColumn(), column_sparse.getValueIndex(row_num), ostr, settings);
}

void SerializationSparse::deserializeTextJSON(IColumn & column, ReadBuffer & istr, const FormatSettings & settings) const
{
    deserialize(column, [&](auto & nested_column)
    {
        nested->deserializeTextJSON(nested_column, istr, settings);
    });
}

void SerializationSparse::serializeTextXML(const IColumn & column, size_t row_num, WriteBuffer & ostr, const FormatSettings & settings) const
{
    const auto & column_sparse = assert_cast<const ColumnSparse &>(column);
    nested->serializeTextXML(column_sparse.getValuesColumn(), column_sparse.getValueIndex(row_num), ostr, settings);
}

void SerializationSparseNullMap::enumerateStreams(
    EnumerateStreamsSettings & settings,
    const StreamCallback & callback,
    const SubstreamData & data) const
{
    settings.path.push_back(Substream::SparseOffsets);
    settings.path.back().data = data;

    callback(settings.path);
    settings.path.pop_back();
}

void SerializationSparseNullMap::assertSettings(const SerializeBinaryBulkSettings & settings)
{
    if (settings.position_independent_encoding)
        throw Exception(ErrorCodes::LOGICAL_ERROR,
            "SerializationSparseNullMap does not support serialization with position independent encoding");
}

void SerializationSparseNullMap::serializeBinaryBulkStatePrefix(
    const IColumn & column,
    SerializeBinaryBulkSettings & settings,
    SerializeBinaryBulkStatePtr & state) const
{
    assertSettings(settings);
    Base::serializeBinaryBulkStatePrefix(column, settings, state);
}

void SerializationSparseNullMap::serializeBinaryBulkStateSuffix(
    SerializeBinaryBulkSettings & settings,
    SerializeBinaryBulkStatePtr & state) const
{
    assertSettings(settings);
    Base::serializeBinaryBulkStateSuffix(settings, state);
}

void SerializationSparseNullMap::serializeBinaryBulkWithMultipleStreams(
    const IColumn & column,
    size_t offset,
    size_t limit,
    SerializeBinaryBulkSettings & settings,
    SerializeBinaryBulkStatePtr & state) const
{
    assertSettings(settings);
    Base::serializeBinaryBulkWithMultipleStreams(column, offset, limit, settings, state);
}

void SerializationSparseNullMap::deserializeBinaryBulkStatePrefix(
    DeserializeBinaryBulkSettings & /*settings*/,
    DeserializeBinaryBulkStatePtr & state) const
{
    /// There is no nested state in SerializationNumber
    state = std::make_shared<DeserializeStateSparse>();
}

void SerializationSparseNullMap::deserializeBinaryBulkWithMultipleStreams(
    ColumnPtr & column,
    size_t limit,
    DeserializeBinaryBulkSettings & settings,
    DeserializeBinaryBulkStatePtr & state,
    SubstreamsCache * cache) const
{
    auto * state_sparse = checkAndGetState<DeserializeStateSparse>(state);

    if (auto cached_column = getFromSubstreamsCache(cache, settings.path))
    {
        column = cached_column;
        return;
    }

    if (!settings.continuous_reading)
        state_sparse->reset();

    auto mutable_column = column->assumeMutable();
    auto & null_map_data = assert_cast<ColumnUInt8 &>(*mutable_column).getData();

    PaddedPODArray<UInt64> data_offsets;

    /// Read offsets of sparse columns.
    size_t read_rows = 0;
    settings.path.push_back(Substream::SparseOffsets);
    if (auto * stream = settings.getter(settings.path))
        read_rows = deserializeOffsets(data_offsets, *stream, null_map_data.size(), limit, *state_sparse);

    settings.path.pop_back();

    if (read_rows)
    {
        /// Restore null map from offsets.
        null_map_data.resize_fill(null_map_data.size() + read_rows, static_cast<UInt8>(1));
        for (UInt64 offset : data_offsets)
            null_map_data[offset] = 0;
    }

    column = std::move(mutable_column);
    addToSubstreamsCache(cache, settings.path, column);
}

}<|MERGE_RESOLUTION|>--- conflicted
+++ resolved
@@ -69,17 +69,8 @@
 
 /// Returns number of read rows.
 /// @start is the size of column before reading offsets.
-<<<<<<< HEAD
 size_t deserializeOffsets(IColumn::Offsets & offsets,
     ReadBuffer & istr, size_t start, size_t offset, size_t limit, size_t & skipped_values_rows, DeserializeStateSparse & state)
-=======
-size_t deserializeOffsets(
-    IColumn::Offsets & offsets,
-    ReadBuffer & istr,
-    size_t start,
-    size_t limit,
-    DeserializeStateSparse & state)
->>>>>>> 0af6070d
 {
     skipped_values_rows = 0;
     size_t max_rows_to_read = offset + limit;
@@ -343,7 +334,6 @@
         serializeOffsets(offsets_data.begin(), offsets_data.end(), *stream, offset, end);
     }
 
-<<<<<<< HEAD
     settings.path.back() = Substream::SparseElements;
     if (!offsets_data.empty())
     {
@@ -352,30 +342,20 @@
             const auto & values = column_sparse->getValuesColumn();
             size_t begin = column_sparse->getValueIndex(offsets_data[0]);
             size_t end = column_sparse->getValueIndex(offsets_data.back());
-            nested->serializeBinaryBulkWithMultipleStreams(values, begin, end - begin + 1, settings, state);
+            serializeValuesWithMultipleStreams(values, begin, end - begin + 1, settings, state);
         }
         else
         {
             auto values = column.index(*offsets_column, 0);
-            nested->serializeBinaryBulkWithMultipleStreams(*values, 0, values->size(), settings, state);
+            serializeValuesWithMultipleStreams(*values, 0, values->size(), settings, state);
         }
-=======
-    if (offsets_data.empty())
-    {
-        settings.path.pop_back();
-        return;
->>>>>>> 0af6070d
     }
     else
     {
         auto empty_column = column.cloneEmpty()->convertToFullColumnIfSparse();
-        nested->serializeBinaryBulkWithMultipleStreams(*empty_column, 0, 0, settings, state);
-    }
-
-    auto values = column.index(*offsets_column, 0);
-
-    settings.path.back() = Substream::SparseElements;
-    serializeValuesWithMultipleStreams(*values, 0, values->size(), settings, state);
+        serializeValuesWithMultipleStreams(*empty_column, 0, 0, settings, state);
+    }
+
     settings.path.pop_back();
 }
 
@@ -417,11 +397,7 @@
     auto state_sparse = std::make_shared<DeserializeStateSparse>();
 
     settings.path.push_back(Substream::SparseElements);
-<<<<<<< HEAD
-    nested->deserializeBinaryBulkStatePrefix(settings, state_sparse->nested, cache);
-=======
-    serialization->deserializeBinaryBulkStatePrefix(settings, state_sparse->nested);
->>>>>>> 0af6070d
+    serialization->deserializeBinaryBulkStatePrefix(settings, state_sparse->nested, cache);
     settings.path.pop_back();
 
     state = std::move(state_sparse);
@@ -452,7 +428,6 @@
     size_t skipped_values_rows = 0;
     settings.path.push_back(Substream::SparseOffsets);
 
-<<<<<<< HEAD
     const auto * cached_element = getElementFromSubstreamsCache(cache, settings.path);
     if (cached_element)
     {
@@ -481,17 +456,10 @@
 
     auto & offsets_data = column_sparse.getOffsetsData();
     auto & values_column = column_sparse.getValuesPtr();
-=======
->>>>>>> 0af6070d
     size_t values_limit = offsets_data.size() - old_size;
-    auto & values = column_sparse.getValuesPtr();
 
     settings.path.back() = Substream::SparseElements;
-<<<<<<< HEAD
-    nested->deserializeBinaryBulkWithMultipleStreams(values_column, skipped_values_rows, values_limit, settings, state_sparse->nested, cache);
-=======
-    deserializeValuesWithMultipleStreams(values, values_limit, settings, state_sparse->nested);
->>>>>>> 0af6070d
+    deserializeValuesWithMultipleStreams(values_column, skipped_values_rows, values_limit, settings, state_sparse->nested, cache);
     settings.path.pop_back();
 
     if (offsets_data.size() + 1 != values->size())
