#include <Columns/ColumnBLOB.h>
#include <Columns/ColumnSparse.h>
#include <Columns/ColumnReplicated.h>
#include <Columns/IColumn.h>
#include <Compression/CompressionFactory.h>
#include <DataTypes/NestedUtils.h>
#include <DataTypes/Serializations/ISerialization.h>
#include <IO/Operators.h>
#include <IO/ReadBufferFromString.h>
#include <IO/WriteHelpers.h>
#include <base/EnumReflection.h>
#include <Storages/MergeTree/MergeTreeSettings.h>
#include <Common/assert_cast.h>
#include <Common/escapeForFileName.h>
#include <Common/typeid_cast.h>
#include <boost/algorithm/string_regex.hpp>

namespace DB
{

namespace MergeTreeSetting
{
    extern const MergeTreeSettingsBool escape_variant_subcolumn_filenames;
}

namespace ErrorCodes
{
    extern const int MULTIPLE_STREAMS_REQUIRED;
    extern const int UNEXPECTED_DATA_AFTER_PARSED_VALUE;
    extern const int LOGICAL_ERROR;
}

ISerialization::KindStack ISerialization::getKindStack(const IColumn & column)
{
    if (const auto * column_sparse = typeid_cast<const ColumnSparse *>(&column))
    {
        auto kind_stack = getKindStack(*column_sparse->getValuesPtr());
        kind_stack.push_back(Kind::SPARSE);
        return kind_stack;
    }

    if (const auto * column_replicated = typeid_cast<const ColumnReplicated *>(&column))
    {
        auto kind_stack = getKindStack(*column_replicated->getNestedColumn());
        kind_stack.push_back(Kind::REPLICATED);
        return kind_stack;
    }

    if (const auto * column_blob = typeid_cast<const ColumnBLOB *>(&column))
    {
        auto kind_stack = getKindStack(*column_blob->getWrappedColumn());
        kind_stack.push_back(Kind::DETACHED);
        return kind_stack;
    }

    return {Kind::DEFAULT};
}

static String kindToString(ISerialization::Kind kind)
{
    switch (kind)
    {
        case ISerialization::Kind::DEFAULT:
            return "Default";
        case ISerialization::Kind::SPARSE:
            return "Sparse";
        case ISerialization::Kind::DETACHED:
            return "Detached";
        case ISerialization::Kind::REPLICATED:
            return "Replicated";
    }
}

String ISerialization::kindStackToString(const KindStack & kind_stack)
{
    chassert(!kind_stack.empty() && kind_stack.front() == Kind::DEFAULT);
    /// For compatibility, names are formed like this:
    /// [Default] -> "Default"
    /// [Default, Kind1, Kind2, Kind3] -> Kind3OverKind2OverKind1
    String result;
    if (kind_stack.size() == 1)
        return kindToString(kind_stack.front());

    for (ssize_t i = kind_stack.size() - 1; i >= 1; i--)
    {
        if (!result.empty())
            result += "Over";
        result += kindToString(kind_stack[i]);
    }

    return result;
}

static ISerialization::Kind stringToKind(const String & str)
{
    if (str == "Default")
        return ISerialization::Kind::DEFAULT;
    else if (str == "Sparse")
        return ISerialization::Kind::SPARSE;
    else if (str == "Detached")
        return ISerialization::Kind::DETACHED;
    else if (str == "Replicated")
        return ISerialization::Kind::REPLICATED;
    throw Exception(ErrorCodes::LOGICAL_ERROR, "Unknown serialization kind '{}'", str);
}

ISerialization::KindStack ISerialization::stringToKindStack(const String & str)
{
    std::vector<String> kind_strings;
    boost::algorithm::split_regex(kind_strings, str, boost::regex("Over"));
    KindStack kind_stack;
    for (size_t i = 0; i != kind_strings.size(); ++i)
    {
        auto kind = stringToKind(kind_strings[i]);
        /// For compatibility we don't write first default kind in a chain of kinds.
        if (i == 0 && kind != Kind::DEFAULT)
            kind_stack.push_back(Kind::DEFAULT);
        kind_stack.push_back(kind);
    }

    return kind_stack;
}

bool ISerialization::hasKind(const KindStack & kind_stack, Kind kind)
{
    return std::find(kind_stack.begin(), kind_stack.end(), kind) != kind_stack.end();
}

const std::set<SubstreamType> ISerialization::Substream::named_types
{
    StringSizes,
    InlinedStringSizes,
    TupleElement,
    NamedOffsets,
    NamedNullMap,
    NamedVariantDiscriminators,
};

String ISerialization::Substream::toString() const
{
    if (named_types.contains(type))
        return fmt::format("{}({})", type, name_of_substream);

    if (type == VariantElement)
        return fmt::format("VariantElement({})", variant_element_name);

    if (type == VariantElementNullMap)
        return fmt::format("VariantElementNullMap({}.null)", variant_element_name);

    return String(magic_enum::enum_name(type));
}

String ISerialization::SubstreamPath::toString() const
{
    WriteBufferFromOwnString wb;
    wb << "{";
    for (size_t i = 0; i < size(); ++i)
    {
        if (i != 0)
            wb << ", ";
        wb << at(i).toString();
    }
    wb << "}";
    return wb.str();
}

void ISerialization::enumerateStreams(
    EnumerateStreamsSettings & settings,
    const StreamCallback & callback,
    const SubstreamData & data) const
{
    settings.path.push_back(Substream::Regular);
    settings.path.back().data = data;
    callback(settings.path);
    settings.path.pop_back();
}

void ISerialization::enumerateStreams(
    const StreamCallback & callback,
    const DataTypePtr & type,
    const ColumnPtr & column) const
{
    EnumerateStreamsSettings settings;
    auto data = SubstreamData(getPtr()).withType(type).withColumn(column);
    enumerateStreams(settings, callback, data);
}

void ISerialization::enumerateAllStreams(
    const StreamCallback & callback,
    const DataTypePtr & type,
    const ColumnPtr & column) const
{
    EnumerateStreamsSettings settings;
    settings.enumerate_virtual_streams = true;
    auto data = SubstreamData(getPtr()).withType(type).withColumn(column);
    enumerateStreams(settings, callback, data);
}

void ISerialization::serializeBinaryBulk(const IColumn & column, WriteBuffer &, size_t, size_t) const
{
    throw Exception(ErrorCodes::MULTIPLE_STREAMS_REQUIRED, "Column {} must be serialized with multiple streams", column.getName());
}

void ISerialization::deserializeBinaryBulk(IColumn & column, ReadBuffer &, size_t, size_t, double) const
{
    throw Exception(ErrorCodes::MULTIPLE_STREAMS_REQUIRED, "Column {} must be deserialized with multiple streams", column.getName());
}

void ISerialization::serializeBinaryBulkWithMultipleStreams(
    const IColumn & column,
    size_t offset,
    size_t limit,
    SerializeBinaryBulkSettings & settings,
    SerializeBinaryBulkStatePtr & /* state */) const
{
    settings.path.push_back(Substream::Regular);
    if (WriteBuffer * stream = settings.getter(settings.path))
        serializeBinaryBulk(column, *stream, offset, limit);
    settings.path.pop_back();
}

void ISerialization::deserializeBinaryBulkWithMultipleStreams(
    ColumnPtr & column,
    size_t rows_offset,
    size_t limit,
    DeserializeBinaryBulkSettings & settings,
    DeserializeBinaryBulkStatePtr & /* state */,
    SubstreamsCache * cache) const
{
    settings.path.push_back(Substream::Regular);

    if (insertDataFromSubstreamsCacheIfAny(cache, settings, column))
    {
        /// Data was inserted from substreams cache.
    }
    else if (ReadBuffer * stream = settings.getter(settings.path))
    {
        size_t prev_size = column->size();
        auto mutable_column = column->assumeMutable();
        double avg_value_size_hint = 0.0;
        if (settings.get_avg_value_size_hint_callback)
            avg_value_size_hint = settings.get_avg_value_size_hint_callback(settings.path);
        deserializeBinaryBulk(*mutable_column, *stream, rows_offset, limit, avg_value_size_hint);
        column = std::move(mutable_column);
        addColumnWithNumReadRowsToSubstreamsCache(cache, settings.path, column, column->size() - prev_size);
        if (settings.update_avg_value_size_hint_callback)
            settings.update_avg_value_size_hint_callback(settings.path, *column);
    }

    settings.path.pop_back();
}

namespace
{

using SubstreamIterator = ISerialization::SubstreamPath::const_iterator;

String getNameForSubstreamPath(
    String stream_name,
    SubstreamIterator begin,
    SubstreamIterator end,
    bool escape_for_file_name,
<<<<<<< HEAD
    bool escape_variant_substreams)
=======
    bool encode_sparse_stream)
>>>>>>> b81f7048
{
    using Substream = ISerialization::Substream;

    size_t array_level = 0;
    for (auto it = begin; it != end; ++it)
    {
        if (it->type == Substream::NullMap)
            stream_name += ".null";
        else if (it->type == Substream::ArraySizes)
            stream_name += ".size" + toString(array_level);
        else if (it->type == Substream::ArrayElements)
            ++array_level;
        else if (it->type == Substream::StringSizes || it->type == Substream::InlinedStringSizes)
            stream_name += ".size";
        else if (it->type == Substream::DictionaryKeys)
            stream_name += ".dict";
        else if (it->type == Substream::DictionaryKeysPrefix)
            stream_name += ".dict_prefix";
        else if (it->type == Substream::SparseElements && encode_sparse_stream)
            stream_name += ".sparse";
        else if (it->type == Substream::SparseOffsets)
            stream_name += ".sparse.idx";
        else if (it->type == Substream::ReplicatedElements)
            stream_name += ".repl";
        else if (it->type == Substream::ReplicatedIndexes)
            stream_name += ".repl.idx";
        else if (Substream::named_types.contains(it->type))
        {
            auto substream_name = "." + it->name_of_substream;

            /// For compatibility reasons, we use %2E (escaped dot) instead of dot.
            /// Because nested data may be represented not by Array of Tuple,
            /// but by separate Array columns with names in a form of a.b,
            /// and name is encoded as a whole.
            if (it->type == Substream::TupleElement && escape_for_file_name)
                stream_name += escapeForFileName(substream_name);
            else
                stream_name += substream_name;
        }
        else if (it->type == Substream::VariantDiscriminators)
            stream_name += ".variant_discr";
        else if (it->type == Substream::VariantDiscriminatorsPrefix)
            stream_name += ".variant_discr_prefix";
        else if (it->type == Substream::VariantOffsets)
            stream_name += ".variant_offsets";
        else if (it->type == Substream::VariantElement)
        {
            if (escape_for_file_name && escape_variant_substreams)
                stream_name += "." + escapeForFileName(it->variant_element_name);
            else
                stream_name += "." + it->variant_element_name;
        }
        else if (it->type == Substream::VariantElementNullMap)
        {
            if (escape_for_file_name && escape_variant_substreams)
                stream_name += "." + escapeForFileName(it->variant_element_name) + ".null";
            else
                stream_name += "." + it->variant_element_name + ".null";
        }
        else if (it->type == SubstreamType::DynamicStructure)
            stream_name += ".dynamic_structure";
        else if (it->type == SubstreamType::ObjectStructure)
            stream_name += ".object_structure";
        else if (it->type == SubstreamType::ObjectSharedData)
            stream_name += ".object_shared_data";
        else if (it->type == SubstreamType::ObjectSharedDataBucket)
            stream_name +=   "." + std::to_string(it->object_shared_data_bucket);
        else if (it->type == SubstreamType::ObjectSharedDataStructure)
            stream_name += ".structure";
        else if (it->type == SubstreamType::ObjectSharedDataStructurePrefix)
            stream_name += ".structure_prefix";
        else if (it->type == SubstreamType::ObjectSharedDataStructureSuffix)
            stream_name += ".structure_suffix";
        else if (it->type == SubstreamType::ObjectSharedDataSubstreams)
            stream_name += ".substreams";
        else if (it->type == SubstreamType::ObjectSharedDataPathsMarks)
            stream_name += ".paths_marks";
        else if (it->type == SubstreamType::ObjectSharedDataSubstreamsMarks)
            stream_name += ".substreams_marks";
        else if (it->type == SubstreamType::ObjectSharedDataPathsSubstreamsMetadata)
            stream_name += ".paths_substreams_metadata";
        else if (it->type == SubstreamType::ObjectSharedDataPathsInfos)
            stream_name += ".paths_infos";
        else if (it->type == SubstreamType::ObjectSharedDataData)
            stream_name += ".data";
        else if (it->type == SubstreamType::ObjectSharedDataCopy)
            stream_name += ".copy";
        else if (it->type == SubstreamType::ObjectSharedDataCopySizes)
            stream_name += ".sizes";
        else if (it->type == SubstreamType::ObjectSharedDataCopyPathsIndexes)
            stream_name += ".paths_indexes";
        else if (it->type == SubstreamType::ObjectSharedDataCopyValues)
            stream_name += ".values";
        else if (it->type == SubstreamType::ObjectTypedPath || it->type == SubstreamType::ObjectDynamicPath)
            stream_name += "." + (escape_for_file_name ? escapeForFileName(it->object_path_name) : it->object_path_name);
    }

    return stream_name;
}

}

String ISerialization::getFileNameForStream(const NameAndTypePair & column, const SubstreamPath & path, const StreamFileNameSettings & settings)
{
    return getFileNameForStream(column.getNameInStorage(), path, settings);
}

static bool isPossibleOffsetsOfNested(const ISerialization::SubstreamPath & path)
{
    /// Arrays of Nested cannot be inside other types.
    /// So it's ok to check only first element of path.

    /// Array offsets as a part of serialization of Array type.
    if (path.size() == 1
        && path[0].type == ISerialization::Substream::ArraySizes)
        return true;

    /// Array offsets as a separate subcolumn.
    if (path.size() == 2
        && path[0].type == ISerialization::Substream::NamedOffsets
        && path[1].type == ISerialization::Substream::Regular
        && path[0].name_of_substream == "size0")
        return true;

    return false;
}

String ISerialization::getFileNameForStream(const String & name_in_storage, const SubstreamPath & path, const StreamFileNameSettings & settings)
{
    String stream_name;
    auto nested_storage_name = Nested::extractTableName(name_in_storage);
    if (name_in_storage != nested_storage_name && isPossibleOffsetsOfNested(path))
        stream_name = escapeForFileName(nested_storage_name);
    else
        stream_name = escapeForFileName(name_in_storage);

<<<<<<< HEAD
    return getNameForSubstreamPath(std::move(stream_name), path.begin(), path.end(), true, settings.escape_variant_substreams);
=======
    return getNameForSubstreamPath(std::move(stream_name), path.begin(), path.end(), true, false);
>>>>>>> b81f7048
}

String ISerialization::getFileNameForRenamedColumnStream(const String & name_from, const String & name_to, const String & file_name)
{
    auto name_from_escaped = escapeForFileName(name_from);
    if (file_name.starts_with(name_from_escaped))
        return escapeForFileName(name_to) + file_name.substr(0, name_from_escaped.size());

    auto nested_storage_name_escaped = escapeForFileName(Nested::extractTableName(name_from));
    if (file_name.starts_with(nested_storage_name_escaped))
        return escapeForFileName(Nested::extractTableName(name_to)) + file_name.substr(0, nested_storage_name_escaped.size());

    throw Exception(ErrorCodes::LOGICAL_ERROR, "File name {} doesn't correspond to column {}", file_name, name_from);
}

String ISerialization::getFileNameForRenamedColumnStream(const NameAndTypePair & column_from, const NameAndTypePair & column_to, const String & file_name)
{
    return getFileNameForRenamedColumnStream(column_from.getNameInStorage(), column_to.getNameInStorage(), file_name);
}

String ISerialization::getSubcolumnNameForStream(const SubstreamPath & path, bool encode_sparse_stream)
{
    return getSubcolumnNameForStream(path, path.size(), encode_sparse_stream);
}

String ISerialization::getSubcolumnNameForStream(const SubstreamPath & path, size_t prefix_len, bool encode_sparse_stream)
{
<<<<<<< HEAD
    auto subcolumn_name = getNameForSubstreamPath("", path.begin(), path.begin() + prefix_len, false, false);
=======
    auto subcolumn_name = getNameForSubstreamPath("", path.begin(), path.begin() + prefix_len, false, encode_sparse_stream);
>>>>>>> b81f7048
    if (!subcolumn_name.empty())
        subcolumn_name = subcolumn_name.substr(1); // It starts with a dot.

    return subcolumn_name;
}

namespace
{

/// Element of substeams cache that contains single column and number of read rows from current range
/// (it might be different from column size as single column can contain rows from multiple ranges).
struct SubstreamsCacheColumnWithNumReadRowsElement : public ISerialization::ISubstreamsCacheElement
{
    explicit SubstreamsCacheColumnWithNumReadRowsElement(ColumnPtr column_, size_t num_read_rows_) : column(column_), num_read_rows(num_read_rows_) {}

    ColumnPtr column;
    size_t num_read_rows;
};

}

void ISerialization::addColumnWithNumReadRowsToSubstreamsCache(SubstreamsCache * cache, const SubstreamPath & path, ColumnPtr column, size_t num_read_rows)
{
    addElementToSubstreamsCache(cache, path, std::make_unique<SubstreamsCacheColumnWithNumReadRowsElement>(column, num_read_rows));
}

std::optional<std::pair<ColumnPtr, size_t>> ISerialization::getColumnWithNumReadRowsFromSubstreamsCache(SubstreamsCache * cache, const SubstreamPath & path)
{
    auto * element = getElementFromSubstreamsCache(cache, path);
    if (!element)
        return std::nullopt;

    auto * typed_element = assert_cast<SubstreamsCacheColumnWithNumReadRowsElement *>(element);
    return std::make_pair(typed_element->column, typed_element->num_read_rows);
}

void ISerialization::addElementToSubstreamsCache(ISerialization::SubstreamsCache * cache, const ISerialization::SubstreamPath & path, std::unique_ptr<ISubstreamsCacheElement> && element)
{
    if (!cache || path.empty())
        return;

    cache->emplace(getSubcolumnNameForStream(path, true), std::move(element));
}

ISerialization::ISubstreamsCacheElement * ISerialization::getElementFromSubstreamsCache(ISerialization::SubstreamsCache * cache, const ISerialization::SubstreamPath & path)
{
    if (!cache || path.empty())
        return nullptr;

    auto it = cache->find(getSubcolumnNameForStream(path, true));
    return it == cache->end() ? nullptr : it->second.get();
}

void ISerialization::addToSubstreamsDeserializeStatesCache(SubstreamsDeserializeStatesCache * cache, const SubstreamPath & path, DeserializeBinaryBulkStatePtr state)
{
    if (!cache || path.empty())
        return;

    cache->emplace(getSubcolumnNameForStream(path, true), state);
}

ISerialization::DeserializeBinaryBulkStatePtr ISerialization::getFromSubstreamsDeserializeStatesCache(SubstreamsDeserializeStatesCache * cache, const SubstreamPath & path)
{
    if (!cache || path.empty())
        return nullptr;

    auto it = cache->find(getSubcolumnNameForStream(path, true));
    return it == cache->end() ? nullptr : it->second;
}

bool ISerialization::isSpecialCompressionAllowed(const SubstreamPath & path)
{
    for (const auto & elem : path)
    {
        if (elem.type == Substream::NullMap
            || elem.type == Substream::ArraySizes
            || elem.type == Substream::StringSizes
            || elem.type == Substream::DictionaryIndexes
            || elem.type == Substream::SparseOffsets)
            return false;
    }
    return true;
}

namespace
{

template <typename F>
bool tryDeserializeText(const F deserialize, DB::IColumn & column)
{
    size_t prev_size = column.size();
    try
    {
        deserialize(column);
        return true;
    }
    catch (...)
    {
        if (column.size() > prev_size)
            column.popBack(column.size() - prev_size);
        return false;
    }
}

}

bool ISerialization::tryDeserializeTextCSV(DB::IColumn & column, DB::ReadBuffer & istr, const DB::FormatSettings & settings) const
{
    return tryDeserializeText([&](DB::IColumn & my_column) { deserializeTextCSV(my_column, istr, settings); }, column);
}

bool ISerialization::tryDeserializeTextEscaped(DB::IColumn & column, DB::ReadBuffer & istr, const DB::FormatSettings & settings) const
{
    return tryDeserializeText([&](DB::IColumn & my_column) { deserializeTextEscaped(my_column, istr, settings); }, column);
}

bool ISerialization::tryDeserializeTextJSON(DB::IColumn & column, DB::ReadBuffer & istr, const DB::FormatSettings & settings) const
{
    return tryDeserializeText([&](DB::IColumn & my_column) { deserializeTextJSON(my_column, istr, settings); }, column);
}

bool ISerialization::tryDeserializeTextQuoted(DB::IColumn & column, DB::ReadBuffer & istr, const DB::FormatSettings & settings) const
{
    return tryDeserializeText([&](DB::IColumn & my_column) { deserializeTextQuoted(my_column, istr, settings); }, column);
}

bool ISerialization::tryDeserializeWholeText(DB::IColumn & column, DB::ReadBuffer & istr, const DB::FormatSettings & settings) const
{
    return tryDeserializeText([&](DB::IColumn & my_column) { deserializeWholeText(my_column, istr, settings); }, column);
}

void ISerialization::deserializeTextRaw(IColumn & column, ReadBuffer & istr, const FormatSettings & settings) const
{
    String field;
    /// Read until \t or \n.
    readString(field, istr);
    ReadBufferFromString buf(field);
    deserializeWholeText(column, buf, settings);
}

bool ISerialization::tryDeserializeTextRaw(IColumn & column, ReadBuffer & istr, const FormatSettings & settings) const
{
    String field;
    /// Read until \t or \n.
    readString(field, istr);
    ReadBufferFromString buf(field);
    return tryDeserializeWholeText(column, buf, settings);
}

void ISerialization::serializeTextMarkdown(
    const DB::IColumn & column, size_t row_num, DB::WriteBuffer & ostr, const DB::FormatSettings & settings) const
{
    serializeTextEscaped(column, row_num, ostr, settings);
}

void ISerialization::serializeTextRaw(const IColumn & column, size_t row_num, WriteBuffer & ostr, const FormatSettings & settings) const
{
    serializeText(column, row_num, ostr, settings);
}

size_t ISerialization::getArrayLevel(const SubstreamPath & path)
{
    size_t level = 0;
    for (const auto & elem : path)
        level += elem.type == Substream::ArrayElements;
    return level;
}

bool ISerialization::hasSubcolumnForPath(const SubstreamPath & path, size_t prefix_len)
{
    if (prefix_len == 0 || prefix_len > path.size())
        return false;

    size_t last_elem = prefix_len - 1;
    return path[last_elem].type == Substream::NullMap
            || path[last_elem].type == Substream::TupleElement
            || path[last_elem].type == Substream::ArraySizes
            || path[last_elem].type == Substream::StringSizes
            || path[last_elem].type == Substream::InlinedStringSizes
            || path[last_elem].type == Substream::VariantElement
            || path[last_elem].type == Substream::VariantElementNullMap
            || path[last_elem].type == Substream::ObjectTypedPath;
}

bool ISerialization::isEphemeralSubcolumn(const DB::ISerialization::SubstreamPath & path, size_t prefix_len)
{
    if (prefix_len == 0 || prefix_len > path.size())
        return false;

    size_t last_elem = prefix_len - 1;
    return path[last_elem].type == Substream::VariantElementNullMap || path[last_elem].type == Substream::InlinedStringSizes;
}

bool ISerialization::isDynamicSubcolumn(const DB::ISerialization::SubstreamPath & path, size_t prefix_len)
{
    if (prefix_len == 0 || prefix_len > path.size())
        return false;

    for (size_t i = 0; i != prefix_len; ++i)
    {
        if (path[i].type == SubstreamType::DynamicData || path[i].type == SubstreamType::DynamicStructure
            || path[i].type == SubstreamType::ObjectData || path[i].type == SubstreamType::ObjectStructure)
            return true;
    }

    return false;
}

bool ISerialization::isLowCardinalityDictionarySubcolumn(const DB::ISerialization::SubstreamPath & path)
{
    if (path.empty())
        return false;

    return path[path.size() - 1].type == SubstreamType::DictionaryKeys;
}

bool ISerialization::isDynamicOrObjectStructureSubcolumn(const DB::ISerialization::SubstreamPath & path)
{
    if (path.empty())
        return false;

    return path[path.size() - 1].type == SubstreamType::DynamicStructure || path[path.size() - 1].type == SubstreamType::ObjectStructure;
}

bool ISerialization::hasPrefix(const DB::ISerialization::SubstreamPath & path, bool use_specialized_prefixes_and_suffixes_substreams)
{
    if (path.empty())
        return false;

    switch (path[path.size() - 1].type)
    {
        case SubstreamType::DynamicStructure: [[fallthrough]];
        case SubstreamType::ObjectStructure: [[fallthrough]];
        case SubstreamType::DeprecatedObjectStructure: [[fallthrough]];
        case SubstreamType::DictionaryKeysPrefix: [[fallthrough]];
        case SubstreamType::VariantDiscriminatorsPrefix:
            return true;
        case SubstreamType::DictionaryKeys: [[fallthrough]];
        case SubstreamType::VariantDiscriminators:
            return !use_specialized_prefixes_and_suffixes_substreams;
        default:
            return false;
    }
}

ISerialization::SubstreamData ISerialization::createFromPath(const SubstreamPath & path, size_t prefix_len)
{
    assert(prefix_len <= path.size());
    if (prefix_len == 0)
        return {};

    ssize_t last_elem = prefix_len - 1;
    auto res = path[last_elem].data;
    for (ssize_t i = last_elem - 1; i >= 0; --i)
    {
        const auto & creator = path[i].creator;
        if (creator)
        {
            res.serialization = res.serialization ? creator->create(res.serialization, res.type) : res.serialization;
            res.type = res.type ? creator->create(res.type) : res.type;
            res.column = res.column ? creator->create(res.column) : res.column;
        }
    }

    return res;
}

void ISerialization::throwUnexpectedDataAfterParsedValue(IColumn & column, ReadBuffer & istr, const FormatSettings & settings, const String & type_name) const
{
    WriteBufferFromOwnString ostr;
    serializeText(column, column.size() - 1, ostr, settings);
    /// Restore correct column size.
    column.popBack(1);
    throw Exception(
        ErrorCodes::UNEXPECTED_DATA_AFTER_PARSED_VALUE,
        "Unexpected data '{}' after parsed {} value '{}'",
        std::string(istr.position(), std::min(size_t(10), istr.available())),
        type_name,
        ostr.str());
}

ISerialization::StreamFileNameSettings::StreamFileNameSettings(const MergeTreeSettings & merge_tree_settings)
{
    escape_variant_substreams = merge_tree_settings[MergeTreeSetting::escape_variant_subcolumn_filenames];
}

void ISerialization::addSubstreamAndCallCallback(ISerialization::SubstreamPath & path, const ISerialization::StreamCallback & callback, ISerialization::Substream substream) const
{
    path.push_back(substream);
    callback(path);
    path.pop_back();
}

bool ISerialization::insertDataFromSubstreamsCacheIfAny(SubstreamsCache * cache, const DeserializeBinaryBulkSettings & settings, ColumnPtr & result_column)
{
    auto cached_column_with_num_read_rows = getColumnWithNumReadRowsFromSubstreamsCache(cache, settings.path);
    if (!cached_column_with_num_read_rows)
        return false;

    insertDataFromCachedColumn(settings, result_column, cached_column_with_num_read_rows->first, cached_column_with_num_read_rows->second);
    return true;
}

void ISerialization::insertDataFromCachedColumn(const ISerialization::DeserializeBinaryBulkSettings & settings, ColumnPtr & result_column, const ColumnPtr & cached_column, size_t num_read_rows)
{
    /// Usually substreams cache contains the whole column from currently deserialized block with rows from multiple ranges.
    /// It's done to avoid extra data copy, in this case we just use this cached column as the result column.
    /// But sometimes in cache we might have column with rows from the current range only (for example when we don't store this column but need it for
    /// constructing another column). In this case we need to insert data into resulting column from cached column.
    /// To determine what case we have we store number of read rows in last range in cache.
    if ((settings.insert_only_rows_in_current_range_from_substreams_cache) || (result_column != cached_column && !result_column->empty() && cached_column->size() == num_read_rows))
        result_column->assumeMutable()->insertRangeFrom(*cached_column, cached_column->size() - num_read_rows, num_read_rows);
    else
        result_column = cached_column;
}

}<|MERGE_RESOLUTION|>--- conflicted
+++ resolved
@@ -260,11 +260,8 @@
     SubstreamIterator begin,
     SubstreamIterator end,
     bool escape_for_file_name,
-<<<<<<< HEAD
+    bool encode_sparse_stream,
     bool escape_variant_substreams)
-=======
-    bool encode_sparse_stream)
->>>>>>> b81f7048
 {
     using Substream = ISerialization::Substream;
 
@@ -401,11 +398,7 @@
     else
         stream_name = escapeForFileName(name_in_storage);
 
-<<<<<<< HEAD
-    return getNameForSubstreamPath(std::move(stream_name), path.begin(), path.end(), true, settings.escape_variant_substreams);
-=======
-    return getNameForSubstreamPath(std::move(stream_name), path.begin(), path.end(), true, false);
->>>>>>> b81f7048
+    return getNameForSubstreamPath(std::move(stream_name), path.begin(), path.end(), true, false, settings.escape_variant_substreams);
 }
 
 String ISerialization::getFileNameForRenamedColumnStream(const String & name_from, const String & name_to, const String & file_name)
@@ -433,11 +426,7 @@
 
 String ISerialization::getSubcolumnNameForStream(const SubstreamPath & path, size_t prefix_len, bool encode_sparse_stream)
 {
-<<<<<<< HEAD
-    auto subcolumn_name = getNameForSubstreamPath("", path.begin(), path.begin() + prefix_len, false, false);
-=======
-    auto subcolumn_name = getNameForSubstreamPath("", path.begin(), path.begin() + prefix_len, false, encode_sparse_stream);
->>>>>>> b81f7048
+    auto subcolumn_name = getNameForSubstreamPath("", path.begin(), path.begin() + prefix_len, false, encode_sparse_stream, false);
     if (!subcolumn_name.empty())
         subcolumn_name = subcolumn_name.substr(1); // It starts with a dot.
 
