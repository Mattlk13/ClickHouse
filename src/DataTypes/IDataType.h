#pragma once

#include <memory>
#include <boost/noncopyable.hpp>
#include <Core/Names.h>
#include <Core/TypeId.h>
#include <Common/COW.h>
#include <DataTypes/DataTypeCustom.h>
#include <DataTypes/Serializations/ISerialization.h>
#include <DataTypes/Serializations/SerializationInfo.h>


namespace DB
{

class ReadBuffer;
class WriteBuffer;

class IDataType;
struct FormatSettings;

class IColumn;
using ColumnPtr = COW<IColumn>::Ptr;
using MutableColumnPtr = COW<IColumn>::MutablePtr;

class Field;

using DataTypePtr = std::shared_ptr<const IDataType>;
using DataTypes = std::vector<DataTypePtr>;

struct NameAndTypePair;

struct DataTypeWithConstInfo
{
    DataTypePtr type;
    bool is_const;
};

using DataTypesWithConstInfo = std::vector<DataTypeWithConstInfo>;

/** Properties of data type.
  *
  * Contains methods for getting serialization instances.
  * One data type may have different serializations, which can be chosen
  * dynamically before reading or writing, according to information about
  * column content (see `getSerialization` methods).
  *
  * Implementations of this interface represent a data type (example: UInt8)
  *  or parametric family of data types (example: Array(...)).
  *
  * DataType is totally immutable object. You can always share them.
  */
class IDataType : private boost::noncopyable, public std::enable_shared_from_this<IDataType>
{
public:
    IDataType() = default;
    virtual ~IDataType();

    /// Compile time flag. If false, then if C++ types are the same, then SQL types are also the same.
    /// Example: DataTypeString is not parametric: thus all instances of DataTypeString are the same SQL type.
    /// Example: DataTypeFixedString is parametric: different instances of DataTypeFixedString may be different SQL types.
    /// Place it in descendants:
    /// static constexpr bool is_parametric = false;

    /// Name of data type (examples: UInt64, Array(String)).
    String getName() const
    {
      if (custom_name)
          return custom_name->getName();
      else
          return doGetName();
    }

    DataTypePtr getPtr() const { return shared_from_this(); }

    /// Name of data type family (example: FixedString, Array).
    virtual const char * getFamilyName() const = 0;

    /// Data type id. It's used for runtime type checks.
    virtual TypeIndex getTypeId() const = 0;

    DataTypePtr tryGetSubcolumnType(const String & subcolumn_name) const;
    DataTypePtr getSubcolumnType(const String & subcolumn_name) const;

    SerializationPtr getSubcolumnSerialization(const String & subcolumn_name, const SerializationPtr & serialization) const;
    ColumnPtr getSubcolumn(const String & subcolumn_name, const ColumnPtr & column) const;

    using SubstreamData = ISerialization::SubstreamData;
    using SubstreamPath = ISerialization::SubstreamPath;

    using SubcolumnCallback = std::function<void(
        const SubstreamPath &,
        const String &,
        const SubstreamData &)>;

    static void forEachSubcolumn(
        const SubcolumnCallback & callback,
        const SubstreamData & data);

    Names getSubcolumnNames() const;

    virtual MutableSerializationInfoPtr createSerializationInfo(
        const SerializationInfo::Settings & settings) const;

    /// TODO: support more types.
    virtual bool supportsSparseSerialization() const { return !haveSubtypes(); }

    SerializationPtr getDefaultSerialization() const;
    SerializationPtr getSparseSerialization() const;

    /// Chooses serialization according to serialization kind.
    SerializationPtr getSerialization(ISerialization::Kind kind) const;

    /// Chooses serialization according to collected information about content of column.
    virtual SerializationPtr getSerialization(const SerializationInfo & info) const;

    /// Chooses between subcolumn serialization and regular serialization according to @column.
    /// This method typically should be used to get serialization for reading column or subcolumn.
    static SerializationPtr getSerialization(const NameAndTypePair & column, const SerializationInfo & info);

    static SerializationPtr getSerialization(const NameAndTypePair & column);

protected:
    virtual String doGetName() const { return getFamilyName(); }
    virtual SerializationPtr doGetDefaultSerialization() const = 0;

public:
    /** Create empty column for corresponding type and default serialization.
      */
    virtual MutableColumnPtr createColumn() const = 0;

    /** Create empty column for corresponding type and serialization.
     */
    virtual MutableColumnPtr createColumn(const ISerialization & serialization) const;

    /** Create ColumnConst for corresponding type, with specified size and value.
      */
    ColumnPtr createColumnConst(size_t size, const Field & field) const;
    ColumnPtr createColumnConstWithDefaultValue(size_t size) const;

    /** Get default value of data type.
      * It is the "default" default, regardless the fact that a table could contain different user-specified default.
      */
    virtual Field getDefault() const = 0;

    /** The data type can be promoted in order to try to avoid overflows.
      * Data types which can be promoted are typically Number or Decimal data types.
      */
    virtual bool canBePromoted() const { return false; }

    /** Return the promoted numeric data type of the current data type. Throw an exception if `canBePromoted() == false`.
      */
    virtual DataTypePtr promoteNumericType() const;

    /** Directly insert default value into a column. Default implementation use method IColumn::insertDefault.
      * This should be overridden if data type default value differs from column default value (example: Enum data types).
      */
    virtual void insertDefaultInto(IColumn & column) const;

    /// Checks that two instances belong to the same type
    virtual bool equals(const IDataType & rhs) const = 0;

    /// Various properties on behaviour of data type.

    /** The data type is dependent on parameters and types with different parameters are different.
      * Examples: FixedString(N), Tuple(T1, T2), Nullable(T).
      * Otherwise all instances of the same class are the same types.
      */
    virtual bool isParametric() const = 0;

    /** The data type is dependent on parameters and at least one of them is another type.
      * Examples: Tuple(T1, T2), Nullable(T). But FixedString(N) is not.
      */
    virtual bool haveSubtypes() const = 0;

    /** Can appear in table definition.
      * Counterexamples: Interval, Nothing.
      */
    virtual bool cannotBeStoredInTables() const { return false; }

    /** In text formats that render "pretty" tables,
      *  is it better to align value right in table cell.
      * Examples: numbers, even nullable.
      */
    virtual bool shouldAlignRightInPrettyFormats() const { return false; }

    /** Does formatted value in any text format can contain anything but valid UTF8 sequences.
      * Example: String (because it can contain arbitrary bytes).
      * Counterexamples: numbers, Date, DateTime.
      * For Enum, it depends.
      */
    virtual bool textCanContainOnlyValidUTF8() const { return false; }

    /** Is it possible to compare for less/greater, to calculate min/max?
      * Not necessarily totally comparable. For example, floats are comparable despite the fact that NaNs compares to nothing.
      * The same for nullable of comparable types: they are comparable (but not totally-comparable).
      */
    virtual bool isComparable() const { return false; }

    /** Does it make sense to use this type with COLLATE modifier in ORDER BY.
      * Example: String, but not FixedString.
      */
    virtual bool canBeComparedWithCollation() const { return false; }

    /** If the type is totally comparable (Ints, Date, DateTime, DateTime64, not nullable, not floats)
      *  and "simple" enough (not String, FixedString) to be used as version number
      *  (to select rows with maximum version).
      */
    virtual bool canBeUsedAsVersion() const { return false; }

    /** Values of data type can be summed (possibly with overflow, within the same data type).
      * Example: numbers, even nullable. Not Date/DateTime. Not Enum.
      * Enums can be passed to aggregate function 'sum', but the result is Int64, not Enum, so they are not summable.
      */
    virtual bool isSummable() const { return false; }

    /** Can be used in operations like bit and, bit shift, bit not, etc.
      */
    virtual bool canBeUsedInBitOperations() const { return false; }

    /** Can be used in boolean context (WHERE, HAVING).
      * UInt8, maybe nullable.
      */
    virtual bool canBeUsedInBooleanContext() const { return false; }

    /** Numbers, Enums, Date, DateTime. Not nullable.
      */
    virtual bool isValueRepresentedByNumber() const { return false; }

    /** Integers, Enums, Date, DateTime. Not nullable.
      */
    virtual bool isValueRepresentedByInteger() const { return false; }

    /** Unsigned Integers, Date, DateTime. Not nullable.
      */
    virtual bool isValueRepresentedByUnsignedInteger() const { return false; }

    /** Values are unambiguously identified by contents of contiguous memory region,
      *  that can be obtained by IColumn::getDataAt method.
      * Examples: numbers, Date, DateTime, String, FixedString,
      *  and Arrays of numbers, Date, DateTime, FixedString, Enum, but not String.
      *  (because Array(String) values became ambiguous if you concatenate Strings).
      * Counterexamples: Nullable, Tuple.
      */
    virtual bool isValueUnambiguouslyRepresentedInContiguousMemoryRegion() const { return false; }

    virtual bool isValueUnambiguouslyRepresentedInFixedSizeContiguousMemoryRegion() const
    {
        return isValueRepresentedByNumber();
    }

    /** Example: numbers, Date, DateTime, FixedString, Enum... Nullable and Tuple of such types.
      * Counterexamples: String, Array.
      * It's Ok to return false for AggregateFunction despite the fact that some of them have fixed size state.
      */
    virtual bool haveMaximumSizeOfValue() const { return false; }

    /** Size in amount of bytes in memory. Throws an exception if not haveMaximumSizeOfValue.
      */
    virtual size_t getMaximumSizeOfValueInMemory() const { return getSizeOfValueInMemory(); }

    /** Throws an exception if value is not of fixed size.
      */
    virtual size_t getSizeOfValueInMemory() const;

    /** Integers (not floats), Enum, String, FixedString.
      */
    virtual bool isCategorial() const { return false; }

    virtual bool isNullable() const { return false; }

    /** Is this type can represent only NULL value? (It also implies isNullable)
      */
    virtual bool onlyNull() const { return false; }

    /** If this data type cannot be wrapped in Nullable data type.
      */
    virtual bool canBeInsideNullable() const { return false; }

    virtual bool lowCardinality() const { return false; }

    /// Checks if this type is LowCardinality(Nullable(...))
    virtual bool isLowCardinalityNullable() const { return false; }

    /// Strings, Numbers, Date, DateTime, Nullable
    virtual bool canBeInsideLowCardinality() const { return false; }

    /// Updates avg_value_size_hint for newly read column. Uses to optimize deserialization. Zero expected for first column.
    static void updateAvgValueSizeHint(const IColumn & column, double & avg_value_size_hint);

protected:
    friend class DataTypeFactory;
    friend class AggregateFunctionSimpleState;

    /// Customize this DataType
    void setCustomization(DataTypeCustomDescPtr custom_desc_) const;

    /// This is mutable to allow setting custom name and serialization on `const IDataType` post construction.
    mutable DataTypeCustomNamePtr custom_name;
    mutable SerializationPtr custom_serialization;

public:
    const IDataTypeCustomName * getCustomName() const { return custom_name.get(); }
    const ISerialization * getCustomSerialization() const { return custom_serialization.get(); }

private:
    template <typename Ptr>
    Ptr getForSubcolumn(
        const String & subcolumn_name,
        const SubstreamData & data,
        Ptr SubstreamData::*member,
        bool throw_if_null = true) const;
};


/// Some sugar to check data type of IDataType
struct WhichDataType
{
    TypeIndex idx;

    constexpr WhichDataType(TypeIndex idx_ = TypeIndex::Nothing) : idx(idx_) {}
    constexpr WhichDataType(const IDataType & data_type) : idx(data_type.getTypeId()) {}
    constexpr WhichDataType(const IDataType * data_type) : idx(data_type->getTypeId()) {}

    // shared ptr -> is non-constexpr in gcc
    WhichDataType(const DataTypePtr & data_type) : idx(data_type->getTypeId()) {}

    constexpr bool isUInt8() const { return idx == TypeIndex::UInt8; }
    constexpr bool isUInt16() const { return idx == TypeIndex::UInt16; }
    constexpr bool isUInt32() const { return idx == TypeIndex::UInt32; }
    constexpr bool isUInt64() const { return idx == TypeIndex::UInt64; }
    constexpr bool isUInt128() const { return idx == TypeIndex::UInt128; }
    constexpr bool isUInt256() const { return idx == TypeIndex::UInt256; }
    constexpr bool isUInt() const { return isUInt8() || isUInt16() || isUInt32() || isUInt64() || isUInt128() || isUInt256(); }
    constexpr bool isNativeUInt() const { return isUInt8() || isUInt16() || isUInt32() || isUInt64(); }

    constexpr bool isInt8() const { return idx == TypeIndex::Int8; }
    constexpr bool isInt16() const { return idx == TypeIndex::Int16; }
    constexpr bool isInt32() const { return idx == TypeIndex::Int32; }
    constexpr bool isInt64() const { return idx == TypeIndex::Int64; }
    constexpr bool isInt128() const { return idx == TypeIndex::Int128; }
    constexpr bool isInt256() const { return idx == TypeIndex::Int256; }
    constexpr bool isInt() const { return isInt8() || isInt16() || isInt32() || isInt64() || isInt128() || isInt256(); }
    constexpr bool isNativeInt() const { return isInt8() || isInt16() || isInt32() || isInt64(); }

    constexpr bool isDecimal32() const { return idx == TypeIndex::Decimal32; }
    constexpr bool isDecimal64() const { return idx == TypeIndex::Decimal64; }
    constexpr bool isDecimal128() const { return idx == TypeIndex::Decimal128; }
    constexpr bool isDecimal256() const { return idx == TypeIndex::Decimal256; }
    constexpr bool isDecimal() const { return isDecimal32() || isDecimal64() || isDecimal128() || isDecimal256(); }

    constexpr bool isFloat32() const { return idx == TypeIndex::Float32; }
    constexpr bool isFloat64() const { return idx == TypeIndex::Float64; }
    constexpr bool isFloat() const { return isFloat32() || isFloat64(); }

    constexpr bool isEnum8() const { return idx == TypeIndex::Enum8; }
    constexpr bool isEnum16() const { return idx == TypeIndex::Enum16; }
    constexpr bool isEnum() const { return isEnum8() || isEnum16(); }

    constexpr bool isDate() const { return idx == TypeIndex::Date; }
    constexpr bool isDate32() const { return idx == TypeIndex::Date32; }
    constexpr bool isDateTime() const { return idx == TypeIndex::DateTime; }
    constexpr bool isDateTime64() const { return idx == TypeIndex::DateTime64; }
    constexpr bool isDateOrDate32() const { return isDate() || isDate32(); }

    constexpr bool isString() const { return idx == TypeIndex::String; }
    constexpr bool isFixedString() const { return idx == TypeIndex::FixedString; }
    constexpr bool isStringOrFixedString() const { return isString() || isFixedString(); }

    constexpr bool isUUID() const { return idx == TypeIndex::UUID; }
    constexpr bool isArray() const { return idx == TypeIndex::Array; }
    constexpr bool isTuple() const { return idx == TypeIndex::Tuple; }
    constexpr bool isMap() const {return idx == TypeIndex::Map; }
    constexpr bool isSet() const { return idx == TypeIndex::Set; }
    constexpr bool isInterval() const { return idx == TypeIndex::Interval; }
    constexpr bool isObject() const { return idx == TypeIndex::Object; }

    constexpr bool isNothing() const { return idx == TypeIndex::Nothing; }
    constexpr bool isNullable() const { return idx == TypeIndex::Nullable; }
    constexpr bool isFunction() const { return idx == TypeIndex::Function; }
    constexpr bool isAggregateFunction() const { return idx == TypeIndex::AggregateFunction; }
<<<<<<< HEAD
    constexpr bool isSimple() const  { return isInt() || isUInt() || isFloat() || isString(); }
=======

    constexpr bool isLowCarnality() const { return idx == TypeIndex::LowCardinality; }
>>>>>>> 9b3a36a4
};

/// IDataType helpers (alternative for IDataType virtual methods with single point of truth)

template <typename T>
inline bool isDate(const T & data_type) { return WhichDataType(data_type).isDate(); }
template <typename T>
inline bool isDate32(const T & data_type) { return WhichDataType(data_type).isDate32(); }
template <typename T>
inline bool isDateOrDate32(const T & data_type) { return WhichDataType(data_type).isDateOrDate32(); }
template <typename T>
inline bool isDateTime(const T & data_type) { return WhichDataType(data_type).isDateTime(); }
template <typename T>
inline bool isDateTime64(const T & data_type) { return WhichDataType(data_type).isDateTime64(); }

inline bool isEnum(const DataTypePtr & data_type) { return WhichDataType(data_type).isEnum(); }
inline bool isDecimal(const DataTypePtr & data_type) { return WhichDataType(data_type).isDecimal(); }
inline bool isTuple(const DataTypePtr & data_type) { return WhichDataType(data_type).isTuple(); }
inline bool isArray(const DataTypePtr & data_type) { return WhichDataType(data_type).isArray(); }
inline bool isMap(const DataTypePtr & data_type) {return WhichDataType(data_type).isMap(); }
inline bool isNothing(const DataTypePtr & data_type) { return WhichDataType(data_type).isNothing(); }
inline bool isUUID(const DataTypePtr & data_type) { return WhichDataType(data_type).isUUID(); }

template <typename T>
inline bool isObject(const T & data_type) {return WhichDataType(data_type).isObject(); }

template <typename T>
inline bool isUInt8(const T & data_type)
{
    return WhichDataType(data_type).isUInt8();
}

template <typename T>
inline bool isUInt64(const T & data_type)
{
    return WhichDataType(data_type).isUInt64();
}

template <typename T>
inline bool isUnsignedInteger(const T & data_type)
{
    return WhichDataType(data_type).isUInt();
}

template <typename T>
inline bool isInteger(const T & data_type)
{
    WhichDataType which(data_type);
    return which.isInt() || which.isUInt();
}

template <typename T>
inline bool isFloat(const T & data_type)
{
    WhichDataType which(data_type);
    return which.isFloat();
}

template <typename T>
inline bool isNativeInteger(const T & data_type)
{
    WhichDataType which(data_type);
    return which.isNativeInt() || which.isNativeUInt();
}


template <typename T>
inline bool isNativeNumber(const T & data_type)
{
    WhichDataType which(data_type);
    return which.isNativeInt() || which.isNativeUInt() || which.isFloat();
}

template <typename T>
inline bool isNumber(const T & data_type)
{
    WhichDataType which(data_type);
    return which.isInt() || which.isUInt() || which.isFloat() || which.isDecimal();
}

template <typename T>
inline bool isColumnedAsNumber(const T & data_type)
{
    WhichDataType which(data_type);
    return which.isInt() || which.isUInt() || which.isFloat() || which.isDateOrDate32() || which.isDateTime() || which.isDateTime64() || which.isUUID();
}

template <typename T>
inline bool isColumnedAsDecimal(const T & data_type)
{
    WhichDataType which(data_type);
    return which.isDecimal() || which.isDateTime64();
}

// Same as isColumnedAsDecimal but also checks value type of underlyig column.
template <typename T, typename DataType>
inline bool isColumnedAsDecimalT(const DataType & data_type)
{
    const WhichDataType which(data_type);
    return (which.isDecimal() || which.isDateTime64()) && which.idx == TypeToTypeIndex<T>;
}

template <typename T>
inline bool isString(const T & data_type)
{
    return WhichDataType(data_type).isString();
}

template <typename T>
inline bool isFixedString(const T & data_type)
{
    return WhichDataType(data_type).isFixedString();
}

template <typename T>
inline bool isStringOrFixedString(const T & data_type)
{
    return WhichDataType(data_type).isStringOrFixedString();
}

template <typename T>
inline bool isNotCreatable(const T & data_type)
{
    WhichDataType which(data_type);
    return which.isNothing() || which.isFunction() || which.isSet();
}

inline bool isNotDecimalButComparableToDecimal(const DataTypePtr & data_type)
{
    WhichDataType which(data_type);
    return which.isInt() || which.isUInt() || which.isFloat();
}

inline bool isCompilableType(const DataTypePtr & data_type)
{
    return data_type->isValueRepresentedByNumber() && !isDecimal(data_type);
}

inline bool isBool(const DataTypePtr & data_type)
{
    return data_type->getName() == "Bool";
}

template <typename DataType> constexpr bool IsDataTypeDecimal = false;
template <typename DataType> constexpr bool IsDataTypeNumber = false;
template <typename DataType> constexpr bool IsDataTypeDateOrDateTime = false;

template <typename DataType> constexpr bool IsDataTypeDecimalOrNumber = IsDataTypeDecimal<DataType> || IsDataTypeNumber<DataType>;

template <is_decimal T>
class DataTypeDecimal;

template <typename T>
class DataTypeNumber;

class DataTypeDate;
class DataTypeDate32;
class DataTypeDateTime;
class DataTypeDateTime64;

template <is_decimal T> constexpr bool IsDataTypeDecimal<DataTypeDecimal<T>> = true;
template <> inline constexpr bool IsDataTypeDecimal<DataTypeDateTime64> = true;

template <typename T> constexpr bool IsDataTypeNumber<DataTypeNumber<T>> = true;

template <> inline constexpr bool IsDataTypeDateOrDateTime<DataTypeDate> = true;
template <> inline constexpr bool IsDataTypeDateOrDateTime<DataTypeDate32> = true;
template <> inline constexpr bool IsDataTypeDateOrDateTime<DataTypeDateTime> = true;
template <> inline constexpr bool IsDataTypeDateOrDateTime<DataTypeDateTime64> = true;

}<|MERGE_RESOLUTION|>--- conflicted
+++ resolved
@@ -379,12 +379,9 @@
     constexpr bool isNullable() const { return idx == TypeIndex::Nullable; }
     constexpr bool isFunction() const { return idx == TypeIndex::Function; }
     constexpr bool isAggregateFunction() const { return idx == TypeIndex::AggregateFunction; }
-<<<<<<< HEAD
     constexpr bool isSimple() const  { return isInt() || isUInt() || isFloat() || isString(); }
-=======
 
     constexpr bool isLowCarnality() const { return idx == TypeIndex::LowCardinality; }
->>>>>>> 9b3a36a4
 };
 
 /// IDataType helpers (alternative for IDataType virtual methods with single point of truth)
