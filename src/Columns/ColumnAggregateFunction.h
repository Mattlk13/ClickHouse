--- conflicted
+++ resolved
@@ -171,11 +171,8 @@
 
     void insertDefault() override;
 
-<<<<<<< HEAD
-    StringRef serializeValueIntoArena(size_t n, Arena & arena, char const *& begin, const IColumn::SerializationSettings * settings) const override;
-=======
-    std::string_view serializeValueIntoArena(size_t n, Arena & arena, char const *& begin) const override;
->>>>>>> fa876593
+    std::string_view
+    serializeValueIntoArena(size_t n, Arena & arena, char const *& begin, const IColumn::SerializationSettings * settings) const override;
 
     void deserializeAndInsertFromArena(ReadBuffer & in, const IColumn::SerializationSettings * settings) override;
 
