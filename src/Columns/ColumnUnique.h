--- conflicted
+++ resolved
@@ -89,15 +89,9 @@
     Float32 getFloat32(size_t n) const override { return getNestedColumn()->getFloat32(n); }
     bool getBool(size_t n) const override { return getNestedColumn()->getBool(n); }
     bool isNullAt(size_t n) const override { return is_nullable && n == getNullValueIndex(); }
-<<<<<<< HEAD
     void collectSerializedValueSizes(PaddedPODArray<UInt64> & sizes, const UInt8 * is_null, const IColumn::SerializationSettings * settings) const override;
-    StringRef serializeValueIntoArena(size_t n, Arena & arena, char const *& begin, const IColumn::SerializationSettings * settings) const override;
+    std::string_view serializeValueIntoArena(size_t n, Arena & arena, char const *& begin, const IColumn::SerializationSettings * settings) const override;
     char * serializeValueIntoMemory(size_t n, char * memory, const IColumn::SerializationSettings * settings) const override;
-=======
-    void collectSerializedValueSizes(PaddedPODArray<UInt64> & sizes, const UInt8 * is_null) const override;
-    std::string_view serializeValueIntoArena(size_t n, Arena & arena, char const *& begin) const override;
-    char * serializeValueIntoMemory(size_t n, char * memory) const override;
->>>>>>> fa876593
     void skipSerializedInArena(ReadBuffer & in) const override;
     std::string_view serializeAggregationStateValueIntoArena(size_t n, Arena & arena, char const *& begin) const override;
     void updateHashWithValue(size_t n, SipHash & hash_func) const override;
@@ -464,11 +458,8 @@
 }
 
 template <typename ColumnType>
-<<<<<<< HEAD
-StringRef ColumnUnique<ColumnType>::serializeValueIntoArena(size_t n, Arena & arena, char const *& begin, const IColumn::SerializationSettings * settings) const
-=======
-std::string_view ColumnUnique<ColumnType>::serializeValueIntoArena(size_t n, Arena & arena, char const *& begin) const
->>>>>>> fa876593
+std::string_view ColumnUnique<ColumnType>::serializeValueIntoArena(
+    size_t n, Arena & arena, char const *& begin, const IColumn::SerializationSettings * settings) const
 {
     if (is_nullable)
     {
