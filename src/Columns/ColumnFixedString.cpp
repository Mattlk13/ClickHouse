#include <Columns/ColumnFixedString.h>
#include <Columns/ColumnsCommon.h>
#include <Columns/ColumnCompressed.h>

#include <IO/WriteHelpers.h>
#include <Common/Arena.h>
#include <Common/HashTable/Hash.h>
#include <Common/HashTable/StringHashSet.h>
#include <Common/SipHash.h>
#include <Common/WeakHash.h>
#include <Common/assert_cast.h>
#include <base/memcmpSmall.h>
#include <Common/memcpySmall.h>
#include <base/sort.h>
#include <base/scope_guard.h>

#if defined(__SSE2__)
#    include <emmintrin.h>
#endif


namespace DB
{

namespace ErrorCodes
{
    extern const int TOO_LARGE_STRING_SIZE;
    extern const int SIZE_OF_FIXED_STRING_DOESNT_MATCH;
    extern const int SIZES_OF_COLUMNS_DOESNT_MATCH;
    extern const int PARAMETER_OUT_OF_BOUND;
    extern const int LOGICAL_ERROR;
}


MutableColumnPtr ColumnFixedString::cloneResized(size_t size) const
{
    MutableColumnPtr new_col_holder = ColumnFixedString::create(n);

    if (size > 0)
    {
        auto & new_col = assert_cast<ColumnFixedString &>(*new_col_holder);
        new_col.chars.resize_exact(size * n);

        size_t count = std::min(this->size(), size);
        memcpy(new_col.chars.data(), chars.data(), count * n * sizeof(chars[0]));

        if (size > count)
            memset(&(new_col.chars[count * n]), '\0', (size - count) * n);
    }

    return new_col_holder;
}

bool ColumnFixedString::isDefaultAt(size_t index) const
{
    assert(index < size());
    return memoryIsZero(chars.data() + index * n, 0, n);
}

void ColumnFixedString::insert(const Field & x)
{
    const String & s = x.safeGet<String>();
    insertData(s.data(), s.size());
}

bool ColumnFixedString::tryInsert(const Field & x)
{
    if (x.getType() != Field::Types::Which::String)
        return false;
    const String & s = x.safeGet<String>();
    if (s.size() > n)
        return false;
    insertData(s.data(), s.size());
    return true;
}

#if !defined(DEBUG_OR_SANITIZER_BUILD)
void ColumnFixedString::insertFrom(const IColumn & src_, size_t index)
#else
void ColumnFixedString::doInsertFrom(const IColumn & src_, size_t index)
#endif
{
    const ColumnFixedString & src = assert_cast<const ColumnFixedString &>(src_);

    if (n != src.getN())
        throw Exception(ErrorCodes::SIZE_OF_FIXED_STRING_DOESNT_MATCH, "Size of FixedString doesn't match");

    size_t old_size = chars.size();
    chars.resize(old_size + n);
    memcpySmallAllowReadWriteOverflow15(chars.data() + old_size, &src.chars[n * index], n);
}

#if !defined(DEBUG_OR_SANITIZER_BUILD)
void ColumnFixedString::insertManyFrom(const IColumn & src, size_t position, size_t length)
#else
void ColumnFixedString::doInsertManyFrom(const IColumn & src, size_t position, size_t length)
#endif
{
    const ColumnFixedString & src_concrete = assert_cast<const ColumnFixedString &>(src);
    if (n != src_concrete.getN())
        throw Exception(ErrorCodes::SIZE_OF_FIXED_STRING_DOESNT_MATCH, "Size of FixedString doesn't match");

    const size_t old_size = chars.size();
    const size_t new_size = old_size + n * length;
    chars.resize(new_size);

    for (size_t offset = old_size; offset < new_size; offset += n)
        memcpySmallAllowReadWriteOverflow15(&chars[offset], &src_concrete.chars[n * position], n);
}

void ColumnFixedString::insertData(const char * pos, size_t length)
{
    if (length > n)
        throw Exception(ErrorCodes::TOO_LARGE_STRING_SIZE, "Too large string for FixedString column");

    size_t old_size = chars.size();
    chars.resize(old_size + n);
    memcpy(chars.data() + old_size, pos, length);
    memset(chars.data() + old_size + length, 0, n - length);
}

const char * ColumnFixedString::deserializeAndInsertFromArena(const char * pos)
{
    size_t old_size = chars.size();
    chars.resize(old_size + n);
    memcpy(chars.data() + old_size, pos, n);
    return pos + n;
}

const char * ColumnFixedString::skipSerializedInArena(const char * pos) const
{
    return pos + n;
}

void ColumnFixedString::updateHashWithValue(size_t index, SipHash & hash) const
{
    hash.update(reinterpret_cast<const char *>(&chars[n * index]), n);
}

WeakHash32 ColumnFixedString::getWeakHash32() const
{
    auto s = size();
    WeakHash32 hash(s);

    const UInt8 * pos = chars.data();
    UInt32 * hash_data = hash.getData().data();

    for (size_t row = 0; row < s; ++row)
    {
        *hash_data = ::updateWeakHash32(pos, n, *hash_data);

        pos += n;
        ++hash_data;
    }

    return hash;
}

void ColumnFixedString::updateHashFast(SipHash & hash) const
{
    hash.update(n);
    hash.update(reinterpret_cast<const char *>(chars.data()), size() * n);
}

struct ColumnFixedString::ComparatorBase
{
    const ColumnFixedString & parent;

    explicit ComparatorBase(const ColumnFixedString & parent_)
        : parent(parent_)
    {
    }

    ALWAYS_INLINE int compare(size_t lhs, size_t rhs) const
    {
        int res = memcmpSmallAllowOverflow15(parent.chars.data() + lhs * parent.n, parent.chars.data() + rhs * parent.n, parent.n);

        return res;
    }
};

void ColumnFixedString::getPermutation(IColumn::PermutationSortDirection direction, IColumn::PermutationSortStability stability,
                                    size_t limit, int /*nan_direction_hint*/, Permutation & res) const
{
    if (direction == IColumn::PermutationSortDirection::Ascending && stability == IColumn::PermutationSortStability::Unstable)
        getPermutationImpl(limit, res, ComparatorAscendingUnstable(*this), DefaultSort(), DefaultPartialSort());
    else if (direction == IColumn::PermutationSortDirection::Ascending && stability == IColumn::PermutationSortStability::Stable)
        getPermutationImpl(limit, res, ComparatorAscendingStable(*this), DefaultSort(), DefaultPartialSort());
    else if (direction == IColumn::PermutationSortDirection::Descending && stability == IColumn::PermutationSortStability::Unstable)
        getPermutationImpl(limit, res, ComparatorDescendingUnstable(*this), DefaultSort(), DefaultPartialSort());
    else if (direction == IColumn::PermutationSortDirection::Descending && stability == IColumn::PermutationSortStability::Stable)
        getPermutationImpl(limit, res, ComparatorDescendingStable(*this), DefaultSort(), DefaultPartialSort());
}

void ColumnFixedString::updatePermutation(IColumn::PermutationSortDirection direction, IColumn::PermutationSortStability stability,
                                    size_t limit, int /*nan_direction_hint*/, Permutation & res, EqualRanges & equal_ranges) const
{
    auto comparator_equal = ComparatorEqual(*this);

    if (direction == IColumn::PermutationSortDirection::Ascending && stability == IColumn::PermutationSortStability::Unstable)
        updatePermutationImpl(limit, res, equal_ranges, ComparatorAscendingUnstable(*this), comparator_equal, DefaultSort(), DefaultPartialSort());
    else if (direction == IColumn::PermutationSortDirection::Ascending && stability == IColumn::PermutationSortStability::Stable)
        updatePermutationImpl(limit, res, equal_ranges, ComparatorAscendingStable(*this), comparator_equal, DefaultSort(), DefaultPartialSort());
    else if (direction == IColumn::PermutationSortDirection::Descending && stability == IColumn::PermutationSortStability::Unstable)
        updatePermutationImpl(limit, res, equal_ranges, ComparatorDescendingUnstable(*this), comparator_equal, DefaultSort(), DefaultPartialSort());
    else if (direction == IColumn::PermutationSortDirection::Descending && stability == IColumn::PermutationSortStability::Stable)
        updatePermutationImpl(limit, res, equal_ranges, ComparatorDescendingStable(*this), comparator_equal, DefaultSort(), DefaultPartialSort());
}

size_t ColumnFixedString::estimateCardinalityInPermutedRange(const Permutation & permutation, const EqualRange & equal_range) const
{
    const size_t range_size = equal_range.size();
    if (range_size <= 1)
        return range_size;

    /// TODO use sampling if the range is too large (e.g. 16k elements, but configurable)
    StringHashSet elements;
    bool inserted = false;
    for (size_t i = equal_range.from; i < equal_range.to; ++i)
    {
        size_t permuted_i = permutation[i];
        StringRef value = getDataAt(permuted_i);
        elements.emplace(value, inserted);
    }
    return elements.size();
}

#if !defined(DEBUG_OR_SANITIZER_BUILD)
void ColumnFixedString::insertRangeFrom(const IColumn & src, size_t start, size_t length)
#else
void ColumnFixedString::doInsertRangeFrom(const IColumn & src, size_t start, size_t length)
#endif
{
    const ColumnFixedString & src_concrete = assert_cast<const ColumnFixedString &>(src);
    chassert(this->n == src_concrete.n);

    if (start + length > src_concrete.size())
        throw Exception(ErrorCodes::PARAMETER_OUT_OF_BOUND, "Parameters start = {}, length = {} are out of bound "
                        "in ColumnFixedString::insertRangeFrom method (size() = {}).",
                        toString(start), toString(length), toString(src_concrete.size()));

    size_t old_size = chars.size();
    chars.resize(old_size + length * n);
    memcpy(chars.data() + old_size, &src_concrete.chars[start * n], length * n);
}

ColumnPtr ColumnFixedString::filter(const IColumn::Filter & filt, ssize_t result_size_hint) const
{
    size_t col_size = size();
    if (col_size != filt.size())
        throw Exception(ErrorCodes::SIZES_OF_COLUMNS_DOESNT_MATCH, "Size of filter ({}) doesn't match size of column ({})", filt.size(), col_size);

    auto res = ColumnFixedString::create(n);

    if (result_size_hint)
        res->chars.reserve_exact(result_size_hint > 0 ? result_size_hint * n : chars.size());

    const UInt8 * filt_pos = filt.data();
    const UInt8 * filt_end = filt_pos + col_size;
    const UInt8 * data_pos = chars.data();

    /** A slightly more optimized version.
        * Based on the assumption that often pieces of consecutive values
        *  completely pass or do not pass the filter.
        * Therefore, we will optimistically check the parts of `SIMD_BYTES` values.
        */
    static constexpr size_t SIMD_BYTES = 64;
    const UInt8 * filt_end_aligned = filt_pos + col_size / SIMD_BYTES * SIMD_BYTES;
    const size_t chars_per_simd_elements = SIMD_BYTES * n;

    while (filt_pos < filt_end_aligned)
    {
        uint64_t mask = bytes64MaskToBits64Mask(filt_pos);

        if (0xffffffffffffffff == mask)
        {
            res->chars.insert(data_pos, data_pos + chars_per_simd_elements);
        }
        else
        {
            size_t res_chars_size = res->chars.size();
            while (mask)
            {
                size_t index = std::countr_zero(mask);
                res->chars.resize(res_chars_size + n);
                memcpySmallAllowReadWriteOverflow15(&res->chars[res_chars_size], data_pos + index * n, n);
                res_chars_size += n;
            #ifdef __BMI__
                mask = _blsr_u64(mask);
            #else
                mask = mask & (mask-1);
            #endif
            }
        }
        data_pos += chars_per_simd_elements;
        filt_pos += SIMD_BYTES;
    }

    size_t res_chars_size = res->chars.size();
    while (filt_pos < filt_end)
    {
        if (*filt_pos)
        {
            res->chars.resize(res_chars_size + n);
            memcpySmallAllowReadWriteOverflow15(&res->chars[res_chars_size], data_pos, n);
            res_chars_size += n;
        }

        ++filt_pos;
        data_pos += n;
    }

    return res;
}

void ColumnFixedString::expand(const IColumn::Filter & mask, bool inverted)
{
    if (mask.size() < size())
        throw Exception(ErrorCodes::LOGICAL_ERROR, "Mask size should be no less than data size.");

    ssize_t index = mask.size() - 1;
    ssize_t from = size() - 1;
    chars.resize_fill(mask.size() * n);
    while (index >= 0)
    {
        if (!!mask[index] ^ inverted)
        {
            if (from < 0)
                throw Exception(ErrorCodes::LOGICAL_ERROR, "Too many bytes in mask");

            memcpy(&chars[index * n], &chars[from * n], n);
            --from;
        }

        --index;
    }

    if (from != -1)
        throw Exception(ErrorCodes::LOGICAL_ERROR, "Not enough bytes in mask");
}

ColumnPtr ColumnFixedString::permute(const Permutation & perm, size_t limit) const
{
    return permuteImpl(*this, perm, limit);
}


ColumnPtr ColumnFixedString::index(const IColumn & indexes, size_t limit) const
{
    return selectIndexImpl(*this, indexes, limit);
}


template <typename Type>
ColumnPtr ColumnFixedString::indexImpl(const PaddedPODArray<Type> & indexes, size_t limit) const
{
    assert(limit <= indexes.size());
    if (limit == 0)
        return ColumnFixedString::create(n);

    auto res = ColumnFixedString::create(n);

    Chars & res_chars = res->chars;

    res_chars.resize(n * limit);

    size_t offset = 0;
    for (size_t i = 0; i < limit; ++i, offset += n)
        memcpySmallAllowReadWriteOverflow15(&res_chars[offset], &chars[indexes[i] * n], n);

    return res;
}

ColumnPtr ColumnFixedString::replicate(const Offsets & offsets) const
{
    size_t col_size = size();
    if (col_size != offsets.size())
        throw Exception(ErrorCodes::SIZES_OF_COLUMNS_DOESNT_MATCH, "Size of offsets doesn't match size of column.");

    auto res = ColumnFixedString::create(n);

    if (0 == col_size)
        return res;

    Chars & res_chars = res->chars;
    res_chars.resize(n * offsets.back());

    Offset curr_offset = 0;
    for (size_t i = 0; i < col_size; ++i)
        for (size_t next_offset = offsets[i]; curr_offset < next_offset; ++curr_offset)
            memcpySmallAllowReadWriteOverflow15(&res->chars[curr_offset * n], &chars[i * n], n);

    return res;
}

void ColumnFixedString::getExtremes(Field & min, Field & max) const
{
    min = String();
    max = String();

    size_t col_size = size();

    if (col_size == 0)
        return;

    size_t min_idx = 0;
    size_t max_idx = 0;

    auto cmp_less = ComparatorAscendingUnstable(*this);
    for (size_t i = 1; i < col_size; ++i)
    {
        if (cmp_less(i, min_idx))
            min_idx = i;
        else if (cmp_less(max_idx, i))
            max_idx = i;
    }

    get(min_idx, min);
    get(max_idx, max);
}

ColumnPtr ColumnFixedString::compress(bool force_compression) const
{
    size_t source_size = chars.size();

    /// Don't compress small blocks.
    if (source_size < 4096) /// A wild guess.
        return ColumnCompressed::wrap(this->getPtr());

    auto compressed = ColumnCompressed::compressBuffer(chars.data(), source_size, force_compression);

    if (!compressed)
        return ColumnCompressed::wrap(this->getPtr());

    const size_t column_size = size();
    const size_t compressed_size = compressed->size();
    return ColumnCompressed::create(column_size, compressed_size,
        [my_compressed = std::move(compressed), column_size, my_n = n]
        {
            size_t chars_size = my_n * column_size;
            auto res = ColumnFixedString::create(my_n);
            res->getChars().resize(chars_size);
            ColumnCompressed::decompressBuffer(
                my_compressed->data(), res->getChars().data(), my_compressed->size(), chars_size);
            return res;
        });
}

<<<<<<< HEAD
std::span<char> ColumnFixedString::insertRawUninitialized(size_t count)
{
    size_t start = chars.size();
    chars.resize(start + count * n);
    return {reinterpret_cast<char *>(chars.data() + start), count * n};
=======
void ColumnFixedString::updateAt(const IColumn & src, size_t dst_pos, size_t src_pos)
{
    const auto & src_fixed = assert_cast<const ColumnFixedString &>(src);
    if (n != src_fixed.getN())
        throw Exception(ErrorCodes::LOGICAL_ERROR, "Size of FixedString doesn't match");

    memcpy(chars.data() + dst_pos * n, src_fixed.chars.data() + src_pos * n, n);
>>>>>>> 981f765b
}

}<|MERGE_RESOLUTION|>--- conflicted
+++ resolved
@@ -446,21 +446,20 @@
         });
 }
 
-<<<<<<< HEAD
+void ColumnFixedString::updateAt(const IColumn & src, size_t dst_pos, size_t src_pos)
+{
+    const auto & src_fixed = assert_cast<const ColumnFixedString &>(src);
+    if (n != src_fixed.getN())
+        throw Exception(ErrorCodes::LOGICAL_ERROR, "Size of FixedString doesn't match");
+
+    memcpy(chars.data() + dst_pos * n, src_fixed.chars.data() + src_pos * n, n);
+}
+
 std::span<char> ColumnFixedString::insertRawUninitialized(size_t count)
 {
     size_t start = chars.size();
     chars.resize(start + count * n);
     return {reinterpret_cast<char *>(chars.data() + start), count * n};
-=======
-void ColumnFixedString::updateAt(const IColumn & src, size_t dst_pos, size_t src_pos)
-{
-    const auto & src_fixed = assert_cast<const ColumnFixedString &>(src);
-    if (n != src_fixed.getN())
-        throw Exception(ErrorCodes::LOGICAL_ERROR, "Size of FixedString doesn't match");
-
-    memcpy(chars.data() + dst_pos * n, src_fixed.chars.data() + src_pos * n, n);
->>>>>>> 981f765b
 }
 
 }