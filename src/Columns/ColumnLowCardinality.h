#pragma once

#include <Columns/ColumnsNumber.h>
#include <Columns/IColumn.h>
#include <Columns/IColumnUnique.h>
#include <Common/assert_cast.h>
#include <Common/typeid_cast.h>


namespace DB
{

namespace ErrorCodes
{
    extern const int LOGICAL_ERROR;
}

/**
 * How data is stored (in a nutshell):
 * we have a dictionary @e reverse_index in ColumnUnique that holds pairs (DataType, UIntXX) and a column
 * with UIntXX holding actual data indices.
 * To obtain the value's index, call #getOrFindIndex.
 * To operate on the data (so called indices column), call #getIndexes.
 *
 * @note The indices column always contains the default value (empty std::string_view) with the first index.
 */
class ColumnLowCardinality final : public COWHelper<IColumnHelper<ColumnLowCardinality>, ColumnLowCardinality>
{
    friend class COWHelper<IColumnHelper<ColumnLowCardinality>, ColumnLowCardinality>;

    ColumnLowCardinality(MutableColumnPtr && column_unique, MutableColumnPtr && indexes, bool is_shared = false);
    ColumnLowCardinality(const ColumnLowCardinality & other) = default;

public:
    /** Create immutable column using immutable arguments. This arguments may be shared with other columns.
      * Use IColumn::mutate in order to make mutable column and mutate shared nested columns.
      */
    using Base = COWHelper<IColumnHelper<ColumnLowCardinality>, ColumnLowCardinality>;
    static Ptr create(const ColumnPtr & column_unique_, const ColumnPtr & indexes_, bool is_shared = false)
    {
        return ColumnLowCardinality::create(column_unique_->assumeMutable(), indexes_->assumeMutable(), is_shared);
    }

    static MutablePtr create(MutableColumnPtr && column_unique, MutableColumnPtr && indexes, bool is_shared = false)
    {
        return Base::create(std::move(column_unique), std::move(indexes), is_shared);
    }

    std::string getName() const override { return "LowCardinality(" + getDictionary().getNestedColumn()->getName() + ")"; }
    const char * getFamilyName() const override { return "LowCardinality"; }
    TypeIndex getDataType() const override { return TypeIndex::LowCardinality; }

    ColumnPtr convertToFullColumn() const { return getDictionary().getNestedColumn()->index(getIndexes(), 0); }
    ColumnPtr convertToFullColumnIfLowCardinality() const override { return convertToFullColumn(); }

    MutableColumnPtr cloneResized(size_t size) const override;
    size_t size() const override { return getIndexes().size(); }

    Field operator[](size_t n) const override { return getDictionary()[getIndexes().getUInt(n)]; }
    void get(size_t n, Field & res) const override { getDictionary().get(getIndexes().getUInt(n), res); }
    std::pair<String, DataTypePtr> getValueNameAndType(size_t n) const override
    {
        return getDictionary().getValueNameAndType(getIndexes().getUInt(n));
    }

    std::string_view getDataAt(size_t n) const override { return getDictionary().getDataAt(getIndexes().getUInt(n)); }

    bool isDefaultAt(size_t n) const override { return getDictionary().isDefaultAt(getIndexes().getUInt(n)); }
    UInt64 get64(size_t n) const override { return getDictionary().get64(getIndexes().getUInt(n)); }
    UInt64 getUInt(size_t n) const override { return getDictionary().getUInt(getIndexes().getUInt(n)); }
    Int64 getInt(size_t n) const override { return getDictionary().getInt(getIndexes().getUInt(n)); }
    Float64 getFloat64(size_t n) const override { return getDictionary().getFloat64(getIndexes().getUInt(n)); }
    Float32 getFloat32(size_t n) const override { return getDictionary().getFloat32(getIndexes().getUInt(n)); }
    bool getBool(size_t n) const override { return getDictionary().getBool(getIndexes().getUInt(n)); }
    bool isNullAt(size_t n) const override { return getDictionary().isNullAt(getIndexes().getUInt(n)); }
    ColumnPtr cut(size_t start, size_t length) const override
    {
        return ColumnLowCardinality::create(dictionary.getColumnUniquePtr(), getIndexes().cut(start, length));
    }

    void insert(const Field & x) override;
    bool tryInsert(const Field & x) override;
    void insertDefault() override;

#if !defined(DEBUG_OR_SANITIZER_BUILD)
    void insertFrom(const IColumn & src, size_t n) override;
#else
    void doInsertFrom(const IColumn & src, size_t n) override;
#endif
    void insertFromFullColumn(const IColumn & src, size_t n);

#if !defined(DEBUG_OR_SANITIZER_BUILD)
    void insertRangeFrom(const IColumn & src, size_t start, size_t length) override;
#else
    void doInsertRangeFrom(const IColumn & src, size_t start, size_t length) override;
#endif
    void insertRangeFromFullColumn(const IColumn & src, size_t start, size_t length);
    void insertRangeFromDictionaryEncodedColumn(const IColumn & keys, const IColumn & positions);

    void insertData(const char * pos, size_t length) override;

    void popBack(size_t n) override { idx.popBack(n); }

<<<<<<< HEAD
    std::string_view serializeValueIntoArena(size_t n, Arena & arena, char const *& begin) const override;
=======
    StringRef serializeValueIntoArena(size_t n, Arena & arena, char const *& begin) const override;
    StringRef serializeAggregationStateValueIntoArena(size_t n, Arena & arena, char const *& begin) const override;
>>>>>>> 8575eb72
    char * serializeValueIntoMemory(size_t n, char * memory) const override;

    void collectSerializedValueSizes(PaddedPODArray<UInt64> & sizes, const UInt8 * is_null) const override;

    const char * deserializeAndInsertFromArena(const char * pos) override;
    const char * deserializeAndInsertAggregationStateValueFromArena(const char * pos) override;

    const char * skipSerializedInArena(const char * pos) const override;

    void updateHashWithValue(size_t n, SipHash & hash) const override
    {
        getDictionary().updateHashWithValue(getIndexes().getUInt(n), hash);
    }

    WeakHash32 getWeakHash32() const override;

    void updateHashFast(SipHash &) const override;

    ColumnPtr filter(const Filter & filt, ssize_t result_size_hint) const override
    {
        return ColumnLowCardinality::create(dictionary.getColumnUniquePtr(), getIndexes().filter(filt, result_size_hint));
    }

    void expand(const Filter & mask, bool inverted) override
    {
        idx.getPositionsPtr()->expand(mask, inverted);
    }

    ColumnPtr permute(const Permutation & perm, size_t limit) const override
    {
        return ColumnLowCardinality::create(dictionary.getColumnUniquePtr(), getIndexes().permute(perm, limit));
    }

    ColumnPtr index(const IColumn & indexes_, size_t limit) const override
    {
        return ColumnLowCardinality::create(dictionary.getColumnUniquePtr(), getIndexes().index(indexes_, limit));
    }

#if !defined(DEBUG_OR_SANITIZER_BUILD)
    int compareAt(size_t n, size_t m, const IColumn & rhs, int nan_direction_hint) const override;
#else
    int doCompareAt(size_t n, size_t m, const IColumn & rhs, int nan_direction_hint) const override;
#endif

    int compareAtWithCollation(size_t n, size_t m, const IColumn & rhs, int nan_direction_hint, const Collator &) const override;

    bool hasEqualValues() const override;

    void getPermutation(IColumn::PermutationSortDirection direction, IColumn::PermutationSortStability stability,
                        size_t limit, int nan_direction_hint, Permutation & res) const override;

    void updatePermutation(IColumn::PermutationSortDirection direction, IColumn::PermutationSortStability stability,
                        size_t limit, int, IColumn::Permutation & res, EqualRanges & equal_ranges) const override;

    void getPermutationWithCollation(const Collator & collator, IColumn::PermutationSortDirection direction, IColumn::PermutationSortStability stability,
                        size_t limit, int nan_direction_hint, Permutation & res) const override;

    void updatePermutationWithCollation(const Collator & collator, IColumn::PermutationSortDirection direction, IColumn::PermutationSortStability stability,
                        size_t limit, int nan_direction_hint, Permutation & res, EqualRanges& equal_ranges) const override;

    size_t estimateCardinalityInPermutedRange(const Permutation & permutation, const EqualRange & equal_range) const override;

    ColumnPtr replicate(const Offsets & offsets) const override
    {
        return ColumnLowCardinality::create(dictionary.getColumnUniquePtr(), getIndexes().replicate(offsets));
    }

    std::vector<MutableColumnPtr> scatter(ColumnIndex num_columns, const Selector & selector) const override;

    void getExtremes(Field & min, Field & max) const override
    {
        dictionary.getColumnUnique().getNestedColumn()->index(getIndexes(), 0)->getExtremes(min, max); /// TODO: optimize
    }

    void reserve(size_t n) override { idx.reserve(n); }
    size_t capacity() const override { return idx.capacity(); }
    void shrinkToFit() override { idx.shrinkToFit(); }

    /// Don't count the dictionary size as it can be shared between different blocks.
    size_t byteSize() const override { return idx.getPositions()->byteSize() + (isSharedDictionary() ? 0 : getDictionary().byteSize()); }

    size_t byteSizeAt(size_t n) const override { return getDictionary().byteSizeAt(getIndexes().getUInt(n)); }
    size_t allocatedBytes() const override { return idx.getPositions()->allocatedBytes() + getDictionary().allocatedBytes(); }

    void forEachSubcolumn(ColumnCallback callback) const override
    {
        callback(idx.getPositionsPtr());

        /// Column doesn't own dictionary if it's shared.
        if (!dictionary.isShared())
            callback(dictionary.getColumnUniquePtr());
    }

    void forEachMutableSubcolumn(MutableColumnCallback callback) override
    {
        callback(idx.getPositionsPtr());

        /// Column doesn't own dictionary if it's shared.
        if (!dictionary.isShared())
            callback(dictionary.getColumnUniquePtr());
    }

    void forEachSubcolumnRecursively(RecursiveColumnCallback callback) const override
    {
        /** It is important to have both const and non-const versions here.
          * The behavior of ColumnUnique::forEachSubcolumnRecursively differs between const and non-const versions.
          * The non-const version will update a field in ColumnUnique.
          * In the meantime, the default implementation IColumn::forEachSubcolumnRecursively uses const_cast,
          * so when the const version is called, the field will still be mutated.
          * This can lead to a data race if constness is expected.
          */
        callback(*idx.getPositionsPtr());
        idx.getPositionsPtr()->forEachSubcolumnRecursively(callback);

        /// Column doesn't own dictionary if it's shared.
        if (!dictionary.isShared())
        {
            callback(*dictionary.getColumnUniquePtr());
            dictionary.getColumnUniquePtr()->forEachSubcolumnRecursively(callback);
        }
    }

    void forEachMutableSubcolumnRecursively(RecursiveMutableColumnCallback callback) override
    {
        callback(*idx.getPositionsPtr());
        idx.getPositionsPtr()->forEachMutableSubcolumnRecursively(callback);

        /// Column doesn't own dictionary if it's shared.
        if (!dictionary.isShared())
        {
            callback(*dictionary.getColumnUniquePtr());
            dictionary.getColumnUniquePtr()->forEachMutableSubcolumnRecursively(callback);
        }
    }

    bool structureEquals(const IColumn & rhs) const override
    {
        if (const auto * rhs_low_cardinality = typeid_cast<const ColumnLowCardinality *>(&rhs))
            return idx.getPositions()->structureEquals(*rhs_low_cardinality->idx.getPositions())
                && dictionary.getColumnUnique().structureEquals(rhs_low_cardinality->dictionary.getColumnUnique());
        return false;
    }

    double getRatioOfDefaultRows(double sample_ratio) const override
    {
        return getIndexes().getRatioOfDefaultRows(sample_ratio);
    }

    UInt64 getNumberOfDefaultRows() const override
    {
        return getIndexes().getNumberOfDefaultRows();
    }

    void getIndicesOfNonDefaultRows(Offsets & indices, size_t from, size_t limit) const override
    {
        getIndexes().getIndicesOfNonDefaultRows(indices, from, limit);
    }

    bool valuesHaveFixedSize() const override { return getDictionary().valuesHaveFixedSize(); }
    bool isFixedAndContiguous() const override { return false; }
    size_t sizeOfValueIfFixed() const override { return getDictionary().sizeOfValueIfFixed(); }
    bool isNumeric() const override { return getDictionary().isNumeric(); }
    bool lowCardinality() const override { return true; }
    bool isCollationSupported() const override { return getDictionary().getNestedColumn()->isCollationSupported(); }

    /**
     * Checks if the dictionary column is Nullable(T).
     * So LC(Nullable(T)) would return true, LC(U) -- false.
     */
    bool nestedIsNullable() const { return isColumnNullable(*dictionary.getColumnUnique().getNestedColumn()); }
    bool nestedCanBeInsideNullable() const { return dictionary.getColumnUnique().getNestedColumn()->canBeInsideNullable(); }
    void nestedToNullable() { dictionary.getColumnUnique().nestedToNullable(); }
    void nestedRemoveNullable() { dictionary.getColumnUnique().nestedRemoveNullable(); }
    MutableColumnPtr cloneNullable() const;

    ColumnPtr cloneWithDefaultOnNull() const;

    const IColumnUnique & getDictionary() const { return dictionary.getColumnUnique(); }
    IColumnUnique & getDictionary() { return dictionary.getColumnUnique(); }
    const ColumnPtr & getDictionaryPtr() const { return dictionary.getColumnUniquePtr(); }
    ColumnPtr & getDictionaryPtr() { return dictionary.getColumnUniquePtr(); }
    /// IColumnUnique & getUnique() { return static_cast<IColumnUnique &>(*column_unique); }
    /// ColumnPtr getUniquePtr() const { return column_unique; }

    /// IColumn & getIndexes() { return *idx.getPositions(); }
    const IColumn & getIndexes() const { return *idx.getPositions(); }
    const ColumnPtr & getIndexesPtr() const { return idx.getPositions(); }
    size_t getSizeOfIndexType() const { return idx.getSizeOfIndexType(); }

    ALWAYS_INLINE size_t getIndexAt(size_t row) const
    {
        const IColumn * indexes = &getIndexes();

        switch (idx.getSizeOfIndexType())
        {
            case sizeof(UInt8): return assert_cast<const ColumnUInt8 *>(indexes)->getElement(row);
            case sizeof(UInt16): return assert_cast<const ColumnUInt16 *>(indexes)->getElement(row);
            case sizeof(UInt32): return assert_cast<const ColumnUInt32 *>(indexes)->getElement(row);
            case sizeof(UInt64): return assert_cast<const ColumnUInt64 *>(indexes)->getElement(row);
            default: throw Exception(ErrorCodes::LOGICAL_ERROR, "Unexpected size of index type for low cardinality column.");
        }
    }

    ///void setIndexes(MutableColumnPtr && indexes_) { indexes = std::move(indexes_); }

    /// Set shared ColumnUnique for empty low cardinality column.
    void setSharedDictionary(const ColumnPtr & column_unique);
    bool isSharedDictionary() const { return dictionary.isShared(); }

    /// Create column with new dictionary from column part.
    /// Dictionary will have only keys that are mentioned in index.
    MutablePtr cutAndCompact(size_t start, size_t length) const;

    struct DictionaryEncodedColumn
    {
        ColumnPtr dictionary;
        ColumnPtr indexes;
    };

    DictionaryEncodedColumn getMinimalDictionaryEncodedColumn(UInt64 offset, UInt64 limit) const;

    ColumnPtr countKeys() const;

    bool containsNull() const;

    class Index
    {
    public:
        Index();
        Index(const Index & other) = default;
        explicit Index(MutableColumnPtr && positions_);
        explicit Index(ColumnPtr positions_);

        const ColumnPtr & getPositions() const { return positions; }
        WrappedPtr & getPositionsPtr() { return positions; }
        const WrappedPtr & getPositionsPtr() const { return positions; }
        size_t getPositionAt(size_t row) const;
        void insertPosition(UInt64 position);
        void insertPositionsRange(const IColumn & column, UInt64 offset, UInt64 limit);

        void popBack(size_t n) { positions->popBack(n); }
        void reserve(size_t n) { positions->reserve(n); }
        size_t capacity() const { return positions->capacity(); }
        void shrinkToFit() { positions->shrinkToFit(); }

        UInt64 getMaxPositionForCurrentType() const;

        static size_t getSizeOfIndexType(const IColumn & column, size_t hint);
        size_t getSizeOfIndexType() const { return size_of_type; }

        void checkSizeOfType();

        MutableColumnPtr detachPositions() { return IColumn::mutate(std::move(positions)); }
        void attachPositions(MutableColumnPtr positions_);

        void countKeys(ColumnUInt64::Container & counts) const;

        bool containsDefault() const;

        WeakHash32 getWeakHash(const WeakHash32 & dict_hash) const;

        void collectSerializedValueSizes(PaddedPODArray<UInt64> & sizes, const PaddedPODArray<UInt64> & dict_sizes) const;

    private:
        WrappedPtr positions;
        size_t size_of_type = 0;

        void updateSizeOfType() { size_of_type = getSizeOfIndexType(*positions, size_of_type); }
        void expandType();

        template <typename IndexType>
        typename ColumnVector<IndexType>::Container & getPositionsData();

        template <typename IndexType>
        const typename ColumnVector<IndexType>::Container & getPositionsData() const;

        template <typename IndexType>
        void convertPositions();

        template <typename Callback>
        static void callForType(Callback && callback, size_t size_of_type);
    };

private:
    class Dictionary
    {
    public:
        Dictionary(const Dictionary & other) = default;
        explicit Dictionary(MutableColumnPtr && column_unique, bool is_shared);
        explicit Dictionary(ColumnPtr column_unique, bool is_shared);

        const WrappedPtr & getColumnUniquePtr() const { return column_unique; }
        WrappedPtr & getColumnUniquePtr() { return column_unique; }

        const IColumnUnique & getColumnUnique() const { return static_cast<const IColumnUnique &>(*column_unique); }
        IColumnUnique & getColumnUnique() { return static_cast<IColumnUnique &>(*column_unique); }

        /// Dictionary may be shared for several mutable columns.
        /// Immutable columns may have the same column unique, which isn't necessarily shared dictionary.
        void setShared(const ColumnPtr & column_unique_);
        bool isShared() const { return shared; }

        /// Create new dictionary with only keys that are mentioned in positions.
        void compact(MutableColumnPtr & positions);

        static MutableColumnPtr compact(const IColumnUnique & column_unique, MutableColumnPtr & positions);

    private:
        WrappedPtr column_unique;
        bool shared = false;
    };

    Dictionary dictionary;
    Index idx;

    void compactInplace();
    void compactIfSharedDictionary();

    int compareAtImpl(size_t n, size_t m, const IColumn & rhs, int nan_direction_hint, const Collator * collator=nullptr) const;

    void getPermutationImpl(IColumn::PermutationSortDirection direction, IColumn::PermutationSortStability stability, size_t limit, int nan_direction_hint, Permutation & res, const Collator * collator = nullptr) const;

    template <typename IndexColumn>
    void updatePermutationWithIndexType(
        IColumn::PermutationSortStability stability, size_t limit, const PaddedPODArray<UInt64> & position_by_index,
        IColumn::Permutation & res, EqualRanges & equal_ranges) const;
};

bool isColumnLowCardinalityNullable(const IColumn & column);


}<|MERGE_RESOLUTION|>--- conflicted
+++ resolved
@@ -101,12 +101,8 @@
 
     void popBack(size_t n) override { idx.popBack(n); }
 
-<<<<<<< HEAD
     std::string_view serializeValueIntoArena(size_t n, Arena & arena, char const *& begin) const override;
-=======
-    StringRef serializeValueIntoArena(size_t n, Arena & arena, char const *& begin) const override;
-    StringRef serializeAggregationStateValueIntoArena(size_t n, Arena & arena, char const *& begin) const override;
->>>>>>> 8575eb72
+    std::string_view serializeAggregationStateValueIntoArena(size_t n, Arena & arena, char const *& begin) const override;
     char * serializeValueIntoMemory(size_t n, char * memory) const override;
 
     void collectSerializedValueSizes(PaddedPODArray<UInt64> & sizes, const UInt8 * is_null) const override;
