#pragma once

#include <Columns/IColumn.h>
#include <Core/Field.h>
#include <Common/PODArray.h>
#include <Common/assert_cast.h>
#include <Common/typeid_cast.h>


namespace DB
{

/** ColumnConst contains another column with single element,
  *  but looks like a column with arbitrary amount of same elements.
  */
class ColumnConst final : public COWHelper<IColumnHelper<ColumnConst>, ColumnConst>
{
private:
    friend class COWHelper<IColumnHelper<ColumnConst>, ColumnConst>;

    WrappedPtr data;
    size_t s;

    ColumnConst(const ColumnPtr & data, size_t s_);
    ColumnConst(const ColumnConst & src) = default;

public:
    bool isConst() const override { return true; }

    ColumnPtr convertToFullColumn() const;

    ColumnPtr convertToFullColumnIfConst() const override
    {
        return convertToFullColumn();
    }

    ColumnPtr removeLowCardinality() const;

    std::string getName() const override
    {
        return "Const(" + data->getName() + ")";
    }

    const char * getFamilyName() const override
    {
        return "Const";
    }

    TypeIndex getDataType() const override
    {
        return data->getDataType();
    }

    MutableColumnPtr cloneResized(size_t new_size) const override
    {
        return ColumnConst::create(data, new_size);
    }

    size_t size() const override
    {
        return s;
    }

    Field operator[](size_t) const override
    {
        return (*data)[0];
    }

    void get(size_t, Field & res) const override
    {
        data->get(0, res);
    }

    DataTypePtr getValueNameAndTypeImpl(WriteBufferFromOwnString & name_buf, size_t, const Options & options) const override
    {
        return data->getValueNameAndTypeImpl(name_buf, 0, options);
    }

    std::string_view getDataAt(size_t) const override
    {
        return data->getDataAt(0);
    }

    UInt64 get64(size_t) const override
    {
        return data->get64(0);
    }

    UInt64 getUInt(size_t) const override
    {
        return data->getUInt(0);
    }

    Int64 getInt(size_t) const override
    {
        return data->getInt(0);
    }

    bool getBool(size_t) const override
    {
        return data->getBool(0);
    }

    Float64 getFloat64(size_t) const override
    {
        return data->getFloat64(0);
    }

    Float32 getFloat32(size_t) const override
    {
        return data->getFloat32(0);
    }

    bool isDefaultAt(size_t) const override
    {
        return data->isDefaultAt(0);
    }

    bool isNullAt(size_t) const override
    {
        return data->isNullAt(0);
    }

#if !defined(DEBUG_OR_SANITIZER_BUILD)
    void insertRangeFrom(const IColumn &, size_t /*start*/, size_t length) override
#else
    void doInsertRangeFrom(const IColumn &, size_t /*start*/, size_t length) override
#endif
    {
        s += length;
    }

    void insert(const Field &) override
    {
        ++s;
    }

    bool tryInsert(const Field & field) override
    {
        auto tmp = data->cloneEmpty();
        if (!tmp->tryInsert(field))
            return false;
        ++s;
        return true;
    }

    void insertData(const char *, size_t) override
    {
        ++s;
    }

#if !defined(DEBUG_OR_SANITIZER_BUILD)
    void insertFrom(const IColumn &, size_t) override
#else
    void doInsertFrom(const IColumn &, size_t) override
#endif
    {
        ++s;
    }

#if !defined(DEBUG_OR_SANITIZER_BUILD)
    void insertManyFrom(const IColumn & /*src*/, size_t /* position */, size_t length) override { s += length; }
#else
    void doInsertManyFrom(const IColumn & /*src*/, size_t /* position */, size_t length) override { s += length; }
#endif

    void insertDefault() override
    {
        ++s;
    }

    void popBack(size_t n) override
    {
        s -= n;
    }

<<<<<<< HEAD
    StringRef serializeValueIntoArena(size_t, Arena & arena, char const *& begin, const IColumn::SerializationSettings * settings) const override
=======
    std::string_view serializeValueIntoArena(size_t, Arena & arena, char const *& begin) const override
>>>>>>> fa876593
    {
        return data->serializeValueIntoArena(0, arena, begin, settings);
    }

    char * serializeValueIntoMemory(size_t, char * memory, const IColumn::SerializationSettings * settings) const override
    {
        return data->serializeValueIntoMemory(0, memory, settings);
    }

    void deserializeAndInsertFromArena(ReadBuffer & in, const IColumn::SerializationSettings * settings) override
    {
        data->deserializeAndInsertFromArena(in, settings);
        data->popBack(1);
        ++s;
    }

    void deserializeAndInsertAggregationStateValueFromArena(ReadBuffer & in) override
    {
        data->deserializeAndInsertAggregationStateValueFromArena(in);
        data->popBack(1);
        ++s;
    }

    void skipSerializedInArena(ReadBuffer & in) const override
    {
        data->skipSerializedInArena(in);
    }

    void updateHashWithValue(size_t, SipHash & hash) const override
    {
        data->updateHashWithValue(0, hash);
    }

    WeakHash32 getWeakHash32() const override;

    void updateHashFast(SipHash & hash) const override
    {
        data->updateHashFast(hash);
    }

    ColumnPtr filter(const Filter & filt, ssize_t result_size_hint) const override;
    void expand(const Filter & mask, bool inverted) override;

    ColumnPtr replicate(const Offsets & offsets) const override;
    ColumnPtr permute(const Permutation & perm, size_t limit) const override;
    ColumnPtr index(const IColumn & indexes, size_t limit) const override;
    void getPermutation(PermutationSortDirection direction, PermutationSortStability stability,
                        size_t limit, int nan_direction_hint, Permutation & res) const override;
    void updatePermutation(PermutationSortDirection direction, PermutationSortStability stability,
                        size_t limit, int nan_direction_hint, Permutation & res, EqualRanges & equal_ranges) const override;

    size_t byteSize() const override
    {
        return data->byteSize() + sizeof(s);
    }

    size_t byteSizeAt(size_t) const override
    {
        return data->byteSizeAt(0);
    }

    size_t allocatedBytes() const override
    {
        return data->allocatedBytes() + sizeof(s);
    }

#if !defined(DEBUG_OR_SANITIZER_BUILD)
    int compareAt(size_t, size_t, const IColumn & rhs, int nan_direction_hint) const override
#else
    int doCompareAt(size_t, size_t, const IColumn & rhs, int nan_direction_hint) const override
#endif
    {
        return data->compareAt(0, 0, *assert_cast<const ColumnConst &>(rhs).data, nan_direction_hint);
    }

    void compareColumn(const IColumn & rhs, size_t rhs_row_num,
                       PaddedPODArray<UInt64> * row_indexes, PaddedPODArray<Int8> & compare_results,
                       int direction, int nan_direction_hint) const override;

    bool hasEqualValues() const override { return true; }

    MutableColumns scatter(size_t num_columns, const Selector & selector) const override;

    void gather(ColumnGathererStream &) override;

    void getExtremes(Field & min, Field & max) const override
    {
        data->getExtremes(min, max);
    }

    void forEachSubcolumn(ColumnCallback callback) const override
    {
        callback(data);
    }

    void forEachSubcolumnRecursively(RecursiveColumnCallback callback) const override
    {
        callback(*data);
        data->forEachSubcolumnRecursively(callback);
    }

    void forEachMutableSubcolumn(MutableColumnCallback callback) override
    {
        callback(data);
    }

    void forEachMutableSubcolumnRecursively(RecursiveMutableColumnCallback callback) override
    {
        callback(*data);
        data->forEachMutableSubcolumnRecursively(callback);
    }

    bool structureEquals(const IColumn & rhs) const override
    {
        if (const auto * rhs_concrete = typeid_cast<const ColumnConst *>(&rhs))
            return data->structureEquals(*rhs_concrete->data);
        return false;
    }

    double getRatioOfDefaultRows(double) const override
    {
        return data->isDefaultAt(0) ? 1.0 : 0.0;
    }

    UInt64 getNumberOfDefaultRows() const override
    {
        return data->isDefaultAt(0) ? s : 0;
    }

    void getIndicesOfNonDefaultRows(Offsets & indices, size_t from, size_t limit) const override
    {
        if (!data->isDefaultAt(0))
        {
            size_t to = limit && from + limit < size() ? from + limit : size();
            indices.reserve_exact(indices.size() + to - from);
            for (size_t i = from; i < to; ++i)
                indices.push_back(i);
        }
    }

    bool isNullable() const override { return isColumnNullable(*data); }
    bool onlyNull() const override { return data->isNullAt(0); }
    bool isNumeric() const override { return data->isNumeric(); }
    bool isFixedAndContiguous() const override { return data->isFixedAndContiguous(); }
    bool valuesHaveFixedSize() const override { return data->valuesHaveFixedSize(); }
    size_t sizeOfValueIfFixed() const override { return data->sizeOfValueIfFixed(); }
    std::string_view getRawData() const override { return data->getRawData(); }

    /// Not part of the common interface.

    IColumn & getDataColumn() { return *data; }
    const IColumn & getDataColumn() const { return *data; }
    const ColumnPtr & getDataColumnPtr() const { return data; }

    Field getField() const { return getDataColumn()[0]; }

    /// The constant value. It is valid even if the size of the column is 0.
    template <typename T>
    T getValue() const { return static_cast<T>(getField().safeGet<T>()); }

    bool isCollationSupported() const override { return data->isCollationSupported(); }

    bool hasDynamicStructure() const override { return data->hasDynamicStructure(); }
};

ColumnConst::Ptr createColumnConst(const ColumnPtr & column, Field value);
ColumnConst::Ptr createColumnConst(const ColumnPtr & column, size_t const_value_index);
ColumnConst::Ptr createColumnConstWithDefaultValue(const ColumnPtr  &column);


}<|MERGE_RESOLUTION|>--- conflicted
+++ resolved
@@ -174,11 +174,8 @@
         s -= n;
     }
 
-<<<<<<< HEAD
-    StringRef serializeValueIntoArena(size_t, Arena & arena, char const *& begin, const IColumn::SerializationSettings * settings) const override
-=======
-    std::string_view serializeValueIntoArena(size_t, Arena & arena, char const *& begin) const override
->>>>>>> fa876593
+    std::string_view
+    serializeValueIntoArena(size_t, Arena & arena, char const *& begin, const IColumn::SerializationSettings * settings) const override
     {
         return data->serializeValueIntoArena(0, arena, begin, settings);
     }
