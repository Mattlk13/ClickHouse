--- conflicted
+++ resolved
@@ -159,11 +159,7 @@
     insertSingleValue([&](IColumn & column) { column.insertData(pos, length); });
 }
 
-<<<<<<< HEAD
-StringRef ColumnSparse::serializeValueIntoArena(size_t n, Arena & arena, char const *& begin, const IColumn::SerializationSettings * settings) const
-=======
-std::string_view ColumnSparse::serializeValueIntoArena(size_t n, Arena & arena, char const *& begin) const
->>>>>>> fa876593
+std::string_view ColumnSparse::serializeValueIntoArena(size_t n, Arena & arena, char const *& begin, const IColumn::SerializationSettings * settings) const
 {
     return values->serializeValueIntoArena(getValueIndex(n), arena, begin, settings);
 }
