#include <Columns/ColumnObject.h>
#include <Columns/ColumnString.h>
#include <DataTypes/DataTypeFactory.h>
#include <IO/ReadBufferFromMemory.h>
#include <IO/ReadBufferFromString.h>

#include <Common/Arena.h>
#include <Core/Field.h>
#include <gtest/gtest.h>

using namespace DB;

TEST(ColumnObject, CreateEmpty)
{
    auto type = DataTypeFactory::instance().get("JSON(max_dynamic_types=10, max_dynamic_paths=20, a.b UInt32, a.c Array(String))");
    auto col = type->createColumn();
    const auto & col_object = assert_cast<const ColumnObject &>(*col);
    const auto & typed_paths = col_object.getTypedPaths();
    ASSERT_TRUE(typed_paths.contains("a.b"));
    ASSERT_EQ(typed_paths.at("a.b")->getName(), "UInt32");
    ASSERT_TRUE(typed_paths.contains("a.c"));
    ASSERT_EQ(typed_paths.at("a.c")->getName(), "Array(String)");
    ASSERT_TRUE(col_object.getDynamicPaths().empty());
    ASSERT_TRUE(col_object.getSharedDataOffsets().empty());
    ASSERT_TRUE(col_object.getSharedDataPathsAndValues().first->empty());
    ASSERT_TRUE(col_object.getSharedDataPathsAndValues().second->empty());
    ASSERT_EQ(col_object.getMaxDynamicTypes(), 10);
    ASSERT_EQ(col_object.getMaxDynamicPaths(), 20);
}

TEST(ColumnObject, GetName)
{
    auto type = DataTypeFactory::instance().get("JSON(max_dynamic_types=10, max_dynamic_paths=20, b.d UInt32, a.b Array(String))");
    auto col = type->createColumn();
    ASSERT_EQ(col->getName(), "Object(max_dynamic_paths=20, max_dynamic_types=10, a.b Array(String), b.d UInt32)");
}

Field deserializeFieldFromSharedData(ColumnString * values, size_t n)
{
    auto data = values->getDataAt(n);
    ReadBufferFromMemory buf(data.data(), data.size());
    Field res;
    std::make_shared<SerializationDynamic>()->deserializeBinary(res, buf, FormatSettings());
    return res;
}

TEST(ColumnObject, InsertField)
{
    auto type = DataTypeFactory::instance().get("JSON(max_dynamic_types=10, max_dynamic_paths=2, b.d UInt32, a.b Array(String))");
    auto col = type->createColumn();
    auto & col_object = assert_cast<ColumnObject &>(*col);
    const auto & typed_paths = col_object.getTypedPaths();
    const auto & dynamic_paths = col_object.getDynamicPaths();
    const auto & shared_data_nested_column = col_object.getSharedDataNestedColumn();
    const auto & shared_data_offsets = col_object.getSharedDataOffsets();
    const auto [shared_data_paths, shared_data_values] = col_object.getSharedDataPathsAndValues();
    Object empty_object;
    col_object.insert(empty_object);
    ASSERT_EQ(col_object[0], (Object{{"a.b", Array{}}, {"b.d", Field(0u)}}));
    ASSERT_EQ(typed_paths.at("a.b")->size(), 1);
    ASSERT_TRUE(typed_paths.at("a.b")->isDefaultAt(0));
    ASSERT_EQ(typed_paths.at("b.d")->size(), 1);
    ASSERT_TRUE(typed_paths.at("b.d")->isDefaultAt(0));
    ASSERT_TRUE(dynamic_paths.empty());
    ASSERT_EQ(shared_data_nested_column.size(), 1);
    ASSERT_TRUE(shared_data_nested_column.isDefaultAt(0));

    Object object1 = {{"a.b", Array{String("Hello"), String("World")}}, {"a.c", Field(42)}};
    col_object.insert(object1);
    ASSERT_EQ(col_object[1], (Object{{"a.b", Array{String("Hello"), String("World")}}, {"b.d", Field(0u)}, {"a.c", Field(42)}}));
    ASSERT_EQ(typed_paths.at("a.b")->size(), 2);
    ASSERT_EQ((*typed_paths.at("a.b"))[1], (Array{String("Hello"), String("World")}));
    ASSERT_EQ(typed_paths.at("b.d")->size(), 2);
    ASSERT_TRUE(typed_paths.at("b.d")->isDefaultAt(1));
    ASSERT_EQ(dynamic_paths.size(), 1);
    ASSERT_TRUE(dynamic_paths.contains("a.c"));
    ASSERT_EQ(dynamic_paths.at("a.c")->size(), 2);
    ASSERT_TRUE(dynamic_paths.at("a.c")->isDefaultAt(0));
    ASSERT_EQ((*dynamic_paths.at("a.c"))[1], Field(42));
    ASSERT_EQ(shared_data_nested_column.size(), 2);
    ASSERT_TRUE(shared_data_nested_column.isDefaultAt(1));

    Object object2 = {{"b.d", Field(142u)}, {"a.c", Field(43)}, {"a.d", Field("str")}, {"a.e", Field(242)}, {"a.f", Array{Field(42), Field(43)}}};
    col_object.insert(object2);
    ASSERT_EQ(col_object[2], (Object{{"a.b", Array{}}, {"b.d", Field(142u)}, {"a.c", Field(43)}, {"a.d", Field("str")}, {"a.e", Field(242)}, {"a.f", Array{Field(42), Field(43)}}}));
    ASSERT_EQ(typed_paths.at("a.b")->size(), 3);
    ASSERT_TRUE(typed_paths.at("a.b")->isDefaultAt(2));
    ASSERT_EQ(typed_paths.at("b.d")->size(), 3);
    ASSERT_EQ((*typed_paths.at("b.d"))[2], Field(142u));
    ASSERT_EQ(dynamic_paths.size(), 2);
    ASSERT_TRUE(dynamic_paths.contains("a.c"));
    ASSERT_EQ(dynamic_paths.at("a.c")->size(), 3);
    ASSERT_EQ((*dynamic_paths.at("a.c"))[2], Field(43));
    ASSERT_TRUE(dynamic_paths.contains("a.d"));
    ASSERT_EQ(dynamic_paths.at("a.d")->size(), 3);
    ASSERT_EQ((*dynamic_paths.at("a.d"))[2], Field("str"));

    ASSERT_EQ(shared_data_nested_column.size(), 3);
    ASSERT_EQ(shared_data_offsets[2] - shared_data_offsets[1], 2);
    ASSERT_EQ((*shared_data_paths)[0], "a.e");
    ASSERT_EQ(deserializeFieldFromSharedData(shared_data_values, 0), Field(242));
    ASSERT_EQ((*shared_data_paths)[1], "a.f");
    ASSERT_EQ(deserializeFieldFromSharedData(shared_data_values, 1), (Array({Field(42), Field(43)})));

    Object object3 = {{"b.a", Field("Str")}, {"b.b", Field(2)}, {"b.c", Field(Tuple{Field(42), Field("Str")})}};
    col_object.insert(object3);
    ASSERT_EQ(col_object[3], (Object{{"a.b", Array{}}, {"b.d", Field(0u)}, {"b.a", Field("Str")}, {"b.b", Field(2)}, {"b.c", Field(Tuple{Field(42), Field("Str")})}}));
    ASSERT_EQ(typed_paths.at("a.b")->size(), 4);
    ASSERT_TRUE(typed_paths.at("a.b")->isDefaultAt(3));
    ASSERT_EQ(typed_paths.at("b.d")->size(), 4);
    ASSERT_TRUE(typed_paths.at("b.d")->isDefaultAt(3));
    ASSERT_EQ(dynamic_paths.size(), 2);
    ASSERT_EQ(dynamic_paths.at("a.c")->size(), 4);
    ASSERT_TRUE(dynamic_paths.at("a.c")->isDefaultAt(3));
    ASSERT_EQ(dynamic_paths.at("a.d")->size(), 4);
    ASSERT_TRUE(dynamic_paths.at("a.d")->isDefaultAt(3));

    ASSERT_EQ(shared_data_nested_column.size(), 4);
    ASSERT_EQ(shared_data_offsets[3] - shared_data_offsets[2], 3);
    ASSERT_EQ((*shared_data_paths)[2], "b.a");
    ASSERT_EQ(deserializeFieldFromSharedData(shared_data_values, 2), Field("Str"));
    ASSERT_EQ((*shared_data_paths)[3], "b.b");
    ASSERT_EQ(deserializeFieldFromSharedData(shared_data_values, 3), Field(2));
    ASSERT_EQ((*shared_data_paths)[4], "b.c");
    ASSERT_EQ(deserializeFieldFromSharedData(shared_data_values, 4), Field(Tuple{Field(42), Field("Str")}));

    Object object4 = {{"c.c", Field(Null())}, {"c.d", Field(Null())}};
    col_object.insert(object4);
    ASSERT_TRUE(shared_data_nested_column.isDefaultAt(4));
}

TEST(ColumnObject, InsertFrom)
{
    auto type = DataTypeFactory::instance().get("JSON(max_dynamic_types=10, max_dynamic_paths=2, b.d UInt32, a.b Array(String))");
    auto col = type->createColumn();
    auto & col_object = assert_cast<ColumnObject &>(*col);
    col_object.insert(Object{{"a.a", Field(42)}});

    const auto & typed_paths = col_object.getTypedPaths();
    const auto & dynamic_paths = col_object.getDynamicPaths();
    const auto & shared_data_nested_column = col_object.getSharedDataNestedColumn();
    const auto & shared_data_offsets = col_object.getSharedDataOffsets();
    const auto [shared_data_paths, shared_data_values] = col_object.getSharedDataPathsAndValues();

    auto src_col1 = type->createColumn();
    auto & src_col_object1 = assert_cast<ColumnObject &>(*src_col1);
    src_col_object1.insert(Object{{"b.d", Field(43u)}, {"a.c", Field("Str1")}});
    col_object.insertFrom(src_col_object1, 0);
    ASSERT_EQ((*typed_paths.at("a.b"))[1], Field(Array{}));
    ASSERT_EQ((*typed_paths.at("b.d"))[1], Field(43u));
    ASSERT_EQ(dynamic_paths.size(), 2);
    ASSERT_EQ((*dynamic_paths.at("a.a"))[1], Field(Null()));
    ASSERT_EQ((*dynamic_paths.at("a.c"))[1], Field("Str1"));
    ASSERT_TRUE(shared_data_nested_column.isDefaultAt(1));

    auto src_col2 = type->createColumn();
    auto & src_col_object2 = assert_cast<ColumnObject &>(*src_col2);
    src_col_object2.insert(Object{{"a.b", Array{"Str4", "Str5"}}, {"b.d", Field(44u)}, {"a.d", Field("Str2")}, {"a.e", Field("Str3")}});
    col_object.insertFrom(src_col_object2, 0);
    ASSERT_EQ((*typed_paths.at("a.b"))[2], Field(Array{"Str4", "Str5"}));
    ASSERT_EQ((*typed_paths.at("b.d"))[2], Field(44u));
    ASSERT_EQ(dynamic_paths.size(), 2);
    ASSERT_EQ((*dynamic_paths.at("a.a"))[2], Field(Null()));
    ASSERT_EQ((*dynamic_paths.at("a.c"))[2], Field(Null()));
    ASSERT_EQ(shared_data_offsets[2] - shared_data_offsets[1], 2);
    ASSERT_EQ((*shared_data_paths)[0], "a.d");
    ASSERT_EQ(deserializeFieldFromSharedData(shared_data_values, 0), Field("Str2"));
    ASSERT_EQ((*shared_data_paths)[1], "a.e");
    ASSERT_EQ(deserializeFieldFromSharedData(shared_data_values, 1), Field("Str3"));

    auto src_col3 = type->createColumn();
    auto & src_col_object3 = assert_cast<ColumnObject &>(*src_col3);
    src_col_object3.insert(Object{{"a.h", Field("Str6")}, {"h.h", Field("Str7")}});
    src_col_object3.insert(Object{{"a.a", Field("Str10")}, {"a.c", Field(45u)}, {"a.h", Field("Str6")}, {"h.h", Field("Str7")}, {"a.f", Field("Str8")}, {"a.g", Field("Str9")}, {"a.i", Field("Str11")}, {"a.u", Field(Null())}});
    col_object.insertFrom(src_col_object3, 1);
    ASSERT_EQ((*typed_paths.at("a.b"))[3], Field(Array{}));
    ASSERT_EQ((*typed_paths.at("b.d"))[3], Field(0u));
    ASSERT_EQ(dynamic_paths.size(), 2);
    ASSERT_EQ((*dynamic_paths.at("a.a"))[3], Field("Str10"));
    ASSERT_EQ((*dynamic_paths.at("a.c"))[3], Field(45u));
    ASSERT_EQ(shared_data_offsets[3] - shared_data_offsets[2], 5);
    ASSERT_EQ((*shared_data_paths)[2], "a.f");
    ASSERT_EQ(deserializeFieldFromSharedData(shared_data_values, 2), Field("Str8"));
    ASSERT_EQ((*shared_data_paths)[3], "a.g");
    ASSERT_EQ(deserializeFieldFromSharedData(shared_data_values, 3), Field("Str9"));
    ASSERT_EQ((*shared_data_paths)[4], "a.h");
    ASSERT_EQ(deserializeFieldFromSharedData(shared_data_values, 4), Field("Str6"));
    ASSERT_EQ((*shared_data_paths)[5], "a.i");
    ASSERT_EQ(deserializeFieldFromSharedData(shared_data_values, 5), Field("Str11"));
    ASSERT_EQ((*shared_data_paths)[6], "h.h");
    ASSERT_EQ(deserializeFieldFromSharedData(shared_data_values, 6), Field("Str7"));
}


TEST(ColumnObject, InsertRangeFrom)
{
    auto type = DataTypeFactory::instance().get("JSON(max_dynamic_types=10, max_dynamic_paths=2, b.d UInt32, a.b Array(String))");
    auto col = type->createColumn();
    auto & col_object = assert_cast<ColumnObject &>(*col);
    col_object.insert(Object{{"a.a", Field(42)}});

    const auto & typed_paths = col_object.getTypedPaths();
    const auto & dynamic_paths = col_object.getDynamicPaths();
    const auto & shared_data_nested_column = col_object.getSharedDataNestedColumn();
    const auto & shared_data_offsets = col_object.getSharedDataOffsets();
    const auto [shared_data_paths, shared_data_values] = col_object.getSharedDataPathsAndValues();

    auto src_col1 = type->createColumn();
    auto & src_col_object1 = assert_cast<ColumnObject &>(*src_col1);
    src_col_object1.insert(Object{{"b.d", Field(43u)}, {"a.c", Field("Str1")}});
    src_col_object1.insert(Object{{"a.b", Field(Array{"Str1", "Str2"})}, {"a.a", Field("Str1")}});
    src_col_object1.insert(Object{{"b.d", Field(45u)}, {"a.c", Field("Str2")}});
    col_object.insertRangeFrom(src_col_object1, 0, 3);
    ASSERT_EQ((*typed_paths.at("a.b"))[1], Field(Array{}));
    ASSERT_EQ((*typed_paths.at("a.b"))[2], Field(Array{"Str1", "Str2"}));
    ASSERT_EQ((*typed_paths.at("a.b"))[3], Field(Array{}));
    ASSERT_EQ((*typed_paths.at("b.d"))[1], Field(43u));
    ASSERT_EQ((*typed_paths.at("b.d"))[2], Field(0u));
    ASSERT_EQ((*typed_paths.at("b.d"))[3], Field(45u));
    ASSERT_EQ(dynamic_paths.size(), 2);
    ASSERT_EQ((*dynamic_paths.at("a.a"))[1], Field(Null()));
    ASSERT_EQ((*dynamic_paths.at("a.a"))[2], Field("Str1"));
    ASSERT_EQ((*dynamic_paths.at("a.a"))[3], Field(Null()));
    ASSERT_EQ((*dynamic_paths.at("a.c"))[1], Field("Str1"));
    ASSERT_EQ((*dynamic_paths.at("a.c"))[2], Field(Null()));
    ASSERT_EQ((*dynamic_paths.at("a.c"))[3], Field("Str2"));
    ASSERT_TRUE(shared_data_nested_column.isDefaultAt(1));
    ASSERT_TRUE(shared_data_nested_column.isDefaultAt(2));
    ASSERT_TRUE(shared_data_nested_column.isDefaultAt(3));

    auto src_col2 = type->createColumn();
    auto & src_col_object2 = assert_cast<ColumnObject &>(*src_col2);
    src_col_object2.insert(Object{{"a.b", Array{"Str4", "Str5"}}, {"a.d", Field("Str2")}, {"a.e", Field("Str3")}});
    src_col_object2.insert(Object{{"b.d", Field(44u)}, {"a.d", Field("Str22")}, {"a.e", Field("Str33")}});
    src_col_object2.insert(Object{{"a.b", Array{"Str44", "Str55"}}, {"a.d", Field("Str222")}, {"a.e", Field("Str333")}});
    col_object.insertRangeFrom(src_col_object2, 0, 3);
    ASSERT_EQ((*typed_paths.at("a.b"))[4], Field(Array{"Str4", "Str5"}));
    ASSERT_EQ((*typed_paths.at("a.b"))[5], Field(Array{}));
    ASSERT_EQ((*typed_paths.at("a.b"))[6], Field(Array{"Str44", "Str55"}));
    ASSERT_EQ((*typed_paths.at("b.d"))[4], Field(0u));
    ASSERT_EQ((*typed_paths.at("b.d"))[5], Field(44u));
    ASSERT_EQ((*typed_paths.at("b.d"))[6], Field(0u));
    ASSERT_EQ(dynamic_paths.size(), 2);
    ASSERT_EQ((*dynamic_paths.at("a.a"))[4], Field(Null()));
    ASSERT_EQ((*dynamic_paths.at("a.a"))[5], Field(Null()));
    ASSERT_EQ((*dynamic_paths.at("a.a"))[6], Field(Null()));
    ASSERT_EQ((*dynamic_paths.at("a.c"))[4], Field(Null()));
    ASSERT_EQ((*dynamic_paths.at("a.c"))[5], Field(Null()));
    ASSERT_EQ((*dynamic_paths.at("a.c"))[6], Field(Null()));
    ASSERT_EQ(shared_data_offsets[4] - shared_data_offsets[3], 2);
    ASSERT_EQ((*shared_data_paths)[0], "a.d");
    ASSERT_EQ(deserializeFieldFromSharedData(shared_data_values, 0), Field("Str2"));
    ASSERT_EQ((*shared_data_paths)[1], "a.e");
    ASSERT_EQ(deserializeFieldFromSharedData(shared_data_values, 1), Field("Str3"));
    ASSERT_EQ(shared_data_offsets[5] - shared_data_offsets[4], 2);
    ASSERT_EQ((*shared_data_paths)[2], "a.d");
    ASSERT_EQ(deserializeFieldFromSharedData(shared_data_values, 2), Field("Str22"));
    ASSERT_EQ((*shared_data_paths)[3], "a.e");
    ASSERT_EQ(deserializeFieldFromSharedData(shared_data_values, 3), Field("Str33"));
    ASSERT_EQ(shared_data_offsets[6] - shared_data_offsets[5], 2);
    ASSERT_EQ((*shared_data_paths)[4], "a.d");
    ASSERT_EQ(deserializeFieldFromSharedData(shared_data_values, 4), Field("Str222"));
    ASSERT_EQ((*shared_data_paths)[5], "a.e");
    ASSERT_EQ(deserializeFieldFromSharedData(shared_data_values, 5), Field("Str333"));

    auto src_col3 = type->createColumn();
    auto & src_col_object3 = assert_cast<ColumnObject &>(*src_col3);
    src_col_object3.insert(Object{{"a.h", Field("Str6")}, {"h.h", Field("Str7")}});
    src_col_object3.insert(Object{{"a.h", Field("Str6")}, {"h.h", Field("Str7")}, {"a.f", Field("Str8")}, {"a.g", Field("Str9")}, {"a.i", Field("Str11")}});
    src_col_object3.insert(Object{{"a.a", Field("Str10")}});
    src_col_object3.insert(Object{{"a.h", Field("Str6")}, {"a.c", Field(45u)}, {"h.h", Field("Str7")}, {"a.i", Field("Str11")}});
    col_object.insertRangeFrom(src_col_object3, 1, 3);
    ASSERT_EQ((*typed_paths.at("a.b"))[7], Field(Array{}));
    ASSERT_EQ((*typed_paths.at("a.b"))[8], Field(Array{}));
    ASSERT_EQ((*typed_paths.at("a.b"))[9], Field(Array{}));
    ASSERT_EQ((*typed_paths.at("b.d"))[7], Field(0u));
    ASSERT_EQ((*typed_paths.at("b.d"))[8], Field(0u));
    ASSERT_EQ((*typed_paths.at("b.d"))[9], Field(0u));
    ASSERT_EQ(dynamic_paths.size(), 2);
    ASSERT_EQ((*dynamic_paths.at("a.a"))[7], Field(Null()));
    ASSERT_EQ((*dynamic_paths.at("a.a"))[8], Field("Str10"));
    ASSERT_EQ((*dynamic_paths.at("a.a"))[9], Field(Null()));
    ASSERT_EQ((*dynamic_paths.at("a.c"))[7], Field(Null()));
    ASSERT_EQ((*dynamic_paths.at("a.c"))[8], Field(Null()));
    ASSERT_EQ((*dynamic_paths.at("a.c"))[9], Field(45u));
    ASSERT_EQ(shared_data_offsets[7] - shared_data_offsets[6], 5);
    ASSERT_EQ((*shared_data_paths)[6], "a.f");
    ASSERT_EQ(deserializeFieldFromSharedData(shared_data_values, 6), Field("Str8"));
    ASSERT_EQ((*shared_data_paths)[7], "a.g");
    ASSERT_EQ(deserializeFieldFromSharedData(shared_data_values, 7), Field("Str9"));
    ASSERT_EQ((*shared_data_paths)[8], "a.h");
    ASSERT_EQ(deserializeFieldFromSharedData(shared_data_values, 8), Field("Str6"));
    ASSERT_EQ((*shared_data_paths)[9], "a.i");
    ASSERT_EQ(deserializeFieldFromSharedData(shared_data_values, 9), Field("Str11"));
    ASSERT_EQ((*shared_data_paths)[10], "h.h");
    ASSERT_EQ(deserializeFieldFromSharedData(shared_data_values, 10), Field("Str7"));
    ASSERT_EQ(shared_data_offsets[8] - shared_data_offsets[7], 0);
    ASSERT_EQ(shared_data_offsets[9] - shared_data_offsets[8], 3);
    ASSERT_EQ((*shared_data_paths)[11], "a.h");
    ASSERT_EQ(deserializeFieldFromSharedData(shared_data_values, 11), Field("Str6"));
    ASSERT_EQ((*shared_data_paths)[12], "a.i");
    ASSERT_EQ(deserializeFieldFromSharedData(shared_data_values, 12), Field("Str11"));
}

TEST(ColumnObject, SerializeDeserializerFromArena)
{
    auto type = DataTypeFactory::instance().get("JSON(max_dynamic_types=10, max_dynamic_paths=2, b.d UInt32, a.b Array(String))");
    auto col = type->createColumn();
    auto & col_object = assert_cast<ColumnObject &>(*col);
    col_object.insert(Object{{"b.d", Field(42u)}, {"a.b", Array{"Str1", "Str2"}}, {"a.a", Tuple{"Str3", 441u}}, {"a.c", Field("Str4")}, {"a.d", Array{Field(45), Field(46)}}, {"a.e", Field(47)}});
    col_object.insert(Object{{"b.a", Field(48)}, {"b.b", Array{Field(49), Field(50)}}});
    col_object.insert(Object{{"b.d", Field(442u)}, {"a.b", Array{"Str11", "Str22"}}, {"a.a", Tuple{"Str33", 444u}}, {"a.c", Field("Str44")}, {"a.d", Array{Field(445), Field(446)}}, {"a.e", Field(447)}});

    Arena arena;
    const char * pos = nullptr;
    auto ref1 = col_object.serializeValueIntoArena(0, arena, pos);
    col_object.serializeValueIntoArena(1, arena, pos);
    col_object.serializeValueIntoArena(2, arena, pos);

    auto col2 = type->createColumn();
    auto & col_object2 = assert_cast<ColumnObject &>(*col);
<<<<<<< HEAD
    pos = col_object2.deserializeAndInsertFromArena(ref1.data()); /// NOLINT(bugprone-suspicious-stringview-data-usage)
    pos = col_object2.deserializeAndInsertFromArena(pos);
    col_object2.deserializeAndInsertFromArena(pos);
=======
    ReadBufferFromString in({ref1.data, arena.usedBytes()});
    col_object2.deserializeAndInsertFromArena(in);
    col_object2.deserializeAndInsertFromArena(in);
    col_object2.deserializeAndInsertFromArena(in);
    ASSERT_TRUE(in.eof());
>>>>>>> fee4ca9c

    ASSERT_EQ(col_object2[0], (Object{{"b.d", Field(42u)}, {"a.b", Array{"Str1", "Str2"}}, {"a.a", Tuple{"Str3", 441u}}, {"a.c", Field("Str4")}, {"a.d", Array{Field(45), Field(46)}}, {"a.e", Field(47)}}));
    ASSERT_EQ(col_object2[1], (Object{{"b.d", Field{0u}}, {"a.b", Array{}}, {"b.a", Field(48)}, {"b.b", Array{Field(49), Field(50)}}}));
    ASSERT_EQ(col_object2[2], (Object{{"b.d", Field(442u)}, {"a.b", Array{"Str11", "Str22"}}, {"a.a", Tuple{"Str33", 444u}}, {"a.c", Field("Str44")}, {"a.d", Array{Field(445), Field(446)}}, {"a.e", Field(447)}}));
}

TEST(ColumnObject, SkipSerializedInArena)
{
    auto type = DataTypeFactory::instance().get("JSON(max_dynamic_types=10, max_dynamic_paths=2, b.d UInt32, a.b Array(String))");
    auto col = type->createColumn();
    auto & col_object = assert_cast<ColumnObject &>(*col);
    col_object.insert(Object{{"b.d", Field(42u)}, {"a.b", Array{"Str1", "Str2"}}, {"a.a", Tuple{"Str3", 441u}}, {"a.c", Field("Str4")}, {"a.d", Array{Field(45), Field(46)}}, {"a.e", Field(47)}});
    col_object.insert(Object{{"b.a", Field(48)}, {"b.b", Array{Field(49), Field(50)}}});
    col_object.insert(Object{{"b.d", Field(442u)}, {"a.b", Array{"Str11", "Str22"}}, {"a.a", Tuple{"Str33", 444u}}, {"a.c", Field("Str44")}, {"a.d", Array{Field(445), Field(446)}}, {"a.e", Field(447)}});

    Arena arena;
    const char * pos = nullptr;
    auto ref1 = col_object.serializeValueIntoArena(0, arena, pos);
    col_object.serializeValueIntoArena(1, arena, pos);
    col_object.serializeValueIntoArena(2, arena, pos);

<<<<<<< HEAD
    const char * end = ref3.data() + ref3.size();
    auto col2 = type->createColumn();
    pos = col2->skipSerializedInArena(ref1.data()); /// NOLINT(bugprone-suspicious-stringview-data-usage)
    pos = col2->skipSerializedInArena(pos);
    pos = col2->skipSerializedInArena(pos);
    ASSERT_EQ(pos, end);
=======
    auto col2 = type->createColumn();
    ReadBufferFromString in({ref1.data, arena.usedBytes()});
    col2->skipSerializedInArena(in);
    col2->skipSerializedInArena(in);
    col2->skipSerializedInArena(in);
    ASSERT_TRUE(in.eof());
>>>>>>> fee4ca9c
}

TEST(ColumnObject, rollback)
{
    auto type = DataTypeFactory::instance().get("JSON(max_dynamic_types=10, max_dynamic_paths=2, a.a UInt32, a.b UInt32)");
    auto col = type->createColumn();
    auto & col_object = assert_cast<ColumnObject &>(*col);
    const auto & typed_paths = col_object.getTypedPaths();
    const auto & dynamic_paths = col_object.getDynamicPaths();
    const auto & shared_data = col_object.getSharedDataColumn();

    auto assert_sizes = [&](size_t size)
    {
        for (const auto & [name, column] : typed_paths)
            ASSERT_EQ(column->size(), size);

        for (const auto & [name, column] : dynamic_paths)
            ASSERT_EQ(column->size(), size);

        ASSERT_EQ(shared_data.size(), size);
    };

    auto checkpoint = col_object.getCheckpoint();

    col_object.insert(Object{{"a.a", Field{1u}}});
    col_object.updateCheckpoint(*checkpoint);

    col_object.insert(Object{{"a.b", Field{2u}}});
    col_object.insert(Object{{"a.a", Field{3u}}});

    col_object.rollback(*checkpoint);

    assert_sizes(1);
    ASSERT_EQ(typed_paths.size(), 2);
    ASSERT_EQ(dynamic_paths.size(), 0);

    ASSERT_EQ((*typed_paths.at("a.a"))[0], Field{1u});
    ASSERT_EQ((*typed_paths.at("a.b"))[0], Field{0u});

    col_object.insert(Object{{"a.c", Field{"ccc"}}});

    checkpoint = col_object.getCheckpoint();

    col_object.insert(Object{{"a.d", Field{"ddd"}}});
    col_object.insert(Object{{"a.e", Field{"eee"}}});

    assert_sizes(4);
    ASSERT_EQ(typed_paths.size(), 2);
    ASSERT_EQ(dynamic_paths.size(), 2);

    ASSERT_EQ((*typed_paths.at("a.a"))[0], Field{1u});
    ASSERT_EQ((*dynamic_paths.at("a.c"))[1], Field{"ccc"});
    ASSERT_EQ((*dynamic_paths.at("a.d"))[2], Field{"ddd"});

    col_object.rollback(*checkpoint);

    assert_sizes(2);
    ASSERT_EQ(typed_paths.size(), 2);
    ASSERT_EQ(dynamic_paths.size(), 1);

    ASSERT_EQ((*typed_paths.at("a.a"))[0], Field{1u});
    ASSERT_EQ((*dynamic_paths.at("a.c"))[1], Field{"ccc"});
}<|MERGE_RESOLUTION|>--- conflicted
+++ resolved
@@ -319,17 +319,11 @@
 
     auto col2 = type->createColumn();
     auto & col_object2 = assert_cast<ColumnObject &>(*col);
-<<<<<<< HEAD
-    pos = col_object2.deserializeAndInsertFromArena(ref1.data()); /// NOLINT(bugprone-suspicious-stringview-data-usage)
-    pos = col_object2.deserializeAndInsertFromArena(pos);
-    col_object2.deserializeAndInsertFromArena(pos);
-=======
-    ReadBufferFromString in({ref1.data, arena.usedBytes()});
+    ReadBufferFromString in({ref1.data(), arena.usedBytes()}); /// NOLINT(bugprone-suspicious-stringview-data-usage)
     col_object2.deserializeAndInsertFromArena(in);
     col_object2.deserializeAndInsertFromArena(in);
     col_object2.deserializeAndInsertFromArena(in);
     ASSERT_TRUE(in.eof());
->>>>>>> fee4ca9c
 
     ASSERT_EQ(col_object2[0], (Object{{"b.d", Field(42u)}, {"a.b", Array{"Str1", "Str2"}}, {"a.a", Tuple{"Str3", 441u}}, {"a.c", Field("Str4")}, {"a.d", Array{Field(45), Field(46)}}, {"a.e", Field(47)}}));
     ASSERT_EQ(col_object2[1], (Object{{"b.d", Field{0u}}, {"a.b", Array{}}, {"b.a", Field(48)}, {"b.b", Array{Field(49), Field(50)}}}));
@@ -351,21 +345,12 @@
     col_object.serializeValueIntoArena(1, arena, pos);
     col_object.serializeValueIntoArena(2, arena, pos);
 
-<<<<<<< HEAD
-    const char * end = ref3.data() + ref3.size();
     auto col2 = type->createColumn();
-    pos = col2->skipSerializedInArena(ref1.data()); /// NOLINT(bugprone-suspicious-stringview-data-usage)
-    pos = col2->skipSerializedInArena(pos);
-    pos = col2->skipSerializedInArena(pos);
-    ASSERT_EQ(pos, end);
-=======
-    auto col2 = type->createColumn();
-    ReadBufferFromString in({ref1.data, arena.usedBytes()});
+    ReadBufferFromString in({ref1.data(), arena.usedBytes()}); /// NOLINT(bugprone-suspicious-stringview-data-usage)
     col2->skipSerializedInArena(in);
     col2->skipSerializedInArena(in);
     col2->skipSerializedInArena(in);
     ASSERT_TRUE(in.eof());
->>>>>>> fee4ca9c
 }
 
 TEST(ColumnObject, rollback)
