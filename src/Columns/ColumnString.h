--- conflicted
+++ resolved
@@ -112,15 +112,10 @@
 
     DataTypePtr getValueNameAndTypeImpl(WriteBufferFromOwnString & name_buf, size_t n, const Options & options) const override
     {
-<<<<<<< HEAD
+
         if (options.notFull(name_buf))
-            writeQuoted(std::string_view{reinterpret_cast<const char *>(&chars[offsetAt(n)]), sizeAt(n) - 1}, name_buf);
+            writeQuoted(std::string_view{reinterpret_cast<const char *>(&chars[offsetAt(n)]), sizeAt(n)}, name_buf);
         return std::make_shared<DataTypeString>();
-=======
-        WriteBufferFromOwnString wb;
-        writeQuoted(std::string_view{reinterpret_cast<const char *>(&chars[offsetAt(n)]), sizeAt(n)}, wb);
-        return {wb.str(), std::make_shared<DataTypeString>()};
->>>>>>> e6e5d88e
     }
 
     StringRef getDataAt(size_t n) const override
