--- conflicted
+++ resolved
@@ -345,30 +345,7 @@
 
     chassert(dispatched_blocks.size() == (hash_joins[0]->data->twoLevelMapIsUsed() ? 1 : slots));
 
-<<<<<<< HEAD
     return std::make_unique<ConcurrentHashJoinResult>(hash_joins, std::move(dispatched_blocks));
-=======
-    for (size_t i = 0; i < dispatched_blocks.size(); ++i)
-    {
-        if (table_join->maxJoinedBlockRows() && remaining_rows_before_limit == 0)
-        {
-            /// Joining previous blocks produced enough rows already, skipping the rest of the blocks until the next call
-            remaining_blocks[i] = std::move(dispatched_blocks[i]);
-            continue;
-        }
-        auto & hash_join = hash_joins[i];
-        auto & current_block = dispatched_blocks[i];
-        if (!current_block.empty() && (i == 0 || current_block.rows()))
-            hash_join->data->joinBlock(current_block, remaining_blocks[i]);
-        remaining_rows_before_limit -= std::min(current_block.rows(), remaining_rows_before_limit);
-    }
-    for (size_t i = 0; i < dispatched_blocks.size(); ++i)
-    {
-        auto & dispatched_block = dispatched_blocks[i];
-        if (!dispatched_block.empty() && (i == 0 || dispatched_block.rows()))
-            res.emplace_back(std::move(dispatched_block).getSourceBlock());
-    }
->>>>>>> 9e61fdff
 }
 
 void ConcurrentHashJoin::checkTypesOfKeys(const Block & block) const
