#pragma once
#include <boost/noncopyable.hpp>
#include <Interpreters/Cache/Guards.h>
#include <Interpreters/Cache/IFileCachePriority.h>
#include <Interpreters/Cache/FileCacheKey.h>
#include <Interpreters/Cache/FileSegment.h>
#include <Interpreters/Cache/FileCache_fwd_internal.h>

namespace DB
{

class CleanupQueue;
using CleanupQueuePtr = std::shared_ptr<CleanupQueue>;
class DownloadQueue;
using DownloadQueuePtr = std::shared_ptr<DownloadQueue>;
using FileSegmentsHolderPtr = std::unique_ptr<FileSegmentsHolder>;


struct FileSegmentMetadata : private boost::noncopyable
{
    using Priority = IFileCachePriority;

    explicit FileSegmentMetadata(FileSegmentPtr && file_segment_);

    bool releasable() const { return file_segment.unique(); }

    size_t size() const;

    bool evicting() const { return removal_candidate.load(); }

    Priority::Iterator getQueueIterator() const { return file_segment->getQueueIterator(); }

    FileSegmentPtr file_segment;
    std::atomic<bool> removal_candidate{false};
};

using FileSegmentMetadataPtr = std::shared_ptr<FileSegmentMetadata>;


struct KeyMetadata : public std::map<size_t, FileSegmentMetadataPtr>,
                     private boost::noncopyable,
                     public std::enable_shared_from_this<KeyMetadata>
{
    friend struct LockedKey;
    using Key = FileCacheKey;

    KeyMetadata(
        const Key & key_,
        const std::string & key_path_,
        CleanupQueue & cleanup_queue_,
        DownloadQueue & download_queue_,
        Poco::Logger * log_,
        bool created_base_directory_ = false);

    enum class KeyState
    {
        ACTIVE,
        REMOVING,
        REMOVED,
    };

    const Key key;
    const std::string key_path;

    LockedKeyPtr lock();

    /// Return nullptr if key has non-ACTIVE state.
    LockedKeyPtr tryLock();

    bool createBaseDirectory();

    std::string getFileSegmentPath(const FileSegment & file_segment) const;

private:
    KeyState key_state = KeyState::ACTIVE;
    KeyGuard guard;
    CleanupQueue & cleanup_queue;
    DownloadQueue & download_queue;
    std::atomic<bool> created_base_directory = false;
    Poco::Logger * log;
};

using KeyMetadataPtr = std::shared_ptr<KeyMetadata>;


struct CacheMetadata : public std::unordered_map<FileCacheKey, KeyMetadataPtr>, private boost::noncopyable
{
public:
    using Key = FileCacheKey;
    using IterateCacheMetadataFunc = std::function<void(LockedKey &)>;

    explicit CacheMetadata(const std::string & path_);

    const String & getBaseDirectory() const { return path; }

    String getPathForFileSegment(
        const Key & key,
        size_t offset,
        FileSegmentKind segment_kind) const;

    String getPathForKey(const Key & key) const;
    static String getFileNameForFileSegment(size_t offset, FileSegmentKind segment_kind);

    void iterate(IterateCacheMetadataFunc && func);

    enum class KeyNotFoundPolicy
    {
        THROW,
        THROW_LOGICAL,
        CREATE_EMPTY,
        RETURN_NULL,
    };

    LockedKeyPtr lockKeyMetadata(
        const Key & key,
        KeyNotFoundPolicy key_not_found_policy,
        bool is_initial_load = false);

    void doCleanup();

    void downloadThreadFunc();

    void cancelDownload();

private:
    CacheMetadataGuard::Lock lockMetadata() const;
    const std::string path; /// Cache base path
    mutable CacheMetadataGuard guard;
    const CleanupQueuePtr cleanup_queue;
    const DownloadQueuePtr download_queue;
    Poco::Logger * log;

    void downloadImpl(FileSegment & file_segment, std::optional<Memory<>> & memory);
};


/**
 * `LockedKey` is an object which makes sure that as long as it exists the following is true:
 * 1. the key cannot be removed from cache
 *    (Why: this LockedKey locks key metadata mutex in ctor, unlocks it in dtor, and so
 *    when key is going to be deleted, key mutex is also locked.
 *    Why it cannot be the other way round? E.g. that ctor of LockedKey locks the key
 *    right after it was deleted? This case it taken into consideration in createLockedKey())
 * 2. the key cannot be modified, e.g. new offsets cannot be added to key; already existing
 *    offsets cannot be deleted from the key
 * And also provides some methods which allow the owner of this LockedKey object to do such
 * modification of the key (adding/deleting offsets) and deleting the key from cache.
 */
struct LockedKey : private boost::noncopyable
{
    using Key = FileCacheKey;

    explicit LockedKey(std::shared_ptr<KeyMetadata> key_metadata_);

    ~LockedKey();

    const Key & getKey() const { return key_metadata->key; }

    auto begin() const { return key_metadata->begin(); }
    auto end() const { return key_metadata->end(); }

    std::shared_ptr<const FileSegmentMetadata> getByOffset(size_t offset) const;
    std::shared_ptr<FileSegmentMetadata> getByOffset(size_t offset);

    std::shared_ptr<const FileSegmentMetadata> tryGetByOffset(size_t offset) const;
    std::shared_ptr<FileSegmentMetadata> tryGetByOffset(size_t offset);

    KeyMetadata::KeyState getKeyState() const { return key_metadata->key_state; }

    std::shared_ptr<const KeyMetadata> getKeyMetadata() const { return key_metadata; }
    std::shared_ptr<KeyMetadata> getKeyMetadata() { return key_metadata; }

    void removeAll(bool if_releasable = true);

<<<<<<< HEAD
    KeyMetadata::iterator removeFileSegment(size_t offset, const FileSegmentGuard::Lock &, bool allow_throw = true);
    KeyMetadata::iterator removeFileSegment(size_t offset, bool allow_throw = true);
=======
    KeyMetadata::iterator removeFileSegment(size_t offset, const FileSegmentGuard::Lock &);
    KeyMetadata::iterator removeFileSegment(size_t offset);
>>>>>>> 2ce7bcaa

    void shrinkFileSegmentToDownloadedSize(size_t offset, const FileSegmentGuard::Lock &);

    void addToDownloadQueue(size_t offset, const FileSegmentGuard::Lock &);

    bool isLastOwnerOfFileSegment(size_t offset) const;

    std::optional<FileSegment::Range> hasIntersectingRange(const FileSegment::Range & range) const;

    void removeFromCleanupQueue();

    void markAsRemoved();

    FileSegments sync();

    std::string toString() const;

private:
<<<<<<< HEAD
    KeyMetadata::iterator removeFileSegmentImpl(KeyMetadata::iterator it, const FileSegmentGuard::Lock &, bool allow_throw = true);
=======
    KeyMetadata::iterator removeFileSegmentImpl(KeyMetadata::iterator it, const FileSegmentGuard::Lock &);
>>>>>>> 2ce7bcaa

    const std::shared_ptr<KeyMetadata> key_metadata;
    KeyGuard::Lock lock; /// `lock` must be destructed before `key_metadata`.
};

}<|MERGE_RESOLUTION|>--- conflicted
+++ resolved
@@ -172,13 +172,8 @@
 
     void removeAll(bool if_releasable = true);
 
-<<<<<<< HEAD
     KeyMetadata::iterator removeFileSegment(size_t offset, const FileSegmentGuard::Lock &, bool allow_throw = true);
     KeyMetadata::iterator removeFileSegment(size_t offset, bool allow_throw = true);
-=======
-    KeyMetadata::iterator removeFileSegment(size_t offset, const FileSegmentGuard::Lock &);
-    KeyMetadata::iterator removeFileSegment(size_t offset);
->>>>>>> 2ce7bcaa
 
     void shrinkFileSegmentToDownloadedSize(size_t offset, const FileSegmentGuard::Lock &);
 
@@ -197,11 +192,7 @@
     std::string toString() const;
 
 private:
-<<<<<<< HEAD
     KeyMetadata::iterator removeFileSegmentImpl(KeyMetadata::iterator it, const FileSegmentGuard::Lock &, bool allow_throw = true);
-=======
-    KeyMetadata::iterator removeFileSegmentImpl(KeyMetadata::iterator it, const FileSegmentGuard::Lock &);
->>>>>>> 2ce7bcaa
 
     const std::shared_ptr<KeyMetadata> key_metadata;
     KeyGuard::Lock lock; /// `lock` must be destructed before `key_metadata`.
