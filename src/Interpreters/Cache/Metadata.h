--- conflicted
+++ resolved
@@ -48,11 +48,8 @@
         const Key & key_,
         const std::string & key_path_,
         CleanupQueue & cleanup_queue_,
-<<<<<<< HEAD
         DownloadQueue & download_queue_,
-=======
         Poco::Logger * log_,
->>>>>>> e44b544a
         bool created_base_directory_ = false);
 
     enum class KeyState
