#include <Common/DateLUTImpl.h>
#include <Common/Logger.h>
#include <Common/logger_useful.h>
#include <Common/Exception.h>
#include <Common/formatReadable.h>
#include <Common/PODArray.h>
#include <Common/typeid_cast.h>
#include <Common/thread_local_rng.h>
#include <Common/ThreadProfileEvents.h>
#include <Common/SensitiveDataMasker.h>
#include <Common/FailPoint.h>
#include <Common/FieldVisitorToString.h>

#include <Interpreters/AsynchronousInsertQueue.h>
#include <Interpreters/Cache/QueryResultCache.h>
#include <IO/WriteBufferFromVector.h>
#include <IO/LimitReadBuffer.h>
#include <IO/ReadBuffer.h>
#include <IO/copyData.h>

#include <QueryPipeline/BlockIO.h>
#include <Processors/Transforms/getSourceFromASTInsertQuery.h>
#include <Processors/Formats/Impl/NullFormat.h>

#include <Parsers/ASTIdentifier.h>
#include <Parsers/ASTInsertQuery.h>
#include <Parsers/ASTLiteral.h>
#include <Parsers/ASTSelectQuery.h>
#include <Parsers/ASTCreateQuery.h>
#include <Parsers/ASTSelectWithUnionQuery.h>
#include <Parsers/ASTShowProcesslistQuery.h>
#include <Parsers/ASTWatchQuery.h>
#include <Parsers/ASTTransactionControl.h>
#include <Parsers/ASTExplainQuery.h>
#include <Parsers/Lexer.h>
#include <Parsers/parseQuery.h>
#include <Parsers/ParserQuery.h>
#include <Parsers/queryNormalization.h>
#include <Parsers/toOneLineQuery.h>
#include <Parsers/Kusto/ParserKQLStatement.h>
#include <Parsers/PRQL/ParserPRQLQuery.h>
#include <Parsers/Kusto/parseKQLQuery.h>
#include <Parsers/Prometheus/ParserPrometheusQuery.h>

#include <Formats/FormatFactory.h>
#include <Storages/StorageInput.h>

#include <Access/ContextAccess.h>
#include <Access/EnabledQuota.h>
#include <Interpreters/ApplyWithGlobalVisitor.h>
#include <Interpreters/Context.h>
#include <Interpreters/InterpreterFactory.h>
#include <Interpreters/InterpreterInsertQuery.h>
#include <Interpreters/InterpreterCreateQuery.h>
#include <Interpreters/InterpreterSelectQueryAnalyzer.h>
#include <Interpreters/InterpreterSetQuery.h>
#include <Interpreters/InterpreterTransactionControlQuery.h>
#include <Interpreters/NormalizeSelectWithUnionQueryVisitor.h>
#include <Interpreters/OpenTelemetrySpanLog.h>
#include <Interpreters/ProcessList.h>
#include <Interpreters/ProcessorsProfileLog.h>
#include <Interpreters/QueryLog.h>
#include <Interpreters/QueryMetricLog.h>
#include <Interpreters/ReplaceQueryParameterVisitor.h>
#include <Interpreters/SelectIntersectExceptQueryVisitor.h>
#include <Interpreters/SelectQueryOptions.h>
#include <Interpreters/TransactionLog.h>
#include <Interpreters/executeQuery.h>
#include <Interpreters/DatabaseCatalog.h>
#include <Common/ProfileEvents.h>
#include <QueryPipeline/printPipeline.h>
#include <IO/Progress.h>
#include <Parsers/ASTIdentifier_fwd.h>
#include <Core/ServerSettings.h>
#include <Core/Settings.h>

#include <IO/CompressionMethod.h>

#include <Processors/Formats/IOutputFormat.h>
#include <Processors/Executors/CompletedPipelineExecutor.h>
#include <Processors/Sources/WaitForAsyncInsertSource.h>
#include <Processors/QueryPlan/BuildQueryPipelineSettings.h>
#include <Processors/QueryPlan/Optimizations/QueryPlanOptimizationSettings.h>
#include <QueryPipeline/QueryPipelineBuilder.h>

#include <Poco/Net/SocketAddress.h>

#include <exception>
#include <memory>
#include <random>

#include <boost/algorithm/string/predicate.hpp>

namespace ProfileEvents
{
    extern const Event Query;
    extern const Event FailedQuery;
    extern const Event FailedInsertQuery;
    extern const Event FailedSelectQuery;
    extern const Event FailedInternalQuery;
    extern const Event FailedInternalInsertQuery;
    extern const Event FailedInternalSelectQuery;
    extern const Event QueryTimeMicroseconds;
    extern const Event SelectQueryTimeMicroseconds;
    extern const Event InsertQueryTimeMicroseconds;
    extern const Event OtherQueryTimeMicroseconds;
}

namespace DB
{
namespace Setting
{
    extern const SettingsBool allow_experimental_analyzer;
    extern const SettingsBool allow_experimental_kusto_dialect;
    extern const SettingsBool allow_experimental_prql_dialect;
    extern const SettingsBool allow_settings_after_format_in_insert;
    extern const SettingsBool async_insert;
    extern const SettingsBool calculate_text_stack_trace;
    extern const SettingsBool deduplicate_blocks_in_dependent_materialized_views;
    extern const SettingsDialect dialect;
    extern const SettingsOverflowMode distinct_overflow_mode;
    extern const SettingsBool enable_global_with_statement;
    extern const SettingsBool enable_reads_from_query_cache;
    extern const SettingsBool enable_writes_to_query_cache;
    extern const SettingsSetOperationMode except_default_mode;
    extern const SettingsOverflowModeGroupBy group_by_overflow_mode;
    extern const SettingsBool implicit_transaction;
    extern const SettingsUInt64 interactive_delay;
    extern const SettingsSetOperationMode intersect_default_mode;
    extern const SettingsOverflowMode join_overflow_mode;
    extern const SettingsString log_comment;
    extern const SettingsBool log_formatted_queries;
    extern const SettingsBool log_profile_events;
    extern const SettingsUInt64 log_queries_cut_to_length;
    extern const SettingsBool log_queries;
    extern const SettingsMilliseconds log_queries_min_query_duration_ms;
    extern const SettingsLogQueriesType log_queries_min_type;
    extern const SettingsFloat log_queries_probability;
    extern const SettingsBool log_query_settings;
    extern const SettingsUInt64 max_ast_depth;
    extern const SettingsUInt64 max_ast_elements;
    extern const SettingsNonZeroUInt64 max_block_size;
    extern const SettingsUInt64 max_parser_backtracks;
    extern const SettingsUInt64 max_parser_depth;
    extern const SettingsUInt64 max_query_size;
    extern const SettingsUInt64 max_result_bytes;
    extern const SettingsUInt64 max_result_rows;
    extern const SettingsUInt64 output_format_compression_level;
    extern const SettingsUInt64 output_format_compression_zstd_window_log;
    extern const SettingsBool query_cache_compress_entries;
    extern const SettingsUInt64 query_cache_max_entries;
    extern const SettingsUInt64 query_cache_max_size_in_bytes;
    extern const SettingsMilliseconds query_cache_min_query_duration;
    extern const SettingsUInt64 query_cache_min_query_runs;
    extern const SettingsQueryResultCacheNondeterministicFunctionHandling query_cache_nondeterministic_function_handling;
    extern const SettingsBool query_cache_share_between_users;
    extern const SettingsBool query_cache_squash_partial_results;
    extern const SettingsQueryResultCacheSystemTableHandling query_cache_system_table_handling;
    extern const SettingsSeconds query_cache_ttl;
    extern const SettingsInt64 query_metric_log_interval;
    extern const SettingsOverflowMode read_overflow_mode;
    extern const SettingsOverflowMode read_overflow_mode_leaf;
    extern const SettingsOverflowMode result_overflow_mode;
    extern const SettingsOverflowMode set_overflow_mode;
    extern const SettingsOverflowMode sort_overflow_mode;
    extern const SettingsBool throw_if_deduplication_in_dependent_materialized_views_enabled_with_async_insert;
    extern const SettingsBool throw_on_unsupported_query_inside_transaction;
    extern const SettingsOverflowMode timeout_overflow_mode;
    extern const SettingsOverflowMode transfer_overflow_mode;
    extern const SettingsSetOperationMode union_default_mode;
    extern const SettingsBool use_query_cache;
    extern const SettingsBool wait_for_async_insert;
    extern const SettingsSeconds wait_for_async_insert_timeout;
    extern const SettingsBool implicit_select;
    extern const SettingsBool enforce_strict_identifier_format;
    extern const SettingsMap http_response_headers;
    extern const SettingsBool apply_mutations_on_fly;
    extern const SettingsFloat min_os_cpu_wait_time_ratio_to_throw;
    extern const SettingsFloat max_os_cpu_wait_time_ratio_to_throw;
    extern const SettingsBool allow_experimental_time_series_table;
    extern const SettingsString promql_database;
    extern const SettingsString promql_table;
    extern const SettingsFloatAuto promql_evaluation_time;
}

namespace ServerSetting
{
    extern const ServerSettingsUInt64 os_cpu_busy_time_threshold;
}

namespace ErrorCodes
{
    extern const int QUERY_CACHE_USED_WITH_NONDETERMINISTIC_FUNCTIONS;
    extern const int QUERY_CACHE_USED_WITH_NON_THROW_OVERFLOW_MODE;
    extern const int QUERY_CACHE_USED_WITH_SYSTEM_TABLE;
    extern const int INTO_OUTFILE_NOT_ALLOWED;
    extern const int INVALID_TRANSACTION;
    extern const int LOGICAL_ERROR;
    extern const int NOT_IMPLEMENTED;
    extern const int QUERY_WAS_CANCELLED;
    extern const int QUERY_WAS_CANCELLED_BY_CLIENT;
    extern const int SYNTAX_ERROR;
    extern const int SUPPORT_IS_DISABLED;
    extern const int INCORRECT_QUERY;
    extern const int BAD_ARGUMENTS;
}

namespace FailPoints
{
    extern const char execute_query_calling_empty_set_result_func_on_exception[];
}

static void checkASTSizeLimits(const IAST & ast, const Settings & settings)
{
    if (settings[Setting::max_ast_depth])
        ast.checkDepth(settings[Setting::max_ast_depth]);
    if (settings[Setting::max_ast_elements])
        ast.checkSize(settings[Setting::max_ast_elements]);
}


/// Log query into text log (not into system table).
static void logQuery(const String & query, ContextPtr context, bool internal, QueryProcessingStage::Enum stage)
{
    if (internal)
    {
        LOG_DEBUG(getLogger("executeQuery"), "(internal) {} (stage: {})", toOneLineQuery(query), QueryProcessingStage::toString(stage));
    }
    else
    {
        const auto & client_info = context->getClientInfo();

        const auto & current_query_id = client_info.current_query_id;
        const auto & initial_query_id = client_info.initial_query_id;
        const auto & current_user = client_info.current_user;

        String comment = context->getSettingsRef()[Setting::log_comment];
        size_t max_query_size = context->getSettingsRef()[Setting::max_query_size];

        if (comment.size() > max_query_size)
            comment.resize(max_query_size);

        if (!comment.empty())
            comment = fmt::format(" (comment: {})", comment);

        String line_info;
        if (client_info.script_line_number)
            line_info = fmt::format(" (query {}, line {})", client_info.script_query_number, client_info.script_line_number);

        String transaction_info;
        if (auto txn = context->getCurrentTransaction())
            transaction_info = fmt::format(" (TID: {}, TIDH: {})", txn->tid, txn->tid.getHash());

        LOG_DEBUG(getLogger("executeQuery"), "(from {}{}{}){}{}{} {} (stage: {})",
            client_info.current_address->toString(),
            (current_user != "default" ? ", user: " + current_user : ""),
            (!initial_query_id.empty() && current_query_id != initial_query_id ? ", initial_query_id: " + initial_query_id : std::string()),
            transaction_info,
            comment,
            line_info,
            toOneLineQuery(query),
            QueryProcessingStage::toString(stage));

        if (client_info.client_trace_context.trace_id != UUID())
        {
            LOG_TRACE(getLogger("executeQuery"),
                "OpenTelemetry traceparent '{}'",
                client_info.client_trace_context.composeTraceparentHeader());
        }
    }
}

/// Call this inside catch block.
static void setExceptionStackTrace(QueryLogElement & elem)
{
    /// Disable memory tracker for stack trace.
    /// Because if exception is "Memory limit (for query) exceed", then we probably can't allocate another one string.

    LockMemoryExceptionInThread lock(VariableContext::Global);

    try
    {
        throw;
    }
    catch (const std::exception & e)
    {
        elem.stack_trace = getExceptionStackTraceString(e);
    }
    catch (...) {} // NOLINT(bugprone-empty-catch)
}


/// Log exception (with query info) into text log (not into system table).
static void logException(ContextPtr context, QueryLogElement & elem, bool log_error = true)
{
    String comment;
    if (!elem.log_comment.empty())
        comment = fmt::format(" (comment: {})", elem.log_comment);

    /// Message patterns like "{} (from {}){} (in query: {})" are not really informative,
    /// so we pass elem.exception_format_string as format string instead.
    PreformattedMessage message;
    message.format_string = elem.exception_format_string;
    message.format_string_args = elem.exception_format_string_args;

    const auto & client_info = context->getClientInfo();
    String line_info;
    if (client_info.script_line_number)
        line_info = fmt::format(" (query {}, line {})", client_info.script_query_number, client_info.script_line_number);

    if (elem.stack_trace.empty() || !log_error)
        message.text = fmt::format("{} (from {}){}{} (in query: {})", elem.exception,
                        context->getClientInfo().current_address->toString(),
                        comment,
                        line_info,
                        toOneLineQuery(elem.query));
    else
        message.text = fmt::format(
            "{} (from {}){}{} (in query: {}), Stack trace (when copying this message, always include the lines below):\n\n{}",
            elem.exception,
            context->getClientInfo().current_address->toString(),
            comment,
            line_info,
            toOneLineQuery(elem.query),
            elem.stack_trace);

    if (log_error)
        LOG_ERROR(getLogger("executeQuery"), message);
    else
        LOG_INFO(getLogger("executeQuery"), message);
}

static void
addPrivilegesInfoToQueryLogElement(QueryLogElement & element, const ContextPtr context_ptr)
{
    const auto & privileges_info = context_ptr->getQueryPrivilegesInfo();
    {
        std::lock_guard lock(privileges_info.mutex);
        element.used_privileges = privileges_info.used_privileges;
        element.missing_privileges = privileges_info.missing_privileges;
    }
}

static void
addStatusInfoToQueryLogElement(QueryLogElement & element, const QueryStatusInfo & info, const ASTPtr query_ast, const ContextPtr context_ptr, std::chrono::system_clock::time_point time)
{
    UInt64 elapsed_microseconds = info.elapsed_microseconds;
    element.event_time = timeInSeconds(time);
    element.event_time_microseconds = timeInMicroseconds(time);
    element.query_duration_ms = elapsed_microseconds / 1000;

    ProfileEvents::increment(ProfileEvents::QueryTimeMicroseconds, elapsed_microseconds);
    if (!query_ast || query_ast->as<ASTSelectQuery>() || query_ast->as<ASTSelectWithUnionQuery>())
    {
        ProfileEvents::increment(ProfileEvents::SelectQueryTimeMicroseconds, elapsed_microseconds);
    }
    else if (query_ast->as<ASTInsertQuery>())
    {
        ProfileEvents::increment(ProfileEvents::InsertQueryTimeMicroseconds, elapsed_microseconds);
    }
    else
    {
        ProfileEvents::increment(ProfileEvents::OtherQueryTimeMicroseconds, elapsed_microseconds);
    }

    element.read_rows = info.read_rows;
    element.read_bytes = info.read_bytes;

    element.written_rows = info.written_rows;
    element.written_bytes = info.written_bytes;

    element.memory_usage = info.peak_memory_usage > 0 ? info.peak_memory_usage : 0;

    element.thread_ids = info.thread_ids;
    element.peak_threads_usage = info.peak_threads_usage;
    element.profile_counters = info.profile_counters;

    /// We need to refresh the access info since dependent views might have added extra information, either during
    /// creation of the view (PushingToViews chain) or while executing its internal SELECT
    const auto & access_info = context_ptr->getQueryAccessInfo();
    {
        std::lock_guard lock(access_info.mutex);
        element.query_databases.insert(access_info.databases.begin(), access_info.databases.end());
        element.query_tables.insert(access_info.tables.begin(), access_info.tables.end());
        element.query_columns.insert(access_info.columns.begin(), access_info.columns.end());
        element.query_partitions.insert(access_info.partitions.begin(), access_info.partitions.end());
        element.query_projections.insert(access_info.projections.begin(), access_info.projections.end());
        element.query_views.insert(access_info.views.begin(), access_info.views.end());
    }

    /// We copy QueryFactoriesInfo for thread-safety, because it is possible that query context can be modified by some processor even
    /// after query is finished
    const auto & factories_info(context_ptr->getQueryFactoriesInfo());
    {
        std::lock_guard lock(factories_info.mutex);
        element.used_aggregate_functions = factories_info.aggregate_functions;
        element.used_aggregate_function_combinators = factories_info.aggregate_function_combinators;
        element.used_database_engines = factories_info.database_engines;
        element.used_data_type_families = factories_info.data_type_families;
        element.used_dictionaries = factories_info.dictionaries;
        element.used_formats = factories_info.formats;
        element.used_functions = factories_info.functions;
        element.used_storages = factories_info.storages;
        element.used_table_functions = factories_info.table_functions;
        element.used_executable_user_defined_functions = factories_info.executable_user_defined_functions;
        element.used_sql_user_defined_functions = factories_info.sql_user_defined_functions;
    }

    element.async_read_counters = context_ptr->getAsyncReadCounters();
    addPrivilegesInfoToQueryLogElement(element, context_ptr);
}

static UInt64 getQueryMetricLogInterval(ContextPtr context)
{
    const auto & settings = context->getSettingsRef();
    auto interval_milliseconds = settings[Setting::query_metric_log_interval];
    if (interval_milliseconds < 0)
        interval_milliseconds = context->getConfigRef().getUInt64("query_metric_log.collect_interval_milliseconds", 1000);

    return interval_milliseconds;
}

QueryLogElement logQueryStart(
    const std::chrono::time_point<std::chrono::system_clock> & query_start_time,
    const ContextMutablePtr & context,
    const String & query_for_logging,
    UInt64 normalized_query_hash,
    const ASTPtr & query_ast,
    const QueryPipeline & pipeline,
    const IInterpreter * interpreter,
    bool internal,
    const String & query_database,
    const String & query_table,
    bool async_insert)
{
    const Settings & settings = context->getSettingsRef();

    QueryLogElement elem;

    elem.type = QueryLogElementType::QUERY_START;
    elem.event_time = timeInSeconds(query_start_time);
    elem.event_time_microseconds = timeInMicroseconds(query_start_time);
    elem.query_start_time = timeInSeconds(query_start_time);
    elem.query_start_time_microseconds = timeInMicroseconds(query_start_time);

    elem.current_database = context->getCurrentDatabase();
    elem.query = query_for_logging;
    if (query_ast && settings[Setting::log_formatted_queries])
        elem.formatted_query = query_ast->formatWithSecretsOneLine();
    elem.normalized_query_hash = normalized_query_hash;
    elem.query_kind = query_ast ? query_ast->getQueryKind() : IAST::QueryKind::Select;

    elem.client_info = context->getClientInfo();

    elem.is_internal = internal;

    if (auto txn = context->getCurrentTransaction())
        elem.tid = txn->tid;

    bool log_queries = settings[Setting::log_queries];

    auto query_log = context->getQueryLog();
    if (!query_log)
        return elem;

    /// Log into system table start of query execution, if need.
    if (log_queries)
    {
        /// This check is not obvious, but without it 01220_scalar_optimization_in_alter fails.
        if (pipeline.initialized())
        {
            const auto & info = context->getQueryAccessInfo();
            std::lock_guard lock(info.mutex);
            elem.query_databases = info.databases;
            elem.query_tables = info.tables;
            elem.query_columns = info.columns;
            elem.query_partitions = info.partitions;
            elem.query_projections = info.projections;
            elem.query_views = info.views;
        }

        if (async_insert)
            InterpreterInsertQuery::extendQueryLogElemImpl(elem, context);
        else if (interpreter)
            interpreter->extendQueryLogElem(elem, query_ast, context, query_database, query_table);

        if (settings[Setting::log_query_settings])
            elem.query_settings = std::make_shared<Settings>(context->getSettingsRef());

        elem.log_comment = settings[Setting::log_comment];
        if (elem.log_comment.size() > settings[Setting::max_query_size])
            elem.log_comment.resize(settings[Setting::max_query_size]);

        if (elem.type >= settings[Setting::log_queries_min_type] && !settings[Setting::log_queries_min_query_duration_ms].totalMilliseconds())
        {
            if (!settings[Setting::log_query_settings] && settings[Setting::log_query_settings].changed)
                LOG_TRACE(
                    getLogger("executeQuery"),
                    "Not adding query settings to 'system.query_log' since setting `log_query_settings` is false"
                    " (the setting was changed for the query).");

            query_log->add(elem);
        }
        else if (elem.type < settings[Setting::log_queries_min_type])
        {
            if (settings[Setting::log_queries_min_type].changed)
                LOG_TRACE(
                    getLogger("executeQuery"),
                    "Not adding query start record to 'system.query_log' because the query type is smaller than setting `log_queries_min_type`"
                    " (the setting was changed for the query).");
        }
        else if (settings[Setting::log_queries_min_query_duration_ms].totalMilliseconds())
        {
            if (settings[Setting::log_queries_min_query_duration_ms].changed)
                LOG_TRACE(
                    getLogger("executeQuery"),
                    "Not adding query start record to 'system.query_log' since setting `log_queries_min_query_duration_ms` > 0"
                    " (the setting was changed for the query).");
        }
    }
    else if (!internal && !settings[Setting::log_queries])
    {
        if (settings[Setting::log_queries].changed)
            LOG_TRACE(
                getLogger("executeQuery"),
                "Not adding query to 'system.query_log' since setting `log_queries` is false"
                " (the setting was changed for the query).");
    }

    if (auto query_metric_log = context->getQueryMetricLog(); query_metric_log && !internal)
    {
        auto interval_milliseconds = getQueryMetricLogInterval(context);
        if (interval_milliseconds > 0)
            query_metric_log->startQuery(elem.client_info.current_query_id, query_start_time, interval_milliseconds);
    }

    return elem;
}

void logQueryMetricLogFinish(ContextPtr context, bool internal, String query_id, std::chrono::system_clock::time_point finish_time, QueryStatusInfoPtr info)
{
    if (auto query_metric_log = context->getQueryMetricLog(); query_metric_log && !internal)
    {
        auto interval_milliseconds = getQueryMetricLogInterval(context);
        if (info && interval_milliseconds > 0)
        {
            /// Only collect data on query finish if the elapsed time exceeds the interval to collect.
            /// If we don't do this, it's counter-intuitive to have a single entry for every quick query
            /// where the data is basically a subset of the query_log.
            /// On the other hand, it's very convenient to have a new entry whenever the query finishes
            /// so that we can get nice time-series querying only query_metric_log without the need
            /// to query the final state in query_log.
            auto collect_on_finish = info->elapsed_microseconds > interval_milliseconds * 1000;
            auto query_info = collect_on_finish ? info : nullptr;
            query_metric_log->finishQuery(query_id, finish_time, query_info);
        }
        else
        {
            query_metric_log->finishQuery(query_id, finish_time, nullptr);
        }
    }
}

static ResultProgress flushQueryProgress(const QueryPipeline & pipeline, bool pulling_pipeline, const ProgressCallback & progress_callback, QueryStatusPtr process_list_elem)
{
    ResultProgress res(0, 0, 0);

    if (pulling_pipeline)
    {
        pipeline.tryGetResultRowsAndBytes(res.result_rows, res.result_bytes);
    }
    else if (process_list_elem) /// will be used only for ordinary INSERT queries
    {
        auto progress_out = process_list_elem->getProgressOut();
        res.result_rows = progress_out.written_rows;
        res.result_bytes = progress_out.written_bytes;
    }

    /// Report same memory_usage in X-ClickHouse-Summary as in query_log
    if (process_list_elem)
        res.memory_usage = std::max<Int64>(process_list_elem->getInfo().peak_memory_usage, 0);

    if (progress_callback)
    {
        Progress p;
        p.incrementPiecewiseAtomically(Progress{res});
        progress_callback(p);
    }

    return res;
}

QueryPipelineFinalizedInfo finalizeQueryPipelineBeforeLogging(QueryPipeline && query_pipeline, QueryResultCacheUsage query_result_cache_usage, bool pulling_pipeline)
{
    if (query_result_cache_usage == QueryResultCacheUsage::Write)
        /// Trigger the actual write of the buffered query result into the query result cache. This is done explicitly to
        /// prevent partial/garbage results in case of exceptions during query execution.
        query_pipeline.finalizeWriteInQueryResultCache();

    std::vector<IProcessor::ProcessorsProfileLogInfo> processors_profile_infos = getProcessorsProfileLogInfo(query_pipeline.getProcessors());

    String pipeline_dump;
    {
        WriteBufferFromString out(pipeline_dump);
        printPipeline(query_pipeline.getProcessors(), out, true);
    }

    std::optional<ResultProgress> result_progress;
    if (pulling_pipeline)
    {
        UInt64 result_rows;
        UInt64 result_bytes;
        query_pipeline.tryGetResultRowsAndBytes(result_rows, result_bytes);
        result_progress = std::make_optional<ResultProgress>(result_rows, result_bytes, 0);
    }

    /// Reset pipeline before fetching profile counters
    query_pipeline.reset();

    /// Update performance counters before logging to query_log
    CurrentThread::finalizePerformanceCounters();

    return QueryPipelineFinalizedInfo{
        .result_progress = std::move(result_progress),
        .processors_profile_infos = std::move(processors_profile_infos),
        .pipeline_dump = std::move(pipeline_dump)};
}

void logQueryFinishImpl(
    QueryLogElement & elem,
    const ContextMutablePtr & context,
    const ASTPtr & query_ast,
    const QueryPipelineFinalizedInfo & query_pipeline_finalized_info,
    bool pulling_pipeline,
    std::shared_ptr<OpenTelemetry::SpanHolder> query_span,
    QueryResultCacheUsage query_result_cache_usage,
    bool internal,
    std::chrono::system_clock::time_point time)
{
    const Settings & settings = context->getSettingsRef();
    auto log_queries = settings[Setting::log_queries];

    if (QueryStatusPtr process_list_elem = context->getProcessListElement())
    {
<<<<<<< HEAD
        {
            ResultProgress result_progress(0, 0, 0);

            chassert((query_pipeline_finalized_info.result_progress != std::nullopt) == pulling_pipeline);
=======
        if (!query_pipeline.getProcessors().empty())
            logProcessorProfile(context, query_pipeline.getProcessors());
>>>>>>> 2771c8b3

            if (query_pipeline_finalized_info.result_progress)
            {
                result_progress = *query_pipeline_finalized_info.result_progress;
            }
            else if (!pulling_pipeline)
            {
                auto progress_out = process_list_elem->getProgressOut();
                result_progress.result_rows = progress_out.written_rows;
                result_progress.result_bytes = progress_out.written_bytes;
            }

            if (auto progress_callback = context->getProgressCallback())
            {
                Progress p;
                p.incrementPiecewiseAtomically(Progress{result_progress});
                progress_callback(p);
            }

            elem.result_rows = result_progress.result_rows;
            elem.result_bytes = result_progress.result_bytes;
        }

        QueryStatusInfo info = process_list_elem->getInfo(true, settings[Setting::log_profile_events]);
        logQueryMetricLogFinish(context, internal, elem.client_info.current_query_id, time, std::make_shared<QueryStatusInfo>(info));

        elem.type = QueryLogElementType::QUERY_FINISH;

        addStatusInfoToQueryLogElement(elem, info, query_ast, context, time);

        if (elem.read_rows != 0)
        {
            double elapsed_seconds = static_cast<double>(info.elapsed_microseconds) / 1000000.0;
            double rows_per_second = static_cast<double>(elem.read_rows) / elapsed_seconds;
            LOG_DEBUG(
                getLogger("executeQuery"),
                "Read {} rows, {} in {} sec., {} rows/sec., {}/sec.",
                elem.read_rows,
                ReadableSize(elem.read_bytes),
                elapsed_seconds,
                rows_per_second,
                ReadableSize(elem.read_bytes / elapsed_seconds));
        }

        elem.query_result_cache_usage = query_result_cache_usage;

        elem.is_internal = internal;

        if (log_queries && elem.type >= settings[Setting::log_queries_min_type]
            && static_cast<Int64>(elem.query_duration_ms) >= settings[Setting::log_queries_min_query_duration_ms].totalMilliseconds())
        {
            if (auto query_log = context->getQueryLog())
                query_log->add(elem);
        }

    }

    if (query_span && query_span->isTraceEnabled())
    {
        query_span->addAttribute("db.statement", elem.query);
        query_span->addAttribute("clickhouse.query_id", elem.client_info.current_query_id);
        query_span->addAttribute("clickhouse.query_status", "QueryFinish");
        query_span->addAttributeIfNotEmpty("clickhouse.tracestate", OpenTelemetry::CurrentContext().tracestate);
        query_span->addAttributeIfNotZero("clickhouse.read_rows", elem.read_rows);
        query_span->addAttributeIfNotZero("clickhouse.read_bytes", elem.read_bytes);
        query_span->addAttributeIfNotZero("clickhouse.written_rows", elem.written_rows);
        query_span->addAttributeIfNotZero("clickhouse.written_bytes", elem.written_bytes);
        query_span->addAttributeIfNotZero("clickhouse.memory_usage", elem.memory_usage);

        if (context)
        {
            std::string user_name = context->getUserName();
            query_span->addAttribute("clickhouse.user", user_name);
        }

        if (settings[Setting::log_query_settings])
        {
            auto changes = settings.changes();
            for (const auto & change : changes)
            {
                query_span->addAttribute(fmt::format("clickhouse.setting.{}", change.name), convertFieldToString(change.value));
            }
        }
        query_span->finish(time);
    }

    if (!query_pipeline_finalized_info.processors_profile_infos.empty())
        logProcessorProfile(context, query_pipeline_finalized_info.processors_profile_infos, query_pipeline_finalized_info.pipeline_dump);
}

void logQueryFinish(
    QueryLogElement & elem,
    const ContextMutablePtr & context,
    const ASTPtr & query_ast,
    QueryPipeline && query_pipeline,
    bool pulling_pipeline,
    std::shared_ptr<OpenTelemetry::SpanHolder> query_span,
    QueryResultCacheUsage query_result_cache_usage,
    bool internal)
{
    const auto time_now = std::chrono::system_clock::now();
    auto query_pipeline_finalized_info = finalizeQueryPipelineBeforeLogging(std::move(query_pipeline), query_result_cache_usage, pulling_pipeline);
    logQueryFinishImpl(elem, context, query_ast, query_pipeline_finalized_info, pulling_pipeline, query_span, query_result_cache_usage, internal, time_now);
}

void logQueryException(
    QueryLogElement & elem,
    const ContextMutablePtr & context,
    const Stopwatch & start_watch,
    const ASTPtr & query_ast,
    std::shared_ptr<OpenTelemetry::SpanHolder> query_span,
    bool internal,
    bool log_error)
{
    const Settings & settings = context->getSettingsRef();
    auto log_queries = settings[Setting::log_queries];

    elem.type = QueryLogElementType::EXCEPTION_WHILE_PROCESSING;
    elem.exception_code = getCurrentExceptionCode();
    auto exception_message = getCurrentExceptionMessageAndPattern(/* with_stacktrace */ false);
    elem.exception = std::move(exception_message.text);
    elem.exception_format_string = exception_message.format_string;
    elem.exception_format_string_args = exception_message.format_string_args;

    QueryStatusPtr process_list_elem = context->getProcessListElement();

    /// Update performance counters before logging to query_log
    CurrentThread::finalizePerformanceCounters();
    const auto time_now = std::chrono::system_clock::now();
    elem.event_time = timeInSeconds(time_now);
    elem.event_time_microseconds = timeInMicroseconds(time_now);

    ProfileEvents::increment(ProfileEvents::FailedQuery);
    if (!query_ast || query_ast->as<ASTSelectQuery>() || query_ast->as<ASTSelectWithUnionQuery>())
        ProfileEvents::increment(ProfileEvents::FailedSelectQuery);
    else if (query_ast->as<ASTInsertQuery>())
        ProfileEvents::increment(ProfileEvents::FailedInsertQuery);

    if (internal)
    {
        ProfileEvents::increment(ProfileEvents::FailedInternalQuery);
        if (!query_ast || query_ast->as<ASTSelectQuery>() || query_ast->as<ASTSelectWithUnionQuery>())
            ProfileEvents::increment(ProfileEvents::FailedInternalSelectQuery);
        else if (query_ast->as<ASTInsertQuery>())
            ProfileEvents::increment(ProfileEvents::FailedInternalInsertQuery);
    }

    QueryStatusInfoPtr info;
    if (process_list_elem)
    {
        info = std::make_shared<QueryStatusInfo>(process_list_elem->getInfo(true, settings[Setting::log_profile_events], false));
        addStatusInfoToQueryLogElement(elem, *info, query_ast, context, time_now);
    }
    else
    {
        elem.query_duration_ms = start_watch.elapsedMilliseconds();
    }
    logQueryMetricLogFinish(context, internal, elem.client_info.current_query_id, time_now, info);

    elem.query_result_cache_usage = QueryResultCacheUsage::None;

    elem.is_internal = internal;

    if (settings[Setting::calculate_text_stack_trace] && log_error)
        setExceptionStackTrace(elem);
    logException(context, elem, log_error);

    /// In case of exception we log internal queries also
    if (log_queries && elem.type >= settings[Setting::log_queries_min_type]
        && static_cast<Int64>(elem.query_duration_ms) >= settings[Setting::log_queries_min_query_duration_ms].totalMilliseconds())
    {
        if (auto query_log = context->getQueryLog())
            query_log->add(elem);
    }

    if (query_span)
    {
        query_span->addAttribute("db.statement", elem.query);
        query_span->addAttribute("clickhouse.query_id", elem.client_info.current_query_id);
        query_span->addAttribute("clickhouse.exception", elem.exception);
        query_span->addAttribute("clickhouse.exception_code", elem.exception_code);
        query_span->finish(time_now);
    }
}

void logExceptionBeforeStart(
    const String & query_for_logging,
    UInt64 normalized_query_hash,
    ContextPtr context,
    ASTPtr ast,
    const std::shared_ptr<OpenTelemetry::SpanHolder> & query_span,
    UInt64 elapsed_milliseconds,
    bool internal)
{
    auto query_end_time = std::chrono::system_clock::now();

    /// Exception before the query execution.
    if (auto quota = context->getQuota())
        quota->used(QuotaType::ERRORS, 1, /* check_exceeded = */ false);

    const Settings & settings = context->getSettingsRef();

    const auto & client_info = context->getClientInfo();

    /// Log the start of query execution into the table if necessary.
    QueryLogElement elem;

    elem.type = QueryLogElementType::EXCEPTION_BEFORE_START;
    elem.event_time = timeInSeconds(query_end_time);
    elem.event_time_microseconds = timeInMicroseconds(query_end_time);
    elem.query_start_time = client_info.initial_query_start_time;
    elem.query_start_time_microseconds = client_info.initial_query_start_time_microseconds;
    elem.query_duration_ms = elapsed_milliseconds;

    elem.current_database = context->getCurrentDatabase();
    elem.query = query_for_logging;
    elem.normalized_query_hash = normalized_query_hash;

    // Log query_kind if ast is valid
    if (ast)
    {
        elem.query_kind = ast->getQueryKind();
        if (settings[Setting::log_formatted_queries])
            elem.formatted_query = ast->formatWithSecretsOneLine();
    }

    addPrivilegesInfoToQueryLogElement(elem, context);

    // We don't calculate databases, tables and columns when the query isn't able to start

    elem.exception_code = getCurrentExceptionCode();
    auto exception_message = getCurrentExceptionMessageAndPattern(/* with_stacktrace */ false);
    elem.exception = std::move(exception_message.text);
    elem.exception_format_string = exception_message.format_string;
    elem.exception_format_string_args = exception_message.format_string_args;

    elem.client_info = context->getClientInfo();

    elem.log_comment = settings[Setting::log_comment];
    if (elem.log_comment.size() > settings[Setting::max_query_size])
        elem.log_comment.resize(settings[Setting::max_query_size]);

    if (auto txn = context->getCurrentTransaction())
        elem.tid = txn->tid;

    if (settings[Setting::log_query_settings])
        elem.query_settings = std::make_shared<Settings>(settings);

    if (settings[Setting::calculate_text_stack_trace])
        setExceptionStackTrace(elem);

    elem.is_internal = internal;

    bool log_error = elem.exception_code != ErrorCodes::QUERY_WAS_CANCELLED_BY_CLIENT && elem.exception_code !=  ErrorCodes::QUERY_WAS_CANCELLED;
    logException(context, elem, log_error);

    /// Update performance counters before logging to query_log
    CurrentThread::finalizePerformanceCounters();

    ProfileEvents::increment(ProfileEvents::FailedQuery);
    if (!ast || ast->as<ASTSelectQuery>() || ast->as<ASTSelectWithUnionQuery>())
        ProfileEvents::increment(ProfileEvents::FailedSelectQuery);
    else if (ast->as<ASTInsertQuery>())
        ProfileEvents::increment(ProfileEvents::FailedInsertQuery);

    QueryStatusInfoPtr info;
    if (QueryStatusPtr process_list_elem = context->getProcessListElementSafe())
    {
        info = std::make_shared<QueryStatusInfo>(process_list_elem->getInfo(true, settings[Setting::log_profile_events], false));
        addStatusInfoToQueryLogElement(elem, *info, ast, context, query_end_time);
    }
    logQueryMetricLogFinish(context, /*internal=*/ false, elem.client_info.current_query_id, query_end_time, info);

    if (auto query_log = context->getQueryLog())
    {
        if (settings[Setting::log_queries] && elem.type >= settings[Setting::log_queries_min_type]
            && !settings[Setting::log_queries_min_query_duration_ms].totalMilliseconds())
        {
            if (!settings[Setting::log_query_settings] && settings[Setting::log_query_settings].changed)
                LOG_TRACE(
                    getLogger("executeQuery"),
                    "Not adding query settings to 'system.query_log' since setting `log_query_settings` is false"
                    " (the setting was changed for the query).");

            query_log->add(elem);
        }
        else if (!settings[Setting::log_queries])
        {
            if (settings[Setting::log_queries].changed)
                LOG_TRACE(
                    getLogger("executeQuery"),
                    "Not adding query to 'system.query_log' since setting `log_queries` is false"
                    " (the setting was changed for the query).");
        }
        else if (elem.type < settings[Setting::log_queries_min_type])
        {
            if (settings[Setting::log_queries_min_type].changed)
                LOG_TRACE(
                    getLogger("executeQuery"),
                    "Not adding query to 'system.query_log' since the query type is smaller than setting `log_queries_min_type`"
                    " (the setting was changed for the query).");
        }
        else if (settings[Setting::log_queries_min_query_duration_ms].totalMilliseconds())
        {
            if (settings[Setting::log_queries_min_query_duration_ms].changed)
                LOG_TRACE(
                    getLogger("executeQuery"),
                    "Not adding query to 'system.query_log' since setting `log_queries_min_query_duration_ms` > 0 and the query failed before start"
                    " (the setting was changed for the query).");
        }
    }

    if (query_span)
    {
        query_span->addAttribute("clickhouse.exception_code", elem.exception_code);
        query_span->addAttribute("clickhouse.exception", elem.exception);
        query_span->addAttribute("db.statement", elem.query);
        query_span->addAttribute("clickhouse.query_id", elem.client_info.current_query_id);
        query_span->finish(query_end_time);
    }
}

void validateAnalyzerSettings(ASTPtr ast, bool context_value)
{
    if (ast->as<ASTSetQuery>())
        return;

    bool top_level = context_value;

    auto field_to_bool = [](const Field & f) -> bool
    {
        if (f.getType() == Field::Types::String)
            return stringToBool(f.safeGet<String>());
        else
            return f.safeGet<bool>();
    };

    std::vector<ASTPtr> nodes_to_process{ ast };
    while (!nodes_to_process.empty())
    {
        auto node = nodes_to_process.back();
        nodes_to_process.pop_back();

        if (auto * set_query = node->as<ASTSetQuery>())
        {
            if (auto * value = set_query->changes.tryGet("allow_experimental_analyzer"))
            {
                if (top_level != field_to_bool(*value))
                    throw Exception(ErrorCodes::INCORRECT_QUERY, "Setting 'allow_experimental_analyzer' is changed in the subquery. Top level value: {}", top_level);
            }

            if (auto * value = set_query->changes.tryGet("enable_analyzer"))
            {
                if (top_level != field_to_bool(*value))
                    throw Exception(ErrorCodes::INCORRECT_QUERY, "Setting 'enable_analyzer' is changed in the subquery. Top level value: {}", top_level);
            }
        }

        for (auto child : node->children)
        {
            if (child)
                nodes_to_process.push_back(std::move(child));
        }
    }
}

class ImplicitTransactionControlExecutor
{
public:
    void begin(const ContextMutablePtr & query_context)
    {
        ASTPtr tcl_ast = std::make_shared<ASTTransactionControl>(ASTTransactionControl::BEGIN);
        InterpreterTransactionControlQuery tc(tcl_ast, query_context);
        tc.execute();
        auto txn = query_context->getCurrentTransaction();
        LOG_TRACE(getLogger("ImplicitTransactionControlExecutor"), "Begin implicit transaction {}", txn->tid);

        transaction_running = true;
    }

    void commit(const ContextMutablePtr & query_context)
    {
        chassert(transaction_running);

        auto txn = query_context->getCurrentTransaction();
        chassert(txn);
        LOG_TRACE(getLogger("ImplicitTransactionControlExecutor"), "Commit implicit transaction {}", txn->tid);

        SCOPE_EXIT({ transaction_running = false; });

        ASTPtr tcl_ast = std::make_shared<ASTTransactionControl>(ASTTransactionControl::COMMIT);
        InterpreterTransactionControlQuery tc(tcl_ast, query_context);
        tc.execute();
    }

    void rollback(const ContextMutablePtr & query_context)
    {
        chassert(transaction_running);

        auto txn = query_context->getCurrentTransaction();
        chassert(txn);
        LOG_TRACE(getLogger("ImplicitTransactionControlExecutor"), "Rollback implicit transaction {}", txn->tid);

        SCOPE_EXIT({ transaction_running = false; });

        ASTPtr tcl_ast = std::make_shared<ASTTransactionControl>(ASTTransactionControl::ROLLBACK);
        InterpreterTransactionControlQuery tc(tcl_ast, query_context);
        tc.execute();
    }
    bool transactionRunning() const { return transaction_running; }

private:
    bool transaction_running{false};
};

using ImplicitTransactionControlExecutorPtr = std::shared_ptr<ImplicitTransactionControlExecutor>;


static BlockIO executeQueryImpl(
    const char * begin,
    const char * end,
    ContextMutablePtr context,
    QueryFlags flags,
    QueryProcessingStage::Enum stage,
    ReadBufferUniquePtr & istr,
    ASTPtr & out_ast,
    ImplicitTransactionControlExecutorPtr implicit_tcl_executor,
    HTTPContinueCallback http_continue_callback,
    QueryResultDetails & result_details)
{
    const bool internal = flags.internal;

    /// query_span is a special span, when this function exits, it's lifetime is not ended, but ends when the query finishes.
    /// Some internal queries might call this function recursively by setting 'internal' parameter to 'true',
    /// to make sure SpanHolders in current stack ends in correct order, we disable this span for these internal queries
    ///
    /// This does not have impact on the final span logs, because these internal queries are issued by external queries,
    /// we still have enough span logs for the execution of external queries.
    std::shared_ptr<OpenTelemetry::SpanHolder> query_span = internal ? nullptr : std::make_shared<OpenTelemetry::SpanHolder>("query");
    if (query_span && query_span->trace_id != UUID{})
        LOG_TRACE(getLogger("executeQuery"), "Query span trace_id for opentelemetry log: {}", query_span->trace_id);

    /// Used for logging query start time in system.query_log
    auto query_start_time = std::chrono::system_clock::now();

    /// Used for:
    /// * Setting the watch in QueryStatus (controls timeouts and progress) and the output formats
    /// * Logging query duration (system.query_log)
    Stopwatch start_watch{CLOCK_MONOTONIC};

    const auto & client_info = context->getClientInfo();

    if (client_info.initial_query_start_time == 0)
    {
        // If we don't see an initial_query_start_time yet, initialize it to current time.
        // It's possible to have unset initial_query_start_time for non-initial queries. For
        // example, the query is from an initiator that is running an old version of clickhouse.
        // On the other hand, if it's initialized then take it as the start of the query
        context->setInitialQueryStartTime(query_start_time);
    }

    assert(internal || CurrentThread::get().getQueryContext());
    assert(internal || CurrentThread::get().getQueryContext()->getCurrentQueryId() == CurrentThread::getQueryId());

    const Settings & settings = context->getSettingsRef();

    size_t max_query_size = settings[Setting::max_query_size];
    /// Don't limit the size of internal queries or distributed subquery.
    if (internal || client_info.query_kind == ClientInfo::QueryKind::SECONDARY_QUERY)
        max_query_size = 0;

    String query;
    String query_for_logging;
    UInt64 normalized_query_hash;
    size_t log_queries_cut_to_length = settings[Setting::log_queries_cut_to_length];

    /// Parse the query from string.
    try
    {
        if (stage == QueryProcessingStage::QueryPlan)
        {
            /// Do not parse Query
            /// Increment ProfileEvents::Query here because Interpreter is not created.
            ProfileEvents::increment(ProfileEvents::Query);
        }
        else if (settings[Setting::dialect] == Dialect::kusto && !internal)
        {
            if (!settings[Setting::allow_experimental_kusto_dialect])
                throw Exception(ErrorCodes::SUPPORT_IS_DISABLED, "Support for Kusto Query Engine (KQL) is disabled (turn on setting 'allow_experimental_kusto_dialect')");
            ParserKQLStatement parser(end, settings[Setting::allow_settings_after_format_in_insert]);
            /// TODO: parser should fail early when max_query_size limit is reached.
            out_ast = parseKQLQuery(parser, begin, end, "", max_query_size, settings[Setting::max_parser_depth], settings[Setting::max_parser_backtracks]);
        }
        else if (settings[Setting::dialect] == Dialect::prql && !internal)
        {
            if (!settings[Setting::allow_experimental_prql_dialect])
                throw Exception(ErrorCodes::SUPPORT_IS_DISABLED, "Support for PRQL is disabled (turn on setting 'allow_experimental_prql_dialect')");
            ParserPRQLQuery parser(max_query_size, settings[Setting::max_parser_depth], settings[Setting::max_parser_backtracks]);
            out_ast = parseQuery(parser, begin, end, "", max_query_size, settings[Setting::max_parser_depth], settings[Setting::max_parser_backtracks]);
        }
        else if (settings[Setting::dialect] == Dialect::promql && !internal)
        {
            if (!settings[Setting::allow_experimental_time_series_table])
                throw Exception(ErrorCodes::SUPPORT_IS_DISABLED, "Support for PromQL dialect is disabled (turn on setting 'allow_experimental_time_series_table')");
            ParserPrometheusQuery parser(settings[Setting::promql_database], settings[Setting::promql_table], Field{settings[Setting::promql_evaluation_time]});
            out_ast = parseQuery(parser, begin, end, "", max_query_size, settings[Setting::max_parser_depth], settings[Setting::max_parser_backtracks]);
        }
        else
        {
            ParserQuery parser(end, settings[Setting::allow_settings_after_format_in_insert], settings[Setting::implicit_select]);
            /// TODO: parser should fail early when max_query_size limit is reached.
            out_ast = parseQuery(parser, begin, end, "", max_query_size, settings[Setting::max_parser_depth], settings[Setting::max_parser_backtracks]);

#ifndef NDEBUG
            try
            {
                /// Verify that AST formatting is consistent:
                /// If you format AST, parse it back, and format it again, you get the same string.
                std::string_view original_query{begin, static_cast<size_t>(end - begin)};

                String formatted1 = out_ast->formatWithPossiblyHidingSensitiveData(
                    /*max_length=*/0,
                    /*one_line=*/true,
                    /*show_secrets=*/true,
                    /*print_pretty_type_names=*/false,
                    /*identifier_quoting_rule=*/IdentifierQuotingRule::WhenNecessary,
                    /*identifier_quoting_style=*/IdentifierQuotingStyle::Backticks);

                /// The query can become more verbose after formatting, so:
                size_t new_max_query_size = max_query_size > 0 ? (1000 + 2 * max_query_size) : 0;

                ASTPtr ast2;
                try
                {
                    ast2 = parseQuery(
                        parser,
                        formatted1.data(),
                        formatted1.data() + formatted1.size(),
                        "",
                        new_max_query_size,
                        settings[Setting::max_parser_depth],
                        settings[Setting::max_parser_backtracks]);
                }
                catch (const Exception & e)
                {
                    if (e.code() == ErrorCodes::SYNTAX_ERROR)
                        throw Exception(ErrorCodes::LOGICAL_ERROR,
                            "Inconsistent AST formatting: the query:\n{}\ncannot parse query back from {}",
                            formatted1, original_query);
                    else
                        throw;
                }

                chassert(ast2);

                String formatted2 = ast2->formatWithPossiblyHidingSensitiveData(
                    /*max_length=*/0,
                    /*one_line=*/true,
                    /*show_secrets=*/true,
                    /*print_pretty_type_names=*/false,
                    /*identifier_quoting_rule=*/IdentifierQuotingRule::WhenNecessary,
                    /*identifier_quoting_style=*/IdentifierQuotingStyle::Backticks);

                if (formatted1 != formatted2)
                    throw Exception(ErrorCodes::LOGICAL_ERROR,
                        "Inconsistent AST formatting: the query:\n{}\nFormatted as:\n{}\nWas parsed and formatted back as:\n{}",
                        original_query, formatted1, formatted2);
            }
            catch (const Exception & e)
            {
                /// Method formatImpl is not supported by MySQLParser::ASTCreateQuery. That code would fail inder debug build.
                if (e.code() != ErrorCodes::NOT_IMPLEMENTED)
                    throw;
            }
#endif
        }

        const char * query_end = end;
        bool is_create_parameterized_view = false;

        if (out_ast)
        {
            if (const auto * insert_query = out_ast->as<ASTInsertQuery>(); insert_query && insert_query->data)
                query_end = insert_query->data;

            if (const auto * create_query = out_ast->as<ASTCreateQuery>())
            {
                is_create_parameterized_view = create_query->isParameterizedView();
            }
            else if (const auto * explain_query = out_ast->as<ASTExplainQuery>())
            {
                if (!explain_query->children.empty())
                    if (const auto * create_of_explain_query = explain_query->children[0]->as<ASTCreateQuery>())
                        is_create_parameterized_view = create_of_explain_query->isParameterizedView();
            }
        }

        /// Replace ASTQueryParameter with ASTLiteral for prepared statements.
        /// Even if we don't have parameters in query_context, check that AST doesn't have unknown parameters
        bool probably_has_params = find_first_symbols<'{'>(begin, end) != end;
        if (out_ast && !is_create_parameterized_view && probably_has_params)
        {
            ReplaceQueryParameterVisitor visitor(context->getQueryParameters());
            visitor.visit(out_ast);
            if (visitor.getNumberOfReplacedParameters())
                query = out_ast->formatWithSecretsOneLine();
            else
                query.assign(begin, query_end);
        }
        else
        {
            /// Copy query into string. It will be written to log and presented in processlist. If an INSERT query, string will not include data to insertion.
            query.assign(begin, query_end);
        }

        /// Wipe any sensitive information (e.g. passwords) from the query.
        /// MUST go before any modification (except for prepared statements,
        /// since it substitute parameters and without them query does not contain
        /// parameters), to keep query as-is in query_log and server log.
        if (out_ast && out_ast->hasSecretParts())
        {
            /// IAST::formatForLogging() wipes secret parts in AST and then calls wipeSensitiveDataAndCutToLength().
            query_for_logging = out_ast->formatForLogging(log_queries_cut_to_length);
        }
        else
        {
            query_for_logging = wipeSensitiveDataAndCutToLength(query, log_queries_cut_to_length);
        }

        normalized_query_hash = normalizedQueryHash(query_for_logging, false);
    }
    catch (...)
    {
        /// Anyway log the query.
        if (query.empty())
            query.assign(begin, std::min(end - begin, static_cast<ptrdiff_t>(max_query_size)));

        query_for_logging = wipeSensitiveDataAndCutToLength(query, log_queries_cut_to_length);
        logQuery(query_for_logging, context, internal, stage);

        normalized_query_hash = normalizedQueryHash(query_for_logging, false);
        logExceptionBeforeStart(query_for_logging, normalized_query_hash, context, out_ast, query_span, start_watch.elapsedMilliseconds(), internal);
        throw;
    }

    /// Avoid early destruction of process_list_entry if it was not saved to `res` yet (in case of exception)
    ProcessList::EntryPtr process_list_entry;
    BlockIO res;
    String query_database;
    String query_table;

    try
    {
        if (auto txn = context->getCurrentTransaction())
        {
            chassert(txn->getState() != MergeTreeTransaction::COMMITTING);
            chassert(txn->getState() != MergeTreeTransaction::COMMITTED);
            bool is_special_query = out_ast && (out_ast->as<ASTTransactionControl>() || out_ast->as<ASTExplainQuery>());
            if (txn->getState() == MergeTreeTransaction::ROLLED_BACK && !is_special_query)
                throw Exception(
                    ErrorCodes::INVALID_TRANSACTION,
                    "Cannot execute query because current transaction failed. Expecting ROLLBACK statement");
        }

        /// There is an option of probabilistic logging of queries.
        /// If it is used - do the random sampling and "collapse" the settings.
        /// It allows to consistently log queries with all the subqueries in distributed query processing
        /// (subqueries on remote nodes will receive these "collapsed" settings)
        if (settings[Setting::log_queries] && settings[Setting::log_queries_probability] < 1.0)
        {
            std::bernoulli_distribution should_write_log{settings[Setting::log_queries_probability]};

            context->setSetting("log_queries", should_write_log(thread_local_rng));
            context->setSetting("log_queries_probability", 1.0);
        }

        logQuery(query_for_logging, context, internal, stage);

        if (out_ast)
        {
            /// Interpret SETTINGS clauses as early as possible (before invoking the corresponding interpreter),
            /// to allow settings to take effect.
            InterpreterSetQuery::applySettingsFromQuery(out_ast, context);
            validateAnalyzerSettings(out_ast, settings[Setting::allow_experimental_analyzer]);

            if (settings[Setting::enforce_strict_identifier_format])
            {
                WriteBufferFromOwnString buf;
                IAST::FormatSettings enforce_strict_identifier_format_settings(true);
                enforce_strict_identifier_format_settings.enforce_strict_identifier_format = true;
                out_ast->format(buf, enforce_strict_identifier_format_settings);
            }

            if (auto * insert_query = out_ast->as<ASTInsertQuery>())
                insert_query->tail = std::move(istr);

            if (const auto * query_with_table_output = dynamic_cast<const ASTQueryWithTableAndOutput *>(out_ast.get()))
            {
                query_database = query_with_table_output->getDatabase();
                query_table = query_with_table_output->getTable();
            }

            /// Propagate WITH statement to children ASTSelect.
            if (settings[Setting::enable_global_with_statement])
            {
                ApplyWithGlobalVisitor::visit(out_ast);
            }

            {
                SelectIntersectExceptQueryVisitor::Data data{settings[Setting::intersect_default_mode], settings[Setting::except_default_mode]};
                SelectIntersectExceptQueryVisitor{data}.visit(out_ast);
            }

            {
                /// Normalize SelectWithUnionQuery
                NormalizeSelectWithUnionQueryVisitor::Data data{settings[Setting::union_default_mode]};
                NormalizeSelectWithUnionQueryVisitor{data}.visit(out_ast);
            }

            /// Check the limits.
            checkASTSizeLimits(*out_ast, settings);
        }

        /// Put query to process list. But don't put SHOW PROCESSLIST query itself.
        if (!(out_ast && out_ast->as<ASTShowProcesslistQuery>()))
        {
            /// processlist also has query masked now, to avoid secrets leaks though SHOW PROCESSLIST by other users.
            process_list_entry = context->getProcessList().insert(query_for_logging, normalized_query_hash, out_ast.get(), context, start_watch.getStart(), internal);
            context->setProcessListElement(process_list_entry->getQueryStatus());
        }

        /// Load external tables if they were provided
        context->initializeExternalTablesIfSet();
        std::shared_ptr<QueryPlanAndSets> query_plan;
        if (stage == QueryProcessingStage::QueryPlan)
            query_plan = context->getDeserializedQueryPlan();

        ASTInsertQuery * insert_query = nullptr;
        if (out_ast)
            insert_query = out_ast->as<ASTInsertQuery>();
        bool async_insert_enabled = settings[Setting::async_insert];

        /// Resolve database before trying to use async insert feature - to properly hash the query.
        if (insert_query)
        {
            if (insert_query->table_id)
                insert_query->table_id = context->resolveStorageID(insert_query->table_id);
            else if (auto table = insert_query->getTable(); !table.empty())
                insert_query->table_id = context->resolveStorageID(StorageID{insert_query->getDatabase(), table});

            if (insert_query->table_id)
                if (auto table = DatabaseCatalog::instance().tryGetTable(insert_query->table_id, context))
                    async_insert_enabled |= table->areAsynchronousInsertsEnabled();
        }

        if (insert_query && insert_query->select)
        {
            /// Prepare Input storage before executing interpreter if we already got a buffer with data.
            if (insert_query->tail)
            {
                ASTPtr input_function;
                insert_query->tryFindInputFunction(input_function);
                if (input_function)
                {
                    StoragePtr storage = context->executeTableFunction(input_function, insert_query->select->as<ASTSelectQuery>());
                    auto & input_storage = dynamic_cast<StorageInput &>(*storage);
                    auto input_metadata_snapshot = input_storage.getInMemoryMetadataPtr();

                    auto pipe = getSourceFromASTInsertQuery(
                        out_ast, true, input_metadata_snapshot->getSampleBlock(), context, input_function);

                    input_storage.setPipe(std::move(pipe));
                }
            }
        }
        else
        {
            /// reset Input callbacks if query is not INSERT SELECT
            context->resetInputCallbacks();
        }

        StreamLocalLimits limits;
        std::shared_ptr<const EnabledQuota> quota;
        std::unique_ptr<IInterpreter> interpreter;

        bool async_insert = false;
        auto * queue = context->tryGetAsynchronousInsertQueue();
        auto logger = getLogger("executeQuery");

        if (insert_query && async_insert_enabled)
        {
            String reason;

            if (!queue)
                reason = "asynchronous insert queue is not configured";
            else if (insert_query->select)
                reason = "insert query has select";
            else if (insert_query->hasInlinedData())
                async_insert = true;

            if (!reason.empty())
                LOG_DEBUG(logger, "Setting async_insert=1, but INSERT query will be executed synchronously (reason: {})", reason);
        }

        bool quota_checked = false;

        if (async_insert)
        {
            if (context->getCurrentTransaction() && settings[Setting::throw_on_unsupported_query_inside_transaction])
                throw Exception(ErrorCodes::NOT_IMPLEMENTED, "Async inserts inside transactions are not supported");
            if (settings[Setting::implicit_transaction] && settings[Setting::throw_on_unsupported_query_inside_transaction])
                throw Exception(ErrorCodes::NOT_IMPLEMENTED, "Async inserts with 'implicit_transaction' are not supported");

            /// Let's agree on terminology and say that a mini-INSERT is an asynchronous INSERT
            /// which typically contains not a lot of data inside and a big-INSERT in an INSERT
            /// which was formed by concatenating several mini-INSERTs together.
            /// In case when the client had to retry some mini-INSERTs then they will be properly deduplicated
            /// by the source tables. This functionality is controlled by a setting `async_insert_deduplicate`.
            /// But then they will be glued together into a block and pushed through a chain of Materialized Views if any.
            /// The process of forming such blocks is not deterministic so each time we retry mini-INSERTs the resulting
            /// block may be concatenated differently.
            /// That's why deduplication in dependent Materialized Views doesn't make sense in presence of async INSERTs.
            if (settings[Setting::throw_if_deduplication_in_dependent_materialized_views_enabled_with_async_insert]
                && settings[Setting::deduplicate_blocks_in_dependent_materialized_views])
                throw Exception(ErrorCodes::SUPPORT_IS_DISABLED,
                        "Deduplication in dependent materialized view cannot work together with async inserts. "\
                        "Please disable either `deduplicate_blocks_in_dependent_materialized_views` or `async_insert` setting.");

            quota = context->getQuota();
            if (quota)
            {
                quota_checked = true;
                quota->used(QuotaType::QUERY_INSERTS, 1);
                quota->used(QuotaType::QUERIES, 1);
                quota->checkExceeded(QuotaType::ERRORS);
            }

            /// Invoke HTTP 100-Continue callback after async insert quota checks are completed
            if (http_continue_callback && !internal)
                http_continue_callback();

            auto result = queue->pushQueryWithInlinedData(out_ast, context);

            if (result.status == AsynchronousInsertQueue::PushResult::OK)
            {
                if (settings[Setting::wait_for_async_insert])
                {
                    auto timeout = settings[Setting::wait_for_async_insert_timeout].totalMilliseconds();
                    auto source = std::make_shared<WaitForAsyncInsertSource>(std::move(result.future), timeout);
                    res.pipeline = QueryPipeline(Pipe(std::move(source)));
                    res.pipeline.complete(std::make_shared<NullOutputFormat>(std::make_shared<const Block>(Block())));
                }

                const auto & table_id = insert_query->table_id;
                if (!table_id.empty())
                    context->setInsertionTable(table_id);
            }
            else if (result.status == AsynchronousInsertQueue::PushResult::TOO_MUCH_DATA)
            {
                async_insert = false;

                if (insert_query->data)
                {
                    /// Reset inlined data because it will be
                    /// available from tail read buffer.
                    insert_query->end = insert_query->data;
                    insert_query->data = nullptr;
                }

                insert_query->tail = std::move(result.insert_data_buffer);
                LOG_DEBUG(logger, "Setting async_insert=1, but INSERT query will be executed synchronously because it has too much data");
            }
        }

        QueryResultCachePtr query_result_cache = context->getQueryResultCache();
        const bool can_use_query_result_cache = query_result_cache != nullptr && settings[Setting::use_query_cache] && !internal
            && client_info.query_kind == ClientInfo::QueryKind::INITIAL_QUERY
            && (out_ast->as<ASTSelectQuery>() || out_ast->as<ASTSelectWithUnionQuery>());
        QueryResultCacheUsage query_result_cache_usage = QueryResultCacheUsage::None;

        /// Bug 67476: If the query runs with a non-THROW overflow mode and hits a limit, the query result cache will store a truncated
        /// result (if enabled). This is incorrect. Unfortunately it is hard to detect from the perspective of the query result cache that
        /// the query result is truncated. Therefore throw an exception, to notify the user to disable either the query result cache or use
        /// another overflow mode.
        if (settings[Setting::use_query_cache] && (settings[Setting::read_overflow_mode] != OverflowMode::THROW
            || settings[Setting::read_overflow_mode_leaf] != OverflowMode::THROW
            || settings[Setting::group_by_overflow_mode] != OverflowMode::THROW
            || settings[Setting::sort_overflow_mode] != OverflowMode::THROW
            || settings[Setting::result_overflow_mode] != OverflowMode::THROW
            || settings[Setting::timeout_overflow_mode] != OverflowMode::THROW
            || settings[Setting::set_overflow_mode] != OverflowMode::THROW
            || settings[Setting::join_overflow_mode] != OverflowMode::THROW
            || settings[Setting::transfer_overflow_mode] != OverflowMode::THROW
            || settings[Setting::distinct_overflow_mode] != OverflowMode::THROW))
            throw Exception(ErrorCodes::QUERY_CACHE_USED_WITH_NON_THROW_OVERFLOW_MODE, "use_query_cache and overflow_mode != 'throw' cannot be used together");

        /// If the query runs with "use_query_cache = 1", we first probe if the query result cache already contains the query result (if
        /// yes: return result from cache). If doesn't, we execute the query normally and write the result into the query result cache. Both
        /// steps use a hash of the AST, the current database and the settings as cache key. Unfortunately, the settings are in some places
        /// internally modified between steps 1 and 2 (= during query execution) - this is silly but hard to forbid. As a result, the hashes
        /// no longer match and the cache is rendered ineffective. Therefore make a copy of the settings and use it for steps 1 and 2.
        std::optional<Settings> settings_copy;
        if (can_use_query_result_cache)
            settings_copy = settings;

        if (!async_insert)
        {
            /// If it is a non-internal SELECT, and passive (read) use of the query result cache is enabled, and the cache knows the query,
            /// then set a pipeline with a source populated by the query result cache.
            auto get_result_from_query_result_cache = [&]()
            {
                if (out_ast && can_use_query_result_cache && settings[Setting::enable_reads_from_query_cache])
                {
                    QueryResultCache::Key key(out_ast, context->getCurrentDatabase(), *settings_copy, context->getCurrentQueryId(), context->getUserID(), context->getCurrentRoles());
                    QueryResultCacheReader reader = query_result_cache->createReader(key);
                    if (reader.hasCacheEntryForKey())
                    {
                        QueryPipeline pipeline;
                        pipeline.readFromQueryResultCache(reader.getSource(), reader.getSourceTotals(), reader.getSourceExtremes());
                        res.pipeline = std::move(pipeline);
                        query_result_cache_usage = QueryResultCacheUsage::Read;

                        if (const auto & used_key = reader.getKey(); used_key)
                        {
                            result_details.query_cache_created_at = used_key->created_at;
                            result_details.query_cache_expires_at = used_key->expires_at;
                        }

                        return true;
                    }
                }
                return false;
            };

            if (!get_result_from_query_result_cache())
            {
                /// We need to start the (implicit) transaction before getting the interpreter as this will get links to the latest snapshots
                if (!context->getCurrentTransaction() && settings[Setting::implicit_transaction] && !(out_ast && out_ast->as<ASTTransactionControl>()))
                {
                    try
                    {
                        if (context->isGlobalContext())
                            throw Exception(ErrorCodes::LOGICAL_ERROR, "Global context cannot create transactions");

                        implicit_tcl_executor->begin(context);
                    }
                    catch (Exception & e)
                    {
                        e.addMessage("while starting a transaction with 'implicit_transaction'");
                        throw;
                    }
                }

                if (out_ast)
                    interpreter = InterpreterFactory::instance().get(out_ast, context, SelectQueryOptions(stage).setInternal(internal));

                const auto & query_settings = context->getSettingsRef();
                if (interpreter && context->getCurrentTransaction() && query_settings[Setting::throw_on_unsupported_query_inside_transaction])
                {
                    if (!interpreter->supportsTransactions())
                        throw Exception(ErrorCodes::NOT_IMPLEMENTED, "Transactions are not supported for this type of query ({})", out_ast->getID());

                    if (query_settings[Setting::apply_mutations_on_fly])
                        throw Exception(ErrorCodes::NOT_IMPLEMENTED, "Transactions are not supported with enabled setting 'apply_mutations_on_fly'");
                }

                // InterpreterSelectQueryAnalyzer does not build QueryPlan in the constructor.
                // We need to force to build it here to check if we need to ignore quota.
                if (auto * interpreter_with_analyzer = dynamic_cast<InterpreterSelectQueryAnalyzer *>(interpreter.get()))
                    interpreter_with_analyzer->getQueryPlan();

                if (!(interpreter && interpreter->ignoreQuota()) && !quota_checked)
                {
                    quota = context->getQuota();
                    if (quota)
                    {
                        if (query_plan || out_ast->as<ASTSelectQuery>() || out_ast->as<ASTSelectWithUnionQuery>())
                        {
                            quota->used(QuotaType::QUERY_SELECTS, 1);
                        }
                        else if (out_ast->as<ASTInsertQuery>())
                        {
                            quota->used(QuotaType::QUERY_INSERTS, 1);
                        }
                        quota->used(QuotaType::QUERIES, 1);
                        quota->checkExceeded(QuotaType::ERRORS);
                    }
                }

                /// Invoke HTTP 100-Continue callback after quota checks are completed
                if (http_continue_callback && !internal)
                    http_continue_callback();

                if (interpreter)
                {
                    if (!interpreter->ignoreLimits())
                    {
                        limits.mode = LimitsMode::LIMITS_CURRENT;
                        limits.size_limits = SizeLimits(settings[Setting::max_result_rows], settings[Setting::max_result_bytes], settings[Setting::result_overflow_mode]);
                    }

                    if (auto * insert_interpreter = typeid_cast<InterpreterInsertQuery *>(interpreter.get()))
                    {
                        /// Save insertion table (not table function). TODO: support remote() table function.
                        auto table_id = insert_interpreter->getDatabaseTable();
                        if (!table_id.empty())
                            context->setInsertionTable(std::move(table_id), insert_interpreter->getInsertColumnNames());
                    }

                    if (auto * create_interpreter = typeid_cast<InterpreterCreateQuery *>(interpreter.get()))
                    {
                        create_interpreter->setIsRestoreFromBackup(flags.distributed_backup_restore);
                        create_interpreter->setInternal(internal);
                    }

                    std::unique_ptr<OpenTelemetry::SpanHolder> span;
                    if (OpenTelemetry::CurrentContext().isTraceEnabled())
                    {
                        auto * raw_interpreter_ptr = interpreter.get();
                        String class_name = raw_interpreter_ptr ? demangle(typeid(*raw_interpreter_ptr).name()) : "QueryPlan";
                        span = std::make_unique<OpenTelemetry::SpanHolder>(class_name + "::execute()");
                    }

                    res = interpreter->execute();

                    /// If it is a non-internal SELECT query, and active (write) use of the query result cache is enabled, then add a
                    /// processor on top of the pipeline which stores the result in the query result cache.
                    if (can_use_query_result_cache && settings[Setting::enable_writes_to_query_cache])
                    {
                        /// Only use the query result cache if the query does not contain non-deterministic functions or system tables (which are typically non-deterministic)

                        const bool ast_contains_nondeterministic_functions = astContainsNonDeterministicFunctions(out_ast, context);
                        const bool ast_contains_system_tables = astContainsSystemTables(out_ast, context);

                        const QueryResultCacheNondeterministicFunctionHandling nondeterministic_function_handling
                            = settings[Setting::query_cache_nondeterministic_function_handling];
                        const QueryResultCacheSystemTableHandling system_table_handling = settings[Setting::query_cache_system_table_handling];

                        if (ast_contains_nondeterministic_functions && nondeterministic_function_handling == QueryResultCacheNondeterministicFunctionHandling::Throw)
                            throw Exception(ErrorCodes::QUERY_CACHE_USED_WITH_NONDETERMINISTIC_FUNCTIONS,
                                "The query result was not cached because the query contains a non-deterministic function."
                                " Use setting `query_cache_nondeterministic_function_handling = 'save'` or `= 'ignore'` to cache the query result regardless or to omit caching");

                        if (ast_contains_system_tables && system_table_handling == QueryResultCacheSystemTableHandling::Throw)
                            throw Exception(ErrorCodes::QUERY_CACHE_USED_WITH_SYSTEM_TABLE,
                                "The query result was not cached because the query contains a system table."
                                " Use setting `query_cache_system_table_handling = 'save'` or `= 'ignore'` to cache the query result regardless or to omit caching");

                        if ((!ast_contains_nondeterministic_functions || nondeterministic_function_handling == QueryResultCacheNondeterministicFunctionHandling::Save)
                            && (!ast_contains_system_tables || system_table_handling == QueryResultCacheSystemTableHandling::Save))
                        {
                            auto created_at = std::chrono::system_clock::now();
                            auto expires_at = created_at + std::chrono::seconds(settings[Setting::query_cache_ttl]);

                            QueryResultCache::Key key(
                                out_ast, context->getCurrentDatabase(), *settings_copy, res.pipeline.getSharedHeader(),
                                context->getCurrentQueryId(),
                                context->getUserID(), context->getCurrentRoles(),
                                settings[Setting::query_cache_share_between_users],
                                created_at, expires_at,
                                settings[Setting::query_cache_compress_entries]);

                            const size_t num_query_runs = settings[Setting::query_cache_min_query_runs] ? query_result_cache->recordQueryRun(key) : 1; /// try to avoid locking a mutex in recordQueryRun()
                            if (num_query_runs <= settings[Setting::query_cache_min_query_runs])
                            {
                                LOG_TRACE(getLogger("QueryResultCache"),
                                    "Skipped insert because the query ran {} times but the minimum required number of query runs to cache the query result is {}",
                                    num_query_runs, settings[Setting::query_cache_min_query_runs].value);
                            }
                            else
                            {
                                auto query_result_cache_writer = std::make_shared<QueryResultCacheWriter>(query_result_cache->createWriter(
                                     key,
                                     std::chrono::milliseconds(settings[Setting::query_cache_min_query_duration].totalMilliseconds()),
                                     settings[Setting::query_cache_squash_partial_results],
                                     settings[Setting::max_block_size],
                                     settings[Setting::query_cache_max_size_in_bytes],
                                     settings[Setting::query_cache_max_entries]));
                                res.pipeline.writeResultIntoQueryResultCache(query_result_cache_writer);
                                query_result_cache_usage = QueryResultCacheUsage::Write;
                            }

                            /// We will also provide the info in HTTP headers,
                            /// but only if the cache is enabled for reading (otherwise browsers should not cache either)
                            /// and we set only "expires_at", not "Age" as the entry has not aged at this moment in time.
                            if (settings[Setting::enable_reads_from_query_cache])
                                result_details.query_cache_expires_at = expires_at;
                        }
                    }
                }
            }
        }

        if (process_list_entry)
        {
            /// Query was killed before execution
            if (process_list_entry->getQueryStatus()->isKilled())
                throw Exception(ErrorCodes::QUERY_WAS_CANCELLED,
                    "Query '{}' is killed in pending state", process_list_entry->getQueryStatus()->getInfo().client_info.current_query_id);
        }

        /// Hold element of process list till end of query execution.
        res.process_list_entries.push_back(process_list_entry);

        if (query_plan)
        {
            auto plan = QueryPlan::makeSets(std::move(*query_plan), context);

            plan.resolveStorages(context);
            plan.optimize(QueryPlanOptimizationSettings(context));

            WriteBufferFromOwnString buf;
            plan.explainPlan(buf, {.header=true, .actions=true});
            LOG_TRACE(getLogger("executeQuery"), "Deserialized Query Plan:\n{}", buf.str());

            auto pipeline = plan.buildQueryPipeline(
                    QueryPlanOptimizationSettings(context),
                    BuildQueryPipelineSettings(context),
                    /*do_optimize=*/ false);

            res.pipeline = QueryPipelineBuilder::getPipeline(std::move(*pipeline));
        }

        auto & pipeline = res.pipeline;

        if (pipeline.pulling() || pipeline.completed())
        {
            /// Limits on the result, the quota on the result, and also callback for progress.
            /// Limits apply only to the final result.
            pipeline.setProgressCallback(context->getProgressCallback());
            pipeline.setProcessListElement(context->getProcessListElement());
            if (stage == QueryProcessingStage::Complete && pipeline.pulling())
                pipeline.setLimitsAndQuota(limits, quota);
        }
        else if (pipeline.pushing())
        {
            pipeline.setProcessListElement(context->getProcessListElement());
        }

        /// Everything related to query log.
        {
            QueryLogElement elem = logQueryStart(
                query_start_time,
                context,
                query_for_logging,
                normalized_query_hash,
                out_ast,
                pipeline,
                interpreter.get(),
                internal,
                query_database,
                query_table,
                async_insert);

            /// Also make possible for caller to log successful query finish and exception during execution.

            /// The prepare callback flushes pipeline progress and resets the pipeline
            auto finish_callback_finalize_pipeline = [
                                     query_result_cache_usage,
                                     // Need to be cached, since will be changed after complete()
                                     pulling_pipeline = pipeline.pulling()](QueryPipeline && query_pipeline) mutable -> QueryPipelineFinalizedInfo
            {
                return finalizeQueryPipelineBeforeLogging(std::move(query_pipeline), query_result_cache_usage, pulling_pipeline);
            };

            /// The finish callback logs the query result
            auto finish_callback = [elem,
                                    context,
                                    out_ast,
                                    query_result_cache_usage,
                                    internal,
                                    implicit_tcl_executor,
                                    // Need to be cached, since will be changed after complete()
                                    pulling_pipeline = pipeline.pulling(),
                                    query_span](const QueryPipelineFinalizedInfo & query_pipeline_finalized_info, std::chrono::system_clock::time_point finish_time) mutable
            {
                logQueryFinishImpl(elem, context, out_ast, query_pipeline_finalized_info, pulling_pipeline, query_span, query_result_cache_usage, internal, finish_time);

                if (implicit_tcl_executor->transactionRunning())
                {
                    implicit_tcl_executor->commit(context);
                }
            };

            auto exception_callback =
                [start_watch, elem, context, out_ast, internal, my_quota(quota), implicit_tcl_executor, query_span](bool log_error) mutable
            {
                if (implicit_tcl_executor->transactionRunning())
                {
                    implicit_tcl_executor->rollback(context);
                }
                else if (auto txn = context->getCurrentTransaction())
                {
                    txn->onException();
                }

                /// If a query with internal query fails, only add one error to the quota.
                if (!internal)
                {
                    if (my_quota)
                        my_quota->used(QuotaType::ERRORS, 1, /* check_exceeded = */ false);
                }

                logQueryException(elem, context, start_watch, out_ast, query_span, internal, log_error);
            };

            res.finalize_query_pipeline = std::move(finish_callback_finalize_pipeline);
            res.finish_callbacks.push_back(std::move(finish_callback));
            res.exception_callbacks.push_back(std::move(exception_callback));
        }
    }
    catch (...)
    {
        if (implicit_tcl_executor->transactionRunning())
        {
            implicit_tcl_executor->rollback(context);
        }
        else if (auto txn = context->getCurrentTransaction())
        {
            txn->onException();
        }

        logExceptionBeforeStart(query_for_logging, normalized_query_hash, context, out_ast, query_span, start_watch.elapsedMilliseconds(), internal);

        throw;
    }

    return res;
}

std::pair<ASTPtr, BlockIO> executeQuery(
    const String & query,
    ContextMutablePtr context,
    QueryFlags flags,
    QueryProcessingStage::Enum stage)
{
    ProfileEvents::checkCPUOverload(context->getServerSettings()[ServerSetting::os_cpu_busy_time_threshold],
            context->getSettingsRef()[Setting::min_os_cpu_wait_time_ratio_to_throw],
            context->getSettingsRef()[Setting::max_os_cpu_wait_time_ratio_to_throw],
            /*should_throw*/ true);
    ASTPtr ast;
    BlockIO res;
    auto implicit_tcl_executor = std::make_shared<ImplicitTransactionControlExecutor>();
    ReadBufferUniquePtr no_input_buffer;
    QueryResultDetails result_details;
    res = executeQueryImpl(query.data(), query.data() + query.size(), context, flags, stage, no_input_buffer, ast, implicit_tcl_executor, {}, result_details);
    if (const auto * ast_query_with_output = dynamic_cast<const ASTQueryWithOutput *>(ast.get()))
    {
        String format_name = ast_query_with_output->format_ast
                ? getIdentifierName(ast_query_with_output->format_ast)
                : context->getDefaultFormat();

        if (boost::iequals(format_name, "Null"))
            res.null_format = true;
    }

    return std::make_pair(std::move(ast), std::move(res));
}

void executeQuery(
    ReadBuffer & istr,
    WriteBuffer & ostr,
    ContextMutablePtr context,
    SetResultDetailsFunc set_result_details,
    QueryFlags flags,
    const std::optional<FormatSettings> & output_format_settings,
    HandleExceptionInOutputFormatFunc handle_exception_in_output_format,
    QueryFinishCallback query_finish_callback,
    HTTPContinueCallback http_continue_callback)
{
    executeQuery(
        wrapReadBufferReference(istr), ostr, context, std::move(set_result_details), flags,
        output_format_settings, std::move(handle_exception_in_output_format), std::move(query_finish_callback), std::move(http_continue_callback));
}

void executeQuery(
    ReadBufferUniquePtr istr,
    WriteBuffer & ostr,
    ContextMutablePtr context,
    SetResultDetailsFunc set_result_details,
    QueryFlags flags,
    const std::optional<FormatSettings> & output_format_settings,
    HandleExceptionInOutputFormatFunc handle_exception_in_output_format,
    QueryFinishCallback query_finish_callback,
    HTTPContinueCallback http_continue_callback)
{
    PODArray<char> parse_buf;
    const char * begin;
    const char * end;

    try
    {
        istr->nextIfAtEnd();
    }
    catch (...)
    {
        /// If buffer contains invalid data and we failed to decompress, we still want to have some information about the query in the log.
        logQuery("<cannot parse>", context, /* internal = */ false, QueryProcessingStage::Complete);
        throw;
    }

    size_t max_query_size = context->getSettingsRef()[Setting::max_query_size];

    ProfileEvents::checkCPUOverload(context->getServerSettings()[ServerSetting::os_cpu_busy_time_threshold],
            context->getSettingsRef()[Setting::min_os_cpu_wait_time_ratio_to_throw],
            context->getSettingsRef()[Setting::max_os_cpu_wait_time_ratio_to_throw],
            /*should_throw*/ true);

    if (istr->available() > max_query_size || http_continue_callback)
    {
        /// If remaining buffer space in 'istr' is enough to parse query up to 'max_query_size' bytes, then parse inplace.
        /// Also, if the HTTP 100 Continue response is deferred (which is the case if http_continue_callback is set),
        /// we should not attempt to read anything from the body. We expect the query (without insert data) to be present
        /// in the buffer already because it should have been extracted from the query parameter.
        begin = istr->position();
        end = istr->buffer().end();
        istr->position() += end - begin;
    }
    else
    {
        /// FIXME: this is an extra copy not required for async insertion.

        /// If not - copy enough data into 'parse_buf'.
        WriteBufferFromVector<PODArray<char>> out(parse_buf);
        LimitReadBuffer limit(*istr, {.read_no_more = max_query_size + 1});
        copyData(limit, out);
        out.finalize();

        begin = parse_buf.data();
        end = begin + parse_buf.size();
    }

    QueryResultDetails result_details
    {
        .query_id = context->getClientInfo().current_query_id,
        .timezone = DateLUT::instance().getTimeZone(),
    };

    /// Set the result details in case of any exception raised during query execution
    SCOPE_EXIT({
        /// Either the result_details have been set in the flow below or the caller of this function does not provide this callback
        if (!set_result_details)
            return;

        try
        {
            set_result_details(result_details);
        }
        catch (...)
        {
            /// This exception can be ignored.
            /// because if the code goes here, it means there's already an exception raised during query execution,
            /// and that exception will be propagated to outer caller,
            /// there's no need to report the exception thrown here.
        }
    });

    ASTPtr ast;
    BlockIO streams;
    String format_name;
    OutputFormatPtr output_format;

    auto update_format_on_exception_if_needed = [&]()
    {
        if (!output_format)
        {
            try
            {
                const ASTQueryWithOutput * ast_query_with_output = dynamic_cast<const ASTQueryWithOutput *>(ast.get());
                format_name = ast_query_with_output && ast_query_with_output->format_ast != nullptr
                    ? getIdentifierName(ast_query_with_output->format_ast)
                    : context->getDefaultFormat();

                output_format = FormatFactory::instance().getOutputFormat(format_name, ostr, {}, context, output_format_settings);
                if (output_format && output_format->supportsWritingException())
                {
                    /// Force an update of the headers before we start writing
                    result_details.content_type = FormatFactory::instance().getContentType(format_name, output_format_settings);
                    result_details.format = format_name;

                    fiu_do_on(FailPoints::execute_query_calling_empty_set_result_func_on_exception,
                    {
                        // it will throw std::bad_function_call
                        set_result_details = {};
                        set_result_details(result_details);
                    });

                    if (set_result_details)
                    {
                        /// reset set_result_details func to avoid calling in SCOPE_EXIT()
                        auto set_result_details_copy = set_result_details;
                        set_result_details = {};
                        set_result_details_copy(result_details);
                    }
                }
            }
            catch (const Exception & e)
            {
                /// Ignore this exception and report the original one
                LOG_WARNING(getLogger("executeQuery"), getExceptionMessageAndPattern(e, true));
            }
        }
    };
    auto implicit_tcl_executor = std::make_shared<ImplicitTransactionControlExecutor>();
    try
    {
        streams = executeQueryImpl(begin, end, context, flags, QueryProcessingStage::Complete, istr, ast, implicit_tcl_executor, http_continue_callback, result_details);
    }
    catch (...)
    {
        if (handle_exception_in_output_format)
        {
            update_format_on_exception_if_needed();
            if (output_format)
                handle_exception_in_output_format(*output_format, format_name, context, output_format_settings);
        }
        /// The timezone was already set before query was processed,
        /// But `session_timezone` setting could be modified in the query itself, so we update the value.
        result_details.timezone = DateLUT::instance().getTimeZone();
        throw;
    }

    /// The timezone was already set before query was processed,
    /// But `session_timezone` setting could be modified in the query itself, so we update the value.
    result_details.timezone = DateLUT::instance().getTimeZone();

    const Map & additional_http_headers = context->getSettingsRef()[Setting::http_response_headers].value;
    if (!additional_http_headers.empty())
    {
        for (const auto & key_value : additional_http_headers)
        {
            if (key_value.getType() != Field::Types::Tuple
                || key_value.safeGet<Tuple>().size() != 2)
                throw Exception(ErrorCodes::BAD_ARGUMENTS, "The value of the `additional_http_headers` setting must be a Map");

            if (key_value.safeGet<Tuple>().at(0).getType() != Field::Types::String)
                throw Exception(ErrorCodes::BAD_ARGUMENTS, "The keys of the `additional_http_headers` setting must be Strings");

            if (key_value.safeGet<Tuple>().at(1).getType() != Field::Types::String)
                throw Exception(ErrorCodes::BAD_ARGUMENTS, "The values of the `additional_http_headers` setting must be Strings");

            String key = key_value.safeGet<Tuple>().at(0).safeGet<String>();
            String value = key_value.safeGet<Tuple>().at(1).safeGet<String>();

            if (std::find_if(key.begin(), key.end(), isControlASCII) != key.end()
                || std::find_if(value.begin(), value.end(), isControlASCII) != value.end())
                throw Exception(ErrorCodes::BAD_ARGUMENTS, "The values of the `additional_http_headers` cannot contain ASCII control characters");

            if (!result_details.additional_headers.emplace(key, value).second)
                throw Exception(ErrorCodes::BAD_ARGUMENTS, "There are duplicate entries in the `additional_http_headers` setting");
        }
    }

    auto & pipeline = streams.pipeline;
    bool pulling_pipeline = pipeline.pulling();

    try
    {
        if (pipeline.pushing())
        {
            auto pipe = getSourceFromASTInsertQuery(ast, true, pipeline.getHeader(), context, nullptr);
            pipeline.complete(std::move(pipe));
        }
        else if (pipeline.pulling())
        {
            const ASTQueryWithOutput * ast_query_with_output = dynamic_cast<const ASTQueryWithOutput *>(ast.get());
            format_name = ast_query_with_output && ast_query_with_output->format_ast != nullptr
                ? getIdentifierName(ast_query_with_output->format_ast)
                : context->getDefaultFormat();

            WriteBuffer * out_buf = &ostr;
            if (ast_query_with_output && ast_query_with_output->out_file)
                throw Exception(ErrorCodes::INTO_OUTFILE_NOT_ALLOWED, "INTO OUTFILE is not allowed");

            output_format = FormatFactory::instance().getOutputFormatParallelIfPossible(
                format_name,
                *out_buf,
                materializeBlock(pipeline.getHeader()),
                context,
                output_format_settings);

            output_format->setAutoFlush();

            /// Save previous progress callback if any. TODO Do it more conveniently.
            auto previous_progress_callback = context->getProgressCallback();

            /// NOTE Progress callback takes shared ownership of 'out'.
            pipeline.setProgressCallback([output_format, previous_progress_callback] (const Progress & progress)
            {
                if (previous_progress_callback)
                    previous_progress_callback(progress);
                output_format->onProgress(progress);
            });

            result_details.content_type = FormatFactory::instance().getContentType(format_name, output_format_settings);
            result_details.format = format_name;

            pipeline.complete(output_format);
        }
        else
        {
            pipeline.setProgressCallback(context->getProgressCallback());
        }

        /// input stream might be consumed into some source proceccors/format readers
        /// that is the case with insert queries, but select quries could read from it but they do not take ownership of the input stream,
        /// here we reset it in order not to hold the reference to the input stream
        istr.reset();

        if (set_result_details)
        {
            /// The call of set_result_details itself might throw exception,
            /// in such case there's no need to call this function again in the SCOPE_EXIT defined above.
            /// So the callback is cleared before its execution.
            auto set_result_details_copy = set_result_details;
            set_result_details = nullptr;

            set_result_details_copy(result_details);
        }

        if (pipeline.initialized())
        {
            CompletedPipelineExecutor executor(pipeline);
            executor.execute();
        }
        else
        {
            /// It's possible to have queries without input and output.
        }

    }
    catch (...)
    {
        /// first execute on exception callback, it includes updating query_log
        /// otherwise closing record ('ExceptionWhileProcessing') can be not appended in query_log
        /// due to possible exceptions in functions called below (passed as parameter here)
        streams.onException();

        if (handle_exception_in_output_format)
        {
            update_format_on_exception_if_needed();
            if (output_format)
                handle_exception_in_output_format(*output_format, format_name, context, output_format_settings);
        }
        throw;
    }

    /// Query with `implicit_transaction` is committed here because:
    /// 1. `onFinish` is invoked after the transaction is committed.
    /// 2. When handling HTTP requests, in `HTTPHandler::processQuery`, there is `query_finish_callback` which is invoked before `onFinish`.
    /// It releases the session and finalizes the output. The client might use the same session to query other queries. Hence, the transaction must be committed before `query_finish_callback`.
    /// Refer: https://github.com/ClickHouse/ClickHouse/issues/80428
    if (implicit_tcl_executor->transactionRunning())
        implicit_tcl_executor->commit(context);

    /// We release query slot here to make sure client can safely reuse the slot with his next query, otherwise it will be released too late by BlockIO.
    context->releaseQuerySlot();

    /// The order is important here:
    /// - first we save the finish_time that will be used for the entry in query_log/opentelemetry_span_log.finish_time_us
    /// - then we flush the progress (to flush result_rows/result_bytes)
    /// - then call the query_finish_callback() - right now the only purpose is to flush the data over HTTP
    /// - then call onFinish() that will create entry in query_log/opentelemetry_span_log
    ///
    /// That way we have:
    /// - correct finish time of the query (regardless of how long does the query_finish_callback() takes)
    /// - correct progress for HTTP (X-ClickHouse-Summary requires result_rows/result_bytes)
    /// - correct NetworkSendElapsedMicroseconds/NetworkSendBytes in query_log
    const auto finish_time = std::chrono::system_clock::now();
    std::exception_ptr exception_ptr;
    if (query_finish_callback)
    {
        /// Dump result_rows/result_bytes, since query_finish_callback() will send final http header.
        flushQueryProgress(pipeline, pulling_pipeline, context->getProgressCallback(), context->getProcessListElement());

        try
        {
            query_finish_callback();
        }
        catch (...)
        {
            exception_ptr = std::current_exception();
        }
    }

    streams.onFinish(finish_time);

    if (exception_ptr)
        std::rethrow_exception(exception_ptr);
}

void executeTrivialBlockIO(BlockIO & streams, ContextPtr context, bool with_interactive_cancel)
{
    try
    {
        if (!streams.pipeline.initialized())
            return;

        if (!streams.pipeline.completed())
            throw Exception(ErrorCodes::LOGICAL_ERROR, "Query pipeline requires output, but no output buffer provided, it's a bug");

        streams.pipeline.setProgressCallback(context->getProgressCallback());

        CompletedPipelineExecutor executor(streams.pipeline);

        if (auto callback = context->getInteractiveCancelCallback(); callback && with_interactive_cancel)
        {
            auto interactive_delay = context->getSettingsRef()[Setting::interactive_delay];
            executor.setCancelCallback(std::move(callback), interactive_delay / 1000);
        }

        executor.execute();
    }
    catch (...)
    {
        streams.onException();
        throw;
    }

    streams.onFinish();
}

}<|MERGE_RESOLUTION|>--- conflicted
+++ resolved
@@ -642,15 +642,10 @@
 
     if (QueryStatusPtr process_list_elem = context->getProcessListElement())
     {
-<<<<<<< HEAD
         {
             ResultProgress result_progress(0, 0, 0);
 
             chassert((query_pipeline_finalized_info.result_progress != std::nullopt) == pulling_pipeline);
-=======
-        if (!query_pipeline.getProcessors().empty())
-            logProcessorProfile(context, query_pipeline.getProcessors());
->>>>>>> 2771c8b3
 
             if (query_pipeline_finalized_info.result_progress)
             {
