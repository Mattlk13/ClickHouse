--- conflicted
+++ resolved
@@ -146,16 +146,11 @@
     return function->getArguments().getNodes();
 }
 
-<<<<<<< HEAD
-bool less(const Field & lhs, const Field & rhs) { return accurateLess(lhs, rhs); }
-bool greater(const Field & lhs, const Field & rhs) { return accurateLess(rhs, lhs); }
-bool equals(const Field & lhs, const Field & rhs) { return accurateEquals(lhs, rhs); }
-=======
 bool less(const Field & lhs, const Field & rhs)
 {
     try
     {
-        return applyVisitor(FieldVisitorAccurateLess{}, lhs, rhs);
+        return accurateLess(lhs, rhs);
     }
     catch (const DB::Exception & e)
     {
@@ -181,7 +176,7 @@
 {
     try
     {
-        return applyVisitor(FieldVisitorAccurateEquals{}, lhs, rhs);
+        return accurateEquals(lhs, rhs);
     }
     catch (const DB::Exception & e)
     {
@@ -197,7 +192,6 @@
         throw;
     }
 }
->>>>>>> c0e0d2d6
 
 ComparisonGraphCompareResult functionNameToCompareResult(const std::string & name)
 {
