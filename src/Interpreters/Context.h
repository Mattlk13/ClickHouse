#pragma once

#include <base/types.h>
#include <Core/Block_fwd.h>
#include <Common/MultiVersion.h>
#include <Common/ThreadPool_fwd.h>
#include <Common/IThrottler.h>
#include <Common/SettingSource.h>
#include <Common/SharedMutex.h>
#include <Common/SharedMutexHelper.h>
#include <Common/StopToken.h>
#include <Core/UUID.h>
#include <Core/ParallelReplicasMode.h>
#include <IO/ReadSettings.h>
#include <IO/WriteSettings.h>
#include <Disks/IO/getThreadPoolReader.h>
#include <Formats/FormatSettings.h>
#include <Interpreters/ClientInfo.h>
#include <Interpreters/Context_fwd.h>
#include <Interpreters/StorageID.h>
#include <Interpreters/MergeTreeTransactionHolder.h>
#include <Interpreters/AggregatedZooKeeperLog.h>
#include <Parsers/IAST_fwd.h>
#include <Server/HTTP/HTTPContext.h>
#include <Storages/IStorage_fwd.h>
#include <Backups/BackupsInMemoryHolder.h>

#include <Poco/AutoPtr.h>

#include "config.h"

#include <functional>
#include <memory>
#include <mutex>
#include <optional>


namespace Poco::Net
{
class IPAddress;
class SocketAddress;
}
namespace zkutil
{
    class ZooKeeper;
    using ZooKeeperPtr = std::shared_ptr<ZooKeeper>;
}
namespace Coordination
{
    struct Request;
    using RequestPtr = std::shared_ptr<Request>;
    using Requests = std::vector<RequestPtr>;
}

struct OvercommitTracker;

namespace DB
{

class ASTSelectQuery;

class SystemLogs;

struct ContextSharedPart;
class ContextAccess;
class ContextAccessWrapper;
class Field;
struct User;
using UserPtr = std::shared_ptr<const User>;
struct SettingsProfilesInfo;
struct EnabledRolesInfo;
struct RowPolicyFilter;
using RowPolicyFilterPtr = std::shared_ptr<const RowPolicyFilter>;
class EnabledQuota;
struct QuotaUsage;
class AccessFlags;
struct AccessRightsElement;
class AccessRightsElements;
enum class RowPolicyFilterType : uint8_t;
struct RolesOrUsersSet;
class EmbeddedDictionaries;
class ExternalDictionariesLoader;
class ExternalUserDefinedExecutableFunctionsLoader;
class IUserDefinedSQLObjectsStorage;
class IWorkloadEntityStorage;
class InterserverCredentials;
using InterserverCredentialsPtr = std::shared_ptr<const InterserverCredentials>;
class InterserverIOHandler;
class AsynchronousMetrics;
class BackgroundSchedulePool;
class MergeList;
class MovesList;
class ReplicatedFetchList;
class RefreshSet;
class Cluster;
class Compiler;
class MarkCache;
class PrimaryIndexCache;
class PageCache;
class MMappedFileCache;
class UncompressedCache;
class IcebergMetadataFilesCache;
class VectorSimilarityIndexCache;
class ProcessList;
class QueryStatus;
using QueryStatusPtr = std::shared_ptr<QueryStatus>;
class Macros;
struct Progress;
struct FileProgress;
class Clusters;
class QueryResultCache;
class QueryConditionCache;
class ISystemLog;
class QueryLog;
class QueryMetricLog;
class QueryThreadLog;
class QueryViewsLog;
class PartLog;
class TextLog;
class TraceLog;
class MetricLog;
class TransposedMetricLog;
class AsynchronousMetricLog;
class OpenTelemetrySpanLog;
class ZooKeeperLog;
class ZooKeeperConnectionLog;
class IcebergMetadataLog;
class SessionLog;
class BackupsWorker;
class TransactionsInfoLog;
class ProcessorsProfileLog;
class FilesystemCacheLog;
class FilesystemReadPrefetchesLog;
class ObjectStorageQueueLog;
class AsynchronousInsertLog;
class BackupLog;
class BlobStorageLog;
class DeadLetterQueue;
class IAsynchronousReader;
class IOUringReader;
struct MergeTreeSettings;
struct DatabaseReplicatedSettings;
struct DistributedSettings;
struct InitialAllRangesAnnouncement;
struct ParallelReadRequest;
struct ParallelReadResponse;
class S3SettingsByEndpoint;
class AzureSettingsByEndpoint;
class IDatabase;
class DDLWorker;
class ITableFunction;
using TableFunctionPtr = std::shared_ptr<ITableFunction>;
class Block;
class ActionLocksManager;
using ActionLocksManagerPtr = std::shared_ptr<ActionLocksManager>;
class ShellCommand;
class ICompressionCodec;
class AccessControl;
class GSSAcceptorContext;
struct Settings;
struct SettingChange;
class SettingsChanges;
struct SettingsConstraintsAndProfileIDs;
struct AlterSettingsProfileElements;
class RemoteHostFilter;
class IDisk;
using DiskPtr = std::shared_ptr<IDisk>;
class DiskSelector;
using DiskSelectorPtr = std::shared_ptr<const DiskSelector>;
using DisksMap = std::map<String, DiskPtr>;
class IStoragePolicy;
using StoragePolicyPtr = std::shared_ptr<const IStoragePolicy>;
using StoragePoliciesMap = std::map<String, StoragePolicyPtr>;
class StoragePolicySelector;
using StoragePolicySelectorPtr = std::shared_ptr<const StoragePolicySelector>;
class ServerType;
template <class Queue>
class MergeTreeBackgroundExecutor;
class AsyncLoader;
class HTTPHeaderFilter;
struct AsyncReadCounters;
struct ICgroupsReader;

struct TemporaryTableHolder;
using TemporaryTablesMapping = std::map<String, std::shared_ptr<TemporaryTableHolder>>;

using ClusterPtr = std::shared_ptr<Cluster>;

class LoadTask;
using LoadTaskPtr = std::shared_ptr<LoadTask>;
using LoadTaskPtrs = std::vector<LoadTaskPtr>;

class IClassifier;
using ClassifierPtr = std::shared_ptr<IClassifier>;
class IResourceManager;
using ResourceManagerPtr = std::shared_ptr<IResourceManager>;

/// Scheduling policy can be changed using `background_merges_mutations_scheduling_policy` config option.
/// By default concurrent merges are scheduled using "round_robin" to ensure fair and starvation-free operation.
/// Previously in heavily overloaded shards big merges could possibly be starved by smaller
/// merges due to the use of strict priority scheduling "shortest_task_first".
class DynamicRuntimeQueue;
using MergeMutateBackgroundExecutor = MergeTreeBackgroundExecutor<DynamicRuntimeQueue>;
using MergeMutateBackgroundExecutorPtr = std::shared_ptr<MergeMutateBackgroundExecutor>;

class RoundRobinRuntimeQueue;
using OrdinaryBackgroundExecutor = MergeTreeBackgroundExecutor<RoundRobinRuntimeQueue>;
using OrdinaryBackgroundExecutorPtr = std::shared_ptr<OrdinaryBackgroundExecutor>;
struct PartUUIDs;
using PartUUIDsPtr = std::shared_ptr<PartUUIDs>;
class KeeperDispatcher;
struct WriteSettings;

class IInputFormat;
class IOutputFormat;
using InputFormatPtr = std::shared_ptr<IInputFormat>;
using OutputFormatPtr = std::shared_ptr<IOutputFormat>;
class IVolume;
using VolumePtr = std::shared_ptr<IVolume>;
struct NamedSession;
struct BackgroundTaskSchedulingSettings;

#if USE_NLP
    class SynonymsExtensions;
    class Lemmatizers;
#endif

class ZooKeeperMetadataTransaction;
using ZooKeeperMetadataTransactionPtr = std::shared_ptr<ZooKeeperMetadataTransaction>;

class AsynchronousInsertQueue;

/// Callback for external tables initializer
using ExternalTablesInitializer = std::function<void(ContextPtr)>;

/// Callback for initialize input()
using InputInitializer = std::function<void(ContextPtr, const StoragePtr &)>;
/// Callback for reading blocks of data from client for function input()
using InputBlocksReader = std::function<Block(ContextPtr)>;

/// Used in distributed task processing
struct ClusterFunctionReadTaskResponse;
using ClusterFunctionReadTaskResponsePtr = std::shared_ptr<ClusterFunctionReadTaskResponse>;
using ClusterFunctionReadTaskCallback = std::function<ClusterFunctionReadTaskResponsePtr()>;

using MergeTreeAllRangesCallback = std::function<void(InitialAllRangesAnnouncement)>;
using MergeTreeReadTaskCallback = std::function<std::optional<ParallelReadResponse>(ParallelReadRequest)>;

using BlockMarshallingCallback = std::function<Block(const Block & block)>;

struct QueryPlanAndSets;
using QueryPlanDeserializationCallback = std::function<std::shared_ptr<QueryPlanAndSets>()>;

class TemporaryDataOnDiskScope;
using TemporaryDataOnDiskScopePtr = std::shared_ptr<TemporaryDataOnDiskScope>;

class PreparedSetsCache;
using PreparedSetsCachePtr = std::shared_ptr<PreparedSetsCache>;

class ContextTimeSeriesTagsCollector;

using PartitionIdToMaxBlock = std::unordered_map<String, Int64>;
using PartitionIdToMaxBlockPtr = std::shared_ptr<const PartitionIdToMaxBlock>;

class SessionTracker;

struct ServerSettings;

struct StorageInMemoryMetadata;
using StorageMetadataPtr = std::shared_ptr<const StorageInMemoryMetadata>;

struct StorageSnapshot;
using StorageSnapshotPtr = std::shared_ptr<StorageSnapshot>;

/// An empty interface for an arbitrary object that may be attached by a shared pointer
/// to query context, when using ClickHouse as a library.
struct IHostContext
{
    virtual ~IHostContext() = default;
};

using IHostContextPtr = std::shared_ptr<IHostContext>;

/// A small class which owns ContextShared.
/// We don't use something like unique_ptr directly to allow ContextShared type to be incomplete.
struct SharedContextHolder
{
    ~SharedContextHolder();
    SharedContextHolder();
    explicit SharedContextHolder(std::unique_ptr<ContextSharedPart> shared_context);
    SharedContextHolder(SharedContextHolder &&) noexcept;

    SharedContextHolder & operator=(SharedContextHolder &&) noexcept;

    ContextSharedPart * get() const { return shared.get(); }
    void reset();

private:
    std::unique_ptr<ContextSharedPart> shared;
};

class ContextSharedMutex : public SharedMutexHelper<ContextSharedMutex>
{
private:
    using Base = SharedMutexHelper<ContextSharedMutex, SharedMutex>;
    friend class SharedMutexHelper<ContextSharedMutex, SharedMutex>;

    void lockImpl();

    void lockSharedImpl();
};

class ContextData
{
protected:
    ContextSharedPart * shared;

    ClientInfo client_info;
    ExternalTablesInitializer external_tables_initializer_callback;
    QueryPlanDeserializationCallback query_plan_deserialization_callback;

    InputInitializer input_initializer_callback;
    InputBlocksReader input_blocks_reader;

    std::optional<UUID> user_id;
    std::shared_ptr<std::vector<UUID>> current_roles;
    std::shared_ptr<std::vector<UUID>> external_roles;
    std::shared_ptr<const SettingsConstraintsAndProfileIDs> settings_constraints_and_current_profiles;
    mutable std::shared_ptr<const ContextAccess> access;
    mutable bool need_recalculate_access = true;
    String current_database;
    std::unique_ptr<Settings> settings{};  /// Setting for query execution.

    using ProgressCallback = std::function<void(const Progress & progress)>;
    ProgressCallback progress_callback;  /// Callback for tracking progress of query execution.

    using FileProgressCallback = std::function<void(const FileProgress & progress)>;
    FileProgressCallback file_progress_callback; /// Callback for tracking progress of file loading.

    std::weak_ptr<QueryStatus> process_list_elem;  /// For tracking total resource usage for query.
    bool has_process_list_elem = false;     /// It's impossible to check if weak_ptr was initialized or not
    struct InsertionTableInfo
    {
        StorageID table = StorageID::createEmpty();
        std::optional<Names> column_names;
    };

    InsertionTableInfo insertion_table_info;  /// Saved information about insertion table in query context
    bool is_distributed = false;  /// Whether the current context it used for distributed query

    String default_format;  /// Format, used when server formats data by itself and if query does not have FORMAT specification.
                            /// Thus, used in HTTP interface. If not specified - then some globally default format is used.

    String insert_format; /// Format, used in insert query.

    TemporaryTablesMapping external_tables_mapping;
    Scalars scalars;
    /// Used to store constant values which are different on each instance during distributed plan, such as _shard_num.
    Scalars special_scalars;

    /// Mapping between identifiers and time series tags collected in the context of the currently executed query.
    std::shared_ptr<ContextTimeSeriesTagsCollector> time_series_tags_collector;

    /// Used in s3Cluster table function. With this callback, a worker node could ask an initiator
    /// about next file to read from s3.
    std::optional<ClusterFunctionReadTaskCallback> next_task_callback;
    /// Used in parallel reading from replicas. A replica tells about its intentions to read
    /// some ranges from some part and initiator will tell the replica about whether it is accepted or denied.
    std::optional<MergeTreeReadTaskCallback> merge_tree_read_task_callback;
    std::optional<MergeTreeAllRangesCallback> merge_tree_all_ranges_callback;
    UUID parallel_replicas_group_uuid{UUIDHelpers::Nil};

    BlockMarshallingCallback block_marshalling_callback;

    bool is_under_restore = false;

    /// This parameter can be set by the HTTP client to tune the behavior of output formats for compatibility.
    UInt64 client_protocol_version = 0;

    /// Max block numbers in partitions to read from MergeTree tables.
    PartitionIdToMaxBlockPtr partition_id_to_max_block;

public:
    /// Record entities accessed by current query, and store this information in system.query_log.
    struct QueryAccessInfo
    {
        QueryAccessInfo() = default;

        QueryAccessInfo(const QueryAccessInfo & rhs)
        {
            std::lock_guard<std::mutex> lock(rhs.mutex);
            databases = rhs.databases;
            tables = rhs.tables;
            columns = rhs.columns;
            partitions = rhs.partitions;
            projections = rhs.projections;
            views = rhs.views;
        }

        QueryAccessInfo(QueryAccessInfo && rhs) = delete;

        QueryAccessInfo & operator=(QueryAccessInfo rhs)
        {
            swap(rhs);
            return *this;
        }

        void swap(QueryAccessInfo & rhs) noexcept TSA_NO_THREAD_SAFETY_ANALYSIS
        {
            /// TSA_NO_THREAD_SAFETY_ANALYSIS because it doesn't support scoped_lock
            std::scoped_lock lck{mutex, rhs.mutex};
            std::swap(databases, rhs.databases);
            std::swap(tables, rhs.tables);
            std::swap(columns, rhs.columns);
            std::swap(partitions, rhs.partitions);
            std::swap(projections, rhs.projections);
            std::swap(views, rhs.views);
        }

        /// To prevent a race between copy-constructor and other uses of this structure.
        mutable std::mutex mutex{};
        std::set<std::string> databases TSA_GUARDED_BY(mutex){};
        std::set<std::string> tables TSA_GUARDED_BY(mutex){};
        std::set<std::string> columns TSA_GUARDED_BY(mutex){};
        std::set<std::string> partitions TSA_GUARDED_BY(mutex){};
        std::set<std::string> projections TSA_GUARDED_BY(mutex){};
        std::set<std::string> views TSA_GUARDED_BY(mutex){};
    };
    using QueryAccessInfoPtr = std::shared_ptr<QueryAccessInfo>;

protected:
    /// In some situations, we want to be able to transfer the access info from children back to parents (e.g. definers context).
    /// Therefore, query_access_info must be a pointer.
    QueryAccessInfoPtr query_access_info;

public:
    /// Record names of created objects of factories (for testing, etc)
    struct QueryFactoriesInfo
    {
        QueryFactoriesInfo() = default;

        QueryFactoriesInfo(const QueryFactoriesInfo & rhs)
        {
            std::lock_guard<std::mutex> lock(rhs.mutex);
            aggregate_functions = rhs.aggregate_functions;
            aggregate_function_combinators = rhs.aggregate_function_combinators;
            database_engines = rhs.database_engines;
            data_type_families = rhs.data_type_families;
            dictionaries = rhs.dictionaries;
            formats = rhs.formats;
            functions = rhs.functions;
            storages = rhs.storages;
            table_functions = rhs.table_functions;
            executable_user_defined_functions = rhs.executable_user_defined_functions;
            sql_user_defined_functions = rhs.sql_user_defined_functions;
        }

        QueryFactoriesInfo(QueryFactoriesInfo && rhs) = delete;

        std::unordered_set<std::string> aggregate_functions TSA_GUARDED_BY(mutex);
        std::unordered_set<std::string> aggregate_function_combinators TSA_GUARDED_BY(mutex);
        std::unordered_set<std::string> database_engines TSA_GUARDED_BY(mutex);
        std::unordered_set<std::string> data_type_families TSA_GUARDED_BY(mutex);
        std::unordered_set<std::string> dictionaries TSA_GUARDED_BY(mutex);
        std::unordered_set<std::string> formats TSA_GUARDED_BY(mutex);
        std::unordered_set<std::string> functions TSA_GUARDED_BY(mutex);
        std::unordered_set<std::string> storages TSA_GUARDED_BY(mutex);
        std::unordered_set<std::string> table_functions TSA_GUARDED_BY(mutex);
        std::unordered_set<std::string> executable_user_defined_functions TSA_GUARDED_BY(mutex);
        std::unordered_set<std::string> sql_user_defined_functions TSA_GUARDED_BY(mutex);

        mutable std::mutex mutex;
    };

    struct QueryPrivilegesInfo
    {
        QueryPrivilegesInfo() = default;

        QueryPrivilegesInfo(const QueryPrivilegesInfo & rhs)
        {
            std::lock_guard<std::mutex> lock(rhs.mutex);
            used_privileges = rhs.used_privileges;
            missing_privileges = rhs.missing_privileges;
        }

        QueryPrivilegesInfo(QueryPrivilegesInfo && rhs) = delete;

        std::unordered_set<std::string> used_privileges TSA_GUARDED_BY(mutex);
        std::unordered_set<std::string> missing_privileges TSA_GUARDED_BY(mutex);

        mutable std::mutex mutex;
    };

    using QueryPrivilegesInfoPtr = std::shared_ptr<QueryPrivilegesInfo>;

protected:
    /// Needs to be changed while having const context in factories methods
    mutable QueryFactoriesInfo query_factories_info;
    QueryPrivilegesInfoPtr query_privileges_info;
    /// Query metrics for reading data asynchronously with IAsynchronousReader.
    mutable std::shared_ptr<AsyncReadCounters> async_read_counters;

    /// TODO: maybe replace with temporary tables?
    StoragePtr view_source;                 /// Temporary StorageValues used to generate alias columns for materialized views
    Tables table_function_results;          /// Temporary tables obtained by execution of table functions. Keyed by AST tree id.

    ContextWeakMutablePtr query_context;
    ContextWeakMutablePtr session_context;  /// Session context or nullptr. Could be equal to this.
    ContextWeakMutablePtr global_context;   /// Global context. Could be equal to this.

    /// XXX: move this stuff to shared part instead.
    ContextMutablePtr buffer_context;  /// Buffer context. Could be equal to this.

    /// A flag, used to distinguish between user query and internal query to a database engine (MaterializedPostgreSQL).
    bool is_internal_query = false;

    inline static ContextPtr global_context_instance;

    /// Temporary data for query execution accounting.
    TemporaryDataOnDiskScopePtr temp_data_on_disk;

    /// Resource classifier for a query, holds smart pointers required for ResourceLink
    /// NOTE: all resource links became invalid after `classifier` destruction
    mutable ClassifierPtr classifier;

    /// Prepared sets that can be shared between different queries. One use case is when is to share prepared sets between
    /// mutation tasks of one mutation executed against different parts of the same table.
    PreparedSetsCachePtr prepared_sets_cache;

    /// this is a mode of parallel replicas where we set parallel_replicas_count and parallel_replicas_offset
    /// and generate specific filters on the replicas (e.g. when using parallel replicas with sample key)
    /// if we already use a different mode of parallel replicas we want to disable this mode
    bool offset_parallel_replicas_enabled = true;

    /// indicates how the query operates storage alias:
    /// 0: operate on original storage
    /// 1: operate on alias storage, for example, drop table ...
    /// 2: throw exception on DDL, for example, alter table ... add column ...
    uint8_t storage_alias_behaviour = 0;

public:
    /// Some counters for current query execution.
    /// Most of them are workarounds and should be removed in the future.
    struct KitchenSink
    {
        std::atomic<size_t> analyze_counter = 0;

        KitchenSink() = default;

        KitchenSink(const KitchenSink & rhs)
            : analyze_counter(rhs.analyze_counter.load())
        {}

        KitchenSink & operator=(const KitchenSink & rhs)
        {
            if (&rhs == this)
                return *this;
            analyze_counter = rhs.analyze_counter.load();
            return *this;
        }
    };

    KitchenSink kitchen_sink;

    void resetSharedContext();

protected:
    using SampleBlockCache = std::unordered_map<std::string, SharedHeader>;
    mutable SampleBlockCache sample_block_cache;
    mutable std::mutex sample_block_cache_mutex;

    using StorageMetadataCache = std::unordered_map<const IStorage *, StorageMetadataPtr>;
    mutable StorageMetadataCache storage_metadata_cache;
    mutable std::mutex storage_metadata_cache_mutex;

    using StorageSnapshotCache = std::unordered_map<const IStorage *, StorageSnapshotPtr>;
    mutable StorageSnapshotCache storage_snapshot_cache;
    mutable std::mutex storage_snapshot_cache_mutex;

    PartUUIDsPtr part_uuids; /// set of parts' uuids, is used for query parts deduplication
    PartUUIDsPtr ignored_part_uuids; /// set of parts' uuids are meant to be excluded from query processing

    NameToNameMap query_parameters;   /// Dictionary with query parameters for prepared statements.
                                                     /// (key=name, value)

    IHostContextPtr host_context;  /// Arbitrary object that may used to attach some host specific information to query context,
                                   /// when using ClickHouse as a library in some project. For example, it may contain host
                                   /// logger, some query identification information, profiling guards, etc. This field is
                                   /// to be customized in HTTP and TCP servers by overloading the customizeContext(DB::ContextPtr)
                                   /// methods.

    ZooKeeperMetadataTransactionPtr metadata_transaction;    /// Distributed DDL context. I'm not sure if it's a suitable place for this,
                                                    /// but it's the easiest way to pass this through the whole stack from executeQuery(...)
                                                    /// to DatabaseOnDisk::commitCreateTable(...) or IStorage::alter(...) without changing
                                                    /// thousands of signatures.
                                                    /// And I hope it will be replaced with more common Transaction sometime.
    std::optional<UUID> parent_table_uuid; /// See comment on setParentTable().
    StopToken ddl_query_cancellation; // See comment on setDDLQueryCancellation().
    Coordination::Requests ddl_additional_checks_on_enqueue; // See comment on setDDLAdditionalChecksOnEnqueue().

    MergeTreeTransactionPtr merge_tree_transaction;     /// Current transaction context. Can be inside session or query context.
                                                        /// It's shared with all children contexts.
    MergeTreeTransactionHolder merge_tree_transaction_holder;   /// It will rollback or commit transaction on Context destruction.

    BackupsInMemoryHolder backups_in_memory; /// Backups stored in memory (see "BACKUP ... TO Memory()" statement)

    /// Use copy constructor or createGlobal() instead
    ContextData();
    ContextData(const ContextData &);

    mutable ThrottlerPtr remote_read_query_throttler;       /// A query-wide throttler for remote IO reads
    mutable ThrottlerPtr remote_write_query_throttler;      /// A query-wide throttler for remote IO writes

    mutable ThrottlerPtr local_read_query_throttler;        /// A query-wide throttler for local IO reads
    mutable ThrottlerPtr local_write_query_throttler;       /// A query-wide throttler for local IO writes

    mutable ThrottlerPtr backups_query_throttler;           /// A query-wide throttler for BACKUPs

    mutable std::mutex mutex_shared_context;    /// mutex to avoid accessing destroyed shared context pointer
                                                /// some Context methods can be called after the shared context is destroyed
                                                /// example, Context::handleCrash() method - called from signal handler
};

/** A set of known objects that can be used in the query.
  * Consists of a shared part (always common to all sessions and queries)
  *  and copied part (which can be its own for each session or query).
  *
  * Everything is encapsulated for all sorts of checks and locks.
  */
class Context: public ContextData, public std::enable_shared_from_this<Context>
{
private:
    /// ContextData mutex
    mutable ContextSharedMutex mutex;

    Context();
    Context(const Context &);

public:
    /// Create initial Context with ContextShared and etc.
    static ContextMutablePtr createGlobal(ContextSharedPart * shared_part);
    static ContextMutablePtr createCopy(const ContextWeakPtr & other);
    static ContextMutablePtr createCopy(const ContextMutablePtr & other);
    static ContextMutablePtr createCopy(const ContextPtr & other);
    static SharedContextHolder createShared();

    ~Context();

    String getPath() const;
    String getFlagsPath() const;
    String getUserFilesPath() const;
    String getDictionariesLibPath() const;
    String getUserScriptsPath() const;
    String getFilesystemCachesPath() const;
    String getFilesystemCacheUser() const;

    // Get the disk used by databases to store metadata files.
    std::shared_ptr<IDisk> getDatabaseDisk() const;

    /// Different kinds of warnings available for use with the `system.warnings` table.
    /// More can be added as necessary. These are used to track if a warning is already
    /// present to be able to add, remove or update warnings from the table
    enum class WarningType
    {
        AVAILABLE_DISK_SPACE_TOO_LOW_FOR_DATA,
        AVAILABLE_DISK_SPACE_TOO_LOW_FOR_LOGS,
        AVAILABLE_MEMORY_TOO_LOW,
        DB_ORDINARY_DEPRECATED,
        DELAY_ACCOUNTING_DISABLED,
        LINUX_FAST_CLOCK_SOURCE_NOT_USED,
        LINUX_MAX_PID_TOO_LOW,
        LINUX_MAX_THREADS_COUNT_TOO_LOW,
        LINUX_MEMORY_OVERCOMMIT_DISABLED,
        LINUX_TRANSPARENT_HUGEPAGES_SET_TO_ALWAYS,
        MAX_ACTIVE_PARTS,
        MAX_ATTACHED_DATABASES,
        MAX_ATTACHED_DICTIONARIES,
        MAX_ATTACHED_TABLES,
        MAX_ATTACHED_VIEWS,
        MAX_NUM_THREADS_LOWER_THAN_LIMIT,
        MAX_PENDING_MUTATIONS_EXCEEDS_LIMIT,
        MAX_PENDING_MUTATIONS_OVER_THRESHOLD,
        MAYBE_BROKEN_TABLES,
        OBSOLETE_MONGO_TABLE_DEFINITION,
        OBSOLETE_SETTINGS,
        PROCESS_USER_MATCHES_DATA_OWNER,
        RABBITMQ_UNSUPPORTED_COLUMNS,
        REPLICATED_DB_WITH_ALL_GROUPS_CLUSTER_PREFIX,
        ROTATIONAL_DISK_WITH_DISABLED_READHEAD,
        SERVER_BUILT_IN_DEBUG_MODE,
        SERVER_BUILT_WITH_COVERAGE,
        SERVER_BUILT_WITH_SANITIZERS,
        SERVER_LOGGING_LEVEL_TEST,
        SERVER_RUN_UNDER_DEBUGGER,
        SETTING_ZERO_COPY_REPLICATION_ENABLED,
        SKIPPING_CONDITION_QUERY,
        THREAD_FUZZER_IS_ENABLED,
    };

    std::unordered_map<WarningType, PreformattedMessage> getWarnings() const;
    void addOrUpdateWarningMessage(WarningType warning, const PreformattedMessage & message) const;
    void addWarningMessageAboutDatabaseOrdinary(const String & database_name) const;
    void removeWarningMessage(WarningType warning) const;
    void removeAllWarnings() const;

    VolumePtr getGlobalTemporaryVolume() const; /// TODO: remove, use `getTempDataOnDisk`

    TemporaryDataOnDiskScopePtr getTempDataOnDisk() const;
    TemporaryDataOnDiskScopePtr getSharedTempDataOnDisk() const;
    void setTempDataOnDisk(TemporaryDataOnDiskScopePtr temp_data_on_disk_);

    void setFilesystemCachesPath(const String & path);
    void setFilesystemCacheUser(const String & user);

    void setPath(const String & path);
    void setFlagsPath(const String & path);
    void setUserFilesPath(const String & path);
    void setDictionariesLibPath(const String & path);
    void setUserScriptsPath(const String & path);

    void setTemporaryStorageInCache(const String & cache_disk_name, size_t max_size);
    void setTemporaryStoragePolicy(const String & policy_name, size_t max_size);
    void setTemporaryStoragePath(const String & path, size_t max_size);
#if !ENABLE_DISTRIBUTED_CACHE
    [[noreturn]]
#endif
    void setTemporaryStorageInDistributedCache(size_t max_size);

    using ConfigurationPtr = Poco::AutoPtr<Poco::Util::AbstractConfiguration>;

    /// Global application configuration settings.
    void setConfig(const ConfigurationPtr & config);
    const Poco::Util::AbstractConfiguration & getConfigRef() const;

    AccessControl & getAccessControl();
    const AccessControl & getAccessControl() const;

    /// Sets external authenticators config (LDAP, Kerberos).
    void setExternalAuthenticatorsConfig(const Poco::Util::AbstractConfiguration & config);

    /// Creates GSSAcceptorContext instance based on external authenticator params.
    std::unique_ptr<GSSAcceptorContext> makeGSSAcceptorContext() const;

    /** Take the list of users, quotas and configuration profiles from this config.
      * The list of users is completely replaced.
      * The accumulated quota values are not reset if the quota is not deleted.
      */
    void setUsersConfig(const ConfigurationPtr & config);
    ConfigurationPtr getUsersConfig();

    /// Sets the current user assuming that he/she is already authenticated.
    /// WARNING: This function doesn't check password!
    void setUser(const UUID & user_id_, const std::vector<UUID> & external_roles_ = {});
    UserPtr getUser() const;

    std::optional<UUID> getUserID() const;
    String getUserName() const;

    void setCurrentRoles(const Strings & new_current_roles, bool check_grants = true);
    void setCurrentRoles(const std::vector<UUID> & new_current_roles, bool check_grants = true);
    void setCurrentRoles(const RolesOrUsersSet & new_current_roles, bool check_grants = true);
    void setCurrentRolesDefault();
    std::vector<UUID> getCurrentRoles() const;
    std::vector<UUID> getEnabledRoles() const;
    std::shared_ptr<const EnabledRolesInfo> getRolesInfo() const;

    void setCurrentProfile(const String & profile_name, bool check_constraints = true);
    void setCurrentProfile(const UUID & profile_id, bool check_constraints = true);
    void setCurrentProfiles(const SettingsProfilesInfo & profiles_info, bool check_constraints = true);
    std::vector<UUID> getCurrentProfiles() const;
    std::vector<UUID> getEnabledProfiles() const;

    /// Checks access rights.
    /// Empty database means the current database.
    void checkAccess(const AccessFlags & flags) const;
    void checkAccess(const AccessFlags & flags, std::string_view database) const;
    void checkAccess(const AccessFlags & flags, std::string_view database, std::string_view table) const;
    void checkAccess(const AccessFlags & flags, std::string_view database, std::string_view table, std::string_view column) const;
    void checkAccess(const AccessFlags & flags, std::string_view database, std::string_view table, const std::vector<std::string_view> & columns) const;
    void checkAccess(const AccessFlags & flags, std::string_view database, std::string_view table, const Strings & columns) const;
    void checkAccess(const AccessFlags & flags, const StorageID & table_id) const;
    void checkAccess(const AccessFlags & flags, const StorageID & table_id, std::string_view column) const;
    void checkAccess(const AccessFlags & flags, const StorageID & table_id, const std::vector<std::string_view> & columns) const;
    void checkAccess(const AccessFlags & flags, const StorageID & table_id, const Strings & columns) const;
    void checkAccess(const AccessRightsElement & element) const;
    void checkAccess(const AccessRightsElements & elements) const;

    std::shared_ptr<const ContextAccessWrapper> getAccess() const;

    RowPolicyFilterPtr getRowPolicyFilter(const String & database, const String & table_name, RowPolicyFilterType filter_type) const;

    std::shared_ptr<const EnabledQuota> getQuota() const;
    std::optional<QuotaUsage> getQuotaUsage() const;

    /// Resource management related
    ResourceManagerPtr getResourceManager() const;
    ClassifierPtr getWorkloadClassifier() const;
    String getMergeWorkload() const;
    void setMergeWorkload(const String & value);
    String getMutationWorkload() const;
    void setMutationWorkload(const String & value);
    bool getThrowOnUnknownWorkload() const;
    void setThrowOnUnknownWorkload(bool value);
    bool getCPUSlotPreemption() const;
    UInt64 getCPUSlotQuantum() const;
    UInt64 getCPUSlotPreemptionTimeout() const;
    void setCPUSlotPreemption(bool cpu_slot_preemption, UInt64 cpu_slot_quantum_ns, UInt64 cpu_slot_preemption_timeout_ms);
    UInt64 getConcurrentThreadsSoftLimitNum() const;
    UInt64 getConcurrentThreadsSoftLimitRatioToCores() const;
    String getConcurrentThreadsScheduler() const;
    std::pair<UInt64, String> setConcurrentThreadsSoftLimit(UInt64 num, UInt64 ratio_to_cores, const String & scheduler);

    /// We have to copy external tables inside executeQuery() to track limits. Therefore, set callback for it. Must set once.
    void setExternalTablesInitializer(ExternalTablesInitializer && initializer);
    /// This method is called in executeQuery() and will call the external tables initializer.
    void initializeExternalTablesIfSet();

    /// This is a callback which returns deserialized QueryPlan if the packet with QueryPlan was received.
    void setQueryPlanDeserializationCallback(QueryPlanDeserializationCallback && callback);
    /// This method is called in executeQuery() and will call the query plan deserialization callback.
    std::shared_ptr<QueryPlanAndSets> getDeserializedQueryPlan();

    /// When input() is present we have to send columns structure to client
    void setInputInitializer(InputInitializer && initializer);
    /// This method is called in StorageInput::read while executing query
    void initializeInput(const StoragePtr & input_storage);

    /// Callback for read data blocks from client one by one for function input()
    void setInputBlocksReaderCallback(InputBlocksReader && reader);
    /// Get callback for reading data for input()
    InputBlocksReader getInputBlocksReaderCallback() const;
    void resetInputCallbacks();

    /// Returns information about the client executing a query.
    const ClientInfo & getClientInfo() const { return client_info; }

    /// Modify stored in the context information about the client executing a query.
    void setClientInfo(const ClientInfo & client_info_);
    void setClientName(const String & client_name);
    void setClientInterface(ClientInfo::Interface interface);
    void setClientVersion(UInt64 client_version_major, UInt64 client_version_minor, UInt64 client_version_patch, unsigned client_tcp_protocol_version);
    void setClientConnectionId(uint32_t connection_id);
    void setScriptQueryAndLineNumber(uint32_t query_number, uint32_t line_number);
    void setHTTPClientInfo(const Poco::Net::HTTPRequest & request);
    void setForwardedFor(const String & forwarded_for);
    void setQueryKind(ClientInfo::QueryKind query_kind);
    void setQueryKindInitial();
    void setQueryKindReplicatedDatabaseInternal();
    void setCurrentUserName(const String & current_user_name);
    void setCurrentAddress(const Poco::Net::SocketAddress & current_address);
    void setInitialUserName(const String & initial_user_name);
    void setInitialAddress(const Poco::Net::SocketAddress & initial_address);
    void setInitialQueryId(const String & initial_query_id);
    void setInitialQueryStartTime(std::chrono::time_point<std::chrono::system_clock> initial_query_start_time);
    void setQuotaClientKey(const String & quota_key);
    void setConnectionClientVersion(UInt64 client_version_major, UInt64 client_version_minor, UInt64 client_version_patch, unsigned client_tcp_protocol_version);
    void increaseDistributedDepth();
    const OpenTelemetry::TracingContext & getClientTraceContext() const { return client_info.client_trace_context; }
    OpenTelemetry::TracingContext & getClientTraceContext() { return client_info.client_trace_context; }

    enum StorageNamespace
    {
         ResolveGlobal = 1u,                                           /// Database name must be specified
         ResolveCurrentDatabase = 2u,                                  /// Use current database
         ResolveOrdinary = ResolveGlobal | ResolveCurrentDatabase,     /// If database name is not specified, use current database
         ResolveExternal = 4u,                                         /// Try get external table
         ResolveAll = ResolveExternal | ResolveOrdinary                /// If database name is not specified, try get external table,
                                                                       ///    if external table not found use current database.
    };

    String resolveDatabase(const String & database_name) const;
    StorageID resolveStorageID(StorageID storage_id, StorageNamespace where = StorageNamespace::ResolveAll) const;
    StorageID tryResolveStorageID(StorageID storage_id, StorageNamespace where = StorageNamespace::ResolveAll) const;
    StorageID resolveStorageIDImpl(StorageID storage_id, StorageNamespace where, std::optional<Exception> * exception) const;

    Tables getExternalTables() const;
    void addExternalTable(const String & table_name, TemporaryTableHolder && temporary_table);
    void updateExternalTable(const String & table_name, TemporaryTableHolder && temporary_table);
    void addOrUpdateExternalTable(const String & table_name, TemporaryTableHolder && temporary_table);
    void addExternalTable(const String & table_name, std::shared_ptr<TemporaryTableHolder> temporary_table);
    void updateExternalTable(const String & table_name, std::shared_ptr<TemporaryTableHolder> temporary_table);
    void addOrUpdateExternalTable(const String & table_name, std::shared_ptr<TemporaryTableHolder> temporary_table);
    std::shared_ptr<TemporaryTableHolder> findExternalTable(const String & table_name) const;
    std::shared_ptr<TemporaryTableHolder> removeExternalTable(const String & table_name);

    Scalars getScalars() const;
    Block getScalar(const String & name) const;
    void addScalar(const String & name, const Block & block);
    bool hasScalar(const String & name) const;

    std::optional<Block> tryGetSpecialScalar(const String & name) const;
    void addSpecialScalar(const String & name, const Block & block);

    /// Mapping between identifiers and time series tags collected in the context of the currently executed query.
    const ContextTimeSeriesTagsCollector & getTimeSeriesTagsCollector() const;
    ContextTimeSeriesTagsCollector & getTimeSeriesTagsCollector();

    const QueryAccessInfo & getQueryAccessInfo() const { return *getQueryAccessInfoPtr(); }
    QueryAccessInfoPtr getQueryAccessInfoPtr() const { return query_access_info; }
    void setQueryAccessInfo(QueryAccessInfoPtr other) { query_access_info = other; }

    void addQueryAccessInfo(
        const StorageID & table_id,
        const Names & column_names);

    void addQueryAccessInfo(
        const String & quoted_database_name,
        const String & full_quoted_table_name,
        const Names & column_names);

    void addQueryAccessInfo(const Names & partition_names);
    void addViewAccessInfo(const String & view_name);

    struct QualifiedProjectionName
    {
        StorageID storage_id = StorageID::createEmpty();
        String projection_name;
        explicit operator bool() const { return !projection_name.empty(); }
    };

    void addQueryAccessInfo(const QualifiedProjectionName & qualified_projection_name);

    /// Supported factories for records in query_log
    enum class QueryLogFactories : uint8_t
    {
        AggregateFunction,
        AggregateFunctionCombinator,
        Database,
        DataType,
        Dictionary,
        Format,
        Function,
        Storage,
        TableFunction,
        ExecutableUserDefinedFunction,
        SQLUserDefinedFunction
    };

    QueryFactoriesInfo getQueryFactoriesInfo() const;
    void addQueryFactoriesInfo(QueryLogFactories factory_type, const String & created_object) const;

    const QueryPrivilegesInfo & getQueryPrivilegesInfo() const { return *getQueryPrivilegesInfoPtr(); }
    QueryPrivilegesInfoPtr getQueryPrivilegesInfoPtr() const { return query_privileges_info; }
    void addQueryPrivilegesInfo(const String & privilege, bool granted) const;

    /// For table functions s3/file/url/hdfs/input we can use structure from
    /// insertion table depending on select expression.
    StoragePtr executeTableFunction(const ASTPtr & table_expression, const ASTSelectQuery * select_query_hint = nullptr);
    /// Overload for the new analyzer. Structure inference is performed in QueryAnalysisPass.
    StoragePtr executeTableFunction(const ASTPtr & table_expression, const TableFunctionPtr & table_function_ptr);

    StoragePtr buildParameterizedViewStorage(const String & database_name, const String & table_name, const NameToNameMap & param_values);

    void addViewSource(const StoragePtr & storage);
    StoragePtr getViewSource() const;

    String getCurrentDatabase() const;
    String getCurrentQueryId() const { return client_info.current_query_id; }

    /// Id of initiating query for distributed queries; or current query id if it's not a distributed query.
    String getInitialQueryId() const;

    void setCurrentDatabase(const String & name);
    /// Set current_database for global context. We don't validate that database
    /// exists because it should be set before databases loading.
    void setCurrentDatabaseNameInGlobalContext(const String & name);
    void setCurrentQueryId(const String & query_id);

    /// FIXME: for background operations (like Merge and Mutation) we also use the same Context object and even setup
    /// query_id for it (table_uuid::result_part_name). We can distinguish queries from background operation in some way like
    /// bool is_background = query_id.contains("::"), but it's much worse than just enum check with more clear purpose
    void setBackgroundOperationTypeForContext(ClientInfo::BackgroundOperationType setBackgroundOperationTypeForContextbackground_operation);
    bool isBackgroundOperationContext() const;

    void killCurrentQuery() const;
    bool isCurrentQueryKilled() const;

    bool hasInsertionTable() const { return !insertion_table_info.table.empty(); }
    bool hasInsertionTableColumnNames() const { return insertion_table_info.column_names.has_value(); }
    void setInsertionTable(StorageID db_and_table, std::optional<Names> column_names = std::nullopt) { insertion_table_info = {std::move(db_and_table), std::move(column_names)}; }
    const StorageID & getInsertionTable() const { return insertion_table_info.table; }
    const std::optional<Names> & getInsertionTableColumnNames() const{ return insertion_table_info.column_names; }

    void setDistributed(bool is_distributed_) { is_distributed = is_distributed_; }
    bool isDistributed() const { return is_distributed; }

    bool isUnderRestore() const { return is_under_restore; }
    void setUnderRestore(bool under_restore) { is_under_restore = under_restore; }

    String getDefaultFormat() const;    /// If default_format is not specified, some global default format is returned.
    void setDefaultFormat(const String & name);

    String getInsertFormat() const;
    void setInsertFormat(const String & name);

    MultiVersion<Macros>::Version getMacros() const;
    void setMacros(std::unique_ptr<Macros> && macros);

    bool displaySecretsInShowAndSelect() const;
    Settings getSettingsCopy() const;
    const Settings & getSettingsRef() const { return *settings; }
    void setSettings(const Settings & settings_);

    /// Set settings by name.
    void setSetting(std::string_view name, const String & value);
    void setSetting(std::string_view name, const Field & value);
    void setServerSetting(std::string_view name, const Field & value);
    void applySettingChange(const SettingChange & change);
    void applySettingsChanges(const SettingsChanges & changes);

    /// Checks the constraints.
    void checkSettingsConstraints(const AlterSettingsProfileElements & profile_elements, SettingSource source);
    void checkSettingsConstraints(const SettingChange & change, SettingSource source);
    void checkSettingsConstraints(const SettingsChanges & changes, SettingSource source);
    void checkSettingsConstraints(SettingsChanges & changes, SettingSource source);
    void clampToSettingsConstraints(SettingsChanges & changes, SettingSource source);
    void checkMergeTreeSettingsConstraints(const MergeTreeSettings & merge_tree_settings, const SettingsChanges & changes) const;

    /// Reset settings to default value
    void resetSettingsToDefaultValue(const std::vector<String> & names);

    /// Returns the current constraints (can return null).
    std::shared_ptr<const SettingsConstraintsAndProfileIDs> getSettingsConstraintsAndCurrentProfiles() const;

    AsyncLoader & getAsyncLoader() const;

    const ExternalDictionariesLoader & getExternalDictionariesLoader() const;
    ExternalDictionariesLoader & getExternalDictionariesLoader();
    const EmbeddedDictionaries & getEmbeddedDictionaries() const;
    EmbeddedDictionaries & getEmbeddedDictionaries();
    void tryCreateEmbeddedDictionaries() const;
    void loadOrReloadDictionaries(const Poco::Util::AbstractConfiguration & config);
    void waitForDictionariesLoad() const;

    const ExternalUserDefinedExecutableFunctionsLoader & getExternalUserDefinedExecutableFunctionsLoader() const;
    ExternalUserDefinedExecutableFunctionsLoader & getExternalUserDefinedExecutableFunctionsLoader();
    const IUserDefinedSQLObjectsStorage & getUserDefinedSQLObjectsStorage() const;
    IUserDefinedSQLObjectsStorage & getUserDefinedSQLObjectsStorage();
    void setUserDefinedSQLObjectsStorage(std::unique_ptr<IUserDefinedSQLObjectsStorage> storage);
    void loadOrReloadUserDefinedExecutableFunctions(const Poco::Util::AbstractConfiguration & config);

    IWorkloadEntityStorage & getWorkloadEntityStorage() const;

#if USE_NLP
    SynonymsExtensions & getSynonymsExtensions() const;
    Lemmatizers & getLemmatizers() const;
#endif

    BackupsWorker & getBackupsWorker() const;
    void waitAllBackupsAndRestores() const;
    void cancelAllBackupsAndRestores() const;
    BackupsInMemoryHolder & getBackupsInMemory();
    const BackupsInMemoryHolder & getBackupsInMemory() const;

    /// I/O formats.
    InputFormatPtr getInputFormat(const String & name, ReadBuffer & buf, const Block & sample, UInt64 max_block_size,
                                  const std::optional<FormatSettings> & format_settings = std::nullopt) const;

    OutputFormatPtr getOutputFormat(const String & name, WriteBuffer & buf, const Block & sample, const std::optional<FormatSettings> & format_settings = std::nullopt) const;
    OutputFormatPtr getOutputFormatParallelIfPossible(const String & name, WriteBuffer & buf, const Block & sample, const std::optional<FormatSettings> & format_settings = std::nullopt) const;

    InterserverIOHandler & getInterserverIOHandler();
    const InterserverIOHandler & getInterserverIOHandler() const;

    /// How other servers can access this for downloading replicated data.
    void setInterserverIOAddress(const String & host, UInt16 port);
    std::pair<String, UInt16> getInterserverIOAddress() const;

    /// Credentials which server will use to communicate with others
    void updateInterserverCredentials(const Poco::Util::AbstractConfiguration & config);
    InterserverCredentialsPtr getInterserverCredentials() const;

    /// Interserver requests scheme (http or https)
    void setInterserverScheme(const String & scheme);
    String getInterserverScheme() const;

    /// Storage of allowed hosts from config.xml
    void setRemoteHostFilter(const Poco::Util::AbstractConfiguration & config);
    const RemoteHostFilter & getRemoteHostFilter() const;

    /// Storage of forbidden HTTP headers from config.xml
    void setHTTPHeaderFilter(const Poco::Util::AbstractConfiguration & config);
    const HTTPHeaderFilter & getHTTPHeaderFilter() const;

    size_t getMaxTableNumToWarn() const;
    size_t getMaxViewNumToWarn() const;
    size_t getMaxDictionaryNumToWarn() const;
    size_t getMaxDatabaseNumToWarn() const;
    size_t getMaxPartNumToWarn() const;
    size_t getMaxPendingMutationsToWarn() const;
    size_t getMaxPendingMutationsExecutionTimeToWarn() const;

    void setMaxTableNumToWarn(size_t max_table_to_warn);
    void setMaxViewNumToWarn(size_t max_view_to_warn);
    void setMaxDictionaryNumToWarn(size_t max_dictionary_to_warn);
    void setMaxDatabaseNumToWarn(size_t max_database_to_warn);
    void setMaxPartNumToWarn(size_t max_part_to_warn);
    // Based on asynchronous metrics
    void setMaxPendingMutationsToWarn(size_t max_pending_mutations_to_warn);
    void setMaxPendingMutationsExecutionTimeToWarn(size_t max_pending_mutations_execution_time_to_warn);

    double getMinOSCPUWaitTimeRatioToDropConnection() const;
    double getMaxOSCPUWaitTimeRatioToDropConnection() const;
    void setOSCPUOverloadSettings(double min_os_cpu_wait_time_ratio_to_drop_connection, double max_os_cpu_wait_time_ratio_to_drop_connection);

    bool getS3QueueDisableStreaming() const;
    void setS3QueueDisableStreaming(bool s3queue_disable_streaming) const;

    /// The port that the server listens for executing SQL queries.
    UInt16 getTCPPort() const;

    std::optional<UInt16> getTCPPortSecure() const;

    /// Register server ports during server starting up. No lock is held.
    void registerServerPort(String port_name, UInt16 port);

    UInt16 getServerPort(const String & port_name) const;

    /// For methods below you may need to acquire the context lock by yourself.

    ContextMutablePtr getQueryContext() const;
    bool hasQueryContext() const { return !query_context.expired(); }
    bool isInternalSubquery() const;

    ContextMutablePtr getSessionContext() const;
    bool hasSessionContext() const { return !session_context.expired(); }

    ContextMutablePtr getGlobalContext() const;

    static ContextPtr getGlobalContextInstance() { return global_context_instance; }

    bool hasGlobalContext() const { return !global_context.expired(); }
    bool isGlobalContext() const
    {
        auto ptr = global_context.lock();
        return ptr && ptr.get() == this;
    }

    ContextMutablePtr getBufferContext() const;

    void setQueryContext(ContextMutablePtr context_) { query_context = context_; }
    void setSessionContext(ContextMutablePtr context_) { session_context = context_; }

    void makeQueryContext();
    void makeQueryContextForMerge(const MergeTreeSettings & merge_tree_settings);
    void makeQueryContextForMutate(const MergeTreeSettings & merge_tree_settings);
    void makeSessionContext();
    void makeGlobalContext();

    void setProgressCallback(ProgressCallback callback);
    /// Used in executeQuery() to pass it to the QueryPipeline.
    ProgressCallback getProgressCallback() const;

    void setFileProgressCallback(FileProgressCallback && callback) { file_progress_callback = callback; }
    FileProgressCallback getFileProgressCallback() const { return file_progress_callback; }

    /** Set in executeQuery and InterpreterSelectQuery. Then it is used in QueryPipeline,
      *  to update and monitor information about the total number of resources spent for the query.
      */
    void setProcessListElement(QueryStatusPtr elem);
    /// Can return nullptr if the query was not inserted into the ProcessList.
    QueryStatusPtr getProcessListElement() const;
    QueryStatusPtr getProcessListElementSafe() const;

    /// List all queries.
    ProcessList & getProcessList();
    const ProcessList & getProcessList() const;

    OvercommitTracker * getGlobalOvercommitTracker() const;

    SessionTracker & getSessionTracker();

    MergeList & getMergeList();
    const MergeList & getMergeList() const;

    MovesList & getMovesList();
    const MovesList & getMovesList() const;

    ReplicatedFetchList & getReplicatedFetchList();
    const ReplicatedFetchList & getReplicatedFetchList() const;

    RefreshSet & getRefreshSet();
    const RefreshSet & getRefreshSet() const;

    /// If the current session is expired at the time of the call, synchronously creates and returns a new session with the startNewSession() call.
    /// If no ZooKeeper configured, throws an exception.
    std::shared_ptr<zkutil::ZooKeeper> getZooKeeper() const;
    /// Same as above but return a zookeeper connection from auxiliary_zookeepers configuration entry.
    std::shared_ptr<zkutil::ZooKeeper> getAuxiliaryZooKeeper(const String & name) const;
    /// If name == "default", same as getZooKeeper(), otherwise same as getAuxiliaryZooKeeper().
    std::shared_ptr<zkutil::ZooKeeper> getDefaultOrAuxiliaryZooKeeper(const String & name) const;
    /// return Auxiliary Zookeeper map
    std::map<String, zkutil::ZooKeeperPtr> getAuxiliaryZooKeepers() const;

    /// Try to connect to Keeper using get(Auxiliary)ZooKeeper. Useful for
    /// internal Keeper start (check connection to some other node). Return true
    /// if connected successfully (without exception) or our zookeeper client
    /// connection configured for some other cluster without our node.
    bool tryCheckClientConnectionToMyKeeperCluster() const;

    UInt32 getZooKeeperSessionUptime() const;
    UInt64 getClientProtocolVersion() const;
    void setClientProtocolVersion(UInt64 version);

#if USE_NURAFT
    std::shared_ptr<KeeperDispatcher> getKeeperDispatcher() const;
    std::shared_ptr<KeeperDispatcher> tryGetKeeperDispatcher() const;
#endif
    void initializeKeeperDispatcher(bool start_async) const;
    void shutdownKeeperDispatcher() const;
    void updateKeeperConfiguration(const Poco::Util::AbstractConfiguration & config);

    /// Set auxiliary zookeepers configuration at server starting or configuration reloading.
    void reloadAuxiliaryZooKeepersConfigIfChanged(const ConfigurationPtr & config);
    /// Has ready or expired ZooKeeper
    bool hasZooKeeper() const;
    /// Has ready or expired auxiliary ZooKeeper
    bool hasAuxiliaryZooKeeper(const String & name) const;
    // Reload Zookeeper
    void reloadZooKeeperIfChanged(const ConfigurationPtr & config) const;

    void reloadQueryMaskingRulesIfChanged(const ConfigurationPtr & config) const;

    void handleSystemZooKeeperConnectionLogAfterInitializationIfNeeded();

    /// --- Caches ------------------------------------------------------------------------------------------

    void setUncompressedCache(const String & cache_policy, size_t max_size_in_bytes, double size_ratio);
    void updateUncompressedCacheConfiguration(const Poco::Util::AbstractConfiguration & config);
    std::shared_ptr<UncompressedCache> getUncompressedCache() const;
    void clearUncompressedCache() const;

    void setPageCache(
        std::chrono::milliseconds history_window, const String & cache_policy, double size_ratio,
        size_t min_size_in_bytes, size_t max_size_in_bytes, double free_memory_ratio,
        size_t num_shards);
    std::shared_ptr<PageCache> getPageCache() const;
    void clearPageCache() const;

    void setMarkCache(const String & cache_policy, size_t max_cache_size_in_bytes, double size_ratio);
    void updateMarkCacheConfiguration(const Poco::Util::AbstractConfiguration & config);
    std::shared_ptr<MarkCache> getMarkCache() const;
    void clearMarkCache() const;
    ThreadPool & getLoadMarksThreadpool() const;

    void setPrimaryIndexCache(const String & cache_policy, size_t max_cache_size_in_bytes, double size_ratio);
    void updatePrimaryIndexCacheConfiguration(const Poco::Util::AbstractConfiguration & config);
    std::shared_ptr<PrimaryIndexCache> getPrimaryIndexCache() const;
    void clearPrimaryIndexCache() const;

    void setIndexUncompressedCache(const String & cache_policy, size_t max_size_in_bytes, double size_ratio);
    void updateIndexUncompressedCacheConfiguration(const Poco::Util::AbstractConfiguration & config);
    std::shared_ptr<UncompressedCache> getIndexUncompressedCache() const;
    void clearIndexUncompressedCache() const;

    void setIndexMarkCache(const String & cache_policy, size_t max_cache_size_in_bytes, double size_ratio);
    void updateIndexMarkCacheConfiguration(const Poco::Util::AbstractConfiguration & config);
    std::shared_ptr<MarkCache> getIndexMarkCache() const;
    void clearIndexMarkCache() const;

    void setVectorSimilarityIndexCache(const String & cache_policy, size_t max_size_in_bytes, size_t max_entries, double size_ratio);
    void updateVectorSimilarityIndexCacheConfiguration(const Poco::Util::AbstractConfiguration & config);
    std::shared_ptr<VectorSimilarityIndexCache> getVectorSimilarityIndexCache() const;
    void clearVectorSimilarityIndexCache() const;

    void setMMappedFileCache(size_t max_cache_size_in_num_entries);
    void updateMMappedFileCacheConfiguration(const Poco::Util::AbstractConfiguration & config);
    std::shared_ptr<MMappedFileCache> getMMappedFileCache() const;
    void clearMMappedFileCache() const;

    void setQueryResultCache(size_t max_size_in_bytes, size_t max_entries, size_t max_entry_size_in_bytes, size_t max_entry_size_in_rows);
    void updateQueryResultCacheConfiguration(const Poco::Util::AbstractConfiguration & config);
    std::shared_ptr<QueryResultCache> getQueryResultCache() const;
    void clearQueryResultCache(const std::optional<String> & tag) const;

#if USE_AVRO
    void setIcebergMetadataFilesCache(const String & cache_policy, size_t max_size_in_bytes, size_t max_entries, double size_ratio);
    void updateIcebergMetadataFilesCacheConfiguration(const Poco::Util::AbstractConfiguration & config);
    std::shared_ptr<IcebergMetadataFilesCache> getIcebergMetadataFilesCache() const;
    void clearIcebergMetadataFilesCache() const;
#endif

    void setQueryConditionCache(const String & cache_policy, size_t max_size_in_bytes, double size_ratio);
    void updateQueryConditionCacheConfiguration(const Poco::Util::AbstractConfiguration & config);
    std::shared_ptr<QueryConditionCache> getQueryConditionCache() const;
    void clearQueryConditionCache() const;

    /** Clear the caches of the uncompressed blocks and marks.
      * This is usually done when renaming tables, changing the type of columns, deleting a table.
      *  - since caches are linked to file names, and become incorrect.
      *  (when deleting a table - it is necessary, since in its place another can appear)
      * const - because the change in the cache is not considered significant.
      */
    void clearCaches() const;

    /// -----------------------------------------------------------------------------------------------------

    void setAsynchronousMetrics(AsynchronousMetrics * asynchronous_metrics_);
    AsynchronousMetrics * getAsynchronousMetrics() const;

    ThreadPool & getPrefetchThreadpool() const;

    /// Note: prefetchThreadpool is different from threadpoolReader
    /// in the way that its tasks are - wait for marks to be loaded
    /// and make a prefetch by putting a read task to threadpoolReader.
    size_t getPrefetchThreadpoolSize() const;

    ThreadPool & getBuildVectorSimilarityIndexThreadPool() const;
    ThreadPool & getIcebergCatalogThreadpool() const;

    /// Settings for MergeTree background tasks stored in config.xml
    BackgroundTaskSchedulingSettings getBackgroundProcessingTaskSchedulingSettings() const;
    BackgroundTaskSchedulingSettings getBackgroundMoveTaskSchedulingSettings() const;

    BackgroundSchedulePool & getBufferFlushSchedulePool() const;
    BackgroundSchedulePool & getSchedulePool() const;
    BackgroundSchedulePool & getMessageBrokerSchedulePool() const;
    BackgroundSchedulePool & getDistributedSchedulePool() const;

    /// Has distributed_ddl configuration or not.
    bool hasDistributedDDL() const;
    void setDDLWorker(std::unique_ptr<DDLWorker> ddl_worker, const LoadTaskPtrs & startup_after);
    DDLWorker & getDDLWorker() const;

    std::map<String, std::shared_ptr<Cluster>> getClusters() const;
    std::shared_ptr<Cluster> getCluster(const std::string & cluster_name) const;
    std::shared_ptr<Cluster> tryGetCluster(const std::string & cluster_name) const;
    void setClustersConfig(const ConfigurationPtr & config, bool enable_discovery = false, const String & config_name = "remote_servers");
    size_t getClustersVersion() const;

    void startClusterDiscovery();

    /// Sets custom cluster, but doesn't update configuration
    void setCluster(const String & cluster_name, const std::shared_ptr<Cluster> & cluster);
    void reloadClusterConfig() const;

    Compiler & getCompiler();

    /// Call after initialization before using system logs. Call for global context.
    void initializeSystemLogs();

    /// Call after initialization before using trace collector.
    void createTraceCollector();

    void initializeTraceCollector();

    /// Call after unexpected crash happen.
    void handleCrash() const;

    bool hasTraceCollector() const;

    /// Nullptr if the query log is not ready for this moment.
    std::shared_ptr<QueryLog> getQueryLog() const;
    std::shared_ptr<QueryThreadLog> getQueryThreadLog() const;
    std::shared_ptr<QueryViewsLog> getQueryViewsLog() const;
    std::shared_ptr<TraceLog> getTraceLog() const;
    std::shared_ptr<TextLog> getTextLog() const;
    std::shared_ptr<MetricLog> getMetricLog() const;
    std::shared_ptr<TransposedMetricLog> getTransposedMetricLog() const;
    std::shared_ptr<AsynchronousMetricLog> getAsynchronousMetricLog() const;
    std::shared_ptr<OpenTelemetrySpanLog> getOpenTelemetrySpanLog() const;
    std::shared_ptr<ZooKeeperLog> getZooKeeperLog() const;
    std::shared_ptr<SessionLog> getSessionLog() const;
    std::shared_ptr<TransactionsInfoLog> getTransactionsInfoLog() const;
    std::shared_ptr<ProcessorsProfileLog> getProcessorsProfileLog() const;
    std::shared_ptr<FilesystemCacheLog> getFilesystemCacheLog() const;
    std::shared_ptr<ObjectStorageQueueLog> getS3QueueLog() const;
    std::shared_ptr<ObjectStorageQueueLog> getAzureQueueLog() const;
    std::shared_ptr<FilesystemReadPrefetchesLog> getFilesystemReadPrefetchesLog() const;
    std::shared_ptr<AsynchronousInsertLog> getAsynchronousInsertLog() const;
    std::shared_ptr<BackupLog> getBackupLog() const;
    std::shared_ptr<BlobStorageLog> getBlobStorageLog() const;
    std::shared_ptr<QueryMetricLog> getQueryMetricLog() const;
    std::shared_ptr<DeadLetterQueue> getDeadLetterQueue() const;
    std::shared_ptr<ZooKeeperConnectionLog> getZooKeeperConnectionLog() const;
<<<<<<< HEAD
    std::shared_ptr<AggregatedZooKeeperLog> getAggregatedZooKeeperLog() const;
=======
    std::shared_ptr<IcebergMetadataLog> getIcebergMetadataLog() const;
>>>>>>> 6a71659a

    SystemLogs getSystemLogs() const;

    using Dashboards = std::vector<std::map<String, String>>;
    std::optional<Dashboards> getDashboards() const;
    void setDashboardsConfig(const ConfigurationPtr & config);

    /// Returns an object used to log operations with parts if it possible.
    /// Provide table name to make required checks.
    std::shared_ptr<PartLog> getPartLog(const String & part_database) const;

    const MergeTreeSettings & getMergeTreeSettings() const;
    const MergeTreeSettings & getReplicatedMergeTreeSettings() const;
    const DatabaseReplicatedSettings & getDatabaseReplicatedSettings() const;
    const DistributedSettings & getDistributedSettings() const;
    const S3SettingsByEndpoint & getStorageS3Settings() const;
    const AzureSettingsByEndpoint & getStorageAzureSettings() const;

    /// Prevents DROP TABLE if its size is greater than max_size (50GB by default, max_size=0 turn off this check)
    void setMaxTableSizeToDrop(size_t max_size);
    size_t getMaxTableSizeToDrop() const;
    void checkTableCanBeDropped(const String & database, const String & table, const size_t & table_size) const;
    void checkTableCanBeDropped(const String & database, const String & table, const size_t & table_size, const size_t & max_table_size_to_drop) const;

    /// Prevents DROP PARTITION if its size is greater than max_size (50GB by default, max_size=0 turn off this check)
    void setMaxPartitionSizeToDrop(size_t max_size);
    size_t getMaxPartitionSizeToDrop() const;
    void checkPartitionCanBeDropped(const String & database, const String & table, const size_t & partition_size) const;
    void checkPartitionCanBeDropped(const String & database, const String & table, const size_t & partition_size, const size_t & max_partition_size_to_drop) const;
    /// Only for system.server_settings, actual value is stored in ConfigReloader
    void setConfigReloaderInterval(size_t value_ms);
    size_t getConfigReloaderInterval() const;

    /// Lets you select the compression codec according to the conditions described in the configuration file.
    std::shared_ptr<ICompressionCodec> chooseCompressionCodec(size_t part_size, double part_size_ratio) const;


    /// Provides storage disks
    DiskPtr getDisk(const String & name) const;
    using DiskCreator = std::function<DiskPtr(const DisksMap & disks_map)>;
    DiskPtr getOrCreateDisk(const String & name, DiskCreator creator) const;

    StoragePoliciesMap getPoliciesMap() const;
    DisksMap getDisksMap() const;
    void updateStorageConfiguration(const Poco::Util::AbstractConfiguration & config);

    /// Provides storage politics schemes
    StoragePolicyPtr getStoragePolicy(const String & name) const;

    StoragePolicyPtr getStoragePolicyFromDisk(const String & disk_name) const;

    using StoragePolicyCreator = std::function<StoragePolicyPtr(const StoragePoliciesMap & storage_policies_map)>;
    StoragePolicyPtr getOrCreateStoragePolicy(const String & name, StoragePolicyCreator creator) const;

    /// Get the server uptime in seconds.
    double getUptimeSeconds() const;

    using ConfigReloadCallback = std::function<void()>;
    void setConfigReloadCallback(ConfigReloadCallback && callback);
    void reloadConfig() const;

    using StartStopServersCallback = std::function<void(const ServerType &)>;
    void setStartServersCallback(StartStopServersCallback && callback);
    void setStopServersCallback(StartStopServersCallback && callback);

    void startServers(const ServerType & server_type) const;
    void stopServers(const ServerType & server_type) const;

    void shutdown();

    bool isInternalQuery() const { return is_internal_query; }
    void setInternalQuery(bool internal) { is_internal_query = internal; }

    ActionLocksManagerPtr getActionLocksManager() const;

    enum class ApplicationType : uint8_t
    {
        SERVER,         /// The program is run as clickhouse-server daemon (default behavior)
        CLIENT,         /// clickhouse-client
        LOCAL,          /// clickhouse-local
        KEEPER,         /// clickhouse-keeper (also daemon)
        DISKS,          /// clickhouse-disks
    };

    ApplicationType getApplicationType() const;
    void setApplicationType(ApplicationType type);

    /// Sets default_profile and system_profile, must be called once during the initialization
    void setDefaultProfiles(const Poco::Util::AbstractConfiguration & config);
    String getDefaultProfileName() const;
    String getSystemProfileName() const;

    /// Base path for format schemas
    String getFormatSchemaPath() const;
    void setFormatSchemaPath(const String & path);

    /// Path to the folder containing the proto files for the well-known Protobuf types
    String getGoogleProtosPath() const;
    void setGoogleProtosPath(const String & path);

    std::pair<Context::SampleBlockCache *, std::unique_lock<std::mutex>> getSampleBlockCache() const;
    std::pair<Context::StorageMetadataCache *, std::unique_lock<std::mutex>> getStorageMetadataCache() const;
    std::pair<Context::StorageSnapshotCache *, std::unique_lock<std::mutex>> getStorageSnapshotCache() const;

    /// Query parameters for prepared statements.
    bool hasQueryParameters() const;
    const NameToNameMap & getQueryParameters() const;

    /// Throws if parameter with the given name already set.
    void setQueryParameter(const String & name, const String & value);
    void setQueryParameters(const NameToNameMap & parameters) { query_parameters = parameters; }

    /// Overrides values of existing parameters.
    void addQueryParameters(const NameToNameMap & parameters);


    IHostContextPtr & getHostContext();
    const IHostContextPtr & getHostContext() const;

    /// Initialize context of distributed DDL query with Replicated database.
    void initZooKeeperMetadataTransaction(ZooKeeperMetadataTransactionPtr txn, bool attach_existing = false);
    /// Returns context of current distributed DDL query or nullptr.
    ZooKeeperMetadataTransactionPtr getZooKeeperMetadataTransaction() const;

    /// Tells DatabaseReplicated to make this query conditional: it'll only succeed if table with the given UUID exists.
    /// Used by refreshable materialized views to prevent creating inner tables after the MV is dropped.
    /// Doesn't do anything if not in DatabaseReplicated.
    void setParentTable(UUID uuid);
    std::optional<UUID> getParentTable() const;
    /// Allows cancelling DDL query in DatabaseReplicated. Usage:
    ///  1. Call this.
    ///  2. Do a query that goes through DatabaseReplicated's DDL queue (e.g. CREATE TABLE).
    ///  3. The query will wait to complete all previous queries in DDL queue before running this one.
    ///     You can interrupt this wait (and cancel the query from step 2) by cancelling the StopToken.
    ///     (In particular, such cancellation can be done from DDL worker thread itself.
    ///      We do it when dropping refreshable materialized views.)
    ///  4. If the query was interrupted, it'll throw a QUERY_WAS_CANCELLED and will have no effect.
    ///     If the query already started execution, interruption won't happen, and the query will complete normally.
    void setDDLQueryCancellation(StopToken cancel);
    StopToken getDDLQueryCancellation() const;
    /// Allows adding extra zookeeper operations to the transaction that enqueues a DDL query in DatabaseReplicated.
    void setDDLAdditionalChecksOnEnqueue(Coordination::Requests requests);
    Coordination::Requests getDDLAdditionalChecksOnEnqueue() const;

    void checkTransactionsAreAllowed(bool explicit_tcl_query = false) const;
    void initCurrentTransaction(MergeTreeTransactionPtr txn);
    void setCurrentTransaction(MergeTreeTransactionPtr txn);
    MergeTreeTransactionPtr getCurrentTransaction() const;

    bool isServerCompletelyStarted() const;
    void setServerCompletelyStarted();

    PartUUIDsPtr getPartUUIDs() const;
    PartUUIDsPtr getIgnoredPartUUIDs() const;

    AsynchronousInsertQueue * tryGetAsynchronousInsertQueue() const;
    void setAsynchronousInsertQueue(const std::shared_ptr<AsynchronousInsertQueue> & ptr);

    ClusterFunctionReadTaskCallback getClusterFunctionReadTaskCallback() const;
    void setClusterFunctionReadTaskCallback(ClusterFunctionReadTaskCallback && callback);
    bool hasClusterFunctionReadTaskCallback() const;

    MergeTreeReadTaskCallback getMergeTreeReadTaskCallback() const;
    void setMergeTreeReadTaskCallback(MergeTreeReadTaskCallback && callback);

    MergeTreeAllRangesCallback getMergeTreeAllRangesCallback() const;
    void setMergeTreeAllRangesCallback(MergeTreeAllRangesCallback && callback);

    BlockMarshallingCallback getBlockMarshallingCallback() const;
    void setBlockMarshallingCallback(BlockMarshallingCallback && callback);

    UUID getParallelReplicasGroupUUID() const;
    void setParallelReplicasGroupUUID(UUID uuid);

    /// Background executors related methods
    void initializeBackgroundExecutorsIfNeeded();
    bool areBackgroundExecutorsInitialized() const;

    MergeMutateBackgroundExecutorPtr getMergeMutateExecutor() const;
    OrdinaryBackgroundExecutorPtr getMovesExecutor() const;
    OrdinaryBackgroundExecutorPtr getFetchesExecutor() const;
    OrdinaryBackgroundExecutorPtr getCommonExecutor() const;

    IAsynchronousReader & getThreadPoolReader(FilesystemReaderType type) const;
#if USE_LIBURING
    IOUringReader & getIOUringReader() const;
#endif

    std::shared_ptr<AsyncReadCounters> getAsyncReadCounters() const;

    ThreadPool & getThreadPoolWriter() const;

    /** Get settings for reading from filesystem. */
    ReadSettings getReadSettings() const;

    /** Get settings for writing to filesystem. */
    WriteSettings getWriteSettings() const;

    /** There are multiple conditions that have to be met to be able to use parallel replicas */
    bool canUseTaskBasedParallelReplicas() const;
    bool canUseParallelReplicasOnInitiator() const;
    bool canUseParallelReplicasOnFollower() const;
    bool canUseParallelReplicasCustomKey() const;
    bool canUseParallelReplicasCustomKeyForCluster(const Cluster & cluster) const;
    bool canUseOffsetParallelReplicas() const;

    void disableOffsetParallelReplicas();

    ClusterPtr getClusterForParallelReplicas() const;

    void setPreparedSetsCache(const PreparedSetsCachePtr & cache);
    PreparedSetsCachePtr getPreparedSetsCache() const;

    void setStorageAliasBehaviour(uint8_t storage_alias_behaviour_);
    uint8_t getStorageAliasBehaviour() const;

    void setPartitionIdToMaxBlock(PartitionIdToMaxBlockPtr partitions);
    PartitionIdToMaxBlockPtr getPartitionIdToMaxBlock() const;

    const ServerSettings & getServerSettings() const;

private:
    std::shared_ptr<const SettingsConstraintsAndProfileIDs> getSettingsConstraintsAndCurrentProfilesWithLock() const;

    void setCurrentProfileWithLock(const String & profile_name, bool check_constraints, const std::lock_guard<ContextSharedMutex> & lock);

    void setCurrentProfileWithLock(const UUID & profile_id, bool check_constraints, const std::lock_guard<ContextSharedMutex> & lock);

    void setCurrentProfilesWithLock(const SettingsProfilesInfo & profiles_info, bool check_constraints, const std::lock_guard<ContextSharedMutex> & lock);

    void setCurrentRolesWithLock(const std::vector<UUID> & new_current_roles, const std::lock_guard<ContextSharedMutex> & lock);

    void setExternalRolesWithLock(const std::vector<UUID> & new_external_roles, const std::lock_guard<ContextSharedMutex> & lock);

    void setSettingWithLock(std::string_view name, const String & value, const std::lock_guard<ContextSharedMutex> & lock);

    void setSettingWithLock(std::string_view name, const Field & value, const std::lock_guard<ContextSharedMutex> & lock);

    void applySettingChangeWithLock(const SettingChange & change, const std::lock_guard<ContextSharedMutex> & lock);

    void applySettingsChangesWithLock(const SettingsChanges & changes, const std::lock_guard<ContextSharedMutex> & lock);

    void setUserIDWithLock(const UUID & user_id_, const std::lock_guard<ContextSharedMutex> & lock);

    void setCurrentDatabaseWithLock(const String & name, const std::lock_guard<ContextSharedMutex> & lock);

    void checkSettingsConstraintsWithLock(const AlterSettingsProfileElements & profile_elements, SettingSource source);

    void checkSettingsConstraintsWithLock(const SettingChange & change, SettingSource source);

    void checkSettingsConstraintsWithLock(const SettingsChanges & changes, SettingSource source);

    void checkSettingsConstraintsWithLock(SettingsChanges & changes, SettingSource source);

    void clampToSettingsConstraintsWithLock(SettingsChanges & changes, SettingSource source);
    void checkSettingsConstraintsWithLock(const AlterSettingsProfileElements & profile_elements, SettingSource source) const;

    void clampToSettingsConstraintsWithLock(SettingsChanges & changes, SettingSource source) const;

    void checkMergeTreeSettingsConstraintsWithLock(const MergeTreeSettings & merge_tree_settings, const SettingsChanges & changes) const;

    ExternalDictionariesLoader & getExternalDictionariesLoaderWithLock(const std::lock_guard<std::mutex> & lock);

    ExternalUserDefinedExecutableFunctionsLoader & getExternalUserDefinedExecutableFunctionsLoaderWithLock(const std::lock_guard<std::mutex> & lock);

    void setUserID(const UUID & user_id_);
    void setCurrentRolesImpl(const std::vector<UUID> & new_current_roles, bool throw_if_not_granted, bool skip_if_not_granted, const std::shared_ptr<const User> & user);

    template <typename... Args>
    void checkAccessImpl(const Args &... args) const;

    EmbeddedDictionaries & getEmbeddedDictionariesImpl(bool throw_on_error) const;

    void checkCanBeDropped(const String & database, const String & table, const size_t & size, const size_t & max_size_to_drop) const;

    StoragePolicySelectorPtr getStoragePolicySelector(std::lock_guard<std::mutex> & lock) const;

    DiskSelectorPtr getDiskSelector(std::lock_guard<std::mutex> & lock) const;

    DisksMap getDisksMap(std::lock_guard<std::mutex> & lock) const;

    /// Expect lock for shared->clusters_mutex
    std::shared_ptr<Clusters> getClustersImpl(std::lock_guard<std::mutex> & lock) const;

    /// Throttling
public:
    ThrottlerPtr getReplicatedFetchesThrottler() const;
    ThrottlerPtr getReplicatedSendsThrottler() const;

    ThrottlerPtr getRemoteReadThrottler() const;
    ThrottlerPtr getRemoteWriteThrottler() const;

    ThrottlerPtr getLocalReadThrottler() const;
    ThrottlerPtr getLocalWriteThrottler() const;

    ThrottlerPtr getBackupsThrottler() const;

    ThrottlerPtr getMutationsThrottler() const;
    ThrottlerPtr getMergesThrottler() const;

    void reloadRemoteThrottlerConfig(size_t read_bandwidth, size_t write_bandwidth) const;
    void reloadLocalThrottlerConfig(size_t read_bandwidth, size_t write_bandwidth) const;

    /// Kitchen sink
    using ContextData::KitchenSink;
    using ContextData::kitchen_sink;
};

struct HTTPContext : public IHTTPContext
{
    explicit HTTPContext(ContextPtr context_)
        : context(Context::createCopy(context_))
    {}

    uint64_t getMaxHstsAge() const override;

    uint64_t getMaxUriSize() const override;

    uint64_t getMaxFields() const override;

    uint64_t getMaxFieldNameSize() const override;

    uint64_t getMaxFieldValueSize() const override;

    Poco::Timespan getReceiveTimeout() const override;

    Poco::Timespan getSendTimeout() const override;

    ContextPtr context;
};

}<|MERGE_RESOLUTION|>--- conflicted
+++ resolved
@@ -1373,11 +1373,8 @@
     std::shared_ptr<QueryMetricLog> getQueryMetricLog() const;
     std::shared_ptr<DeadLetterQueue> getDeadLetterQueue() const;
     std::shared_ptr<ZooKeeperConnectionLog> getZooKeeperConnectionLog() const;
-<<<<<<< HEAD
     std::shared_ptr<AggregatedZooKeeperLog> getAggregatedZooKeeperLog() const;
-=======
     std::shared_ptr<IcebergMetadataLog> getIcebergMetadataLog() const;
->>>>>>> 6a71659a
 
     SystemLogs getSystemLogs() const;
 
