#pragma once

#include <Parsers/IAST.h>
#include <DataTypes/IDataType.h>
#include <memory>
#include <unordered_map>
#include <vector>
#include <future>
#include <Storages/IStorage_fwd.h>
#include <Interpreters/Context_fwd.h>
#include <Interpreters/SetKeys.h>
<<<<<<< HEAD
#include <Interpreters/StorageID.h>
=======
>>>>>>> 5902f305
#include <QueryPipeline/SizeLimits.h>
#include <Core/ColumnsWithTypeAndName.h>

namespace DB
{

class QueryPlan;

class Set;
using SetPtr = std::shared_ptr<Set>;
struct SetKeyColumns;

class IQueryTreeNode;
using QueryTreeNodePtr = std::shared_ptr<IQueryTreeNode>;

struct Settings;

/// This is a structure for prepared sets cache.
/// SetPtr can be taken from cache, so we should pass holder for it.
struct SetAndKey
{
    String key;
    SetPtr set;
};

using SetAndKeyPtr = std::shared_ptr<SetAndKey>;

/// Represents a set in a query that might be referenced at analysis time and built later during execution.
/// Also it can represent a constant set that is ready to use.
/// At analysis stage the FutureSets are created but not necessarily filled. Then for non-constant sets there
/// must be an explicit step to build them before they can be used.
/// Set may be useful for indexes, in this case special ordered set with stored elements is build inplace.
class FutureSet
{
public:
    virtual ~FutureSet() = default;

    /// Returns set if set is ready (created and filled) or nullptr if not.
    virtual SetPtr get() const = 0;
    /// Returns set->getElementsTypes(), even if set is not created yet.
    virtual DataTypes getTypes() const = 0;
    /// If possible, return set with stored elements useful for PK analysis.
    virtual SetPtr buildOrderedSetInplace(const ContextPtr & context) = 0;

    using Hash = CityHash_v1_0_2::uint128;
    virtual Hash getHash() const = 0;
};

using FutureSetPtr = std::shared_ptr<FutureSet>;

/// Future set from already filled set.
/// Usually it is from StorageSet.
class FutureSetFromStorage final : public FutureSet
{
public:
<<<<<<< HEAD
    explicit FutureSetFromStorage(Hash hash_, SetPtr set_, std::optional<StorageID> storage_id);
=======
    explicit FutureSetFromStorage(Hash hash_, SetPtr set_);
>>>>>>> 5902f305

    SetPtr get() const override;
    DataTypes getTypes() const override;
    SetPtr buildOrderedSetInplace(const ContextPtr &) override;
    Hash getHash() const override;

    const std::optional<StorageID> & getStorageID() const { return storage_id; }
private:
    Hash hash;
<<<<<<< HEAD
    std::optional<StorageID> storage_id;
=======
>>>>>>> 5902f305
    SetPtr set;
};

using FutureSetFromStoragePtr = std::shared_ptr<FutureSetFromStorage>;

/// Set from tuple is filled as well as set from storage.
/// Additionally, it can be converted to set useful for PK.
class FutureSetFromTuple final : public FutureSet
{
public:
    FutureSetFromTuple(Hash hash_, ColumnsWithTypeAndName block, bool transform_null_in, SizeLimits size_limits);

    SetPtr get() const override { return set; }
    SetPtr buildOrderedSetInplace(const ContextPtr & context) override;

    DataTypes getTypes() const override;
    Hash getHash() const override;
<<<<<<< HEAD
    Columns getKeyColumns();
=======

>>>>>>> 5902f305
private:
    Hash hash;
    SetPtr set;
    SetKeyColumns set_key_columns;
};

using FutureSetFromTuplePtr = std::shared_ptr<FutureSetFromTuple>;

/// Set from subquery can be filled (by running the subquery) in one of two ways:
///  1. During query analysis. Specifically, inside `SourceStepWithFilter::applyFilters()`.
///     Useful if the query plan depends on the set contents, e.g. to determine which files to read.
///  2. During query execution. This is the preferred way.
///     Sets are created by CreatingSetStep, which runs before other steps.
/// Be careful: to build the set during query analysis, the `buildSetInplace()` call must happen
/// inside `SourceStepWithFilter::applyFilters()`. Calling it later, e.g. from `initializePipeline()`
/// will result in LOGICAL_ERROR "Not-ready Set is passed" (because a CreatingSetStep was already
/// added to pipeline but hasn't executed yet).
///
/// If use_index_for_in_with_subqueries_max_values is reached, the built set won't be suitable for
/// key analysis, but will work with function IN (the set will contain only hashes of elements).
class FutureSetFromSubquery final : public FutureSet
{
public:
    FutureSetFromSubquery(
        Hash hash_,
        std::unique_ptr<QueryPlan> source_,
        StoragePtr external_table_,
        std::shared_ptr<FutureSetFromSubquery> external_table_set_,
        bool transform_null_in,
        SizeLimits size_limits,
        size_t max_size_for_index);

    FutureSetFromSubquery(
        Hash hash_,
        QueryTreeNodePtr query_tree_,
        bool transform_null_in,
        SizeLimits size_limits,
        size_t max_size_for_index);

    ~FutureSetFromSubquery() override;

    SetPtr get() const override;
    SetPtr getNotFilled() const;
    DataTypes getTypes() const override;
    Hash getHash() const override;
    SetPtr buildOrderedSetInplace(const ContextPtr & context) override;

    std::unique_ptr<QueryPlan> build(const ContextPtr & context);
    void buildSetInplace(const ContextPtr & context);

    QueryTreeNodePtr detachQueryTree() { return std::move(query_tree); }
    void setQueryPlan(std::unique_ptr<QueryPlan> source_);

    const QueryPlan * getQueryPlan() const { return source.get(); }
    QueryPlan * getQueryPlan() { return source.get(); }

private:
    Hash hash;
    SetAndKeyPtr set_and_key;
    StoragePtr external_table;
    std::shared_ptr<FutureSetFromSubquery> external_table_set;

    std::unique_ptr<QueryPlan> source;
    QueryTreeNodePtr query_tree;
};

using FutureSetFromSubqueryPtr = std::shared_ptr<FutureSetFromSubquery>;

/// Container for all the sets used in query.
class PreparedSets
{
public:

    using Hash = CityHash_v1_0_2::uint128;
    struct Hashing
    {
        UInt64 operator()(const Hash & key) const { return key.low64 ^ key.high64; }
    };

    using SetsFromTuple = std::unordered_map<Hash, std::vector<FutureSetFromTuplePtr>, Hashing>;
    using SetsFromStorage = std::unordered_map<Hash, FutureSetFromStoragePtr, Hashing>;
    using SetsFromSubqueries = std::unordered_map<Hash, FutureSetFromSubqueryPtr, Hashing>;

<<<<<<< HEAD
    FutureSetFromStoragePtr addFromStorage(const Hash & key, SetPtr set_, StorageID storage_id);
=======
    FutureSetFromStoragePtr addFromStorage(const Hash & key, SetPtr set_);
>>>>>>> 5902f305
    FutureSetFromTuplePtr addFromTuple(const Hash & key, ColumnsWithTypeAndName block, const Settings & settings);

    FutureSetFromSubqueryPtr addFromSubquery(
        const Hash & key,
        std::unique_ptr<QueryPlan> source,
        StoragePtr external_table,
        FutureSetFromSubqueryPtr external_table_set,
        const Settings & settings);

    FutureSetFromSubqueryPtr addFromSubquery(
        const Hash & key,
        QueryTreeNodePtr query_tree,
        const Settings & settings);

    FutureSetFromTuplePtr findTuple(const Hash & key, const DataTypes & types) const;
    FutureSetFromStoragePtr findStorage(const Hash & key) const;
    FutureSetFromSubqueryPtr findSubquery(const Hash & key) const;

    using Subqueries = std::vector<FutureSetFromSubqueryPtr>;
    Subqueries getSubqueries() const;
    bool hasSubqueries() const { return !sets_from_subqueries.empty(); }

    const SetsFromTuple & getSetsFromTuple() const { return sets_from_tuple; }
    // const SetsFromStorage & getSetsFromStorage() const { return sets_from_storage; }
    // const SetsFromSubqueries & getSetsFromSubquery() const { return sets_from_subqueries; }

    static String toString(const Hash & key, const DataTypes & types);
    static SizeLimits getSizeLimitsForSet(const Settings & settings);

    static SizeLimits getSizeLimitsForSet(const Settings & settings);

private:
    SetsFromTuple sets_from_tuple;
    SetsFromStorage sets_from_storage;
    SetsFromSubqueries sets_from_subqueries;
};

using PreparedSetsPtr = std::shared_ptr<PreparedSets>;

/// A reference to a set that is being built by another task.
/// The difference from FutureSet is that this object can be used to wait for the set to be built in another thread.
using SharedSet = std::shared_future<SetPtr>;

/// This set cache is used to avoid building the same set multiple times. It is different from PreparedSets in way that
/// it can be used across multiple queries. One use case is when we execute the same mutation on multiple parts. In this
/// case each part is processed by a separate mutation task but they can share the same set.
class PreparedSetsCache
{
public:
    /// Lookup for set in the cache.
    /// If it is found, get the future to be able to wait for the set to be built.
    /// Otherwise create a promise, build the set and set the promise value.
    std::variant<std::promise<SetPtr>, SharedSet> findOrPromiseToBuild(const String & key);

private:
    struct Entry
    {
        SharedSet future; /// Other tasks can wait for the set to be built.
    };

    std::mutex cache_mutex;
    std::unordered_map<String, Entry> cache;
};

using PreparedSetsCachePtr = std::shared_ptr<PreparedSetsCache>;

}<|MERGE_RESOLUTION|>--- conflicted
+++ resolved
@@ -9,10 +9,7 @@
 #include <Storages/IStorage_fwd.h>
 #include <Interpreters/Context_fwd.h>
 #include <Interpreters/SetKeys.h>
-<<<<<<< HEAD
 #include <Interpreters/StorageID.h>
-=======
->>>>>>> 5902f305
 #include <QueryPipeline/SizeLimits.h>
 #include <Core/ColumnsWithTypeAndName.h>
 
@@ -68,11 +65,7 @@
 class FutureSetFromStorage final : public FutureSet
 {
 public:
-<<<<<<< HEAD
     explicit FutureSetFromStorage(Hash hash_, SetPtr set_, std::optional<StorageID> storage_id);
-=======
-    explicit FutureSetFromStorage(Hash hash_, SetPtr set_);
->>>>>>> 5902f305
 
     SetPtr get() const override;
     DataTypes getTypes() const override;
@@ -82,10 +75,7 @@
     const std::optional<StorageID> & getStorageID() const { return storage_id; }
 private:
     Hash hash;
-<<<<<<< HEAD
     std::optional<StorageID> storage_id;
-=======
->>>>>>> 5902f305
     SetPtr set;
 };
 
@@ -103,11 +93,7 @@
 
     DataTypes getTypes() const override;
     Hash getHash() const override;
-<<<<<<< HEAD
     Columns getKeyColumns();
-=======
-
->>>>>>> 5902f305
 private:
     Hash hash;
     SetPtr set;
@@ -191,11 +177,7 @@
     using SetsFromStorage = std::unordered_map<Hash, FutureSetFromStoragePtr, Hashing>;
     using SetsFromSubqueries = std::unordered_map<Hash, FutureSetFromSubqueryPtr, Hashing>;
 
-<<<<<<< HEAD
     FutureSetFromStoragePtr addFromStorage(const Hash & key, SetPtr set_, StorageID storage_id);
-=======
-    FutureSetFromStoragePtr addFromStorage(const Hash & key, SetPtr set_);
->>>>>>> 5902f305
     FutureSetFromTuplePtr addFromTuple(const Hash & key, ColumnsWithTypeAndName block, const Settings & settings);
 
     FutureSetFromSubqueryPtr addFromSubquery(
