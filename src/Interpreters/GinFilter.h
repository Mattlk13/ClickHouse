#pragma once

#include <Storages/MergeTree/GinIndexStore.h>
#include <vector>

namespace DB
{

static inline constexpr auto TEXT_INDEX_NAME = "text";
static inline constexpr UInt64 UNLIMITED_ROWS_PER_POSTINGS_LIST = 0;
static inline constexpr UInt64 DEFAULT_NGRAM_SIZE = 3;

enum class GinSearchMode : uint8_t
{
    Any,
    All
};

struct GinFilterParameters
{
    GinFilterParameters(
        String tokenizer_,
        std::optional<UInt64> ngram_size_,
        std::optional<std::vector<String>> separators_);

    String tokenizer;
    /// for ngram tokenizer
    std::optional<UInt64> ngram_size;
    /// for split tokenizer
    std::optional<std::vector<String>> separators;

    bool operator<=>(const GinFilterParameters& other) const = default;
};

struct GinSegmentWithRowIdRange
{
    /// Segment ID of the row ID range
    UInt32 segment_id;

    /// First row ID in the range
    UInt32 range_start;

    /// Last row ID in the range (inclusive)
    UInt32 range_end;
};

using GinSegmentWithRowIdRangeVector = std::vector<GinSegmentWithRowIdRange>;

/// GinFilter provides underlying functionalities for building text index and also
/// it does filtering the unmatched rows according to its query string.
/// It also builds and uses skipping index which stores (segmentID, RowIDStart, RowIDEnd) triples.
class GinFilter
{
public:

    /// Add term (located at 'data' with length 'len') and its row ID to the postings list builder
    /// for building text index for the given store.
    void add(const char * data, size_t len, UInt32 rowID, GinIndexStorePtr & store) const;

    /// Accumulate (segmentID, RowIDStart, RowIDEnd) for building skipping index
    void addRowRangeToGinFilter(UInt32 segmentID, UInt32 rowIDStart, UInt32 rowIDEnd);

    /// Clear the content
    void clear();

    /// Check if the filter (built from query string) contains any rows in given filter by using
    /// given postings list cache
    bool contains(const GinFilter & filter, PostingsCacheForStore & cache_store, GinSearchMode mode = GinSearchMode::All) const;

    /// Set the query string of the filter
    void setQueryString(const char * data, size_t len)
    {
        query_string = String(data, len);
    }

    /// Add term which are tokens generated from the query string
    void addTerm(const char * data, size_t len)
    {
        if (len > FST::MAX_TERM_LENGTH)
            return;
        terms.push_back(String(data, len));
    }

    /// Getter
    const String & getQueryString() const { return query_string; }
    const std::vector<String> & getTerms() const { return terms; }
    const GinSegmentWithRowIdRangeVector & getFilter() const { return rowid_ranges; }
    GinSegmentWithRowIdRangeVector & getFilter() { return rowid_ranges; }

    size_t memoryUsageBytes() const
    {
        size_t term_memory = 0;
        for (const auto & term : terms)
            term_memory += term.capacity();

        return query_string.capacity()
            + term_memory
            + (rowid_ranges.capacity() * sizeof(rowid_ranges[0]));
    }

private:
<<<<<<< HEAD
    /// Filter parameters
    const GinFilterParameters & params [[maybe_unused]];

=======
>>>>>>> d0d3b12e
    /// Query string of the filter
    String query_string;

    /// Tokenized terms from query string
    std::vector<String> terms;

    /// Row ID ranges which are (segmentID, RowIDStart, RowIDEnd)
    GinSegmentWithRowIdRangeVector rowid_ranges;
};

using GinFilters = std::vector<GinFilter>;

}<|MERGE_RESOLUTION|>--- conflicted
+++ resolved
@@ -99,12 +99,6 @@
     }
 
 private:
-<<<<<<< HEAD
-    /// Filter parameters
-    const GinFilterParameters & params [[maybe_unused]];
-
-=======
->>>>>>> d0d3b12e
     /// Query string of the filter
     String query_string;
 
