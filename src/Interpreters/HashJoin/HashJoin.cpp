#include <any>
#include <limits>
#include <memory>
#include <vector>

#include <Columns/ColumnConst.h>
#include <Columns/ColumnFixedString.h>
#include <Columns/ColumnNullable.h>
#include <Columns/ColumnSparse.h>
#include <Columns/ColumnString.h>
#include <Common/CurrentThread.h>
#include <Common/StackTrace.h>
#include <Common/logger_useful.h>


#include <DataTypes/DataTypeLowCardinality.h>
#include <DataTypes/DataTypeNullable.h>
#include <DataTypes/DataTypesNumber.h>

#include <Interpreters/ExpressionActions.h>
#include <Interpreters/HashJoin/HashJoin.h>
#include <Interpreters/JoinUtils.h>
#include <DataTypes/NullableUtils.h>
#include <Interpreters/RowRefs.h>
#include <Interpreters/TableJoin.h>
#include <Interpreters/joinDispatch.h>

#include <Interpreters/TemporaryDataOnDisk.h>
#include <Common/Exception.h>
#include <Common/assert_cast.h>
#include <Common/formatReadable.h>
#include <Common/typeid_cast.h>
#include <Interpreters/IJoin.h>

#include <Interpreters/HashJoin/HashJoinMethods.h>
#include <Interpreters/HashJoin/JoinUsedFlags.h>

namespace DB
{

namespace ErrorCodes
{
extern const int NOT_IMPLEMENTED;
extern const int NO_SUCH_COLUMN_IN_TABLE;
extern const int INCOMPATIBLE_TYPE_OF_JOIN;
extern const int UNSUPPORTED_JOIN_KEYS;
extern const int LOGICAL_ERROR;
extern const int SET_SIZE_LIMIT_EXCEEDED;
extern const int TYPE_MISMATCH;
extern const int NUMBER_OF_ARGUMENTS_DOESNT_MATCH;
extern const int INVALID_JOIN_ON_EXPRESSION;
}

namespace
{

Int64 getCurrentQueryMemoryUsage()
{
    /// Use query-level memory tracker
    if (auto * memory_tracker_child = CurrentThread::getMemoryTracker())
        if (auto * memory_tracker = memory_tracker_child->getParent())
            return memory_tracker->get();
    return 0;
}

Block filterColumnsPresentInSampleBlock(const Block & block, const Block & sample_block)
{
    Block filtered_block;
    for (const auto & sample_column : sample_block.getColumnsWithTypeAndName())
        filtered_block.insert(block.getByName(sample_column.name));
    return filtered_block;
}

Block materializeColumnsFromRightBlock(Block block, const Block & sample_block, const Names &)
{
    std::unordered_map<std::string_view, std::vector<ColumnWithTypeAndName *>> block_index;
    for (auto & column : block)
        block_index[column.name].push_back(&column);

    for (const auto & sample_column : sample_block.getColumnsWithTypeAndName())
    {
        for (auto * column_ptr : block_index[sample_column.name])
        {
            auto & column = *column_ptr;

            /// There's no optimization for right side const columns. Remove constness if any.
            column.column = recursiveRemoveSparse(column.column->convertToFullColumnIfConst());

            if (column.column->lowCardinality() && !sample_column.column->lowCardinality())
            {
                column.column = column.column->convertToFullColumnIfLowCardinality();
                column.type = removeLowCardinality(column.type);
            }

            if (sample_column.column->isNullable())
                JoinCommon::convertColumnToNullable(column);
        }
    }

    return block;
}
}

static void correctNullabilityInplace(ColumnWithTypeAndName & column, bool nullable)
{
    if (nullable)
    {
        JoinCommon::convertColumnToNullable(column);
    }
    else
    {
        /// We have to replace values masked by NULLs with defaults.
        if (column.column)
            if (const auto * nullable_column = checkAndGetColumn<ColumnNullable>(&*column.column))
                column.column = JoinCommon::filterWithBlanks(column.column, nullable_column->getNullMapColumn().getData(), true);

        JoinCommon::removeColumnNullability(column);
    }
}

static HashJoin::Type chooseMethod(JoinKind kind, const ColumnRawPtrs & key_columns, Sizes & key_sizes, bool use_two_level_maps);

HashJoin::HashJoin(
    std::shared_ptr<TableJoin> table_join_,
    SharedHeader right_sample_block_,
    bool any_take_last_row_,
    size_t reserve_num_,
    const String & instance_id_,
    bool use_two_level_maps)
    : table_join(table_join_)
    , kind(table_join->kind())
    , strictness(table_join->strictness())
    , any_take_last_row(any_take_last_row_)
    , reserve_num(reserve_num_)
    , instance_id(instance_id_)
    , asof_inequality(table_join->getAsofInequality())
    , data(std::make_shared<RightTableData>())
    , tmp_data(table_join_->getTempDataOnDisk())
    , right_sample_block(*right_sample_block_)
    , max_joined_block_rows(table_join->maxJoinedBlockRows())
    , max_joined_block_bytes(table_join->maxJoinedBlockBytes())
    , joined_block_split_single_row(table_join->joinedBlockAllowSplitSingleRow())
    , instance_log_id(!instance_id_.empty() ? "(" + instance_id_ + ") " : "")
    , log(getLogger("HashJoin"))
{
    for (auto & column : right_sample_block)
    {
        if (!column.column)
            column.column = column.type->createColumn();
    }

    LOG_TEST(
        log,
        "{}Keys: {}, datatype: {}, kind: {}, strictness: {}, right header: {}",
        instance_log_id,
        TableJoin::formatClauses(table_join->getClauses(), true),
        data->type,
        kind,
        strictness,
        right_sample_block.dumpStructure());

    validateAdditionalFilterExpression(table_join->getMixedJoinExpression());

    used_flags = std::make_unique<JoinStuff::JoinUsedFlags>();

    if (isCrossOrComma(kind))
    {
        data->type = Type::CROSS;
        sample_block_with_columns_to_add = materializeBlock(right_sample_block);
    }
    else if (table_join->getClauses().empty())
    {
        data->type = Type::EMPTY;
        /// We might need to insert default values into the right columns, materialize them
        sample_block_with_columns_to_add = materializeBlock(right_sample_block);
    }
    else if (table_join->oneDisjunct())
    {
        const auto & key_names_right = table_join->getOnlyClause().key_names_right;
        JoinCommon::splitAdditionalColumns(key_names_right, right_sample_block, right_table_keys, sample_block_with_columns_to_add);
        required_right_keys = table_join->getRequiredRightKeys(right_table_keys, required_right_keys_sources);
    }
    else
    {
        /// required right keys concept does not work well if multiple disjuncts, we need all keys
        sample_block_with_columns_to_add = right_table_keys = materializeBlock(right_sample_block);
    }

    materializeBlockInplace(right_table_keys);
    initRightBlockStructure(data->sample_block);
    data->sample_block = prepareRightBlock(data->sample_block);

    JoinCommon::createMissedColumns(sample_block_with_columns_to_add);

    size_t disjuncts_num = table_join->getClauses().size();
    data->maps.resize(disjuncts_num);
    key_sizes.reserve(disjuncts_num);

    for (const auto & clause : table_join->getClauses())
    {
        const auto & key_names_right = clause.key_names_right;
        ColumnRawPtrs key_columns = JoinCommon::extractKeysForJoin(right_table_keys, key_names_right);

        if (strictness == JoinStrictness::Asof)
        {
            assert(disjuncts_num == 1);

            /// @note ASOF JOIN is not INNER. It's better avoid use of 'INNER ASOF' combination in messages.
            /// In fact INNER means 'LEFT SEMI ASOF' while LEFT means 'LEFT OUTER ASOF'.
            if (!isLeft(kind) && !isInner(kind))
                throw Exception(ErrorCodes::NOT_IMPLEMENTED, "Wrong ASOF JOIN type. Only ASOF and LEFT ASOF joins are supported");

            if (key_columns.size() <= 1)
                throw Exception(ErrorCodes::NOT_IMPLEMENTED, "ASOF join with hash algorithm needs at least one equi-join column");

            size_t asof_size;
            asof_type = SortedLookupVectorBase::getTypeSize(*key_columns.back(), asof_size);
            key_columns.pop_back();

            /// this is going to set up the appropriate hash table for the direct lookup part of the join
            /// However, this does not depend on the size of the asof join key (as that goes into the BST)
            /// Therefore, add it back in such that it can be extracted appropriately from the full stored
            /// key_columns and key_sizes
            auto & asof_key_sizes = key_sizes.emplace_back();
            data->type = chooseMethod(kind, key_columns, asof_key_sizes, use_two_level_maps);
            asof_key_sizes.push_back(asof_size);
        }
        else
        {
            /// Choose data structure to use for JOIN.
            auto current_join_method = chooseMethod(kind, key_columns, key_sizes.emplace_back(), use_two_level_maps);
            if (data->type == Type::EMPTY)
                data->type = current_join_method;
            else if (data->type != current_join_method)
                data->type = Type::hashed;
        }
    }

    for (auto & maps : data->maps)
        dataMapInit(maps);

    if (table_join->getMixedJoinExpression())
    {
        const auto & required_cols = table_join->getMixedJoinExpression()->getRequiredColumnsWithTypes();
        size_t pos = 0;
        for (const auto & input : required_cols)
        {
            if (data->sample_block.has(input.name))
                additional_filter_required_rhs_pos.emplace_back(
                    pos,
                    data->sample_block.getPositionByName(input.name));
            ++pos;
        }
    }
}

size_t HashJoin::ScatteredColumns::allocatedBytes() const
{
    if (columns.empty())
        return 0;

    size_t rows = columns.front()->size();
    if (rows == 0)
        return 0;

    size_t res = 0;
    for (const auto & column : columns)
        res += column->allocatedBytes();
    return res * selector.size() / rows;
}

size_t HashJoin::NullMapHolder::allocatedBytes() const
{
    if (!column)
        return 0;
    size_t rows = column->size();
    if (rows == 0)
        return 0;
    // selector_rows is cached at construction
    size_t sel = std::min(selector_rows, rows);
    return column->allocatedBytes() * sel / rows;
}

static HashJoin::Type chooseMethod(JoinKind kind, const ColumnRawPtrs & key_columns, Sizes & key_sizes)
{
    using Type = HashJoin::Type;

    size_t keys_size = key_columns.size();

    if (keys_size == 0)
    {
        if (isCrossOrComma(kind))
            return Type::CROSS;
        return Type::EMPTY;
    }

    bool all_fixed = true;
    size_t keys_bytes = 0;
    key_sizes.resize(keys_size);
    for (size_t j = 0; j < keys_size; ++j)
    {
        if (!key_columns[j]->isFixedAndContiguous())
        {
            all_fixed = false;
            break;
        }
        key_sizes[j] = key_columns[j]->sizeOfValueIfFixed();
        keys_bytes += key_sizes[j];
    }

    /// If there is one numeric key that fits in 64 bits
    if (keys_size == 1 && key_columns[0]->isNumeric())
    {
        size_t size_of_field = key_columns[0]->sizeOfValueIfFixed();
        if (size_of_field == 1)
            return Type::key8;
        if (size_of_field == 2)
            return Type::key16;
        if (size_of_field == 4)
            return Type::key32;
        if (size_of_field == 8)
            return Type::key64;
        if (size_of_field == 16)
            return Type::keys128;
        if (size_of_field == 32)
            return Type::keys256;
        throw Exception(ErrorCodes::LOGICAL_ERROR, "Numeric column has sizeOfField not in 1, 2, 4, 8, 16, 32.");
    }

    /// If the keys fit in N bits, we will use a hash table for N-bit-packed keys
    if (all_fixed && keys_bytes <= 16)
        return Type::keys128;
    if (all_fixed && keys_bytes <= 32)
        return Type::keys256;

    /// If there is single string key, use hash table of it's values.
    if (keys_size == 1)
    {
        auto is_string_column = [](const IColumn * column_ptr) -> bool
        {
            if (const auto * lc_column_ptr = typeid_cast<const ColumnLowCardinality *>(column_ptr))
                return typeid_cast<const ColumnString *>(lc_column_ptr->getDictionary().getNestedColumn().get());
            return typeid_cast<const ColumnString *>(column_ptr);
        };

        const auto * key_column = key_columns[0];
        if (is_string_column(key_column)
            || (isColumnConst(*key_column) && is_string_column(assert_cast<const ColumnConst *>(key_column)->getDataColumnPtr().get())))
            return Type::key_string;
    }

    if (keys_size == 1 && typeid_cast<const ColumnFixedString *>(key_columns[0]))
        return Type::key_fixed_string;

    /// Otherwise, will use set of cryptographic hashes of unambiguously serialized values.
    return Type::hashed;
}

static HashJoin::Type chooseMethod(JoinKind kind, const ColumnRawPtrs & key_columns, Sizes & key_sizes, bool use_two_level_maps)
{
    using Type = HashJoin::Type;

    if (!use_two_level_maps)
        return chooseMethod(kind, key_columns, key_sizes);

    // if `use_two_level_maps == true` returns two-level version of the map
    switch (auto type = chooseMethod(kind, key_columns, key_sizes))
    {
        case Type::key32:
            return Type::two_level_key32;
        case Type::key64:
            return Type::two_level_key64;
        case Type::keys128:
            return Type::two_level_keys128;
        case Type::keys256:
            return Type::two_level_keys256;
        case Type::key_string:
            return Type::two_level_key_string;
        case Type::key_fixed_string:
            return Type::two_level_key_fixed_string;
        case Type::hashed:
            return Type::two_level_hashed;
        default:
            return type;
    }
}

template <typename KeyGetter, bool is_asof_join>
static KeyGetter createKeyGetter(const ColumnRawPtrs & key_columns, const Sizes & key_sizes)
{
    if constexpr (is_asof_join)
    {
        auto key_column_copy = key_columns;
        auto key_size_copy = key_sizes;
        key_column_copy.pop_back();
        key_size_copy.pop_back();
        return KeyGetter(key_column_copy, key_size_copy, nullptr);
    }
    else
        return KeyGetter(key_columns, key_sizes, nullptr);
}

void HashJoin::dataMapInit(MapsVariant & map)
{
    if (kind == JoinKind::Cross)
        return;
    const bool prefer_use_maps_all = preferUseMapsAll();
    joinDispatchInit(kind, strictness, map, prefer_use_maps_all);
    joinDispatch(kind, strictness, map, prefer_use_maps_all, [&](auto, auto, auto & map_) { map_.create(data->type, reserve_num); });

    if (!data)
        throw Exception(ErrorCodes::LOGICAL_ERROR, "HashJoin::dataMapInit called with empty data");
}


bool HashJoin::preferUseMapsAll() const
{
    return all_join_was_promoted_to_right_any // It means that we built hash tables for ALL strictness, but upon finishing found out that we can switch to RIGHT ANY.
                                              // In this case we still have to use ALL maps.
        || table_join->getMixedJoinExpression() != nullptr;
}

bool HashJoin::empty() const
{
    return data->type == Type::EMPTY;
}

bool HashJoin::alwaysReturnsEmptySet() const
{
    return isInnerOrRight(getKind()) && data->empty;
}

size_t HashJoin::getTotalRowCount() const
{
    if (!data)
        return 0;

    size_t res = 0;

    if (data->type == Type::CROSS)
    {
        for (const auto & columns : data->columns)
            res += columns.columns.at(0)->size();
    }
    else
    {
        const bool prefer_use_maps_all = preferUseMapsAll();
        for (const auto & map : data->maps)
        {
            joinDispatch(
                kind, strictness, map, prefer_use_maps_all, [&](auto, auto, auto & map_) { res += map_.getTotalRowCount(data->type); });
        }
    }
    return res;
}

void HashJoin::doDebugAsserts() const
{
#ifdef DEBUG_OR_SANITIZER_BUILD
    size_t debug_allocated_size = 0;
    for (const auto & columns : data->columns)
        debug_allocated_size += columns.allocatedBytes();

    if (data->allocated_size != debug_allocated_size)
        throw Exception(
            ErrorCodes::LOGICAL_ERROR,
            "data->allocated_size != debug_allocated_size ({} != {})",
            data->allocated_size,
            debug_allocated_size);

    size_t debug_nullmaps_allocated_size = 0;
    for (const auto & nullmap : data->nullmaps)
        debug_nullmaps_allocated_size += nullmap.allocatedBytes();

    if (data->nullmaps_allocated_size != debug_nullmaps_allocated_size)
        throw Exception(
            ErrorCodes::LOGICAL_ERROR,
            "data->nullmaps_allocated_size != debug_nullmaps_allocated_size ({} != {})",
            data->nullmaps_allocated_size,
            debug_nullmaps_allocated_size);
#endif
}

size_t HashJoin::getTotalByteCount() const
{
    if (!data)
        return 0;

    doDebugAsserts();

    size_t res = 0;

    res += data->allocated_size;
    res += data->nullmaps_allocated_size;
    res += data->pool.allocatedBytes();

    if (data->type != Type::CROSS)
    {
        const bool prefer_use_maps_all = preferUseMapsAll();
        for (const auto & map : data->maps)
        {
            joinDispatch(
                kind,
                strictness,
                map,
                prefer_use_maps_all,
                [&](auto, auto, auto & map_) { res += map_.getTotalByteCountImpl(data->type); });
        }
    }
    return res;
}

bool HashJoin::isUsedByAnotherAlgorithm(const TableJoin & table_join)
{
    return table_join.isEnabledAlgorithm(JoinAlgorithm::AUTO) || table_join.isEnabledAlgorithm(JoinAlgorithm::GRACE_HASH);
}
bool HashJoin::canRemoveColumnsFromLeftBlock(const TableJoin & table_join)
{
    return table_join.enableAnalyzer() && !table_join.hasUsing() && !isUsedByAnotherAlgorithm(table_join) && table_join.strictness() != JoinStrictness::RightAny;
}

bool HashJoin::isUsedByAnotherAlgorithm() const
{
    return isUsedByAnotherAlgorithm(*table_join);
}

bool HashJoin::canRemoveColumnsFromLeftBlock() const
{
    return canRemoveColumnsFromLeftBlock(*table_join);
}

void HashJoin::initRightBlockStructure(Block & saved_block_sample)
{
    if (isCrossOrComma(kind))
    {
        /// cross join doesn't have keys, just add all columns
        saved_block_sample = sample_block_with_columns_to_add.cloneEmpty();
        return;
    }

    bool multiple_disjuncts = !table_join->oneDisjunct();
    /// We could remove key columns for LEFT | INNER HashJoin but we should keep them for JoinSwitcher (if any).
    bool save_key_columns = isUsedByAnotherAlgorithm() ||
                            isRightOrFull(kind) ||
                            multiple_disjuncts ||
                            table_join->getMixedJoinExpression();

    if (save_key_columns)
    {
        saved_block_sample = right_table_keys.cloneEmpty();
    }
    else if (strictness == JoinStrictness::Asof)
    {
        /// Save ASOF key
        saved_block_sample.insert(right_table_keys.safeGetByPosition(right_table_keys.columns() - 1));
    }

    /// Save non key columns
    for (auto & column : sample_block_with_columns_to_add)
    {
        if (auto * col = saved_block_sample.findByName(column.name))
            *col = column;
        else
            saved_block_sample.insert(column);
    }
}

void HashJoin::materializeColumnsFromLeftBlock(Block & block) const
{
    /** If you use FULL or RIGHT JOIN, then the columns from the "left" table must be materialized.
      * Because if they are constants, then in the "not joined" rows, they may have different values
      *  - default values, which can differ from the values of these constants.
      */
    if (kind == JoinKind::Right || kind == JoinKind::Full)
    {
        materializeBlockInplace(block);
    }
}

Block HashJoin::materializeColumnsFromRightBlock(Block block) const
{
    return DB::materializeColumnsFromRightBlock(std::move(block), savedBlockSample(), table_join->getAllNames(JoinTableSide::Right));
}

Block HashJoin::prepareRightBlock(const Block & block, const Block & saved_block_sample_)
{
    Block prepared_block = DB::materializeColumnsFromRightBlock(block, saved_block_sample_, {});
    return filterColumnsPresentInSampleBlock(prepared_block, saved_block_sample_);
}

Block HashJoin::prepareRightBlock(const Block & block) const
{
    return prepareRightBlock(block, savedBlockSample());
}

bool HashJoin::addBlockToJoin(const Block & source_block, bool check_limits)
{
    auto materialized = materializeColumnsFromRightBlock(source_block);
    return addBlockToJoin(materialized, ScatteredBlock::Selector(materialized.rows()), check_limits);
}

bool HashJoin::addBlockToJoin(const Block & block, ScatteredBlock::Selector selector, bool check_limits)
{
    if (!data)
        throw Exception(ErrorCodes::LOGICAL_ERROR, "Join data was released");

    /// RowRef::SizeT is uint32_t (not size_t) for hash table Cell memory efficiency.
    /// It's possible to split bigger blocks and insert them by parts here. But it would be a dead code.
    if (unlikely(selector.size() > std::numeric_limits<RowRef::SizeT>::max()))
        throw Exception(ErrorCodes::NOT_IMPLEMENTED, "Too many rows in right table block for HashJoin: {}", selector.size());

    /** We do not allocate memory for stored blocks inside HashJoin, only for hash table.
      * In case when we have all the blocks allocated before the first `addBlockToJoin` call, will already be quite high.
      * In that case memory consumed by stored blocks will be underestimated.
      */
    if (!memory_usage_before_adding_blocks)
        memory_usage_before_adding_blocks = getCurrentQueryMemoryUsage();

    if (strictness == JoinStrictness::Asof)
    {
        chassert(kind == JoinKind::Left || kind == JoinKind::Inner);

        /// Filter out rows with NULLs in ASOF key, nulls are not joined with anything since they are not comparable
        /// We support only INNER/LEFT ASOF join, so rows with NULLs never return from the right joined table.
        /// So filter them out here not to handle in implementation.
        const auto & asof_key_name = table_join->getOnlyClause().key_names_right.back();
        const auto & asof_column = block.getByName(asof_key_name);

        if (asof_column.type->isNullable())
        {
            /// filter rows with nulls in asof key
            if (const auto * asof_const_column = typeid_cast<const ColumnConst *>(asof_column.column.get()))
            {
                if (asof_const_column->isNullAt(0))
                    return false;
            }
            else
            {
                const auto & asof_column_nullable = assert_cast<const ColumnNullable &>(*asof_column.column).getNullMapData();

                auto new_selector = ScatteredBlock::Indexes::create();
                auto & new_selector_data = new_selector->getData();

                for (size_t i = 0; i < asof_column_nullable.size(); ++i)
                    if (!asof_column_nullable[i])
                        new_selector_data.push_back(i);

                selector = ScatteredBlock::Selector(std::move(new_selector));
            }
        }
    }

    const size_t rows = selector.size();
    data->rows_to_join += rows;
    const auto & right_key_names = table_join->getAllNames(JoinTableSide::Right);
    ColumnPtrMap all_key_columns(right_key_names.size());
    for (const auto & column_name : right_key_names)
    {
        const auto & column = block.getByName(column_name).column;
        all_key_columns[column_name] = recursiveRemoveSparse(column->convertToFullColumnIfConst())->convertToFullColumnIfLowCardinality();
    }

    Block block_to_save = filterColumnsPresentInSampleBlock(block, savedBlockSample());
    if (shrink_blocks)
        block_to_save = block_to_save.shrinkToFit();

    size_t max_bytes_in_join = table_join->sizeLimits().max_bytes;
    size_t max_rows_in_join = table_join->sizeLimits().max_rows;

    if (kind == JoinKind::Cross && tmp_data
        && (tmp_stream || (max_bytes_in_join && getTotalByteCount() + block_to_save.allocatedBytes() >= max_bytes_in_join)
            || (max_rows_in_join && getTotalRowCount() + block_to_save.rows() >= max_rows_in_join)))
    {
        if (!tmp_stream)
            tmp_stream.emplace(std::make_shared<const Block>(right_sample_block), tmp_data);

        chassert(rows == block.rows()); /// We don't run parallel_hash for cross join
        tmp_stream.value()->write(block_to_save);
        return true;
    }

    const bool prefer_use_maps_all = preferUseMapsAll();

    size_t total_rows = 0;
    size_t total_bytes = 0;
    {
        if (storage_join_lock)
            throw DB::Exception(ErrorCodes::LOGICAL_ERROR, "addBlockToJoin called when HashJoin locked to prevent updates");

        assertBlocksHaveEqualStructure(data->sample_block, block_to_save, "joined block");

        size_t min_bytes_to_compress = table_join->crossJoinMinBytesToCompress();
        size_t min_rows_to_compress = table_join->crossJoinMinRowsToCompress();

        if (kind == JoinKind::Cross
            && ((min_bytes_to_compress && getTotalByteCount() >= min_bytes_to_compress)
                || (min_rows_to_compress && getTotalRowCount() >= min_rows_to_compress)))
        {
            chassert(rows == block.rows()); /// We don't run parallel_hash for cross join
            block_to_save = block_to_save.compress();
            have_compressed = true;
        }

        doDebugAsserts();
        data->columns.emplace_back(block_to_save.getColumns(), std::move(selector));
        const auto * stored_columns = &data->columns.back();
        size_t data_allocated_bytes = stored_columns->allocatedBytes();
        data->allocated_size += data_allocated_bytes;
        doDebugAsserts();

        if (rows)
            data->empty = false;

        bool flag_per_row = needUsedFlagsForPerRightTableRow(table_join);
        const auto & onexprs = table_join->getClauses();
        for (size_t onexpr_idx = 0; onexpr_idx < onexprs.size(); ++onexpr_idx)
        {
            ColumnRawPtrs key_columns;
            for (const auto & name : onexprs[onexpr_idx].key_names_right)
                key_columns.push_back(all_key_columns[name].get());

            /// We will insert to the map only keys, where all components are not NULL.
            ConstNullMapPtr null_map{};
            ColumnPtr null_map_holder = extractNestedColumnsAndNullMap(key_columns, null_map);

            /// If RIGHT or FULL save blocks with nulls for NotJoinedBlocks
            UInt8 save_nullmap = 0;
            if (isRightOrFull(kind) && null_map)
            {
                /// Save rows with NULL keys
                for (size_t i = 0; !save_nullmap && i < null_map->size(); ++i)
                    save_nullmap |= (*null_map)[i];
            }

            auto join_mask_col = JoinCommon::getColumnAsMask(block, onexprs[onexpr_idx].condColumnNames().second);
            /// Save blocks that do not hold conditions in ON section
            ColumnUInt8::MutablePtr not_joined_map = nullptr;
            bool has_right_not_joined = false;
            if (!flag_per_row && isRightOrFull(kind) && join_mask_col.hasData())
            {
                ///  - build mask in the source block row space
                ///  - set bits only for rows that belong to THIS slot (by selector)
                not_joined_map = ColumnUInt8::create(block.rows(), 0);
                const auto & sel = stored_columns->selector;

                auto mark_if_needed = [&](size_t row)
                {
                    if (!join_mask_col.isRowFiltered(row))
                        return; // ON condition passed -> not "non-joined"
                    if (save_nullmap && (*null_map)[row])
                        return; // already covered by null-keys map
                    not_joined_map->getData()[row] = 1;
                    has_right_not_joined = true;
                };

                for (size_t r : sel)
                    mark_if_needed(r);
            }

            bool is_inserted = false;
            if (kind != JoinKind::Cross)
            {
                joinDispatch(
                    kind,
                    strictness,
                    data->maps[onexpr_idx],
                    prefer_use_maps_all,
                    [&](auto kind_, auto strictness_, auto & map)
                    {
                        HashJoinMethods<kind_, strictness_, std::decay_t<decltype(map)>>::insertFromBlockImpl(
                            *this,
                            data->type,
                            map,
                            key_columns,
                            key_sizes[onexpr_idx],
                            &stored_columns->columns,
                            stored_columns->selector,
                            null_map,
                            join_mask_col,
                            data->pool,
                            is_inserted,
                            all_values_unique);

                        if (flag_per_row)
                            used_flags->reinit<kind_, strictness_, std::is_same_v<std::decay_t<decltype(map)>, MapsAll>>(&stored_columns->columns);
                    });
            }

            if (!flag_per_row && save_nullmap && is_inserted)
            {
                auto & h = data->nullmaps.emplace_back(stored_columns, null_map_holder);
                data->nullmaps_allocated_size += h.allocatedBytes();
            }

            if (!flag_per_row && not_joined_map && (is_inserted || has_right_not_joined))
            {
                auto & h = data->nullmaps.emplace_back(stored_columns, std::move(not_joined_map));
                data->nullmaps_allocated_size += h.allocatedBytes();
            }

            if (!flag_per_row && !is_inserted)
            {
                doDebugAsserts();
                LOG_TRACE(log, "Skipping inserting block with {} rows", rows);
                data->allocated_size -= data_allocated_bytes;
                data->columns.pop_back();
                doDebugAsserts();
            }

            if (!check_limits)
                return true;

            /// TODO: Do not calculate them every time
            total_rows = getTotalRowCount();
            total_bytes = getTotalByteCount();
        }
    }
    data->keys_to_join = total_rows;
    shrinkStoredBlocksToFit(total_bytes);
    return table_join->sizeLimits().check(total_rows, total_bytes, "JOIN", ErrorCodes::SET_SIZE_LIMIT_EXCEEDED);
}

void HashJoin::shrinkStoredBlocksToFit(size_t & total_bytes_in_join, bool force_optimize)
{
    Int64 current_memory_usage = getCurrentQueryMemoryUsage();
    Int64 query_memory_usage_delta = current_memory_usage - memory_usage_before_adding_blocks;
    Int64 max_total_bytes_for_query = memory_usage_before_adding_blocks ? table_join->getMaxMemoryUsage() : 0;

    auto max_total_bytes_in_join = table_join->sizeLimits().max_bytes;

    if (!force_optimize)
    {
        if (shrink_blocks)
            return; /// Already shrunk

        /** If accounted data size is more than half of `max_bytes_in_join`
        * or query memory consumption growth from the beginning of adding blocks (estimation of memory consumed by join using memory tracker)
        * is bigger than half of all memory available for query,
        * then shrink stored blocks to fit.
        */
        shrink_blocks = (max_total_bytes_in_join && total_bytes_in_join > max_total_bytes_in_join / 2)
            || (max_total_bytes_for_query && query_memory_usage_delta > max_total_bytes_for_query / 2);
        if (!shrink_blocks)
            return;
    }

    LOG_DEBUG(
        log,
        "Shrinking stored blocks, memory consumption is {} {} calculated by join, {} {} by memory tracker",
        ReadableSize(total_bytes_in_join),
        max_total_bytes_in_join ? fmt::format("/ {}", ReadableSize(max_total_bytes_in_join)) : "",
        ReadableSize(query_memory_usage_delta),
        max_total_bytes_for_query ? fmt::format("/ {}", ReadableSize(max_total_bytes_for_query)) : "");

    for (auto & stored_columns : data->columns)
    {
        doDebugAsserts();

        size_t old_size = stored_columns.allocatedBytes();

        for (auto & column : stored_columns.columns)
            column = column->cloneResized(column->size());

        size_t new_size = stored_columns.allocatedBytes();

        if (old_size >= new_size)
        {
            if (data->allocated_size < old_size - new_size)
                throw Exception(
                    ErrorCodes::LOGICAL_ERROR,
                    "Blocks allocated size value is broken: "
                    "blocks_allocated_size = {}, old_size = {}, new_size = {}",
                    data->allocated_size,
                    old_size,
                    new_size);

            data->allocated_size -= old_size - new_size;
        }
        else
            /// Sometimes after clone resized block can be bigger than original
            data->allocated_size += new_size - old_size;

        doDebugAsserts();
    }

    auto new_total_bytes_in_join = getTotalByteCount();

    Int64 new_current_memory_usage = getCurrentQueryMemoryUsage();

    LOG_DEBUG(
        log,
        "Shrunk stored blocks {} freed ({} by memory tracker), new memory consumption is {} ({} by memory tracker)",
        ReadableSize(total_bytes_in_join - new_total_bytes_in_join),
        ReadableSize(current_memory_usage - new_current_memory_usage),
        ReadableSize(new_total_bytes_in_join),
        ReadableSize(new_current_memory_usage));

    total_bytes_in_join = new_total_bytes_in_join;
}

class CrossJoinResult final : public IJoinResult
{
    size_t left_row = 0;
    std::optional<HashJoin::ScatteredColumnsList::iterator> right_block_it;
    std::optional<TemporaryBlockStreamReaderHolder> reader;
    Block block;
    const HashJoin & join;

public:
    CrossJoinResult(const HashJoin & join_, Block block_)
        : block(std::move(block_)), join(join_) {}

    JoinResultBlock next() override;
};

IJoinResult::JoinResultBlock CrossJoinResult::next()
{
    size_t num_existing_columns = block.columns();
    size_t num_columns_to_add = join.sample_block_with_columns_to_add.columns();

    ColumnRawPtrs src_left_columns;
    MutableColumns dst_columns;

    {
        src_left_columns.reserve(num_existing_columns);
        dst_columns.reserve(num_existing_columns + num_columns_to_add);

        for (const ColumnWithTypeAndName & left_column : block)
        {
            src_left_columns.push_back(left_column.column.get());
            dst_columns.emplace_back(src_left_columns.back()->cloneEmpty());
        }

        for (const ColumnWithTypeAndName & right_column : join.sample_block_with_columns_to_add)
            dst_columns.emplace_back(right_column.column->cloneEmpty());

        size_t to_reserve = 0;
        if (common::mulOverflow(block.rows(), join.data->rows_to_join, to_reserve))
            to_reserve = join.max_joined_block_rows;

        to_reserve = std::min(join.max_joined_block_rows, to_reserve);

        for (auto & dst : dst_columns)
            dst->reserve(to_reserve);
    }

    size_t rows_total = block.rows();
    size_t rows_added = 0;
    size_t bytes_added = 0;

    auto enough_data = [&]()
    {
        return (join.max_joined_block_rows && rows_added > join.max_joined_block_rows)
            || (join.max_joined_block_bytes && bytes_added > join.max_joined_block_bytes);
    };

    for (; left_row < rows_total; ++left_row)
    {
        if (enough_data())
            break;

        auto process_right_block = [&](const Columns & columns)
        {
            size_t rows_right = columns.at(0)->size();
            rows_added += rows_right;

            for (size_t col_num = 0; col_num < num_existing_columns; ++col_num)
                dst_columns[col_num]->insertManyFrom(*src_left_columns[col_num], left_row, rows_right);

            for (size_t col_num = 0; col_num < num_columns_to_add; ++col_num)
            {
                const IColumn & column_right = *columns[col_num];
                dst_columns[num_existing_columns + col_num]->insertRangeFrom(column_right, 0, rows_right);
            }

            if (join.max_joined_block_bytes)
            {
                bytes_added = 0;
                /// Using byteSize here instead of allocatedBytes because memory was already reserved.
                for (const auto & dst : dst_columns)
                    bytes_added += dst->byteSize();
            }
        };

        if (!right_block_it.has_value())
            right_block_it = join.data->columns.begin();

        for (; *right_block_it != join.data->columns.end(); ++*right_block_it)
        {
            if (enough_data())
                break;

            const auto & scattered_columns = **right_block_it;
            /// The following statement cannot be substituted with `process_right_block(!have_compressed ? block_right : block_right.decompress())`
            /// because it will lead to copying of `block_right` even if its branch is taken (because common type of `block_right` and `block_right.decompress()` is `Block`).
            if (!join.have_compressed)
                process_right_block(scattered_columns.columns);
            else
            {
                chassert(scattered_columns.selector.size() == scattered_columns.columns.at(0)->size()); /// Compression only happens for cross join and scattering only for concurrent hash

                Columns new_columns;
                new_columns.reserve(scattered_columns.columns.size());
                for (const auto & column : scattered_columns.columns)
                    new_columns.emplace_back(column->decompress());

                process_right_block(new_columns);
            }
        }

        if (*right_block_it != join.data->columns.end())
            break;

        if (join.tmp_stream)
        {
            if (!reader)
                reader = join.tmp_stream->getReadStream();

            while (reader)
            {
                if (enough_data())
                    break;

                auto block_right = reader.value()->read();
                if (block_right.empty())
                {
                    reader.reset();
                    break;
                }

                process_right_block(block_right.getColumns());
            }
        }

        if (reader)
            break;

        right_block_it = std::nullopt;
    }

    auto res = block.cloneEmpty();
    for (const ColumnWithTypeAndName & src_column : join.sample_block_with_columns_to_add)
        res.insert(src_column);

    bool is_last = left_row >= rows_total;
    res = res.cloneWithColumns(std::move(dst_columns));
    return {res, is_last};
}

JoinResultPtr HashJoin::joinBlockImplCross(Block block) const
{
    return std::make_unique<CrossJoinResult>(*this, std::move(block));
}

DataTypePtr HashJoin::joinGetCheckAndGetReturnType(const DataTypes & data_types, const String & column_name, bool or_null) const
{
    size_t num_keys = data_types.size();
    if (right_table_keys.columns() != num_keys)
        throw Exception(
            ErrorCodes::NUMBER_OF_ARGUMENTS_DOESNT_MATCH,
            "Number of join_keys and number of right table key columns for function joinGet{} don't match: passed {}, should be equal to {}",
            toString(or_null ? "OrNull" : ""),
            toString(num_keys),
            toString(right_table_keys.columns()));

    for (size_t i = 0; i < num_keys; ++i)
    {
        const auto & left_type_origin = data_types[i];
        const auto & [c2, right_type_origin, right_name] = right_table_keys.safeGetByPosition(i);
        auto left_type = removeNullable(recursiveRemoveLowCardinality(left_type_origin));
        auto right_type = removeNullable(recursiveRemoveLowCardinality(right_type_origin));
        if (!left_type->equals(*right_type))
            throw Exception(
                ErrorCodes::TYPE_MISMATCH,
                "Type mismatch in joinGet key {}: "
                "found type {}, while the needed type is {}",
                i,
                left_type->getName(),
                right_type->getName());
    }

    if (!sample_block_with_columns_to_add.has(column_name))
        throw Exception(ErrorCodes::NO_SUCH_COLUMN_IN_TABLE, "StorageJoin doesn't contain column {}", column_name);

    auto elem = sample_block_with_columns_to_add.getByName(column_name);
    if (or_null && JoinCommon::canBecomeNullable(elem.type))
        elem.type = makeNullable(elem.type);
    return elem.type;
}

/// TODO: return multiple columns as named tuple
/// TODO: return array of values when strictness == JoinStrictness::All
ColumnWithTypeAndName HashJoin::joinGet(const Block & block, const Block & block_with_columns_to_add) const
{
    bool is_valid = (strictness == JoinStrictness::Any || strictness == JoinStrictness::RightAny) && kind == JoinKind::Left;
    if (!is_valid)
        throw Exception(ErrorCodes::INCOMPATIBLE_TYPE_OF_JOIN, "joinGet only supports StorageJoin of type Left Any");
    const auto & key_names_right = table_join->getOnlyClause().key_names_right;

    /// Assemble the key block with correct names.
    Block keys;
    for (size_t i = 0; i < block.columns(); ++i)
    {
        auto key = block.getByPosition(i);
        key.name = key_names_right[i];
        keys.insert(std::move(key));
    }

    static_assert(
        !MapGetter<JoinKind::Left, JoinStrictness::Any, false>::flagged,
        "joinGet are not protected from hash table changes between block processing");

    std::vector<const MapsOne *> maps_vector;
    maps_vector.push_back(&std::get<MapsOne>(data->maps[0]));
    auto res = HashJoinMethods<JoinKind::Left, JoinStrictness::Any, MapsOne>::joinBlockImpl(
        *this, std::move(keys), block_with_columns_to_add, maps_vector, /* is_join_get = */ true)->next();
    chassert(res.is_last);
    return res.block.getByPosition(res.block.columns() - 1);
}

void HashJoin::checkTypesOfKeys(const Block & block) const
{
    for (const auto & onexpr : table_join->getClauses())
    {
        JoinCommon::checkTypesOfKeys(block, onexpr.key_names_left, right_table_keys, onexpr.key_names_right);
    }
}

JoinResultPtr HashJoin::joinBlock(Block block)
{
    if (!data)
        throw Exception(ErrorCodes::LOGICAL_ERROR, "Cannot join after data has been released");

    for (const auto & onexpr : table_join->getClauses())
    {
        auto cond_column_name = onexpr.condColumnNames();
        JoinCommon::checkTypesOfKeys(
            block, onexpr.key_names_left, cond_column_name.first, right_sample_block, onexpr.key_names_right, cond_column_name.second);
    }

    if (kind == JoinKind::Cross || kind == JoinKind::Comma)
        return joinBlockImplCross(std::move(block));

    materializeColumnsFromLeftBlock(block);

    const bool prefer_use_maps_all = preferUseMapsAll();
    {
        std::vector<const std::decay_t<decltype(data->maps[0])> *> maps_vector;
        maps_vector.reserve(table_join->getClauses().size());
        for (size_t i = 0; i < table_join->getClauses().size(); ++i)
            maps_vector.push_back(&data->maps[i]);

        JoinResultPtr res;
        if (joinDispatch(
                kind,
                strictness,
                maps_vector,
                prefer_use_maps_all,
                [&](auto kind_, auto strictness_, auto & maps_vector_)
                {
                    if constexpr (std::is_same_v<std::decay_t<decltype(maps_vector_)>, std::vector<const MapsAll *>>)
                    {
                        res = HashJoinMethods<kind_, strictness_, MapsAll>::joinBlockImpl(
                            *this, std::move(block), sample_block_with_columns_to_add, maps_vector_);
                    }
                    else if constexpr (std::is_same_v<std::decay_t<decltype(maps_vector_)>, std::vector<const MapsOne *>>)
                    {
                        res = HashJoinMethods<kind_, strictness_, MapsOne>::joinBlockImpl(
                            *this, std::move(block), sample_block_with_columns_to_add, maps_vector_);
                    }
                    else if constexpr (std::is_same_v<std::decay_t<decltype(maps_vector_)>, std::vector<const MapsAsof *>>)
                    {
                        res = HashJoinMethods<kind_, strictness_, MapsAsof>::joinBlockImpl(
                            *this, std::move(block), sample_block_with_columns_to_add, maps_vector_);
                    }
                    else
                    {
                        throw Exception(ErrorCodes::LOGICAL_ERROR, "Unknown maps type");
                    }
                }))
        {
            /// Joined
            return res;
        }
        else
            throw Exception(ErrorCodes::LOGICAL_ERROR, "Wrong JOIN combination: {} {}", strictness, kind);
    }
}

JoinResultPtr HashJoin::joinScatteredBlock(ScatteredBlock block)
{
    if (!data)
        throw Exception(ErrorCodes::LOGICAL_ERROR, "Cannot join after data has been released");

    chassert(kind == JoinKind::Left || kind == JoinKind::Inner || kind == JoinKind::Right || kind == JoinKind::Full);
    for (const auto & onexpr : table_join->getClauses())
    {
        auto cond_column_name = onexpr.condColumnNames();
        JoinCommon::checkTypesOfKeys(
            block.getSourceBlock(),
            onexpr.key_names_left,
            cond_column_name.first,
            right_sample_block,
            onexpr.key_names_right,
            cond_column_name.second);
    }

    std::vector<const std::decay_t<decltype(data->maps[0])> *> maps_vector;
    maps_vector.reserve(table_join->getClauses().size());

    for (size_t i = 0; i < table_join->getClauses().size(); ++i)
        maps_vector.push_back(&data->maps[i]);

    const bool prefer_use_maps_all = preferUseMapsAll();
    JoinResultPtr res;
    [[maybe_unused]] const bool joined = joinDispatch(
        kind,
        strictness,
        maps_vector,
        prefer_use_maps_all,
        [&](auto kind_, auto strictness_, auto & maps_vector_)
        {
            if constexpr (std::is_same_v<std::decay_t<decltype(maps_vector_)>, std::vector<const MapsAll *>>)
            {
                res = HashJoinMethods<kind_, strictness_, MapsAll>::joinBlockImpl(
                    *this, std::move(block), sample_block_with_columns_to_add, maps_vector_);
            }
            else if constexpr (std::is_same_v<std::decay_t<decltype(maps_vector_)>, std::vector<const MapsOne *>>)
            {
                res = HashJoinMethods<kind_, strictness_, MapsOne>::joinBlockImpl(
                    *this, std::move(block), sample_block_with_columns_to_add, maps_vector_);
            }
            else if constexpr (std::is_same_v<std::decay_t<decltype(maps_vector_)>, std::vector<const MapsAsof *>>)
            {
                res = HashJoinMethods<kind_, strictness_, MapsAsof>::joinBlockImpl(
                    *this, std::move(block), sample_block_with_columns_to_add, maps_vector_);
            }
            else
            {
                throw Exception(ErrorCodes::LOGICAL_ERROR, "Unknown maps type");
            }
        });

    chassert(joined);
    return res;
}

HashJoin::~HashJoin()
{
    if (!data)
    {
        LOG_TEST(log, "{}Join data has been already released", instance_log_id);
        return;
    }
    LOG_TEST(
        log,
        "{}Join data is being destroyed, {} bytes and {} rows in hash table",
        instance_log_id,
        getTotalByteCount(),
        getTotalRowCount());
}

bool HashJoin::hasNonJoinedRows()
{
    if (has_non_joined_rows_checked)
        return has_non_joined_rows;

    if (!isRightOrFull(kind))
        return false;

    if (!needUsedFlagsForPerRightTableRow(table_join))
        return false;

    /// if the hash table is empty, we have no non-joined rows
    if (data->type == Type::EMPTY || data->type == Type::CROSS || empty())
        return false;

    updateNonJoinedRowsStatus();
    return has_non_joined_rows;
}

void HashJoin::updateNonJoinedRowsStatus()
{
    if (has_non_joined_rows_checked)
        return;

    bool found_non_joined = false;
    if (!empty())
    {
        // 1) There are masks for NULL-keys/ON? -> we have nonJoined rows
        if (!data->nullmaps.empty())
            found_non_joined = true;
        // 2) One disjunct and all offset-flags are set? -> we have no nonJoined rows
        else if (used_flags && table_join->oneDisjunct())
            found_non_joined = !used_flags->allOffsetFlagsSet();
        // 3) Otherwise (many disjuncts or no flags) -> we assume that we have nonJoined rows
        else if (used_flags)
            found_non_joined = true;
    }

    has_non_joined_rows = found_non_joined;
    has_non_joined_rows_checked = true;
}

template <typename Mapped>
struct AdderNonJoined
{
    static void add(const Mapped & mapped, size_t & rows_added, MutableColumns & columns_right)
    {
        constexpr bool mapped_asof = std::is_same_v<Mapped, AsofRowRefs>;
        [[maybe_unused]] constexpr bool mapped_one = std::is_same_v<Mapped, RowRef>;

        if constexpr (mapped_asof)
        {
            /// Do nothing
        }
        else if constexpr (mapped_one)
        {
            for (size_t j = 0; j < columns_right.size(); ++j)
            {
                const auto & mapped_column = (*mapped.columns)[j];
                columns_right[j]->insertFrom(*mapped_column, mapped.row_num);
            }

            ++rows_added;
        }
        else
        {
            for (auto it = mapped.begin(); it.ok(); ++it)
            {
                for (size_t j = 0; j < columns_right.size(); ++j)
                {
                    const auto & mapped_column = (*it->columns)[j];
                    columns_right[j]->insertFrom(*mapped_column, it->row_num);
                }

                ++rows_added;
            }
        }
    }
};

/// Stream from not joined earlier rows of the right table.
/// Based on:
///   - map offsetInternal saved in used_flags for single disjuncts
///   - flags in BlockWithFlags for multiple disjuncts
class NotJoinedHash final : public NotJoinedBlocks::RightColumnsFiller
{
public:
    NotJoinedHash(const HashJoin & parent_, UInt64 max_block_size_, bool flag_per_row_)
        : parent(parent_), max_block_size(max_block_size_), flag_per_row(flag_per_row_), current_block_start(0)
    {
        if (parent.data == nullptr)
            throw Exception(ErrorCodes::LOGICAL_ERROR, "Cannot join after data has been released");
    }

    Block getEmptyBlock() override { return parent.savedBlockSample().cloneEmpty(); }

    size_t fillColumns(MutableColumns & columns_right) override
    {
        size_t rows_added = 0;
        if (unlikely(parent.data->type == HashJoin::Type::EMPTY))
        {
            rows_added = fillColumnsFromData(parent.data->columns, columns_right);
        }
        else
        {
            auto fill_callback = [&](auto, auto, auto & map) { rows_added = fillColumnsFromMap(map, columns_right); };

            const bool prefer_use_maps_all = parent.preferUseMapsAll();
            if (!joinDispatch(parent.kind, parent.strictness, parent.data->maps.front(), prefer_use_maps_all, fill_callback))
                throw Exception(
                    ErrorCodes::LOGICAL_ERROR, "Unknown JOIN strictness '{}' (must be on of: ANY, ALL, ASOF)", parent.strictness);
        }

        if (!flag_per_row)
        {
            fillNullsFromBlocks(columns_right, rows_added);
        }

        return rows_added;
    }

private:
    const HashJoin & parent;
    UInt64 max_block_size;
    bool flag_per_row;

    size_t current_block_start;

    std::any position;
    std::optional<HashJoin::NullmapList::const_iterator> nulls_position;
    std::optional<HashJoin::ScatteredColumnsList::const_iterator> used_position;

    size_t fillColumnsFromData(const HashJoin::ScatteredColumnsList & columns, MutableColumns & columns_right)
    {
        if (!position.has_value())
            position = std::make_any<HashJoin::ScatteredColumnsList::const_iterator>(columns.begin());

        auto & block_it = std::any_cast<HashJoin::ScatteredColumnsList::const_iterator &>(position);
        auto end = columns.end();

        size_t rows_added = 0;
        for (; block_it != end; ++block_it)
        {
            size_t rows_from_block = std::min<size_t>(max_block_size - rows_added, block_it->columns.at(0)->size() - current_block_start);
            for (size_t j = 0; j < columns_right.size(); ++j)
            {
                const auto & col = block_it->columns[j];
                columns_right[j]->insertRangeFrom(*col, current_block_start, rows_from_block);
            }
            rows_added += rows_from_block;

            if (rows_added >= max_block_size)
            {
                /// How many rows have been read
                current_block_start += rows_from_block;
                if (block_it->columns.at(0)->size() <= current_block_start)
                {
                    /// current block was fully read
                    ++block_it;
                    current_block_start = 0;
                }
                break;
            }
            current_block_start = 0;
        }
        return rows_added;
    }

    template <typename Maps>
    size_t fillColumnsFromMap(const Maps & maps, MutableColumns & columns_keys_and_right)
    {
        switch (parent.data->type)
        {
#define M(TYPE) \
    case HashJoin::Type::TYPE: \
        return fillColumns(*maps.TYPE, columns_keys_and_right);
            APPLY_FOR_JOIN_VARIANTS(M)
#undef M
            default:
                throw Exception(ErrorCodes::UNSUPPORTED_JOIN_KEYS, "Unsupported JOIN keys (type: {})", parent.data->type);
        }
    }

    template <typename Map>
    size_t fillColumns(const Map & map, MutableColumns & columns_keys_and_right)
    {
        size_t rows_added = 0;

        if (flag_per_row)
        {
            if (!used_position.has_value())
                used_position = parent.data->columns.begin();

            auto end = parent.data->columns.end();

            for (auto & it = *used_position; it != end && rows_added < max_block_size; ++it)
            {
                const auto & mapped_block = *it;
                size_t rows = mapped_block.columns.at(0)->size();

                for (size_t row = 0; row < rows; ++row)
                {
                    if (!parent.isUsed(&mapped_block.columns, row))
                    {
                        for (size_t colnum = 0; colnum < columns_keys_and_right.size(); ++colnum)
                        {
                            columns_keys_and_right[colnum]->insertFrom(*mapped_block.columns[colnum], row);
                        }

                        ++rows_added;
                    }
                }
            }
        }
        else
        {
            using Mapped = typename Map::mapped_type;
            using Iterator = typename Map::const_iterator;


            if (!position.has_value())
                position = std::make_any<Iterator>(map.begin());

            Iterator & it = std::any_cast<Iterator &>(position);
            auto end = map.end();

            for (; it != end; ++it)
            {
                const Mapped & mapped = it->getMapped();

                size_t offset = map.offsetInternal(it.getPtr());
                if (parent.isUsed(offset))
                    continue;
                AdderNonJoined<Mapped>::add(mapped, rows_added, columns_keys_and_right);

                if (rows_added >= max_block_size)
                {
                    ++it;
                    break;
                }
            }
        }

        return rows_added;
    }

    void fillNullsFromBlocks(MutableColumns & columns_keys_and_right, size_t & rows_added)
    {
        if (!nulls_position.has_value())
            nulls_position = parent.data->nullmaps.begin();

        auto end = parent.data->nullmaps.end();

        for (auto & it = *nulls_position; it != end && rows_added < max_block_size; ++it)
        {
            const auto * columns = it->columns;
            ConstNullMapPtr nullmap = nullptr;
            if (it->column)
                nullmap = &assert_cast<const ColumnUInt8 &>(*it->column).getData();

            size_t rows = columns->columns.at(0)->size();
            for (size_t row = 0; row < rows; ++row)
            {
                if (nullmap && (*nullmap)[row])
                {
                    for (size_t col = 0; col < columns_keys_and_right.size(); ++col)
                        columns_keys_and_right[col]->insertFrom(*columns->columns[col], row);
                    ++rows_added;
                }
            }
        }
    }
};

IBlocksStreamPtr
HashJoin::getNonJoinedBlocks(const Block & left_sample_block, const Block & result_sample_block, UInt64 max_block_size) const
{
    if (!JoinCommon::hasNonJoinedBlocks(*table_join))
        return {};

    size_t left_columns_count = left_sample_block.columns();
    if (canRemoveColumnsFromLeftBlock())
        left_columns_count = table_join->getOutputColumns(JoinTableSide::Left).size();

    bool flag_per_row = needUsedFlagsForPerRightTableRow(table_join);
    if (!flag_per_row)
    {
        /// With multiple disjuncts, all keys are in sample_block_with_columns_to_add, so invariant is not held
        size_t expected_columns_count = left_columns_count + required_right_keys.columns() + sample_block_with_columns_to_add.columns();
        if (expected_columns_count != result_sample_block.columns())
        {
            Names left_block_names;
            if (canRemoveColumnsFromLeftBlock())
                std::ranges::copy(
                    table_join->getOutputColumns(JoinTableSide::Left) | std::views::transform([](const auto & column) { return column.name; }),
                    std::back_inserter(left_block_names));
            else
                left_block_names = left_sample_block.getNames();

            throw Exception(ErrorCodes::LOGICAL_ERROR,
                            "Unexpected number of columns in result sample block: {} expected {} ([{}] = [{}] + [{}] + [{}])",
                            result_sample_block.columns(), expected_columns_count,
                            result_sample_block.dumpNames(), fmt::join(left_block_names, ", "),
                            required_right_keys.dumpNames(), sample_block_with_columns_to_add.dumpNames());
        }
    }

    auto non_joined = std::make_unique<NotJoinedHash>(*this, max_block_size, flag_per_row);
    return std::make_unique<NotJoinedBlocks>(std::move(non_joined), result_sample_block, left_columns_count, *table_join);
}

void HashJoin::reuseJoinedData(const HashJoin & join)
{
    have_compressed = join.have_compressed;
    data = join.data;
    from_storage_join = true;

    bool flag_per_row = needUsedFlagsForPerRightTableRow(table_join);
    if (flag_per_row)
        throw Exception(ErrorCodes::NOT_IMPLEMENTED, "StorageJoin with ORs is not supported");

    const bool prefer_use_maps_all = preferUseMapsAll();
    for (auto & map : data->maps)
    {
        joinDispatch(
            kind,
            strictness,
            map,
            prefer_use_maps_all,
            [this](auto kind_, auto strictness_, auto & map_)
            {
                used_flags->reinit<kind_, strictness_, std::is_same_v<std::decay_t<decltype(map_)>, MapsAll>>(
                    map_.getBufferSizeInCells(data->type) + 1);
            });
    }
}

BlocksList HashJoin::releaseJoinedBlocks(bool restructure [[maybe_unused]])
{
    LOG_TRACE(
        log, "{}Join data is being released, {} bytes and {} rows in hash table", instance_log_id, getTotalByteCount(), getTotalRowCount());

    auto extract_source_blocks = [](ScatteredColumnsList && columns_list, const Block & sample_block)
    {
        BlocksList result;
        for (auto & columns : columns_list)
            result.emplace_back(sample_block.cloneWithColumns(columns.columns));
        return result;
    };

    ScatteredColumnsList right_columns = std::move(data->columns);
    if (!restructure)
    {
        auto sample_block = std::move(data->sample_block);
        data.reset();
        return extract_source_blocks(std::move(right_columns), sample_block);
    }

    data->maps.clear();
    data->nullmaps.clear();

    BlocksList restored_blocks;

    /// names to positions optimization
    std::vector<size_t> positions;
    std::vector<bool> is_nullable;
    if (!right_columns.empty())
    {
        positions.reserve(right_sample_block.columns());
        for (const auto & sample_column : right_sample_block)
        {
            positions.emplace_back(data->sample_block.getPositionByName(sample_column.name));
            is_nullable.emplace_back(isNullableOrLowCardinalityNullable(sample_column.type));
        }
    }

    for (auto & saved_columns : right_columns)
    {
        Block restored_block;
        for (size_t i = 0; i < positions.size(); ++i)
        {
            auto column = data->sample_block.getByPosition(positions[i]);
            column.column = saved_columns.columns[positions[i]];
            correctNullabilityInplace(column, is_nullable[i]);
            restored_block.insert(column);
        }
        restored_blocks.emplace_back(std::move(restored_block));
    }

    data.reset();
    return restored_blocks;
}

const ColumnWithTypeAndName & HashJoin::rightAsofKeyColumn() const
{
    /// It should be nullable when right side is nullable
    return savedBlockSample().getByName(table_join->getOnlyClause().key_names_right.back());
}

void HashJoin::validateAdditionalFilterExpression(ExpressionActionsPtr additional_filter_expression)
{
    if (!additional_filter_expression)
        return;

    Block expression_sample_block = additional_filter_expression->getSampleBlock();

    if (expression_sample_block.columns() != 1)
    {
        throw Exception(ErrorCodes::LOGICAL_ERROR,
            "Unexpected expression in JOIN ON section. Expected single column, got '{}', expression:\n{}",
            expression_sample_block.dumpStructure(),
            additional_filter_expression->dumpActions());
    }

    auto type = removeNullable(expression_sample_block.getByPosition(0).type);
    if (!type->equals(*std::make_shared<DataTypeUInt8>()))
    {
        throw Exception(
            ErrorCodes::LOGICAL_ERROR,
            "Unexpected expression in JOIN ON section. Expected boolean (UInt8), got '{}'. expression:\n{}",
            expression_sample_block.getByPosition(0).type->getName(),
            additional_filter_expression->dumpActions());
    }

    bool is_supported = ((strictness == JoinStrictness::All) && (isInnerOrLeft(kind) || isRightOrFull(kind)))
        || ((strictness == JoinStrictness::Semi || strictness == JoinStrictness::Any || strictness == JoinStrictness::Anti)
            && (isLeft(kind) || isRight(kind)))
        || (strictness == JoinStrictness::Any && (isInner(kind)));

    if (!is_supported)
    {
        throw Exception(
            ErrorCodes::INVALID_JOIN_ON_EXPRESSION,
            "Non equi condition '{}' from JOIN ON section is supported only for ALL INNER/LEFT/FULL/RIGHT JOINs",
            expression_sample_block.getByPosition(0).name);
    }
}

bool HashJoin::isUsed(size_t off) const
{
    return used_flags->getUsedSafe(off);
}

bool HashJoin::isUsed(const Columns * columns_ptr, size_t row_idx) const
{
    return used_flags->getUsedSafe(columns_ptr, row_idx);
}

bool HashJoin::needUsedFlagsForPerRightTableRow(std::shared_ptr<TableJoin> table_join_) const
{
    // It would be better to check the cross join first, as it has an empty disjunct list.
    if (table_join_->kind() == JoinKind::Cross)
        return false;

    if (!table_join_->oneDisjunct())
        return true;
    /// If it'a a all right join with inequal conditions, we need to mark each row
    if (table_join_->getMixedJoinExpression() && isRightOrFull(table_join_->kind()))
        return true;
    return false;
}

template <JoinKind KIND, typename Map, JoinStrictness STRICTNESS>
void HashJoin::tryRerangeRightTableDataImpl(Map & map [[maybe_unused]])
{
    constexpr JoinFeatures<KIND, STRICTNESS, Map> join_features;
    if constexpr (!join_features.is_all_join || (!join_features.left && !join_features.inner))
        throw Exception(ErrorCodes::LOGICAL_ERROR, "Only left or inner join table can be reranged.");
    else
    {
        auto merge_rows_into_one_block = [&](ScatteredColumnsList & columns_list, RowRefList & rows_ref)
        {
            auto it = rows_ref.begin();
            if (!it.ok())
                return;

            if (columns_list.empty() || columns_list.back().columns.at(0)->size() >= DEFAULT_BLOCK_SIZE)
            {
                Columns columns;
                columns.reserve(it->columns->size());
                for (const auto & col : *(*it)->columns)
                    columns.push_back(col->cloneEmpty());
                columns_list.emplace_back(std::move(columns), ScatteredBlock::Selector());
            }

            auto & columns = columns_list.back().columns;
            size_t start_row = columns.at(0)->size();
            for (; it.ok(); ++it)
            {
                for (size_t i = 0; i < columns.size(); ++i)
                {
                    auto & col = columns[i]->assumeMutableRef();
                    col.insertFrom(*((*it->columns)[i]), it->row_num);
                }
            }
            size_t new_rows = columns.at(0)->size();
            if (new_rows > start_row)
            {
                RowRefList new_rows_ref(&columns, start_row, new_rows - start_row);
                rows_ref = std::move(new_rows_ref);
            }
        };

        auto visit_rows_map = [&](ScatteredColumnsList & columns, MapsAll & rows_map)
        {
            switch (data->type)
            {
#define M(TYPE) \
    case Type::TYPE: { \
        rows_map.TYPE->forEachMapped([&](RowRefList & rows_ref) { merge_rows_into_one_block(columns, rows_ref); }); \
        break; \
    }
                APPLY_FOR_JOIN_VARIANTS(M)
#undef M
                default:
                    break;
            }
        };
        ScatteredColumnsList sorted_columns;
        visit_rows_map(sorted_columns, map);
        doDebugAsserts();
        data->columns.swap(sorted_columns);
        size_t new_blocks_allocated_size = 0;
        for (auto & columns : data->columns)
        {
            columns.selector = ScatteredBlock::Selector(columns.columns.at(0)->size());
            new_blocks_allocated_size += columns.allocatedBytes();
        }
        data->allocated_size = new_blocks_allocated_size;
        doDebugAsserts();
    }
}

bool HashJoin::rightTableCanBeReranged() const
{
    return table_join->allowJoinSorting()
            && !table_join->getMixedJoinExpression()
            && isInnerOrLeft(kind)
            && strictness == JoinStrictness::All;
}

size_t HashJoin::getAndSetRightTableKeys() const
{
    size_t total_rows = getTotalRowCount();
    if (data)
        data->keys_to_join = total_rows;
    return total_rows;
}

void HashJoin::tryRerangeRightTableData()
{
    if (!rightTableCanBeReranged())
        return;

    /// We should not rerange the right table on such conditions:
    /// 1. The right table is already reranged by key, or it is empty.
    /// 2. The join clauses size is greater than 1, for example:
    ///    `...join on a.key1=b.key1 or a.key2=b.key2`.
    ///    We cannot rerange the right table on different sets of keys.
    /// 3. The number of right table rows exceeds the threshold, which may
    ///    results in a significant cost for reranging and performance degradation.
    /// 4. The keys of the right table are very sparse, which may result in
    ///    insignificant performance improvement after reranging by key.
    if (!data
        || data->sorted
        || data->columns.empty()
        || data->maps.size() > 1
        || data->rows_to_join > table_join->sortRightMaximumTableRows()
        || data->avgPerKeyRows() < table_join->sortRightMinimumPerkeyRows())
    {
        return;
    }

    if (data->keys_to_join == 0)
        data->keys_to_join = getTotalRowCount();

    /// If the there is no columns to add, means no columns to output, then the rerange would not improve performance by using column's `insertRangeFrom`
    /// to replace column's `insertFrom` to make the output.
    if (sample_block_with_columns_to_add.columns() == 0)
    {
        LOG_DEBUG(log, "The joined right table total rows :{}, total keys :{}", data->rows_to_join, data->keys_to_join);
        return;
    }
    [[maybe_unused]] bool result = joinDispatch(
        kind,
        strictness,
        data->maps.front(),
        preferUseMapsAll(),
        [&](auto kind_, auto strictness_, auto & map_) { tryRerangeRightTableDataImpl<kind_, decltype(map_), strictness_>(map_); });
    chassert(result);
    data->sorted = true;
}

void HashJoin::onBuildPhaseFinish()
{
    if (!needUsedFlagsForPerRightTableRow(table_join))
    {
        const bool prefer_use_maps_all = preferUseMapsAll();
        for (auto & map : data->maps)
        {
            joinDispatch(
                kind,
                strictness,
                map,
                prefer_use_maps_all,
                [this](auto kind_, auto strictness_, auto & map_)
                {
                    used_flags->reinit<kind_, strictness_, std::is_same_v<std::decay_t<decltype(map_)>, MapsAll>>(
                        map_.getBufferSizeInCells(data->type) + 1);
                });
        }
    }

    if (all_values_unique && strictness == JoinStrictness::All && isInnerOrLeft(kind))
    {
        strictness = JoinStrictness::RightAny;
        all_join_was_promoted_to_right_any = true;
        LOG_DEBUG(log, "Promoting join strictness to RightAny, because all values in the right table are unique");
    }
<<<<<<< HEAD
    updateNonJoinedRowsStatus();
=======

    LOG_TRACE(log, "{}Join data is built, {} and {} rows in hash table", instance_log_id, ReadableSize(getTotalByteCount()), getTotalRowCount());
>>>>>>> edefb984
}
}<|MERGE_RESOLUTION|>--- conflicted
+++ resolved
@@ -1879,11 +1879,8 @@
         all_join_was_promoted_to_right_any = true;
         LOG_DEBUG(log, "Promoting join strictness to RightAny, because all values in the right table are unique");
     }
-<<<<<<< HEAD
     updateNonJoinedRowsStatus();
-=======
 
     LOG_TRACE(log, "{}Join data is built, {} and {} rows in hash table", instance_log_id, ReadableSize(getTotalByteCount()), getTotalRowCount());
->>>>>>> edefb984
 }
 }