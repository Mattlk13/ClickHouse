--- conflicted
+++ resolved
@@ -226,33 +226,4 @@
     }
 }
 
-<<<<<<< HEAD
-template<>
-void AddedColumns<false>::appendDefaultRow()
-{
-    ++lazy_defaults_count;
-}
-
-template<>
-void AddedColumns<true>::appendDefaultRow()
-{
-    if (has_columns_to_add)
-    {
-        lazy_output.addDefault();
-    }
-}
-=======
-template <>
-void AddedColumns<true>::appendFromBlock(const RowRefList * row_ref_list, bool)
-{
-#ifndef NDEBUG
-    checkColumns(*row_ref_list->columns);
-#endif
-    if (has_columns_to_add)
-    {
-        lazy_output.addRowRefList(row_ref_list);
-    }
-}
-
->>>>>>> c30aad65
 }