#include <Analyzer/Passes/FunctionToSubcolumnsPass.h>

#include <DataTypes/DataTypesNumber.h>
#include <DataTypes/DataTypeTuple.h>
#include <DataTypes/DataTypeArray.h>
#include <DataTypes/DataTypeMap.h>

#include <Storages/IStorage.h>

#include <Functions/FunctionFactory.h>

#include <Interpreters/Context.h>

#include <Analyzer/InDepthQueryTreeVisitor.h>
#include <Analyzer/ConstantNode.h>
#include <Analyzer/ColumnNode.h>
#include <Analyzer/FunctionNode.h>
#include <Analyzer/TableNode.h>
#include <Analyzer/TableFunctionNode.h>

namespace DB
{

namespace
{

std::tuple<FunctionNode *, ColumnNode *, TableNode *> getTypedNodesForOptimization(const QueryTreeNodePtr & node)
{
    auto * function_node = node->as<FunctionNode>();
    if (!function_node)
        return {};

    auto & function_arguments_nodes = function_node->getArguments().getNodes();
    if (function_arguments_nodes.empty() || function_arguments_nodes.size() > 2)
        return {};

    auto * first_argument_column_node = function_arguments_nodes.front()->as<ColumnNode>();
    if (!first_argument_column_node)
        return {};

    auto column_source = first_argument_column_node->getColumnSource();
    auto * table_node = column_source->as<TableNode>();
    if (!table_node || !table_node->getStorage()->supportsSubcolumns())
        return {};

    return std::make_tuple(function_node, first_argument_column_node, table_node);
}

class FunctionToSubcolumnsVisitorFirstPass : public InDepthQueryTreeVisitorWithContext<FunctionToSubcolumnsVisitorFirstPass>
{
public:
    using Base = InDepthQueryTreeVisitorWithContext<FunctionToSubcolumnsVisitorFirstPass>;
    using Base::Base;

    struct Data
    {
        bool has_final = false;
        std::unordered_set<Identifier> all_key_columns;
        std::unordered_map<Identifier, UInt64> indentifiers_count;
        std::unordered_map<Identifier, UInt64> optimized_identifiers_count;
    };

    Data getData() const { return data; }

    void enterImpl(const QueryTreeNodePtr & node)
    {
        if (!getSettings().optimize_functions_to_subcolumns)
            return;

        if (data.has_final)
            return;

        if (auto * table_node = node->as<TableNode>())
        {
            enterImpl(*table_node);
            return;
        }

        if (auto * column_node = node->as<ColumnNode>())
        {
            enterImpl(*column_node);
            return;
        }

        auto [function_node, first_argument_node, table_node] = getTypedNodesForOptimization(node);
        if (function_node && first_argument_node && table_node)
        {
            enterImpl(*function_node, *first_argument_node, *table_node);
            return;
        }
    }

private:
    Data data;
    NameSet processed_tables;

    void enterImpl(const TableNode & table_node)
    {
        if (table_node.hasTableExpressionModifiers() && table_node.getTableExpressionModifiers()->hasFinal())
        {
            data.has_final = true;
            return;
        }

<<<<<<< HEAD
        auto table_name = table_node.getStorage()->getStorageID().getFullTableName();
        if (processed_tables.emplace(table_name).second)
            return;

        auto add_key_columns = [&](const auto & key_columns)
        {
            for (const auto & column_name : key_columns)
            {
                Identifier identifier({table_name, column_name});
                data.all_key_columns.insert(identifier);
            }
        };
=======
        if (first_argument_column_node->getColumnName() == "__grouping_set")
            return;

        auto column_source = first_argument_column_node->getColumnSource();
        auto * table_node = column_source->as<TableNode>();
>>>>>>> 72b0fed4

        const auto & metadata_snapshot = table_node.getStorageSnapshot()->metadata;

        const auto & primary_key_columns = metadata_snapshot->getColumnsRequiredForPrimaryKey();
        add_key_columns(primary_key_columns);

        const auto & partition_key_columns = metadata_snapshot->getColumnsRequiredForPartitionKey();
        add_key_columns(partition_key_columns);

        for (const auto & index : metadata_snapshot->getSecondaryIndices())
        {
            const auto & index_columns = index.expression->getRequiredColumns();
            add_key_columns(index_columns);
        }
    }

    void enterImpl(const ColumnNode & column_node)
    {
        auto column_source = column_node.getColumnSource();
        auto * table_node = column_source->as<TableNode>();
        if (!table_node)
            return;

        auto table_name = table_node->getStorage()->getStorageID().getFullTableName();
        Identifier qualified_name({table_name, column_node.getColumnName()});

        ++data.indentifiers_count[qualified_name];
    }

    void enterImpl(const FunctionNode & function_node, const ColumnNode & first_argument_column_node, const TableNode & table_node)
    {
        const auto & function_arguments_nodes = function_node.getArguments().getNodes();
        const auto & function_name = function_node.getFunctionName();

        auto column = first_argument_column_node.getColumn();
        WhichDataType column_type(column.type);

        auto table_name = table_node.getStorage()->getStorageID().getFullTableName();
        Identifier qualified_name({table_name, column.name});

        if (function_arguments_nodes.size() == 1)
        {
            if (column_type.isArray())
            {
                if (function_name == "length" || function_name == "empty" || function_name == "notEmpty")
                    ++data.optimized_identifiers_count[qualified_name];
            }
            else if (column_type.isNullable())
            {
                if (function_name == "isNull" || function_name == "isNotNull")
                    ++data.optimized_identifiers_count[qualified_name];
            }
            else if (column_type.isMap())
            {
                if (function_name == "mapKeys" || function_name == "mapValues")
                    ++data.optimized_identifiers_count[qualified_name];
            }
        }
        else if (function_arguments_nodes.size() == 2)
        {
            const auto * second_argument_constant_node = function_arguments_nodes[1]->as<ConstantNode>();
            if (function_name == "tupleElement" && column_type.isTuple() && second_argument_constant_node)
            {
                const auto & tuple_element_constant_value = second_argument_constant_node->getValue();
                const auto & tuple_element_constant_value_type = tuple_element_constant_value.getType();

                if (tuple_element_constant_value_type == Field::Types::String || tuple_element_constant_value_type == Field::Types::UInt64)
                    ++data.optimized_identifiers_count[qualified_name];
            }
            else if (function_name == "mapContains" && column_type.isMap())
            {
                ++data.optimized_identifiers_count[qualified_name];
            }
        }
    }
};


class FunctionToSubcolumnsVisitorSecondPass : public InDepthQueryTreeVisitorWithContext<FunctionToSubcolumnsVisitorSecondPass>
{
public:
    using Base = InDepthQueryTreeVisitorWithContext<FunctionToSubcolumnsVisitorSecondPass>;
    using Base::Base;

    FunctionToSubcolumnsVisitorSecondPass(ContextPtr context_, std::unordered_set<Identifier> identifiers_to_optimize_)
        : Base(std::move(context_)), identifiers_to_optimize(std::move(identifiers_to_optimize_))
    {
    }

    void enterImpl(QueryTreeNodePtr & node) const
    {
        if (!getSettings().optimize_functions_to_subcolumns)
            return;

        auto [function_node, first_argument_column_node, table_node] = getTypedNodesForOptimization(node);
        if (!function_node || !first_argument_column_node || !table_node)
            return;

        auto & function_arguments_nodes = function_node->getArguments().getNodes();
        const auto & function_name = function_node->getFunctionName();

        auto column = first_argument_column_node->getColumn();
        auto table_name = table_node->getStorage()->getStorageID().getFullTableName();

        Identifier qualified_name({table_name, column.name});
        if (!identifiers_to_optimize.contains(qualified_name))
            return;

        auto column_source = first_argument_column_node->getColumnSource();
        WhichDataType column_type(column.type);

        if (function_arguments_nodes.size() == 1)
        {
            if (column_type.isArray())
            {
                if (function_name == "length")
                {
                    /// Replace `length(array_argument)` with `array_argument.size0`
                    column.name += ".size0";
                    node = std::make_shared<ColumnNode>(column, column_source);
                }
                else if (function_name == "empty")
                {
                    /// Replace `empty(array_argument)` with `equals(array_argument.size0, 0)`
                    column.name += ".size0";
                    column.type = std::make_shared<DataTypeUInt64>();

                    function_arguments_nodes.clear();
                    function_arguments_nodes.push_back(std::make_shared<ColumnNode>(column, column_source));
                    function_arguments_nodes.push_back(std::make_shared<ConstantNode>(static_cast<UInt64>(0)));

                    resolveOrdinaryFunctionNode(*function_node, "equals");
                }
                else if (function_name == "notEmpty")
                {
                    /// Replace `notEmpty(array_argument)` with `notEquals(array_argument.size0, 0)`
                    column.name += ".size0";
                    column.type = std::make_shared<DataTypeUInt64>();

                    function_arguments_nodes.clear();
                    function_arguments_nodes.push_back(std::make_shared<ColumnNode>(column, column_source));
                    function_arguments_nodes.push_back(std::make_shared<ConstantNode>(static_cast<UInt64>(0)));

                    resolveOrdinaryFunctionNode(*function_node, "notEquals");
                }
            }
            else if (column_type.isNullable())
            {
                if (function_name == "isNull")
                {
                    /// Replace `isNull(nullable_argument)` with `nullable_argument.null`
                    column.name += ".null";
                    node = std::make_shared<ColumnNode>(column, column_source);
                }
                else if (function_name == "isNotNull")
                {
                    /// Replace `isNotNull(nullable_argument)` with `not(nullable_argument.null)`
                    column.name += ".null";
                    column.type = std::make_shared<DataTypeUInt8>();

                    function_arguments_nodes = {std::make_shared<ColumnNode>(column, column_source)};

                    resolveOrdinaryFunctionNode(*function_node, "not");
                }
            }
            else if (column_type.isMap())
            {
                if (function_name == "mapKeys")
                {
                    /// Replace `mapKeys(map_argument)` with `map_argument.keys`
                    column.name += ".keys";
                    column.type = function_node->getResultType();

                    node = std::make_shared<ColumnNode>(column, column_source);
                }
                else if (function_name == "mapValues")
                {
                    /// Replace `mapValues(map_argument)` with `map_argument.values`
                    column.name += ".values";
                    column.type = function_node->getResultType();

                    node = std::make_shared<ColumnNode>(column, column_source);
                }
            }
        }
        else if (function_arguments_nodes.size() == 2)
        {
            const auto * second_argument_constant_node = function_arguments_nodes[1]->as<ConstantNode>();
            if (function_name == "tupleElement" && column_type.isTuple() && second_argument_constant_node)
            {
                /** Replace `tupleElement(tuple_argument, string_literal)`, `tupleElement(tuple_argument, integer_literal)`
                  * with `tuple_argument.column_name`.
                  */
                const auto & tuple_element_constant_value = second_argument_constant_node->getValue();
                const auto & tuple_element_constant_value_type = tuple_element_constant_value.getType();

                const auto & data_type_tuple = assert_cast<const DataTypeTuple &>(*column.type);

                String subcolumn_name;

                if (tuple_element_constant_value_type == Field::Types::String)
                {
                    subcolumn_name = tuple_element_constant_value.get<const String &>();
                }
                else if (tuple_element_constant_value_type == Field::Types::UInt64)
                {
                    auto tuple_column_index = tuple_element_constant_value.get<UInt64>();
                    subcolumn_name = data_type_tuple.getNameByPosition(tuple_column_index);
                }
                else
                {
                    return;
                }

                column.name += '.';
                column.name += subcolumn_name;
                column.type = function_node->getResultType();

                node = std::make_shared<ColumnNode>(column, column_source);
            }
            else if (function_name == "mapContains" && column_type.isMap())
            {
                const auto & data_type_map = assert_cast<const DataTypeMap &>(*column.type);

                /// Replace `mapContains(map_argument, argument)` with `has(map_argument.keys, argument)`
                column.name += ".keys";
                column.type = std::make_shared<DataTypeArray>(data_type_map.getKeyType());

                auto has_function_argument = std::make_shared<ColumnNode>(column, column_source);
                function_arguments_nodes[0] = std::move(has_function_argument);

                resolveOrdinaryFunctionNode(*function_node, "has");
            }
        }
    }

private:
    std::unordered_set<Identifier> identifiers_to_optimize;

    inline void resolveOrdinaryFunctionNode(FunctionNode & function_node, const String & function_name) const
    {
        auto function = FunctionFactory::instance().get(function_name, getContext());
        function_node.resolveAsFunction(function->build(function_node.getArgumentColumns()));
    }
};

}

void FunctionToSubcolumnsPass::run(QueryTreeNodePtr query_tree_node, ContextPtr context)
{
    FunctionToSubcolumnsVisitorFirstPass first_visitor(context);
    first_visitor.visit(query_tree_node);
    auto data = first_visitor.getData();

    /// For queries with FINAL converting function to subcolumn may alter
    /// special merging algorithms and produce wrong result of query.
    if (data.has_final)
        return;

    /// Do not optimize if full column is requested in other context.
    /// It doesn't make sense because it doesn't reduce amount of read data
    /// and optimized functions are not computation heavy. But introducing
    /// new identifier complicates query analysis and may break it.
    ///
    /// E.g. query:
    ///     SELECT n FROM table GROUP BY n HAVING isNotNull(n)
    /// may be optimized to incorrect query:
    ///     SELECT n FROM table GROUP BY n HAVING not(n.null)
    /// Will produce: `n.null` is not under aggregate function and not in GROUP BY keys)
    ///
    /// Do not optimize index columns (primary, min-max, secondary),
    /// because otherwise analysis of indexes may be broken.
    /// TODO: handle subcolumns in index analysis.

    std::unordered_set<Identifier> identifiers_to_optimize;
    for (const auto & [identifier, count] : data.optimized_identifiers_count)
        if (!data.all_key_columns.contains(identifier) && data.indentifiers_count[identifier] == count)
            identifiers_to_optimize.insert(identifier);

    if (identifiers_to_optimize.empty())
        return;

    FunctionToSubcolumnsVisitorSecondPass second_visitor(std::move(context), std::move(identifiers_to_optimize));
    second_visitor.visit(query_tree_node);
}

}<|MERGE_RESOLUTION|>--- conflicted
+++ resolved
@@ -102,7 +102,6 @@
             return;
         }
 
-<<<<<<< HEAD
         auto table_name = table_node.getStorage()->getStorageID().getFullTableName();
         if (processed_tables.emplace(table_name).second)
             return;
@@ -115,13 +114,6 @@
                 data.all_key_columns.insert(identifier);
             }
         };
-=======
-        if (first_argument_column_node->getColumnName() == "__grouping_set")
-            return;
-
-        auto column_source = first_argument_column_node->getColumnSource();
-        auto * table_node = column_source->as<TableNode>();
->>>>>>> 72b0fed4
 
         const auto & metadata_snapshot = table_node.getStorageSnapshot()->metadata;
 
@@ -228,6 +220,9 @@
 
         Identifier qualified_name({table_name, column.name});
         if (!identifiers_to_optimize.contains(qualified_name))
+            return;
+
+        if (first_argument_column_node->getColumnName() == "__grouping_set")
             return;
 
         auto column_source = first_argument_column_node->getColumnSource();
