--- conflicted
+++ resolved
@@ -502,18 +502,11 @@
 
 dbms_target_link_libraries(PRIVATE _boost_context)
 
-<<<<<<< HEAD
-if (USE_NLP)
-    dbms_target_link_libraries (PUBLIC stemmer)
-    dbms_target_link_libraries (PUBLIC wnb)
-    dbms_target_link_libraries (PUBLIC lemmagen)
-    dbms_target_link_libraries (PUBLIC nlp_data)
-=======
 if (ENABLE_NLP)
     dbms_target_link_libraries (PUBLIC ch_contrib::stemmer)
     dbms_target_link_libraries (PUBLIC ch_contrib::wnb)
     dbms_target_link_libraries (PUBLIC ch_contrib::lemmagen)
->>>>>>> 9f12f4af
+    dbms_target_link_libraries (PUBLIC ch_contrib::nlp_data)
 endif()
 
 if (TARGET ch_contrib::bzip2)
