#include <optional>
#include <IO/S3/getObjectInfo.h>
#include <IO/Expect404ResponseScope.h>

#if USE_AWS_S3

namespace ErrorCodes
{
    extern const int S3_ERROR;
}


namespace ProfileEvents
{
    extern const Event S3GetObject;
    extern const Event S3GetObjectAttributes;
    extern const Event S3HeadObject;
    extern const Event DiskS3GetObject;
    extern const Event DiskS3GetObjectAttributes;
    extern const Event DiskS3HeadObject;
}


namespace DB::S3
{

namespace
{
    Aws::S3::Model::HeadObjectOutcome headObject(
        const S3::Client & client,
        const String & bucket,
        const String & key,
        const String & version_id)
    {
        ProfileEvents::increment(ProfileEvents::S3HeadObject);
        if (client.isClientForDisk())
            ProfileEvents::increment(ProfileEvents::DiskS3HeadObject);

        S3::HeadObjectRequest req;
        req.SetBucket(bucket);
        req.SetKey(key);

        if (!version_id.empty())
            req.SetVersionId(version_id);

        return client.HeadObject(req);
    }

    Aws::S3::Model::GetObjectTaggingOutcome getObjectTagging(
        const S3::Client & client,
        const String & bucket,
        const String & key,
        const String & version_id)
    {
        ProfileEvents::increment(ProfileEvents::S3GetObjectAttributes);
        if (client.isClientForDisk())
            ProfileEvents::increment(ProfileEvents::DiskS3GetObjectAttributes);

        S3::GetObjectTaggingRequest req;
        req.SetBucket(bucket);
        req.SetKey(key);
        if (!version_id.empty())
            req.SetVersionId(version_id);

        return client.GetObjectTagging(req);
    }

    /// Performs a request to get the size and last modification time of an object.
    std::pair<std::optional<ObjectInfo>, Aws::S3::S3Error> tryGetObjectInfo(
        const S3::Client & client,
        const String & bucket,
        const String & key,
        const String & version_id,
        bool with_metadata,
        bool with_tags)
    {
        auto outcome = headObject(client, bucket, key, version_id);
        if (!outcome.IsSuccess())
            return {std::nullopt, outcome.GetError()};

        const auto & result = outcome.GetResult();
        ObjectInfo object_info;
        object_info.size = static_cast<size_t>(result.GetContentLength());
        object_info.last_modification_time = result.GetLastModified().Seconds();
        object_info.etag = result.GetETag();

        if (with_metadata)
            object_info.metadata = result.GetMetadata();

        if (with_tags)
        {
            auto tag_outcome = getObjectTagging(client, bucket, key, version_id);
            if (!tag_outcome.IsSuccess())
                return {std::nullopt, tag_outcome.GetError()};

            for (const auto & tag : tag_outcome.GetResult().GetTagSet())
            {
                object_info.tags[tag.GetKey()] = tag.GetValue();
            }
        }

        return {object_info, {}};
    }
}


bool isNotFoundError(Aws::S3::S3Errors error)
{
    return error == Aws::S3::S3Errors::RESOURCE_NOT_FOUND || error == Aws::S3::S3Errors::NO_SUCH_KEY
        || error == Aws::S3::S3Errors::NO_SUCH_BUCKET;
}

ObjectInfo getObjectInfoIfExists(
    const S3::Client & client,
    const String & bucket,
    const String & key,
    const String & version_id,
    bool with_metadata)
{
    Expect404ResponseScope scope; // 404 is not an error

    auto [object_info, error] = tryGetObjectInfo(client, bucket, key, version_id, with_metadata);
    if (object_info)
        return *object_info;

    if (isNotFoundError(error.GetErrorType()))
        return {};

    throw S3Exception(
        error.GetErrorType(),
        "Failed to get object info: {}. HTTP response code: {}",
        error.GetMessage(),
        static_cast<size_t>(error.GetResponseCode()));
}

ObjectInfo getObjectInfo(
    const S3::Client & client,
    const String & bucket,
    const String & key,
    const String & version_id,
<<<<<<< HEAD
    bool with_metadata,
    bool throw_on_error,
    bool with_tags)
=======
    bool with_metadata)
>>>>>>> 2729e307
{
    Expect404ResponseScope scope; // 404 is not an error

    auto [object_info, error] = tryGetObjectInfo(client, bucket, key, version_id, with_metadata, with_tags);

    if (object_info)
        return *object_info;

<<<<<<< HEAD
    if (throw_on_error)
    {
        throw S3Exception(
            error.GetErrorType(),
            "Failed to get object info: {}. HTTP response code: {}",
            error.GetMessage(),
            static_cast<size_t>(error.GetResponseCode()));
    }
    return {};
=======
    throw S3Exception(
        error.GetErrorType(),
        "Failed to get object info: {}. HTTP response code: {}",
        error.GetMessage(),
        static_cast<size_t>(error.GetResponseCode()));
>>>>>>> 2729e307
}

size_t getObjectSize(
    const S3::Client & client,
    const String & bucket,
    const String & key,
    const String & version_id)
{
<<<<<<< HEAD
    return getObjectInfo(client, bucket, key, version_id, {}, throw_on_error, {}).size;
=======
    return getObjectInfo(client, bucket, key, version_id, /*with_metadata=*/ false).size;
>>>>>>> 2729e307
}

bool objectExists(
    const S3::Client & client,
    const String & bucket,
    const String & key,
    const String & version_id)
{
    Expect404ResponseScope scope; // 404 is not an error

    auto [object_info, error] = tryGetObjectInfo(client, bucket, key, version_id, {}, {});

    if (object_info)
        return true;

    if (isNotFoundError(error.GetErrorType()))
        return false;

    throw S3Exception(error.GetErrorType(),
        "Failed to check existence of key {} in bucket {}: {}. HTTP response code: {}, error type: {}",
        key, bucket, error.GetMessage(), static_cast<size_t>(error.GetResponseCode()), error.GetErrorType());
}

void checkObjectExists(
    const S3::Client & client,
    const String & bucket,
    const String & key,
    const String & version_id,
    std::string_view description)
{
    auto [object_info, error] = tryGetObjectInfo(client, bucket, key, version_id, {}, {});
    if (object_info)
        return;
    throw S3Exception(error.GetErrorType(), "{}Object {} in bucket {} suddenly disappeared: {}",
                        (description.empty() ? "" : (String(description) + ": ")), key, bucket, error.GetMessage());
}
}

#endif<|MERGE_RESOLUTION|>--- conflicted
+++ resolved
@@ -138,13 +138,8 @@
     const String & bucket,
     const String & key,
     const String & version_id,
-<<<<<<< HEAD
     bool with_metadata,
-    bool throw_on_error,
     bool with_tags)
-=======
-    bool with_metadata)
->>>>>>> 2729e307
 {
     Expect404ResponseScope scope; // 404 is not an error
 
@@ -153,23 +148,11 @@
     if (object_info)
         return *object_info;
 
-<<<<<<< HEAD
-    if (throw_on_error)
-    {
-        throw S3Exception(
-            error.GetErrorType(),
-            "Failed to get object info: {}. HTTP response code: {}",
-            error.GetMessage(),
-            static_cast<size_t>(error.GetResponseCode()));
-    }
-    return {};
-=======
     throw S3Exception(
         error.GetErrorType(),
         "Failed to get object info: {}. HTTP response code: {}",
         error.GetMessage(),
         static_cast<size_t>(error.GetResponseCode()));
->>>>>>> 2729e307
 }
 
 size_t getObjectSize(
@@ -178,11 +161,7 @@
     const String & key,
     const String & version_id)
 {
-<<<<<<< HEAD
-    return getObjectInfo(client, bucket, key, version_id, {}, throw_on_error, {}).size;
-=======
-    return getObjectInfo(client, bucket, key, version_id, /*with_metadata=*/ false).size;
->>>>>>> 2729e307
+    return getObjectInfo(client, bucket, key, version_id, /*with_metadata=*/ false, /*with_tags=*/ false).size;
 }
 
 bool objectExists(
