#pragma once

/// This header exists so we can share it between multiple setting objects that include format settings

#include <Core/SettingsObsoleteMacros.h>
#include <Core/SettingsFields.h>
#include <Core/Defines.h>

// clang-format off
#if defined(__CLION_IDE__)
/// CLion freezes for a minute every time it processes this
#define FORMAT_FACTORY_SETTINGS(M, ALIAS)
#define OBSOLETE_FORMAT_SETTINGS(M, ALIAS)
#else

#define FORMAT_FACTORY_SETTINGS(DECLARE, ALIAS) \
    DECLARE(Char, format_csv_delimiter, ',', R"(
The character to be considered as a delimiter in CSV data. If setting with a string, a string has to have a length of 1.
)", 0) \
    DECLARE(Bool, format_csv_allow_single_quotes, false, R"(
If it is set to true, allow strings in single quotes.
)", 0) \
    DECLARE(Bool, format_csv_allow_double_quotes, true, R"(
If it is set to true, allow strings in double quotes.
)", 0) \
    DECLARE(Bool, output_format_csv_serialize_tuple_into_separate_columns, true, R"(
If it set to true, then Tuples in CSV format are serialized as separate columns (that is, their nesting in the tuple is lost)
)", 0) \
    DECLARE(Bool, input_format_csv_deserialize_separate_columns_into_tuple, true, R"(
If it set to true, then separate columns written in CSV format can be deserialized to Tuple column.
)", 0) \
    DECLARE(Bool, output_format_csv_crlf_end_of_line, false, R"(
If it is set true, end of line in CSV format will be \\r\\n instead of \\n.
)", 0) \
    DECLARE(Bool, input_format_csv_allow_cr_end_of_line, false, R"(
If it is set true, \\r will be allowed at end of line not followed by \\n
)", 0) \
    DECLARE(Bool, input_format_csv_enum_as_number, false, R"(
Treat inserted enum values in CSV formats as enum indices
)", 0) \
    DECLARE(Bool, input_format_csv_arrays_as_nested_csv, false, R"(
When reading Array from CSV, expect that its elements were serialized in nested CSV and then put into string. Example: \"[\"\"Hello\"\", \"\"world\"\", \"\"42\"\"\"\" TV\"\"]\". Braces around array can be omitted.
)", 0) \
    DECLARE(Bool, input_format_skip_unknown_fields, true, R"(
Enables or disables skipping insertion of extra data.

When writing data, ClickHouse throws an exception if input data contain columns that do not exist in the target table. If skipping is enabled, ClickHouse does not insert extra data and does not throw an exception.

Supported formats:

- [JSONEachRow](/interfaces/formats/JSONEachRow) (and other JSON formats)
- [BSONEachRow](/interfaces/formats/BSONEachRow) (and other JSON formats)
- [TSKV](/interfaces/formats/TSKV)
- All formats with suffixes WithNames/WithNamesAndTypes
- [MySQLDump](/interfaces/formats/MySQLDump)
- [Native](/interfaces/formats/Native)

Possible values:

- 0 — Disabled.
- 1 — Enabled.
)", 0) \
    DECLARE(Bool, input_format_with_names_use_header, true, R"(
Enables or disables checking the column order when inserting data.

To improve insert performance, we recommend disabling this check if you are sure that the column order of the input data is the same as in the target table.

Supported formats:

- [CSVWithNames](/interfaces/formats/CSVWithNames)
- [CSVWithNamesAndTypes](/interfaces/formats/CSVWithNamesAndTypes)
- [TabSeparatedWithNames](/interfaces/formats/TabSeparatedWithNames)
- [TabSeparatedWithNamesAndTypes](/interfaces/formats/TabSeparatedWithNamesAndTypes)
- [JSONCompactEachRowWithNames](/interfaces/formats/JSONCompactEachRowWithNames)
- [JSONCompactEachRowWithNamesAndTypes](/interfaces/formats/JSONCompactEachRowWithNamesAndTypes)
- [JSONCompactStringsEachRowWithNames](/interfaces/formats/JSONCompactStringsEachRowWithNames)
- [JSONCompactStringsEachRowWithNamesAndTypes](/interfaces/formats/JSONCompactStringsEachRowWithNamesAndTypes)
- [RowBinaryWithNames](/interfaces/formats/RowBinaryWithNames)
- [RowBinaryWithNamesAndTypes](/interfaces/formats/RowBinaryWithNamesAndTypes)
- [CustomSeparatedWithNames](/interfaces/formats/CustomSeparatedWithNames)
- [CustomSeparatedWithNamesAndTypes](/interfaces/formats/CustomSeparatedWithNamesAndTypes)

Possible values:

- 0 — Disabled.
- 1 — Enabled.
)", 0) \
    DECLARE(Bool, input_format_with_types_use_header, true, R"(
Controls whether format parser should check if data types from the input data match data types from the target table.

Supported formats:

- [CSVWithNamesAndTypes](/interfaces/formats/CSVWithNamesAndTypes)
- [TabSeparatedWithNamesAndTypes](/interfaces/formats/TabSeparatedWithNamesAndTypes)
- [JSONCompactEachRowWithNamesAndTypes](/interfaces/formats/JSONCompactEachRowWithNamesAndTypes)
- [JSONCompactStringsEachRowWithNamesAndTypes](/interfaces/formats/JSONCompactStringsEachRowWithNamesAndTypes)
- [RowBinaryWithNamesAndTypes](/interfaces/formats/RowBinaryWithNamesAndTypes)
- [CustomSeparatedWithNamesAndTypes](/interfaces/formats/CustomSeparatedWithNamesAndTypes)

Possible values:

- 0 — Disabled.
- 1 — Enabled.
)", 0) \
    DECLARE(Bool, input_format_import_nested_json, false, R"(
Enables or disables the insertion of JSON data with nested objects.

Supported formats:

- [JSONEachRow](/interfaces/formats/JSONEachRow)

Possible values:

- 0 — Disabled.
- 1 — Enabled.

See also:

- [Usage of Nested Structures](/integrations/data-formats/json/other-formats#accessing-nested-json-objects) with the `JSONEachRow` format.
)", 0) \
    DECLARE(Bool, input_format_defaults_for_omitted_fields, true, R"(
When performing `INSERT` queries, replace omitted input column values with default values of the respective columns. This option applies to [JSONEachRow](/interfaces/formats/JSONEachRow) (and other JSON formats), [CSV](/interfaces/formats/CSV), [TabSeparated](/interfaces/formats/TabSeparated), [TSKV](/interfaces/formats/TSKV), [Parquet](/interfaces/formats/Parquet), [Arrow](/interfaces/formats/Arrow), [Avro](/interfaces/formats/Avro), [ORC](/interfaces/formats/ORC), [Native](/interfaces/formats/Native) formats and formats with `WithNames`/`WithNamesAndTypes` suffixes.

:::note
When this option is enabled, extended table metadata are sent from server to client. It consumes additional computing resources on the server and can reduce performance.
:::

Possible values:

- 0 — Disabled.
- 1 — Enabled.
)", IMPORTANT) \
    DECLARE(Bool, input_format_csv_empty_as_default, true, R"(
Treat empty fields in CSV input as default values.
)", 0) \
    DECLARE(Bool, input_format_tsv_empty_as_default, false, R"(
Treat empty fields in TSV input as default values.
)", 0) \
    DECLARE(Bool, input_format_tsv_enum_as_number, false, R"(
Treat inserted enum values in TSV formats as enum indices.
)", 0) \
    DECLARE(Bool, input_format_null_as_default, true, R"(
Enables or disables the initialization of [NULL](/sql-reference/syntax#literals) fields with [default values](/sql-reference/statements/create/table#default_values), if data type of these fields is not [nullable](/sql-reference/data-types/nullable).
If column type is not nullable and this setting is disabled, then inserting `NULL` causes an exception. If column type is nullable, then `NULL` values are inserted as is, regardless of this setting.

This setting is applicable for most input formats.

For complex default expressions `input_format_defaults_for_omitted_fields` must be enabled too.

Possible values:

- 0 — Inserting `NULL` into a not nullable column causes an exception.
- 1 — `NULL` fields are initialized with default column values.
)", 0) \
    DECLARE(Bool, input_format_force_null_for_omitted_fields, false, R"(
Force initialize omitted fields with null values
)", 0) \
    DECLARE(Bool, input_format_arrow_case_insensitive_column_matching, false, R"(
Ignore case when matching Arrow columns with CH columns.
)", 0) \
    DECLARE(Int64, input_format_orc_row_batch_size, 100'000, R"(
Batch size when reading ORC stripes.
)", 0) \
    DECLARE(Bool, input_format_orc_case_insensitive_column_matching, false, R"(
Ignore case when matching ORC columns with CH columns.
)", 0) \
    DECLARE(Bool, input_format_parquet_case_insensitive_column_matching, false, R"(
Ignore case when matching Parquet columns with CH columns.
)", 0) \
    DECLARE(Bool, input_format_parquet_preserve_order, false, R"(
Avoid reordering rows when reading from Parquet files. Usually makes it much slower.
)", 0) \
    DECLARE(Bool, input_format_parquet_filter_push_down, true, R"(
When reading Parquet files, skip whole row groups based on the WHERE/PREWHERE expressions and min/max statistics in the Parquet metadata.
)", 0) \
    DECLARE(Bool, input_format_parquet_bloom_filter_push_down, true, R"(
When reading Parquet files, skip whole row groups based on the WHERE expressions and bloom filter in the Parquet metadata.
)", 0) \
    DECLARE(Bool, input_format_parquet_use_native_reader, false, R"(
When reading Parquet files, to use native reader instead of arrow reader.
)", 0) \
DECLARE(Bool, input_format_parquet_enable_json_parsing, true, R"(
  When reading Parquet files, parse JSON columns as ClickHouse JSON Column.
  )", 0) \
    DECLARE(Bool, input_format_allow_seeks, true, R"(
Allow seeks while reading in ORC/Parquet/Arrow input formats.

Enabled by default.
)", 0) \
    DECLARE(Bool, input_format_orc_allow_missing_columns, true, R"(
Allow missing columns while reading ORC input formats
)", 0) \
    DECLARE(Bool, input_format_orc_use_fast_decoder, true, R"(
Use a faster ORC decoder implementation.
)", 0) \
    DECLARE(Bool, input_format_orc_filter_push_down, true, R"(
When reading ORC files, skip whole stripes or row groups based on the WHERE/PREWHERE expressions, min/max statistics or bloom filter in the ORC metadata.
)", 0) \
    DECLARE(String, input_format_orc_reader_time_zone_name, "GMT", R"(
The time zone name for ORC row reader, the default ORC row reader's time zone is GMT.
)", 0) \
    DECLARE(Bool, input_format_orc_dictionary_as_low_cardinality, true, R"(
Treat ORC dictionary encoded columns as LowCardinality columns while reading ORC files.
)", 0) \
    DECLARE(Bool, input_format_parquet_allow_missing_columns, true, R"(
Allow missing columns while reading Parquet input formats
)", 0) \
    DECLARE(UInt64, input_format_parquet_local_file_min_bytes_for_seek, 8192, R"(
Min bytes required for local read (file) to do seek, instead of read with ignore in Parquet input format
)", 0) \
    DECLARE(Bool, input_format_parquet_enable_row_group_prefetch, true, R"(
Enable row group prefetching during parquet parsing. Currently, only single-threaded parsing can prefetch.
)", 0) \
    DECLARE(Bool, input_format_arrow_allow_missing_columns, true, R"(
Allow missing columns while reading Arrow input formats
)", 0) \
    DECLARE(Char, input_format_hive_text_fields_delimiter, '\x01', R"(
Delimiter between fields in Hive Text File
)", 0) \
    DECLARE(Char, input_format_hive_text_collection_items_delimiter, '\x02', R"(
Delimiter between collection(array or map) items in Hive Text File
)", 0) \
    DECLARE(Char, input_format_hive_text_map_keys_delimiter, '\x03', R"(
Delimiter between a pair of map key/values in Hive Text File
)", 0) \
    DECLARE(Bool, input_format_hive_text_allow_variable_number_of_columns, true, R"(
Ignore extra columns in Hive Text input (if file has more columns than expected) and treat missing fields in Hive Text input as default values
)", 0) \
    DECLARE(UInt64, input_format_msgpack_number_of_columns, 0, R"(
The number of columns in inserted MsgPack data. Used for automatic schema inference from data.
)", 0) \
    DECLARE(MsgPackUUIDRepresentation, output_format_msgpack_uuid_representation, FormatSettings::MsgPackUUIDRepresentation::EXT, R"(
The way how to output UUID in MsgPack format.
)", 0) \
    DECLARE(UInt64, input_format_max_rows_to_read_for_schema_inference, 25000, R"(
The maximum rows of data to read for automatic schema inference.
)", 0) \
    DECLARE(UInt64, input_format_max_bytes_to_read_for_schema_inference, 32 * 1024 * 1024, R"(
The maximum amount of data in bytes to read for automatic schema inference.
)", 0) \
    DECLARE(Bool, input_format_csv_use_best_effort_in_schema_inference, true, R"(
Use some tweaks and heuristics to infer schema in CSV format
)", 0) \
    DECLARE(Bool, input_format_csv_try_infer_numbers_from_strings, false, R"(
If enabled, during schema inference ClickHouse will try to infer numbers from string fields.
It can be useful if CSV data contains quoted UInt64 numbers.

Disabled by default.
)", 0) \
    DECLARE(Bool, input_format_csv_try_infer_strings_from_quoted_tuples, true, R"(
Interpret quoted tuples in the input data as a value of type String.
)", 0) \
    DECLARE(Bool, input_format_tsv_use_best_effort_in_schema_inference, true, R"(
Use some tweaks and heuristics to infer schema in TSV format
)", 0) \
    DECLARE(Bool, input_format_csv_detect_header, true, R"(
Automatically detect header with names and types in CSV format
)", 0) \
    DECLARE(Bool, input_format_csv_allow_whitespace_or_tab_as_delimiter, false, R"(
Allow to use spaces and tabs(\\t) as field delimiter in the CSV strings
)", 0) \
    DECLARE(Bool, input_format_csv_trim_whitespaces, true, R"(
Trims spaces and tabs (\\t) characters at the beginning and end in CSV strings
)", 0) \
    DECLARE(Bool, input_format_csv_use_default_on_bad_values, false, R"(
Allow to set default value to column when CSV field deserialization failed on bad value
)", 0) \
    DECLARE(Bool, input_format_csv_allow_variable_number_of_columns, false, R"(
Ignore extra columns in CSV input (if file has more columns than expected) and treat missing fields in CSV input as default values
)", 0) \
    DECLARE(Bool, input_format_tsv_allow_variable_number_of_columns, false, R"(
Ignore extra columns in TSV input (if file has more columns than expected) and treat missing fields in TSV input as default values
)", 0) \
    DECLARE(Bool, input_format_custom_allow_variable_number_of_columns, false, R"(
Ignore extra columns in CustomSeparated input (if file has more columns than expected) and treat missing fields in CustomSeparated input as default values
)", 0) \
    DECLARE(Bool, input_format_json_compact_allow_variable_number_of_columns, false, R"(
Allow variable number of columns in rows in JSONCompact/JSONCompactEachRow input formats.
Ignore extra columns in rows with more columns than expected and treat missing columns as default values.

Disabled by default.
)", 0) \
    DECLARE(Bool, input_format_tsv_detect_header, true, R"(
Automatically detect header with names and types in TSV format
)", 0) \
    DECLARE(Bool, input_format_custom_detect_header, true, R"(
Automatically detect header with names and types in CustomSeparated format
)", 0) \
    DECLARE(Bool, input_format_parquet_skip_columns_with_unsupported_types_in_schema_inference, false, R"(
Skip columns with unsupported types while schema inference for format Parquet
)", 0) \
    DECLARE(NonZeroUInt64, input_format_parquet_max_block_size, DEFAULT_BLOCK_SIZE, R"(
Max block size for parquet reader.
)", 0) \
    DECLARE(UInt64, input_format_parquet_prefer_block_bytes, DEFAULT_BLOCK_SIZE * 256, R"(
Average block bytes output by parquet reader
)", 0) \
    DECLARE(Bool, input_format_protobuf_skip_fields_with_unsupported_types_in_schema_inference, false, R"(
Skip fields with unsupported types while schema inference for format Protobuf
)", 0) \
    DECLARE(Bool, input_format_capn_proto_skip_fields_with_unsupported_types_in_schema_inference, false, R"(
Skip columns with unsupported types while schema inference for format CapnProto
)", 0) \
    DECLARE(Bool, input_format_orc_skip_columns_with_unsupported_types_in_schema_inference, false, R"(
Skip columns with unsupported types while schema inference for format ORC
)", 0) \
    DECLARE(Bool, input_format_arrow_skip_columns_with_unsupported_types_in_schema_inference, false, R"(
Skip columns with unsupported types while schema inference for format Arrow
)", 0) \
    DECLARE(String, column_names_for_schema_inference, "", R"(
The list of column names to use in schema inference for formats without column names. The format: 'column1,column2,column3,...'
)", 0) \
    DECLARE(String, schema_inference_hints, "", R"(
The list of column names and types to use as hints in schema inference for formats without schema.

Example:

Query:
```sql
desc format(JSONEachRow, '{"x" : 1, "y" : "String", "z" : "0.0.0.0" }') settings schema_inference_hints='x UInt8, z IPv4';
```

Result:
```sql
x   UInt8
y   Nullable(String)
z   IPv4
```

:::note
If the `schema_inference_hints` is not formatted properly, or if there is a typo or a wrong datatype, etc... the whole schema_inference_hints will be ignored.
:::
)", 0) \
    DECLARE(SchemaInferenceMode, schema_inference_mode, "default", R"(
Mode of schema inference. 'default' - assume that all files have the same schema and schema can be inferred from any file, 'union' - files can have different schemas and the resulting schema should be the a union of schemas of all files
)", 0) \
    DECLARE(UInt64Auto, schema_inference_make_columns_nullable, 1, R"(
Controls making inferred types `Nullable` in schema inference.
If the setting is enabled, all inferred type will be `Nullable`, if disabled, the inferred type will never be `Nullable`, if set to `auto`, the inferred type will be `Nullable` only if the column contains `NULL` in a sample that is parsed during schema inference or file metadata contains information about column nullability.
)", 0) \
    DECLARE(Bool, schema_inference_make_json_columns_nullable, 0, R"(
Controls making inferred JSON types `Nullable` in schema inference.
If this setting is enabled together with schema_inference_make_columns_nullable, inferred JSON type will be `Nullable`.
)", 0) \
    DECLARE(Bool, input_format_json_read_bools_as_numbers, true, R"(
Allow parsing bools as numbers in JSON input formats.

Enabled by default.
)", 0) \
    DECLARE(Bool, input_format_json_read_bools_as_strings, true, R"(
Allow parsing bools as strings in JSON input formats.

Enabled by default.
)", 0) \
    DECLARE(Bool, input_format_json_try_infer_numbers_from_strings, false, R"(
If enabled, during schema inference ClickHouse will try to infer numbers from string fields.
It can be useful if JSON data contains quoted UInt64 numbers.

Disabled by default.
)", 0) \
    DECLARE(Bool, input_format_json_validate_types_from_metadata, true, R"(
For JSON/JSONCompact/JSONColumnsWithMetadata input formats, if this setting is set to 1,
the types from metadata in input data will be compared with the types of the corresponding columns from the table.

Enabled by default.
)", 0) \
    DECLARE(Bool, input_format_json_read_numbers_as_strings, true, R"(
Allow parsing numbers as strings in JSON input formats.

Enabled by default.
)", 0) \
    DECLARE(Bool, input_format_json_read_objects_as_strings, true, R"(
Allow parsing JSON objects as strings in JSON input formats.

Example:

```sql
SET input_format_json_read_objects_as_strings = 1;
CREATE TABLE test (id UInt64, obj String, date Date) ENGINE=Memory();
INSERT INTO test FORMAT JSONEachRow {"id" : 1, "obj" : {"a" : 1, "b" : "Hello"}, "date" : "2020-01-01"};
SELECT * FROM test;
```

Result:

```
┌─id─┬─obj──────────────────────┬───────date─┐
│  1 │ {"a" : 1, "b" : "Hello"} │ 2020-01-01 │
└────┴──────────────────────────┴────────────┘
```

Enabled by default.
)", 0) \
    DECLARE(Bool, input_format_json_read_arrays_as_strings, true, R"(
Allow parsing JSON arrays as strings in JSON input formats.

Example:

```sql
SET input_format_json_read_arrays_as_strings = 1;
SELECT arr, toTypeName(arr), JSONExtractArrayRaw(arr)[3] from format(JSONEachRow, 'arr String', '{"arr" : [1, "Hello", [1,2,3]]}');
```

Result:
```
┌─arr───────────────────┬─toTypeName(arr)─┬─arrayElement(JSONExtractArrayRaw(arr), 3)─┐
│ [1, "Hello", [1,2,3]] │ String          │ [1,2,3]                                   │
└───────────────────────┴─────────────────┴───────────────────────────────────────────┘
```

Enabled by default.
)", 0) \
    DECLARE(Bool, input_format_json_try_infer_named_tuples_from_objects, true, R"(
If enabled, during schema inference ClickHouse will try to infer named Tuple from JSON objects.
The resulting named Tuple will contain all elements from all corresponding JSON objects from sample data.

Example:

```sql
SET input_format_json_try_infer_named_tuples_from_objects = 1;
DESC format(JSONEachRow, '{"obj" : {"a" : 42, "b" : "Hello"}}, {"obj" : {"a" : 43, "c" : [1, 2, 3]}}, {"obj" : {"d" : {"e" : 42}}}')
```

Result:

```
┌─name─┬─type───────────────────────────────────────────────────────────────────────────────────────────────┬─default_type─┬─default_expression─┬─comment─┬─codec_expression─┬─ttl_expression─┐
│ obj  │ Tuple(a Nullable(Int64), b Nullable(String), c Array(Nullable(Int64)), d Tuple(e Nullable(Int64))) │              │                    │         │                  │                │
└──────┴────────────────────────────────────────────────────────────────────────────────────────────────────┴──────────────┴────────────────────┴─────────┴──────────────────┴────────────────┘
```

Enabled by default.
)", 0) \
    DECLARE(Bool, input_format_json_use_string_type_for_ambiguous_paths_in_named_tuples_inference_from_objects, false, R"(
Use String type instead of an exception in case of ambiguous paths in JSON objects during named tuples inference
)", 0) \
    DECLARE(Bool, input_format_json_infer_incomplete_types_as_strings, true, R"(
Allow to use String type for JSON keys that contain only `Null`/`{}`/`[]` in data sample during schema inference.
In JSON formats any value can be read as String, and we can avoid errors like `Cannot determine type for column 'column_name' by first 25000 rows of data, most likely this column contains only Nulls or empty Arrays/Maps` during schema inference
by using String type for keys with unknown types.

Example:

```sql
SET input_format_json_infer_incomplete_types_as_strings = 1, input_format_json_try_infer_named_tuples_from_objects = 1;
DESCRIBE format(JSONEachRow, '{"obj" : {"a" : [1,2,3], "b" : "hello", "c" : null, "d" : {}, "e" : []}}');
SELECT * FROM format(JSONEachRow, '{"obj" : {"a" : [1,2,3], "b" : "hello", "c" : null, "d" : {}, "e" : []}}');
```

Result:
```
┌─name─┬─type───────────────────────────────────────────────────────────────────────────────────────────────────────────────────┬─default_type─┬─default_expression─┬─comment─┬─codec_expression─┬─ttl_expression─┐
│ obj  │ Tuple(a Array(Nullable(Int64)), b Nullable(String), c Nullable(String), d Nullable(String), e Array(Nullable(String))) │              │                    │         │                  │                │
└──────┴────────────────────────────────────────────────────────────────────────────────────────────────────────────────────────┴──────────────┴────────────────────┴─────────┴──────────────────┴────────────────┘

┌─obj────────────────────────────┐
│ ([1,2,3],'hello',NULL,'{}',[]) │
└────────────────────────────────┘
```

Enabled by default.
)", 0) \
    DECLARE(Bool, input_format_json_named_tuples_as_objects, true, R"(
Parse named tuple columns as JSON objects.

Enabled by default.
)", 0) \
    DECLARE(Bool, input_format_json_ignore_unknown_keys_in_named_tuple, true, R"(
Ignore unknown keys in json object for named tuples.

Enabled by default.
)", 0) \
    DECLARE(Bool, input_format_json_defaults_for_missing_elements_in_named_tuple, true, R"(
Insert default values for missing elements in JSON object while parsing named tuple.
This setting works only when setting `input_format_json_named_tuples_as_objects` is enabled.

Enabled by default.
)", 0) \
    DECLARE(Bool, input_format_json_throw_on_bad_escape_sequence, true, R"(
Throw an exception if JSON string contains bad escape sequence in JSON input formats. If disabled, bad escape sequences will remain as is in the data.

Enabled by default.
)", 0) \
    DECLARE(Bool, input_format_json_ignore_unnecessary_fields, true, R"(
Ignore unnecessary fields and not parse them. Enabling this may not throw exceptions on json strings of invalid format or with duplicated fields
)", 0) \
    DECLARE(Bool, input_format_try_infer_variants, false, R"(
If enabled, ClickHouse will try to infer type [`Variant`](../../sql-reference/data-types/variant.md) in schema inference for text formats when there is more than one possible type for column/array elements.

Possible values:

- 0 — Disabled.
- 1 — Enabled.
)", 0) \
    DECLARE(Bool, type_json_skip_duplicated_paths, false, R"(
When enabled, during parsing JSON object into JSON type duplicated paths will be ignored and only the first one will be inserted instead of an exception
)", 0) \
    DECLARE(UInt64, input_format_json_max_depth, 1000, R"(
Maximum depth of a field in JSON. This is not a strict limit, it does not have to be applied precisely.
)", 0) \
    DECLARE(Bool, input_format_json_empty_as_default, false, R"(
When enabled, replace empty input fields in JSON with default values. For complex default expressions `input_format_defaults_for_omitted_fields` must be enabled too.

Possible values:

+ 0 — Disable.
+ 1 — Enable.
)", 0) \
    DECLARE(Bool, input_format_try_infer_integers, true, R"(
If enabled, ClickHouse will try to infer integers instead of floats in schema inference for text formats. If all numbers in the column from input data are integers, the result type will be `Int64`, if at least one number is float, the result type will be `Float64`.

Enabled by default.
)", 0) \
    DECLARE(Bool, input_format_try_infer_dates, true, R"(
If enabled, ClickHouse will try to infer type `Date` from string fields in schema inference for text formats. If all fields from a column in input data were successfully parsed as dates, the result type will be `Date`, if at least one field was not parsed as date, the result type will be `String`.

Enabled by default.
)", 0) \
    DECLARE(Bool, input_format_try_infer_datetimes, true, R"(
If enabled, ClickHouse will try to infer type `DateTime64` from string fields in schema inference for text formats. If all fields from a column in input data were successfully parsed as datetimes, the result type will be `DateTime64`, if at least one field was not parsed as datetime, the result type will be `String`.

Enabled by default.
)", 0) \
    DECLARE(Bool, input_format_try_infer_datetimes_only_datetime64, false, R"(
When input_format_try_infer_datetimes is enabled, infer only DateTime64 but not DateTime types
)", 0) \
    DECLARE(Bool, input_format_try_infer_exponent_floats, false, R"(
Try to infer floats in exponential notation while schema inference in text formats (except JSON, where exponent numbers are always inferred)
)", 0) \
    DECLARE(Bool, output_format_markdown_escape_special_characters, false, R"(
When enabled, escape special characters in Markdown.

[Common Mark](https://spec.commonmark.org/0.30/#example-12) defines the following special characters that can be escaped by \:

```
! " # $ % & ' ( ) * + , - . / : ; < = > ? @ [ \ ] ^ _ ` { | } ~
```

Possible values:

+ 0 — Disable.
+ 1 — Enable.
)", 0) \
    DECLARE(Bool, input_format_protobuf_flatten_google_wrappers, false, R"(
Enable Google wrappers for regular non-nested columns, e.g. google.protobuf.StringValue 'str' for String column 'str'. For Nullable columns empty wrappers are recognized as defaults, and missing as nulls
)", 0) \
    DECLARE(Bool, output_format_protobuf_nullables_with_google_wrappers, false, R"(
When serializing Nullable columns with Google wrappers, serialize default values as empty wrappers. If turned off, default and null values are not serialized
)", 0) \
    DECLARE(UInt64, input_format_csv_skip_first_lines, 0, R"(
Skip specified number of lines at the beginning of data in CSV format
)", 0) \
    DECLARE(UInt64, input_format_tsv_skip_first_lines, 0, R"(
Skip specified number of lines at the beginning of data in TSV format
)", 0) \
    DECLARE(Bool, input_format_csv_skip_trailing_empty_lines, false, R"(
Skip trailing empty lines in CSV format
)", 0) \
    DECLARE(Bool, input_format_tsv_skip_trailing_empty_lines, false, R"(
Skip trailing empty lines in TSV format
)", 0) \
    DECLARE(Bool, input_format_custom_skip_trailing_empty_lines, false, R"(
Skip trailing empty lines in CustomSeparated format
)", 0) \
    DECLARE(Bool, input_format_tsv_crlf_end_of_line, false, R"(
If it is set true, file function will read TSV format with \\r\\n instead of \\n.
)", 0) \
    \
    DECLARE(Bool, input_format_native_allow_types_conversion, true, R"(
Allow data types conversion in Native input format
)", 0) \
    DECLARE(Bool, input_format_native_decode_types_in_binary_format, false, R"(
Read data types in binary format instead of type names in Native input format
)", 0) \
    DECLARE(Bool, output_format_native_encode_types_in_binary_format, false, R"(
Write data types in binary format instead of type names in Native output format
)", 0) \
    DECLARE(Bool, output_format_native_write_json_as_string, false, R"(
Write data of [JSON](../../sql-reference/data-types/newjson.md) column as [String](../../sql-reference/data-types/string.md) column containing JSON strings instead of default native JSON serialization.
)", 0) \
    DECLARE(Bool, output_format_native_use_flattened_dynamic_and_json_serialization, false, R"(
Write data of [JSON](../../sql-reference/data-types/newjson.md) and [Dynamic](../../sql-reference/data-types/dynamic.md) columns in a flattened format (all types/paths as separate subcolumns).
)", 0) \
    \
    DECLARE(DateTimeInputFormat, date_time_input_format, FormatSettings::DateTimeInputFormat::Basic, R"(
Allows choosing a parser of the text representation of date and time.

The setting does not apply to [date and time functions](../../sql-reference/functions/date-time-functions.md).

Possible values:

- `'best_effort'` — Enables extended parsing.

    ClickHouse can parse the basic `YYYY-MM-DD HH:MM:SS` format and all [ISO 8601](https://en.wikipedia.org/wiki/ISO_8601) date and time formats. For example, `'2018-06-08T01:02:03.000Z'`.

- `'best_effort_us'` — Similar to `best_effort` (see the difference in [parseDateTimeBestEffortUS](../../sql-reference/functions/type-conversion-functions#parsedatetimebesteffortus)

- `'basic'` — Use basic parser.

    ClickHouse can parse only the basic `YYYY-MM-DD HH:MM:SS` or `YYYY-MM-DD` format. For example, `2019-08-20 10:18:56` or `2019-08-20`.

Cloud default value: `'best_effort'`.

See also:

- [DateTime data type.](../../sql-reference/data-types/datetime.md)
- [Functions for working with dates and times.](../../sql-reference/functions/date-time-functions.md)
)", 0) \
    DECLARE(DateTimeOutputFormat, date_time_output_format, FormatSettings::DateTimeOutputFormat::Simple, R"(
Allows choosing different output formats of the text representation of date and time.

Possible values:

- `simple` - Simple output format.

    ClickHouse output date and time `YYYY-MM-DD hh:mm:ss` format. For example, `2019-08-20 10:18:56`. The calculation is performed according to the data type's time zone (if present) or server time zone.

- `iso` - ISO output format.

    ClickHouse output date and time in [ISO 8601](https://en.wikipedia.org/wiki/ISO_8601) `YYYY-MM-DDThh:mm:ssZ` format. For example, `2019-08-20T10:18:56Z`. Note that output is in UTC (`Z` means UTC).

- `unix_timestamp` - Unix timestamp output format.

    ClickHouse output date and time in [Unix timestamp](https://en.wikipedia.org/wiki/Unix_time) format. For example `1566285536`.

See also:

- [DateTime data type.](../../sql-reference/data-types/datetime.md)
- [Functions for working with dates and times.](../../sql-reference/functions/date-time-functions.md)
)", 0) \
    DECLARE(IntervalOutputFormat, interval_output_format, FormatSettings::IntervalOutputFormat::Numeric, R"(
Allows choosing different output formats of the text representation of interval types.

Possible values:

-   `kusto` - KQL-style output format.

    ClickHouse outputs intervals in [KQL format](https://learn.microsoft.com/en-us/dotnet/standard/base-types/standard-timespan-format-strings#the-constant-c-format-specifier). For example, `toIntervalDay(2)` would be formatted as `2.00:00:00`. Please note that for interval types of varying length (ie. `IntervalMonth` and `IntervalYear`) the average number of seconds per interval is taken into account.

-   `numeric` - Numeric output format.

    ClickHouse outputs intervals as their underlying numeric representation. For example, `toIntervalDay(2)` would be formatted as `2`.

See also:

-   [Interval](../../sql-reference/data-types/special-data-types/interval.md)
)", 0) \
    \
    DECLARE(Bool, date_time_64_output_format_cut_trailing_zeros_align_to_groups_of_thousands, false, R"(
Dynamically trim the trailing zeros of datetime64 values to adjust the output scale to [0, 3, 6],
corresponding to 'seconds', 'milliseconds', and 'microseconds')", 0) \
    DECLARE(Bool, input_format_ipv4_default_on_conversion_error, false, R"(
Deserialization of IPv4 will use default values instead of throwing exception on conversion error.

Disabled by default.
)", 0) \
    DECLARE(Bool, input_format_ipv6_default_on_conversion_error, false, R"(
Deserialization of IPV6 will use default values instead of throwing exception on conversion error.

Disabled by default.
)", 0) \
    DECLARE(String, bool_true_representation, "true", R"(
Text to represent true bool value in TSV/CSV/Vertical/Pretty formats.
)", 0) \
    DECLARE(String, bool_false_representation, "false", R"(
Text to represent false bool value in TSV/CSV/Vertical/Pretty formats.
)", 0) \
    \
    DECLARE(Bool, allow_special_bool_values_inside_variant, false, R"(
Allows to parse Bool values inside Variant type from special text bool values like "on", "off", "enable", "disable", etc.
)", 0) \
    \
    DECLARE(Bool, input_format_values_interpret_expressions, true, R"(
For Values format: if the field could not be parsed by streaming parser, run SQL parser and try to interpret it as SQL expression.
)", 0) \
    DECLARE(Bool, input_format_values_deduce_templates_of_expressions, true, R"(
For Values format: if the field could not be parsed by streaming parser, run SQL parser, deduce template of the SQL expression, try to parse all rows using template and then interpret expression for all rows.
)", 0) \
    DECLARE(Bool, input_format_values_accurate_types_of_literals, true, R"(
For Values format: when parsing and interpreting expressions using template, check actual type of literal to avoid possible overflow and precision issues.
)", 0) \
    DECLARE(Bool, input_format_avro_allow_missing_fields, false, R"(
For Avro/AvroConfluent format: when field is not found in schema use default value instead of error
)", 0) \
    /** This setting is obsolete and do nothing, left for compatibility reasons. */ \
    DECLARE(Bool, input_format_avro_null_as_default, false, R"(
For Avro/AvroConfluent format: insert default in case of null and non Nullable column
)", 0) \
    DECLARE(UInt64, format_binary_max_string_size, 1_GiB, R"(
The maximum allowed size for String in RowBinary format. It prevents allocating large amount of memory in case of corrupted data. 0 means there is no limit
)", 0) \
    DECLARE(UInt64, format_binary_max_array_size, 1_GiB, R"(
The maximum allowed size for Array in RowBinary format. It prevents allocating large amount of memory in case of corrupted data. 0 means there is no limit
)", 0) \
    DECLARE(Bool, input_format_binary_decode_types_in_binary_format, false, R"(
Read data types in binary format instead of type names in RowBinaryWithNamesAndTypes input format
)", 0) \
    DECLARE(Bool, output_format_binary_encode_types_in_binary_format, false, R"(
Write data types in binary format instead of type names in RowBinaryWithNamesAndTypes output format
)", 0) \
    DECLARE(URI, format_avro_schema_registry_url, "", R"(
For AvroConfluent format: Confluent Schema Registry URL.
)", 0) \
    DECLARE(Bool, input_format_binary_read_json_as_string, false, R"(
Read values of [JSON](../../sql-reference/data-types/newjson.md) data type as JSON [String](../../sql-reference/data-types/string.md) values in RowBinary input format.
)", 0) \
    DECLARE(Bool, output_format_binary_write_json_as_string, false, R"(
Write values of [JSON](../../sql-reference/data-types/newjson.md) data type as JSON [String](../../sql-reference/data-types/string.md) values in RowBinary output format.
)", 0) \
    \
    DECLARE(Bool, output_format_json_quote_64bit_integers, true, R"(
Controls quoting of 64-bit or bigger [integers](../../sql-reference/data-types/int-uint.md) (like `UInt64` or `Int128`) when they are output in a [JSON](/interfaces/formats/JSON) format.
Such integers are enclosed in quotes by default. This behavior is compatible with most JavaScript implementations.

Possible values:

- 0 — Integers are output without quotes.
- 1 — Integers are enclosed in quotes.
)", 0) \
    DECLARE(Bool, output_format_json_quote_denormals, false, R"str(
Enables `+nan`, `-nan`, `+inf`, `-inf` outputs in [JSON](/interfaces/formats/JSON) output format.

Possible values:

- 0 — Disabled.
- 1 — Enabled.

**Example**

Consider the following table `account_orders`:

```text
┌─id─┬─name───┬─duration─┬─period─┬─area─┐
│  1 │ Andrew │       20 │      0 │  400 │
│  2 │ John   │       40 │      0 │    0 │
│  3 │ Bob    │       15 │      0 │ -100 │
└────┴────────┴──────────┴────────┴──────┘
```

When `output_format_json_quote_denormals = 0`, the query returns `null` values in output:

```sql
SELECT area/period FROM account_orders FORMAT JSON;
```

```json
{
        "meta":
        [
                {
                        "name": "divide(area, period)",
                        "type": "Float64"
                }
        ],

        "data":
        [
                {
                        "divide(area, period)": null
                },
                {
                        "divide(area, period)": null
                },
                {
                        "divide(area, period)": null
                }
        ],

        "rows": 3,

        "statistics":
        {
                "elapsed": 0.003648093,
                "rows_read": 3,
                "bytes_read": 24
        }
}
```

When `output_format_json_quote_denormals = 1`, the query returns:

```json
{
        "meta":
        [
                {
                        "name": "divide(area, period)",
                        "type": "Float64"
                }
        ],

        "data":
        [
                {
                        "divide(area, period)": "inf"
                },
                {
                        "divide(area, period)": "-nan"
                },
                {
                        "divide(area, period)": "-inf"
                }
        ],

        "rows": 3,

        "statistics":
        {
                "elapsed": 0.000070241,
                "rows_read": 3,
                "bytes_read": 24
        }
}
```
)str", 0) \
    DECLARE(Bool, output_format_json_quote_decimals, false, R"(
Controls quoting of decimals in JSON output formats.

Disabled by default.
)", 0) \
    DECLARE(Bool, output_format_json_quote_64bit_floats, false, R"(
Controls quoting of 64-bit [floats](../../sql-reference/data-types/float.md) when they are output in JSON* formats.

Disabled by default.
)", 0) \
    \
    DECLARE(Bool, output_format_json_escape_forward_slashes, true, R"(
Controls escaping forward slashes for string outputs in JSON output format. This is intended for compatibility with JavaScript. Don't confuse with backslashes that are always escaped.

Enabled by default.
)", 0) \
    DECLARE(Bool, output_format_json_named_tuples_as_objects, true, R"(
Serialize named tuple columns as JSON objects.

Enabled by default.
)", 0) \
    DECLARE(Bool, output_format_json_skip_null_value_in_named_tuples, false, R"(
Skip key value pairs with null value when serialize named tuple columns as JSON objects. It is only valid when output_format_json_named_tuples_as_objects is true.
)", 0) \
    DECLARE(Bool, output_format_json_array_of_rows, false, R"(
Enables the ability to output all rows as a JSON array in the [JSONEachRow](/interfaces/formats/JSONEachRow) format.

Possible values:

- 1 — ClickHouse outputs all rows as an array, each row in the `JSONEachRow` format.
- 0 — ClickHouse outputs each row separately in the `JSONEachRow` format.

**Example of a query with the enabled setting**

Query:

```sql
SET output_format_json_array_of_rows = 1;
SELECT number FROM numbers(3) FORMAT JSONEachRow;
```

Result:

```text
[
{"number":"0"},
{"number":"1"},
{"number":"2"}
]
```

**Example of a query with the disabled setting**

Query:

```sql
SET output_format_json_array_of_rows = 0;
SELECT number FROM numbers(3) FORMAT JSONEachRow;
```

Result:

```text
{"number":"0"}
{"number":"1"}
{"number":"2"}
```
)", 0) \
    DECLARE(Bool, output_format_json_validate_utf8, false, R"(
Controls validation of UTF-8 sequences in JSON output formats, doesn't impact formats JSON/JSONCompact/JSONColumnsWithMetadata, they always validate UTF-8.

Disabled by default.
)", 0) \
    DECLARE(Bool, output_format_json_pretty_print, true, R"(
When enabled, values of complex data types like Tuple/Array/Map in JSON output format in 'data' section will be printed in pretty format.

Enabled by default.
)", 0) \
    \
    DECLARE(String, format_json_object_each_row_column_for_object_name, "", R"(
The name of column that will be used for storing/writing object names in [JSONObjectEachRow](/interfaces/formats/JSONObjectEachRow) format.
Column type should be String. If value is empty, default names `row_{i}`will be used for object names.
)", 0) \
    \
    DECLARE(UInt64, output_format_pretty_max_rows, 1000, R"(
Rows limit for Pretty formats.
)", 0) \
    DECLARE(UInt64, output_format_pretty_max_column_pad_width, 250, R"(
Maximum width to pad all values in a column in Pretty formats.
)", 0) \
    DECLARE(UInt64, output_format_pretty_max_column_name_width_cut_to, 24, R"(
If the column name is too long, cut it to this length.
The column will be cut if it is longer than `output_format_pretty_max_column_name_width_cut_to` plus `output_format_pretty_max_column_name_width_min_chars_to_cut`.
)", 0) \
    DECLARE(UInt64, output_format_pretty_max_column_name_width_min_chars_to_cut, 4, R"(
Minimum characters to cut if the column name is too long.
The column will be cut if it is longer than `output_format_pretty_max_column_name_width_cut_to` plus `output_format_pretty_max_column_name_width_min_chars_to_cut`.
)", 0) \
    DECLARE(UInt64, output_format_pretty_max_value_width, 10000, R"(
Maximum width of value to display in Pretty formats. If greater - it will be cut.
The value 0 means - never cut.
)", 0) \
    DECLARE(UInt64, output_format_pretty_max_value_width_apply_for_single_value, false, R"(
Only cut values (see the `output_format_pretty_max_value_width` setting) when it is not a single value in a block. Otherwise output it entirely, which is useful for the `SHOW CREATE TABLE` query.
)", 0) \
DECLARE(UInt64, output_format_pretty_squash_consecutive_ms, 50, R"(
Wait for the next block for up to specified number of milliseconds and squash it to the previous before writing.
This avoids frequent output of too small blocks, but still allows to display data in a streaming fashion.
)", 0) \
DECLARE(UInt64, output_format_pretty_squash_max_wait_ms, 1000, R"(
Output the pending block in pretty formats if more than the specified number of milliseconds has passed since the previous output.
)", 0) \
    DECLARE(UInt64Auto, output_format_pretty_color, "auto", R"(
Use ANSI escape sequences in Pretty formats. 0 - disabled, 1 - enabled, 'auto' - enabled if a terminal.
)", 0) \
    DECLARE(UInt64Auto, output_format_pretty_glue_chunks, "auto", R"(
If the data rendered in Pretty formats arrived in multiple chunks, even after a delay, but the next chunk has the same column widths as the previous, use ANSI escape sequences to move back to the previous line and overwrite the footer of the previous chunk to continue it with the data of the new chunk. This makes the result more visually pleasant.

0 - disabled, 1 - enabled, 'auto' - enabled if a terminal.
)", 0) \
    DECLARE(String, output_format_pretty_grid_charset, "UTF-8", R"(
Charset for printing grid borders. Available charsets: ASCII, UTF-8 (default one).
)", 0) \
    DECLARE(UInt64, output_format_pretty_display_footer_column_names, true, R"(
Display column names in the footer if there are many table rows.

Possible values:

- 0 — No column names are displayed in the footer.
- 1 — Column names are displayed in the footer if row count is greater than or equal to the threshold value set by [output_format_pretty_display_footer_column_names_min_rows](#output_format_pretty_display_footer_column_names_min_rows) (50 by default).

**Example**

Query:

```sql
SELECT *, toTypeName(*) FROM (SELECT * FROM system.numbers LIMIT 1000);
```

Result:

```response
      ┌─number─┬─toTypeName(number)─┐
   1. │      0 │ UInt64             │
   2. │      1 │ UInt64             │
   3. │      2 │ UInt64             │
   ...
 999. │    998 │ UInt64             │
1000. │    999 │ UInt64             │
      └─number─┴─toTypeName(number)─┘
```
)", 0) \
    DECLARE(UInt64, output_format_pretty_display_footer_column_names_min_rows, 50, R"(
Sets the minimum number of rows for which a footer with column names will be displayed if setting [output_format_pretty_display_footer_column_names](#output_format_pretty_display_footer_column_names) is enabled.
)", 0) \
    DECLARE(UInt64, output_format_parquet_row_group_size, 1000000, R"(
Target row group size in rows.
)", 0) \
    DECLARE(UInt64, output_format_parquet_row_group_size_bytes, 512 * 1024 * 1024, R"(
Target row group size in bytes, before compression.
)", 0) \
    DECLARE(Bool, output_format_parquet_string_as_string, true, R"(
Use Parquet String type instead of Binary for String columns.
)", 0) \
    DECLARE(Bool, output_format_parquet_fixed_string_as_fixed_byte_array, true, R"(
Use Parquet FIXED_LENGTH_BYTE_ARRAY type instead of Binary for FixedString columns.
)", 0) \
    DECLARE(ParquetVersion, output_format_parquet_version, "2.latest", R"(
Parquet format version for output format. Supported versions: 1.0, 2.4, 2.6 and 2.latest (default)
)", 0) \
    DECLARE(ParquetCompression, output_format_parquet_compression_method, "zstd", R"(
Compression method for Parquet output format. Supported codecs: snappy, lz4, brotli, zstd, gzip, none (uncompressed)
)", 0) \
    DECLARE(Bool, output_format_parquet_compliant_nested_types, true, R"(
In parquet file schema, use name 'element' instead of 'item' for list elements. This is a historical artifact of Arrow library implementation. Generally increases compatibility, except perhaps with some old versions of Arrow.
)", 0) \
    DECLARE(Bool, output_format_parquet_use_custom_encoder, true, R"(
Use a faster Parquet encoder implementation.
)", 0) \
    DECLARE(Bool, output_format_parquet_parallel_encoding, true, R"(
Do Parquet encoding in multiple threads. Requires output_format_parquet_use_custom_encoder.
)", 0) \
    DECLARE(UInt64, output_format_parquet_data_page_size, 1024 * 1024, R"(
Target page size in bytes, before compression.
)", 0) \
    DECLARE(NonZeroUInt64, output_format_parquet_batch_size, 1024, R"(
Check page size every this many rows. Consider decreasing if you have columns with average values size above a few KBs.
)", 0) \
    DECLARE(Bool, output_format_parquet_write_page_index, true, R"(
Write column index and offset index (i.e. statistics about each data page, which may be used for filter pushdown on read) into parquet files.
)", 0) \
    DECLARE(Bool, output_format_parquet_write_bloom_filter, true, R"(
Write bloom filters in parquet files. Requires output_format_parquet_use_custom_encoder = true.
)", 0) \
    DECLARE(Double, output_format_parquet_bloom_filter_bits_per_value, 10.5, R"(
Approximate number of bits to use for each distinct value in parquet bloom filters. Estimated false positive rates:
  *  6   bits - 10%
  * 10.5 bits -  1%
  * 16.9 bits -  0.1%
  * 26.4 bits -  0.01%
  * 41   bits -  0.001%
)", 0) \
    DECLARE(UInt64, output_format_parquet_bloom_filter_flush_threshold_bytes, 128 * 1024 * 1024, R"(
Where in the parquet file to place the bloom filters. Bloom filters will be written in groups of approximately this size. In particular:
  * if 0, each row group's bloom filters are written immediately after the row group,
  * if greater than the total size of all bloom filters, bloom filters for all row groups will be accumulated in memory, then written together near the end of the file,
  * otherwise, bloom filters will be accumulated in memory and written out whenever their total size goes above this value.
)", 0) \
    DECLARE(Bool, output_format_parquet_datetime_as_uint32, false, R"(
Write DateTime values as raw unix timestamp (read back as UInt32), instead of converting to milliseconds (read back as DateTime64(3)).
)", 0) \
    DECLARE(String, output_format_avro_codec, "", R"(
Compression codec used for output. Possible values: 'null', 'deflate', 'snappy', 'zstd'.
)", 0) \
    DECLARE(UInt64, output_format_avro_sync_interval, 16 * 1024, R"(
Sync interval in bytes.
)", 0) \
    DECLARE(String, output_format_avro_string_column_pattern, "", R"(
For Avro format: regexp of String columns to select as AVRO string.
)", 0) \
    DECLARE(UInt64, output_format_avro_rows_in_file, 1, R"(
Max rows in a file (if permitted by storage)
)", 0) \
    DECLARE(Bool, output_format_tsv_crlf_end_of_line, false, R"(
If it is set true, end of line in TSV format will be \\r\\n instead of \\n.
)", 0) \
    DECLARE(String, format_csv_null_representation, "\\N", R"(
Custom NULL representation in CSV format
)", 0) \
    DECLARE(String, format_tsv_null_representation, "\\N", R"(
Custom NULL representation in TSV format
)", 0) \
    DECLARE(Bool, output_format_decimal_trailing_zeros, false, R"(
Output trailing zeros when printing Decimal values. E.g. 1.230000 instead of 1.23.

Disabled by default.
)", 0) \
    \
    DECLARE(UInt64, input_format_allow_errors_num, 0, R"(
Sets the maximum number of acceptable errors when reading from text formats (CSV, TSV, etc.).

The default value is 0.

Always pair it with `input_format_allow_errors_ratio`.

If an error occurred while reading rows but the error counter is still less than `input_format_allow_errors_num`, ClickHouse ignores the row and moves on to the next one.

If both `input_format_allow_errors_num` and `input_format_allow_errors_ratio` are exceeded, ClickHouse throws an exception.
)", 0) \
    DECLARE(Float, input_format_allow_errors_ratio, 0, R"(
Sets the maximum percentage of errors allowed when reading from text formats (CSV, TSV, etc.).
The percentage of errors is set as a floating-point number between 0 and 1.

The default value is 0.

Always pair it with `input_format_allow_errors_num`.

If an error occurred while reading rows but the error counter is still less than `input_format_allow_errors_ratio`, ClickHouse ignores the row and moves on to the next one.

If both `input_format_allow_errors_num` and `input_format_allow_errors_ratio` are exceeded, ClickHouse throws an exception.
)", 0) \
    DECLARE(String, input_format_record_errors_file_path, "", R"(
Path of the file used to record errors while reading text formats (CSV, TSV).
)", 0) \
    DECLARE(String, errors_output_format, "CSV", R"(
Method to write Errors to text output.
)", 0) \
    \
    DECLARE(String, format_schema_source, "file", R"(
Define the source of `format_schema`.
Possible values:
- 'file' (default):: The `format_schema` is the name of a schema file located in the `format_schemas` directory.
- 'string': The `format_schema` is the literal content of the schema.
- 'query': The `format_schema` is a query to retrieve the schema.
When `format_schema_source` is set to 'query', the following conditions apply:
- The query must return exactly one value: a single row with a single string column.
- The result of the query is treated as the schema content.
- This result is cached locally in the `format_schemas` directory.
- You can clear the local cache using the command: `SYSTEM DROP FORMAT SCHEMA CACHE FOR Files`.
- Once cached, identical queries are not executed to fetch the schema again until the cache is explicitly cleared
- In addition to local cache files, Protobuf messages are also cached in memory. Even after clearing the local cache files, the in-memory cache must be cleared using `SYSTEM DROP FORMAT SCHEMA CACHE [FOR Protobuf]` to fully refresh the schema.
- Run the query `SYSTEM DROP FORMAT SCHEMA CACHE` to clear the cache for both cache files and Protobuf messages schemas at once.
)", 0) \
    DECLARE(String, format_schema, "", R"(
This parameter is useful when you are using formats that require a schema definition, such as [Cap'n Proto](https://capnproto.org/) or [Protobuf](https://developers.google.com/protocol-buffers/). The value depends on the format.
)", 0) \
    DECLARE(String, format_schema_message_name, "", R"(
Define the name of the required message in the schema defined in `format_schema`.
To maintain compatibility with the legacy format_schema format (`file_name:message_name`):
- If `format_schema_message_name` is not specified, the message name is inferred from the `message_name` part of the legacy `format_schema` value.
- If `format_schema_message_name` is specified while using the legacy format, an error will be raised.
)", 0) \
    DECLARE(String, format_template_resultset, "", R"(
Path to file which contains format string for result set (for Template format)
)", 0) \
    DECLARE(String, format_template_row, "", R"(
Path to file which contains format string for rows (for Template format)
)", 0) \
    DECLARE(String, format_template_row_format, "", R"(
Format string for rows (for Template format)
)", 0) \
    DECLARE(String, format_template_resultset_format, "", R"(
Format string for result set (for Template format)
)", 0) \
    DECLARE(String, format_template_rows_between_delimiter, "\n", R"(
Delimiter between rows (for Template format)
)", 0) \
    \
    DECLARE(EscapingRule, format_custom_escaping_rule, "Escaped", R"(
Field escaping rule (for CustomSeparated format)
)", 0) \
    DECLARE(String, format_custom_field_delimiter, "\t", R"(
Delimiter between fields (for CustomSeparated format)
)", 0) \
    DECLARE(String, format_custom_row_before_delimiter, "", R"(
Delimiter before field of the first column (for CustomSeparated format)
)", 0) \
    DECLARE(String, format_custom_row_after_delimiter, "\n", R"(
Delimiter after field of the last column (for CustomSeparated format)
)", 0) \
    DECLARE(String, format_custom_row_between_delimiter, "", R"(
Delimiter between rows (for CustomSeparated format)
)", 0) \
    DECLARE(String, format_custom_result_before_delimiter, "", R"(
Prefix before result set (for CustomSeparated format)
)", 0) \
    DECLARE(String, format_custom_result_after_delimiter, "", R"(
Suffix after result set (for CustomSeparated format)
)", 0) \
    \
    DECLARE(String, format_regexp, "", R"(
Regular expression (for Regexp format)
)", 0) \
    DECLARE(EscapingRule, format_regexp_escaping_rule, "Raw", R"(
Field escaping rule (for Regexp format)
)", 0) \
    DECLARE(Bool, format_regexp_skip_unmatched, false, R"(
Skip lines unmatched by regular expression (for Regexp format)
)", 0) \
    DECLARE(Bool, output_format_write_statistics, true, R"(
Write statistics about read rows, bytes, time elapsed in suitable output formats.

Enabled by default
)", 0) \
    DECLARE(Bool, output_format_pretty_row_numbers, true, R"(
Add row numbers before each row for pretty output format
)", 0) \
    DECLARE(Bool, output_format_pretty_highlight_digit_groups, true, R"(
If enabled and if output is a terminal, highlight every digit corresponding to the number of thousands, millions, etc. with underline.
)", 0) \
    DECLARE(UInt64, output_format_pretty_single_large_number_tip_threshold, 1'000'000, R"(
Print a readable number tip on the right side of the table if the block consists of a single number which exceeds this value (except 0)
)", 0) \
    DECLARE(Bool, output_format_pretty_highlight_trailing_spaces, true, R"(
If enabled and if output is a terminal, highlight trailing spaces with a gray color and underline.
)", 0) \
    DECLARE(Bool, output_format_pretty_multiline_fields, true, R"(
If enabled, Pretty formats will render multi-line fields inside table cell, so the table's outline will be preserved.
If not, they will be rendered as is, potentially deforming the table (one upside of keeping it off is that copy-pasting multi-line values will be easier).
)", 0) \
    DECLARE(Bool, output_format_pretty_fallback_to_vertical, true, R"(
If enabled, and the table is wide but short, the Pretty format will output it as the Vertical format does.
See `output_format_pretty_fallback_to_vertical_max_rows_per_chunk` and `output_format_pretty_fallback_to_vertical_min_table_width` for detailed tuning of this behavior.
)", 0) \
    DECLARE(UInt64, output_format_pretty_fallback_to_vertical_max_rows_per_chunk, 10, R"(
The fallback to Vertical format (see `output_format_pretty_fallback_to_vertical`) will be activated only if the number of records in a chunk is not more than the specified value.
)", 0) \
    DECLARE(UInt64, output_format_pretty_fallback_to_vertical_min_table_width, 250, R"(
The fallback to Vertical format (see `output_format_pretty_fallback_to_vertical`) will be activated only if the sum of lengths of columns in a table is at least the specified value, or if at least one value contains a newline character.
)", 0) \
    DECLARE(UInt64, output_format_pretty_fallback_to_vertical_min_columns, 5, R"(
The fallback to Vertical format (see `output_format_pretty_fallback_to_vertical`) will be activated only if the number of columns is greater than the specified value.
)", 0) \
    DECLARE(Bool, insert_distributed_one_random_shard, false, R"(
Enables or disables random shard insertion into a [Distributed](/engines/table-engines/special/distributed) table when there is no distributed key.

By default, when inserting data into a `Distributed` table with more than one shard, the ClickHouse server will reject any insertion request if there is no distributed key. When `insert_distributed_one_random_shard = 1`, insertions are allowed and data is forwarded randomly among all shards.

Possible values:

- 0 — Insertion is rejected if there are multiple shards and no distributed key is given.
- 1 — Insertion is done randomly among all available shards when no distributed key is given.
)", 0) \
    \
    DECLARE(Bool, exact_rows_before_limit, false, R"(
When enabled, ClickHouse will provide exact value for rows_before_limit_at_least statistic, but with the cost that the data before limit will have to be read completely
)", 0) \
    DECLARE(Bool, rows_before_aggregation, false, R"(
When enabled, ClickHouse will provide exact value for rows_before_aggregation statistic, represents the number of rows read before aggregation
)", 0) \
    DECLARE(UInt64, cross_to_inner_join_rewrite, 1, R"(
Use inner join instead of comma/cross join if there are joining expressions in the WHERE section. Values: 0 - no rewrite, 1 - apply if possible for comma/cross, 2 - force rewrite all comma joins, cross - if possible
)", 0) \
    \
    DECLARE(Bool, output_format_arrow_low_cardinality_as_dictionary, false, R"(
Enable output LowCardinality type as Dictionary Arrow type
)", 0) \
    DECLARE(Bool, output_format_arrow_use_signed_indexes_for_dictionary, true, R"(
Use signed integers for dictionary indexes in Arrow format
)", 0) \
    DECLARE(Bool, output_format_arrow_use_64_bit_indexes_for_dictionary, false, R"(
Always use 64 bit integers for dictionary indexes in Arrow format
)", 0) \
    DECLARE(Bool, output_format_arrow_string_as_string, true, R"(
Use Arrow String type instead of Binary for String columns
)", 0) \
    DECLARE(Bool, output_format_arrow_fixed_string_as_fixed_byte_array, true, R"(
Use Arrow FIXED_SIZE_BINARY type instead of Binary for FixedString columns.
)", 0) \
    DECLARE(ArrowCompression, output_format_arrow_compression_method, "lz4_frame", R"(
Compression method for Arrow output format. Supported codecs: lz4_frame, zstd, none (uncompressed)
)", 0) \
    \
    DECLARE(Bool, output_format_orc_string_as_string, true, R"(
Use ORC String type instead of Binary for String columns
)", 0) \
    DECLARE(ORCCompression, output_format_orc_compression_method, "zstd", R"(
Compression method for ORC output format. Supported codecs: lz4, snappy, zlib, zstd, none (uncompressed)
)", 0) \
    DECLARE(UInt64, output_format_orc_row_index_stride, 10'000, R"(
Target row index stride in ORC output format
)", 0) \
    DECLARE(Double, output_format_orc_dictionary_key_size_threshold, 0.0, R"(
For a string column in ORC output format, if the number of distinct values is greater than this fraction of the total number of non-null rows, turn off dictionary encoding. Otherwise dictionary encoding is enabled
)", 0) \
    DECLARE(String, output_format_orc_writer_time_zone_name, "GMT", R"(
The time zone name for ORC writer, the default ORC writer's time zone is GMT.
)", 0) \
    \
    DECLARE(CapnProtoEnumComparingMode, format_capn_proto_enum_comparising_mode, FormatSettings::CapnProtoEnumComparingMode::BY_VALUES, R"(
How to map ClickHouse Enum and CapnProto Enum
)", 0) \
    \
    DECLARE(Bool, format_capn_proto_use_autogenerated_schema, true, R"(
Use autogenerated CapnProto schema when format_schema is not set
)", 0) \
    DECLARE(Bool, format_protobuf_use_autogenerated_schema, true, R"(
Use autogenerated Protobuf when format_schema is not set
)", 0) \
    DECLARE(String, output_format_schema, "", R"(
The path to the file where the automatically generated schema will be saved in [Cap'n Proto](/interfaces/formats/CapnProto) or [Protobuf](/interfaces/formats/Protobuf) formats.
)", 0) \
    \
    DECLARE(String, input_format_mysql_dump_table_name, "", R"(
Name of the table in MySQL dump from which to read data
)", 0) \
    DECLARE(Bool, input_format_mysql_dump_map_column_names, true, R"(
Match columns from table in MySQL dump and columns from ClickHouse table by names
)", 0) \
    \
    DECLARE(UInt64, output_format_sql_insert_max_batch_size, DEFAULT_BLOCK_SIZE, R"(
The maximum number  of rows in one INSERT statement.
)", 0) \
    DECLARE(String, output_format_sql_insert_table_name, "table", R"(
The name of table in the output INSERT query
)", 0) \
    DECLARE(Bool, output_format_sql_insert_include_column_names, true, R"(
Include column names in INSERT query
)", 0) \
    DECLARE(Bool, output_format_sql_insert_use_replace, false, R"(
Use REPLACE statement instead of INSERT
)", 0) \
    DECLARE(Bool, output_format_sql_insert_quote_names, true, R"(
Quote column names with '`' characters
)", 0) \
    \
    DECLARE(Bool, output_format_values_escape_quote_with_quote, false, R"(
If true escape ' with '', otherwise quoted with \\'
)", 0) \
    \
    DECLARE(Bool, output_format_bson_string_as_string, false, R"(
Use BSON String type instead of Binary for String columns.
)", 0) \
    DECLARE(Bool, input_format_bson_skip_fields_with_unsupported_types_in_schema_inference, false, R"(
Skip fields with unsupported types while schema inference for format BSON.
)", 0) \
    \
    DECLARE(Bool, format_display_secrets_in_show_and_select, false, R"(
Enables or disables showing secrets in `SHOW` and `SELECT` queries for tables, databases,
table functions, and dictionaries.

User wishing to see secrets must also have
[`display_secrets_in_show_and_select` server setting](../server-configuration-parameters/settings#display_secrets_in_show_and_select)
turned on and a
[`displaySecretsInShowAndSelect`](/sql-reference/statements/grant#displaysecretsinshowandselect) privilege.

Possible values:

-   0 — Disabled.
-   1 — Enabled.
)", IMPORTANT) \
    DECLARE(Bool, regexp_dict_allow_hyperscan, true, R"(
Allow regexp_tree dictionary using Hyperscan library.
)", 0) \
    DECLARE(Bool, regexp_dict_flag_case_insensitive, false, R"(
Use case-insensitive matching for a regexp_tree dictionary. Can be overridden in individual expressions with (?i) and (?-i).
)", 0) \
    DECLARE(Bool, regexp_dict_flag_dotall, false, R"(
Allow '.' to match newline characters for a regexp_tree dictionary.
)", 0) \
    \
    DECLARE(Bool, dictionary_use_async_executor, false, R"(
Execute a pipeline for reading dictionary source in several threads. It's supported only by dictionaries with local CLICKHOUSE source.
)", 0) \
    DECLARE(Bool, precise_float_parsing, false, R"(
Prefer more precise (but slower) float parsing algorithm
)", 0) \
    DECLARE(DateTimeOverflowBehavior, date_time_overflow_behavior, "ignore", R"(
Defines the behavior when [Date](../../sql-reference/data-types/date.md), [Date32](../../sql-reference/data-types/date32.md), [DateTime](../../sql-reference/data-types/datetime.md), [DateTime64](../../sql-reference/data-types/datetime64.md) or integers are converted into Date, Date32, DateTime or DateTime64 but the value cannot be represented in the result type.

Possible values:

- `ignore` — Silently ignore overflows. Result are undefined.
- `throw` — Throw an exception in case of overflow.
- `saturate` — Saturate the result. If the value is smaller than the smallest value that can be represented by the target type, the result is chosen as the smallest representable value. If the value is bigger than the largest value that can be represented by the target type, the result is chosen as the largest representable value.

Default value: `ignore`.
)", 0) \
    DECLARE(Bool, validate_experimental_and_suspicious_types_inside_nested_types, true, R"(
Validate usage of experimental and suspicious types inside nested types like Array/Map/Tuple
)", 0) \
    \
    DECLARE(IdentifierQuotingRule, show_create_query_identifier_quoting_rule, IdentifierQuotingRule::WhenNecessary, R"(
Set the quoting rule for identifiers in SHOW CREATE query
)", 0) \
    DECLARE(IdentifierQuotingStyle, show_create_query_identifier_quoting_style, IdentifierQuotingStyle::Backticks, R"(
Set the quoting style for identifiers in SHOW CREATE query
)", 0) \
    DECLARE(UInt64, input_format_max_block_size_bytes, 0, R"(
Limits the size of the blocks formed during data parsing in input formats in bytes. Used in row based input formats when block is formed on ClickHouse side.
0 means no limit in bytes.
)", 0) \
<<<<<<< HEAD
    DECLARE(Bool, input_format_protobuf_oneof_presence, false, R"(
Add a column of Bool type
=======
    DECLARE(Bool, input_format_parquet_allow_geoparquet_parser, true, R"(
Use geo column parser to convert Array(UInt8) into Point/Linestring/Polygon/MultiLineString/MultiPolygon types
)", 0) \
    DECLARE(Bool, output_format_parquet_geometadata, true, R"(
Allow to write information about geo columns in parquet metadata and encode columns in WKB format.
>>>>>>> 9e0f0440
)", 0) \


// End of FORMAT_FACTORY_SETTINGS

#define OBSOLETE_FORMAT_SETTINGS(M, ALIAS) \
    /** Obsolete format settings that do nothing but left for compatibility reasons. Remove each one after half a year of obsolescence. */ \
    MAKE_OBSOLETE(M, Bool, input_format_arrow_import_nested, false) \
    MAKE_OBSOLETE(M, Bool, input_format_parquet_import_nested, false) \
    MAKE_OBSOLETE(M, Bool, input_format_orc_import_nested, false) \
    MAKE_OBSOLETE(M, Bool, output_format_enable_streaming, false) \

#endif // __CLION_IDE__

#define LIST_OF_ALL_FORMAT_SETTINGS(M, ALIAS) \
    FORMAT_FACTORY_SETTINGS(M, ALIAS) \
    OBSOLETE_FORMAT_SETTINGS(M, ALIAS)<|MERGE_RESOLUTION|>--- conflicted
+++ resolved
@@ -1345,16 +1345,13 @@
 Limits the size of the blocks formed during data parsing in input formats in bytes. Used in row based input formats when block is formed on ClickHouse side.
 0 means no limit in bytes.
 )", 0) \
-<<<<<<< HEAD
     DECLARE(Bool, input_format_protobuf_oneof_presence, false, R"(
 Add a column of Bool type
-=======
     DECLARE(Bool, input_format_parquet_allow_geoparquet_parser, true, R"(
 Use geo column parser to convert Array(UInt8) into Point/Linestring/Polygon/MultiLineString/MultiPolygon types
 )", 0) \
     DECLARE(Bool, output_format_parquet_geometadata, true, R"(
 Allow to write information about geo columns in parquet metadata and encode columns in WKB format.
->>>>>>> 9e0f0440
 )", 0) \
 
 
