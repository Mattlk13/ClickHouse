#include <Core/SettingsChangesHistory.h>

#include <Core/SettingsEnums.h>

#include <Common/Exception.h>

namespace DB
{

namespace ErrorCodes
{
    extern const int LOGICAL_ERROR;
}

static void addSettingsChanges(
    VersionToSettingsChangesMap & settings_changes_history,
    std::string_view version,
    SettingsChangesHistory::SettingsChanges && changes)
{
    /// Forbid duplicate versions
    auto [_, inserted] = settings_changes_history.emplace(ClickHouseVersion(version), std::move(changes));
    if (!inserted)
        throw Exception{ErrorCodes::LOGICAL_ERROR, "Detected duplicate version '{}'", ClickHouseVersion(version).toString()};
}

const VersionToSettingsChangesMap & getSettingsChangesHistory()
{
    static VersionToSettingsChangesMap settings_changes_history;
    static std::once_flag initialized_flag;
    std::call_once(initialized_flag, [&]
    {
        // clang-format off
        /// History of settings changes that controls some backward incompatible changes
        /// across all ClickHouse versions. It maps ClickHouse version to settings changes that were done
        /// in this version. This history contains both changes to existing settings and newly added settings.
        /// Settings changes is a vector of structs
        ///     {setting_name, previous_value, new_value, reason}.
        /// For newly added setting choose the most appropriate previous_value (for example, if new setting
        /// controls new feature and it's 'true' by default, use 'false' as previous_value).
        /// It's used to implement `compatibility` setting (see https://github.com/ClickHouse/ClickHouse/issues/35972)
        /// Note: please check if the key already exists to prevent duplicate entries.
        addSettingsChanges(settings_changes_history, "25.12",
        {
            {"max_reverse_dictionary_lookup_cache_size_bytes", 100 * 1024 * 1024, 100 * 1024 * 1024, "New setting. Maximum size in bytes of the per-query reverse dictionary lookup cache used by the function `dictGetKeys`. The cache stores serialized key tuples per attribute value to avoid re-scanning the dictionary within the same query."},
            {"query_plan_remove_unused_columns", false, true, "New setting. Add optimization to remove unused columns in query plan."},
            {"query_plan_optimize_join_order_limit", 1, 10, "Allow JOIN reordering with more tables by default"},
            {"iceberg_insert_max_partitions", 100, 100, "New setting."},
            {"check_query_single_value_result", true, false, "Changed setting to make CHECK TABLE more useful"},
            {"use_paimon_partition_pruning", false, false, "New setting."},
            {"query_plan_text_index_add_hint", true, true, "New setting"},
            {"text_index_hint_max_selectivity", 0.2, 0.2, "New setting"},
            {"allow_experimental_time_time64_type", false, true, "Enable Time and Time64 type by default"},
            {"enable_time_time64_type", false, true, "Enable Time and Time64 type by default"},
<<<<<<< HEAD
            {"aggregate_function_input_format", "state", "state", "New setting to control AggregateFunction input format during INSERT operations. Setting Value set to state by default"},
=======
            {"delta_lake_snapshot_start_version", -1, -1, "New setting."},
            {"delta_lake_snapshot_end_version", -1, -1, "New setting."},
>>>>>>> 1d46ddd1
        });
        addSettingsChanges(settings_changes_history, "25.11",
        {
            {"query_plan_max_limit_for_lazy_materialization", 10, 100, "More optimal"},
            {"create_table_empty_primary_key_by_default", false, true, "Better usability"},
            {"cluster_table_function_split_granularity", "file", "file", "New setting."},
            {"cluster_table_function_buckets_batch_size", 0, 0, "New setting."},
            {"arrow_flight_request_descriptor_type", "path", "path", "New setting. Type of descriptor to use for Arrow Flight requests: 'path' or 'command'. Dremio requires 'command'."},
            {"send_profile_events", true, true, "New setting. Whether to send profile events to the clients."},
            {"into_outfile_create_parent_directories", false, false, "New setting"},
            {"correlated_subqueries_default_join_kind", "left", "right", "New setting. Default join kind for decorrelated query plan."},
            {"use_statistics_cache", 0, 0, "New setting"},
            {"input_format_parquet_use_native_reader_v3", false, true, "Seems stable"},
            {"max_projection_rows_to_use_projection_index", 1'000'000, 1'000'000, "New setting"},
            {"min_table_rows_to_use_projection_index", 1'000'000, 1'000'000, "New setting"},
            {"use_text_index_dictionary_cache", false, false, "New setting"},
            {"use_text_index_header_cache", false, false, "New setting"},
            {"use_text_index_postings_cache", false, false, "New setting"},
            {"s3_retry_attempts", 500, 500, "Changed the value of the obsolete setting"},
            {"http_write_exception_in_output_format", true, false, "Changed for consistency across formats"},
            {"optimize_const_name_size", -1, 256, "Replace with scalar and use hash as a name for large constants (size is estimated by name length)"},
            {"enable_lazy_columns_replication", false, true, "Enable lazy columns replication in JOIN and ARRAY JOIN by default"},
            {"allow_special_serialization_kinds_in_output_formats", false, true, "Enable direct output of special columns representations like Sparse/Replicated in some output formats"},
            {"allow_experimental_alias_table_engine", false, false, "New setting"},
            {"input_format_parquet_local_time_as_utc", false, true, "Use more appropriate type DateTime64(..., 'UTC') for parquet 'local time without timezone' type."},
            {"input_format_parquet_verify_checksums", true, true, "New setting."},
            {"output_format_parquet_write_checksums", false, true, "New setting."},
            {"database_shared_drop_table_delay_seconds", 8 * 60 * 60, 8 * 60 * 60, "New setting."},
            {"filesystem_cache_allow_background_download", true, true, "New setting to control background downloads in filesystem cache per query."},
            {"show_processlist_include_internal", false, true, "New setting."},
        });
        addSettingsChanges(settings_changes_history, "25.10",
        {
            {"allow_special_serialization_kinds_in_output_formats", false, false, "Add a setting to allow output of special columns representations like Sparse/Replicated without converting them to full columns"},
            {"enable_lazy_columns_replication", false, false, "Add a setting to enable lazy columns replication in JOIN and ARRAY JOIN"},
            {"correlated_subqueries_default_join_kind", "left", "right", "New setting. Default join kind for decorrelated query plan."},
            {"show_data_lake_catalogs_in_system_tables", true, false, "Disable catalogs in system tables by default"},
            {"optimize_rewrite_like_perfect_affix", false, true, "New setting"},
            {"allow_dynamic_type_in_join_keys", true, false, "Disallow using Dynamic type in JOIN keys by default"},
            {"s3queue_keeper_fault_injection_probability", 0, 0, "New setting."},
            {"enable_join_runtime_filters", false, false, "New setting"},
            {"join_runtime_filter_exact_values_limit", 10000, 10000, "New setting"},
            {"join_runtime_bloom_filter_bytes", 512_KiB, 512_KiB, "New setting"},
            {"join_runtime_bloom_filter_hash_functions", 3, 3, "New setting"},
            {"use_join_disjunctions_push_down", false, false, "New setting."},
            {"joined_block_split_single_row", false, false, "New setting"},
            {"temporary_files_buffer_size", DBMS_DEFAULT_BUFFER_SIZE, DBMS_DEFAULT_BUFFER_SIZE, "New setting"},
            {"rewrite_in_to_join", false, false, "New experimental setting"},
            {"delta_lake_log_metadata", false, false, "New setting."},
            {"distributed_cache_prefer_bigger_buffer_size", false, false, "New setting."},
            {"allow_experimental_qbit_type", false, false, "New experimental setting"},
            {"optimize_qbit_distance_function_reads", true, true, "New setting"},
            {"read_from_distributed_cache_if_exists_otherwise_bypass_cache", false, false, "New setting"},
            {"s3_slow_all_threads_after_retryable_error", false, false, "Disable the setting by default"},
            {"backup_slow_all_threads_after_retryable_s3_error", false, false, "Disable the setting by default"},
            {"enable_http_compression", false, true, "It should be beneficial in general"},
            {"inject_random_order_for_select_without_order_by", false, false, "New setting"},
            {"exclude_materialize_skip_indexes_on_insert", "", "", "New setting."},
            {"optimize_empty_string_comparisons", false, true, "A new setting."},
            {"query_plan_use_logical_join_step", true, true, "Added alias"},
            {"schema_inference_make_columns_nullable", 1, 3, "Take nullability information from Parquet/ORC/Arrow metadata by default, instead of making everything nullable."},
            {"materialized_views_squash_parallel_inserts", false, true, "Added setting to preserve old behavior if needed."},
            {"distributed_cache_connect_timeout_ms", 50, 50, "New setting"},
            {"distributed_cache_receive_timeout_ms", 3000, 3000, "New setting"},
            {"distributed_cache_send_timeout_ms", 3000, 3000, "New setting"},
            {"distributed_cache_tcp_keep_alive_timeout_ms", 2900, 2900, "New setting"},
        });
        addSettingsChanges(settings_changes_history, "25.9",
        {
            {"input_format_protobuf_oneof_presence", false, false, "New setting"},
            {"iceberg_delete_data_on_drop", false, false, "New setting"},
            {"use_skip_indexes_on_data_read", false, false, "New setting"},
            {"s3_slow_all_threads_after_retryable_error", false, false, "Added an alias for setting `backup_slow_all_threads_after_retryable_s3_error`"},
            {"iceberg_metadata_log_level", "none", "none", "New setting."},
            {"iceberg_insert_max_rows_in_data_file", 1000000, 1000000, "New setting."},
            {"iceberg_insert_max_bytes_in_data_file", 1_GiB, 1_GiB, "New setting."},
            {"query_plan_optimize_join_order_limit", 1, 1, "New setting"},
            {"query_plan_display_internal_aliases", false, false, "New setting"},
            {"query_plan_max_step_description_length", 1000000000, 500, "New setting"},
            {"allow_experimental_delta_lake_writes", false, false, "New setting."},
            {"query_plan_convert_any_join_to_semi_or_anti_join", true, true, "New setting."},
            {"text_index_use_bloom_filter", true, true, "New setting."},
            {"query_plan_direct_read_from_text_index", true, true, "New setting."},
            {"enable_producing_buckets_out_of_order_in_aggregation", false, true, "New setting"},
            {"jemalloc_enable_profiler", false, false, "New setting"},
            {"jemalloc_collect_profile_samples_in_trace_log", false, false, "New setting"},
            {"delta_lake_insert_max_bytes_in_data_file", 1_GiB, 1_GiB, "New setting."},
            {"delta_lake_insert_max_rows_in_data_file", 1000000, 1000000, "New setting."},
            {"promql_evaluation_time", Field{"auto"}, Field{"auto"}, "The setting was renamed. The previous name is `evaluation_time`."},
            {"evaluation_time", 0, 0, "Old setting which popped up here being renamed."},
            {"os_threads_nice_value_query", 0, 0, "New setting."},
            {"os_threads_nice_value_materialized_view", 0, 0, "New setting."},
            {"os_thread_priority", 0, 0, "Alias for os_threads_nice_value_query."},
        });
        addSettingsChanges(settings_changes_history, "25.8",
        {
            {"output_format_json_quote_64bit_integers", true, false, "Disable quoting of the 64 bit integers in JSON by default"},
            {"show_data_lake_catalogs_in_system_tables", true, true, "New setting"},
            {"optimize_rewrite_regexp_functions", false, true, "A new setting"},
            {"max_joined_block_size_bytes", 0, 4 * 1024 * 1024, "New setting"},
            {"azure_max_single_part_upload_size", 100 * 1024 * 1024, 32 * 1024 * 1024, "Align with S3"},
            {"azure_max_redirects", 10, 10, "New setting"},
            {"azure_max_get_rps", 0, 0, "New setting"},
            {"azure_max_get_burst", 0, 0, "New setting"},
            {"azure_max_put_rps", 0, 0, "New setting"},
            {"azure_max_put_burst", 0, 0, "New setting"},
            {"azure_use_adaptive_timeouts", true, true, "New setting"},
            {"azure_request_timeout_ms", 30000, 30000, "New setting"},
            {"azure_connect_timeout_ms", 1000, 1000, "New setting"},
            {"azure_sdk_use_native_client", false, true, "New setting"},
            {"analyzer_compatibility_allow_compound_identifiers_in_unflatten_nested", false, true, "New setting."},
            {"distributed_cache_connect_backoff_min_ms", 0, 0, "New setting"},
            {"distributed_cache_connect_backoff_max_ms", 50, 50, "New setting"},
            {"distributed_cache_read_request_max_tries", 20, 10, "Changed setting value"},
            {"distributed_cache_connect_max_tries", 20, 5, "Changed setting value"},
            {"opentelemetry_trace_cpu_scheduling", false, false, "New setting to trace `cpu_slot_preemption` feature."},
            {"output_format_parquet_max_dictionary_size", 1024 * 1024, 1024 * 1024, "New setting"},
            {"input_format_parquet_use_native_reader_v3", false, false, "New setting"},
            {"input_format_parquet_memory_low_watermark", 2ul << 20, 2ul << 20, "New setting"},
            {"input_format_parquet_memory_high_watermark", 4ul << 30, 4ul << 30, "New setting"},
            {"input_format_parquet_page_filter_push_down", true, true, "New setting (no effect when input_format_parquet_use_native_reader_v3 is disabled)"},
            {"input_format_parquet_use_offset_index", true, true, "New setting (no effect when input_format_parquet_use_native_reader_v3 is disabled)"},
            {"output_format_parquet_enum_as_byte_array", false, true, "Enable writing Enum as byte array in Parquet by default"},
            {"json_type_escape_dots_in_keys", false, false, "Add new setting that allows to escape dots in JSON keys during JSON type parsing"},
            {"parallel_replicas_support_projection", false, true, "New setting. Optimization of projections can be applied in parallel replicas. Effective only with enabled parallel_replicas_local_plan and aggregation_in_order is inactive."},
            {"input_format_json_infer_array_of_dynamic_from_array_of_different_types", false, true, "Infer Array(Dynamic) for JSON arrays with different values types by default"},
            {"enable_add_distinct_to_in_subqueries", false, false, "New setting to reduce the size of temporary tables transferred for distributed IN subqueries."},
            {"enable_vector_similarity_index", false, true, "Vector similarity indexes are GA."},
            {"execute_exists_as_scalar_subquery", false, true, "New setting"},
            {"allow_experimental_vector_similarity_index", false, true, "Vector similarity indexes are GA."},
            {"vector_search_with_rescoring", true, false, "New setting."},
            {"delta_lake_enable_expression_visitor_logging", false, false, "New setting"},
            {"write_full_path_in_iceberg_metadata", false, false, "New setting."},
            {"output_format_orc_compression_block_size", 65536, 262144, "New setting"},
            {"allow_database_iceberg", false, false, "Added an alias for setting `allow_experimental_database_iceberg`"},
            {"allow_database_unity_catalog", false, false, "Added an alias for setting `allow_experimental_database_unity_catalog`"},
            {"allow_database_glue_catalog", false, false, "Added an alias for setting `allow_experimental_database_glue_catalog`"},
            {"apply_patch_parts_join_cache_buckets", 8, 8, "New setting"},
            {"delta_lake_throw_on_engine_predicate_error", false, false, "New setting"},
            {"delta_lake_enable_engine_predicate", true, true, "New setting"},
            {"backup_restore_s3_retry_initial_backoff_ms", 25, 25, "New setting"},
            {"backup_restore_s3_retry_max_backoff_ms", 5000, 5000, "New setting"},
            {"backup_restore_s3_retry_jitter_factor", 0.0, 0.1, "New setting"},
            {"vector_search_index_fetch_multiplier", 1.0, 1.0, "Alias for setting 'vector_search_postfilter_multiplier'"},
            {"backup_slow_all_threads_after_retryable_s3_error", false, false, "New setting"},
            {"allow_experimental_ytsaurus_table_engine", false, false, "New setting."},
            {"allow_experimental_ytsaurus_table_function", false, false, "New setting."},
            {"allow_experimental_ytsaurus_dictionary_source", false, false, "New setting."},
            {"per_part_index_stats", false, false, "New setting."},
            {"allow_experimental_iceberg_compaction", 0, 0, "New setting "},
            {"delta_lake_snapshot_version", -1, -1, "New setting"},
            {"use_roaring_bitmap_iceberg_positional_deletes", false, false, "New setting"},
            {"iceberg_metadata_compression_method", "", "", "New setting"},
            {"allow_experimental_correlated_subqueries", false, true, "Mark correlated subqueries support as Beta."},
            {"promql_database", "", "", "New experimental setting"},
            {"promql_table", "", "", "New experimental setting"},
            {"evaluation_time", 0, 0, "New experimental setting"},
            {"output_format_parquet_date_as_uint16", false, false, "Added a compatibility setting for a minor compatibility-breaking change introduced back in 24.12."},
            {"enable_lightweight_update", false, true, "Lightweight updates were moved to Beta. Added an alias for setting 'allow_experimental_lightweight_update'."},
            {"allow_experimental_lightweight_update", false, true, "Lightweight updates were moved to Beta."},
            {"s3_slow_all_threads_after_retryable_error", false, false, "Added an alias for setting `backup_slow_all_threads_after_retryable_s3_error`"},
        });
        addSettingsChanges(settings_changes_history, "25.7",
        {
            /// RELEASE CLOSED
            {"correlated_subqueries_substitute_equivalent_expressions", false, true, "New setting to correlated subquery planning optimization."},
            {"function_date_trunc_return_type_behavior", 0, 0, "Add new setting to preserve old behaviour of dateTrunc function"},
            {"output_format_parquet_geometadata", false, true, "A new setting to allow to write information about geo columns in parquet metadata and encode columns in WKB format."},
            {"cluster_function_process_archive_on_multiple_nodes", false, true, "New setting"},
            {"enable_vector_similarity_index", false, false, "Added an alias for setting `allow_experimental_vector_similarity_index`"},
            {"distributed_plan_max_rows_to_broadcast", 20000, 20000, "New experimental setting."},
            {"output_format_json_map_as_array_of_tuples", false, false, "New setting"},
            {"input_format_json_map_as_array_of_tuples", false, false, "New setting"},
            {"parallel_distributed_insert_select", 0, 2, "Enable parallel distributed insert select by default"},
            {"write_through_distributed_cache_buffer_size", 0, 0, "New cloud setting"},
            {"min_joined_block_size_rows", 0, DEFAULT_BLOCK_SIZE, "New setting."},
            {"table_engine_read_through_distributed_cache", false, false, "New setting"},
            {"distributed_cache_alignment", 0, 0, "Rename of distributed_cache_read_alignment"},
            {"enable_scopes_for_with_statement", true, true, "New setting for backward compatibility with the old analyzer."},
            {"output_format_parquet_enum_as_byte_array", false, false, "Write enum using parquet physical type: BYTE_ARRAY and logical type: ENUM"},
            {"distributed_plan_force_shuffle_aggregation", 0, 0, "New experimental setting"},
            {"allow_experimental_insert_into_iceberg", false, false, "New setting."},
            /// RELEASE CLOSED
        });
        addSettingsChanges(settings_changes_history, "25.6",
        {
            /// RELEASE CLOSED
            {"output_format_native_use_flattened_dynamic_and_json_serialization", false, false, "Add flattened Dynamic/JSON serializations to Native format"},
            {"cast_string_to_date_time_mode", "basic", "basic", "Allow to use different DateTime parsing mode in String to DateTime cast"},
            {"parallel_replicas_connect_timeout_ms", 1000, 300, "Separate connection timeout for parallel replicas queries"},
            {"use_iceberg_partition_pruning", false, true, "Enable Iceberg partition pruning by default."},
            {"distributed_cache_credentials_refresh_period_seconds", 5, 5, "New private setting"},
            {"enable_shared_storage_snapshot_in_query", false, false, "A new setting to share storage snapshot in query"},
            {"merge_tree_storage_snapshot_sleep_ms", 0, 0, "A new setting to debug storage snapshot consistency in query"},
            {"enable_job_stack_trace", false, false, "The setting was disabled by default to avoid performance overhead."},
            {"use_legacy_to_time", true, true, "New setting. Allows for user to use the old function logic for toTime, which works as toTimeWithFixedDate."},
            {"allow_experimental_time_time64_type", false, false, "New settings. Allows to use a new experimental Time and Time64 data types."},
            {"enable_time_time64_type", false, false, "New settings. Allows to use a new experimental Time and Time64 data types."},
            {"optimize_use_projection_filtering", false, true, "New setting"},
            {"input_format_parquet_enable_json_parsing", false, true, "When reading Parquet files, parse JSON columns as ClickHouse JSON Column."},
            {"use_skip_indexes_if_final", 0, 1, "Change in default value of setting"},
            {"use_skip_indexes_if_final_exact_mode", 0, 1, "Change in default value of setting"},
            {"allow_experimental_time_series_aggregate_functions", false, false, "New setting to enable experimental timeSeries* aggregate functions."},
            {"min_outstreams_per_resize_after_split", 0, 24, "New setting."},
            {"count_matches_stop_at_empty_match", true, false, "New setting."},
            {"enable_parallel_blocks_marshalling", "false", "true", "A new setting"},
            {"format_schema_source", "file", "file", "New setting"},
            {"format_schema_message_name", "", "", "New setting"},
            {"enable_scopes_for_with_statement", true, true, "New setting for backward compatibility with the old analyzer."},
            {"backup_slow_all_threads_after_retryable_s3_error", false, false, "New setting"},
            {"s3_slow_all_threads_after_retryable_error", false, false, "Added an alias for setting `backup_slow_all_threads_after_retryable_s3_error`"},
            {"s3_retry_attempts", 500, 500, "Changed the value of the obsolete setting"},
            /// RELEASE CLOSED
        });
        addSettingsChanges(settings_changes_history, "25.5",
        {
            /// Release closed. Please use 25.6
            {"geotoh3_argument_order", "lon_lat", "lat_lon", "A new setting for legacy behaviour to set lon and lat argument order"},
            {"secondary_indices_enable_bulk_filtering", false, true, "A new algorithm for filtering by data skipping indices"},
            {"implicit_table_at_top_level", "", "", "A new setting, used in clickhouse-local"},
            {"use_skip_indexes_if_final_exact_mode", 0, 0, "This setting was introduced to help FINAL query return correct results with skip indexes"},
            {"parsedatetime_e_requires_space_padding", true, false, "Improved compatibility with MySQL DATE_FORMAT/STR_TO_DATE"},
            {"formatdatetime_e_with_space_padding", true, false, "Improved compatibility with MySQL DATE_FORMAT/STR_TO_DATE"},
            {"input_format_max_block_size_bytes", 0, 0, "New setting to limit bytes size if blocks created by input format"},
            {"parallel_replicas_insert_select_local_pipeline", false, true, "Use local pipeline during distributed INSERT SELECT with parallel replicas. Currently disabled due to performance issues"},
            {"page_cache_block_size", 1048576, 1048576, "Made this setting adjustable on a per-query level."},
            {"page_cache_lookahead_blocks", 16, 16, "Made this setting adjustable on a per-query level."},
            {"output_format_pretty_glue_chunks", "0", "auto", "A new setting to make Pretty formats prettier."},
            {"distributed_cache_read_only_from_current_az", true, true, "New setting"},
            {"parallel_hash_join_threshold", 0, 100'000, "New setting"},
            {"max_limit_for_ann_queries", 1'000, 0, "Obsolete setting"},
            {"max_limit_for_vector_search_queries", 1'000, 1'000, "New setting"},
            {"min_os_cpu_wait_time_ratio_to_throw", 0, 0, "Setting values were changed and backported to 25.4"},
            {"max_os_cpu_wait_time_ratio_to_throw", 0, 0, "Setting values were changed and backported to 25.4"},
            {"make_distributed_plan", 0, 0, "New experimental setting."},
            {"distributed_plan_execute_locally", 0, 0, "New experimental setting."},
            {"distributed_plan_default_shuffle_join_bucket_count", 8, 8, "New experimental setting."},
            {"distributed_plan_default_reader_bucket_count", 8, 8, "New experimental setting."},
            {"distributed_plan_optimize_exchanges", true, true, "New experimental setting."},
            {"distributed_plan_force_exchange_kind", "", "", "New experimental setting."},
            {"update_sequential_consistency", true, true, "A new setting"},
            {"update_parallel_mode", "auto", "auto", "A new setting"},
            {"lightweight_delete_mode", "alter_update", "alter_update", "A new setting"},
            {"alter_update_mode", "heavy", "heavy", "A new setting"},
            {"apply_patch_parts", true, true, "A new setting"},
            {"allow_experimental_lightweight_update", false, false, "A new setting"},
            {"allow_experimental_delta_kernel_rs", false, true, "New setting"},
            {"allow_experimental_database_hms_catalog", false, false, "Allow experimental database engine DataLakeCatalog with catalog_type = 'hive'"},
            {"vector_search_filter_strategy", "auto", "auto", "New setting"},
            {"vector_search_postfilter_multiplier", 1.0, 1.0, "New setting"},
            {"compile_expressions", false, true, "We believe that the LLVM infrastructure behind the JIT compiler is stable enough to enable this setting by default."},
            {"input_format_parquet_bloom_filter_push_down", false, true, "When reading Parquet files, skip whole row groups based on the WHERE/PREWHERE expressions and bloom filter in the Parquet metadata."},
            {"input_format_parquet_allow_geoparquet_parser", false, true, "A new setting to use geo columns in parquet file"},
            {"enable_url_encoding", true, false, "Changed existing setting's default value"},
            {"s3_slow_all_threads_after_network_error", false, true, "New setting"},
            {"enable_scopes_for_with_statement", true, true, "New setting for backward compatibility with the old analyzer."},
            /// Release closed. Please use 25.6
        });
        addSettingsChanges(settings_changes_history, "25.4",
        {
            /// Release closed. Please use 25.5
            {"use_query_condition_cache", false, true, "A new optimization"},
            {"allow_materialized_view_with_bad_select", true, false, "Don't allow creating MVs referencing nonexistent columns or tables"},
            {"query_plan_optimize_lazy_materialization", false, true, "Added new setting to use query plan for lazy materialization optimisation"},
            {"query_plan_max_limit_for_lazy_materialization", 10, 10, "Added new setting to control maximum limit value that allows to use query plan for lazy materialization optimisation. If zero, there is no limit"},
            {"query_plan_convert_join_to_in", false, false, "New setting"},
            {"enable_hdfs_pread", true, true, "New setting."},
            {"low_priority_query_wait_time_ms", 1000, 1000, "New setting."},
            {"allow_experimental_correlated_subqueries", false, false, "Added new setting to allow correlated subqueries execution."},
            {"serialize_query_plan", false, false, "NewSetting"},
            {"allow_experimental_shared_set_join", 0, 1, "A setting for ClickHouse Cloud to enable SharedSet and SharedJoin"},
            {"allow_special_bool_values_inside_variant", true, false, "Don't allow special bool values during Variant type parsing"},
            {"cast_string_to_variant_use_inference", true, true, "New setting to enable/disable types inference during CAST from String to Variant"},
            {"distributed_cache_read_request_max_tries", 20, 20, "New setting"},
            {"query_condition_cache_store_conditions_as_plaintext", false, false, "New setting"},
            {"min_os_cpu_wait_time_ratio_to_throw", 0, 0, "New setting"},
            {"max_os_cpu_wait_time_ratio_to_throw", 0, 0, "New setting"},
            {"query_plan_merge_filter_into_join_condition", false, true, "Added new setting to merge filter into join condition"},
            {"use_local_cache_for_remote_storage", true, false, "Obsolete setting."},
            {"iceberg_timestamp_ms", 0, 0, "New setting."},
            {"iceberg_snapshot_id", 0, 0, "New setting."},
            {"use_iceberg_metadata_files_cache", true, true, "New setting"},
            {"query_plan_join_shard_by_pk_ranges", false, false, "New setting"},
            {"parallel_replicas_insert_select_local_pipeline", false, false, "Use local pipeline during distributed INSERT SELECT with parallel replicas. Currently disabled due to performance issues"},
            {"parallel_hash_join_threshold", 0, 0, "New setting"},
            {"function_date_trunc_return_type_behavior", 1, 0, "Change the result type for dateTrunc function for DateTime64/Date32 arguments to DateTime64/Date32 regardless of time unit to get correct result for negative values"},
            {"enable_scopes_for_with_statement", true, true, "New setting for backward compatibility with the old analyzer."},
            /// Release closed. Please use 25.5
        });
        addSettingsChanges(settings_changes_history, "25.3",
        {
            /// Release closed. Please use 25.4
            {"enable_json_type", false, true, "JSON data type is production-ready"},
            {"enable_dynamic_type", false, true, "Dynamic data type is production-ready"},
            {"enable_variant_type", false, true, "Variant data type is production-ready"},
            {"allow_experimental_json_type", false, true, "JSON data type is production-ready"},
            {"allow_experimental_dynamic_type", false, true, "Dynamic data type is production-ready"},
            {"allow_experimental_variant_type", false, true, "Variant data type is production-ready"},
            {"allow_experimental_database_unity_catalog", false, false, "Allow experimental database engine DataLakeCatalog with catalog_type = 'unity'"},
            {"allow_experimental_database_glue_catalog", false, false, "Allow experimental database engine DataLakeCatalog with catalog_type = 'glue'"},
            {"use_page_cache_with_distributed_cache", false, false, "New setting"},
            {"use_query_condition_cache", false, false, "New setting."},
            {"parallel_replicas_for_cluster_engines", false, true, "New setting."},
            {"parallel_hash_join_threshold", 0, 0, "New setting"},
            /// Release closed. Please use 25.4
        });
        addSettingsChanges(settings_changes_history, "25.2",
        {
            /// Release closed. Please use 25.3
            {"schema_inference_make_json_columns_nullable", false, false, "Allow to infer Nullable(JSON) during schema inference"},
            {"query_plan_use_new_logical_join_step", false, true, "Enable new step"},
            {"postgresql_fault_injection_probability", 0., 0., "New setting"},
            {"apply_settings_from_server", false, true, "Client-side code (e.g. INSERT input parsing and query output formatting) will use the same settings as the server, including settings from server config."},
            {"merge_tree_use_deserialization_prefixes_cache", true, true, "A new setting to control the usage of deserialization prefixes cache in MergeTree"},
            {"merge_tree_use_prefixes_deserialization_thread_pool", true, true, "A new setting controlling the usage of the thread pool for parallel prefixes deserialization in MergeTree"},
            {"optimize_and_compare_chain", false, true, "A new setting"},
            {"enable_adaptive_memory_spill_scheduler", false, false, "New setting. Enable spill memory data into external storage adaptively."},
            {"output_format_parquet_write_bloom_filter", false, true, "Added support for writing Parquet bloom filters."},
            {"output_format_parquet_bloom_filter_bits_per_value", 10.5, 10.5, "New setting."},
            {"output_format_parquet_bloom_filter_flush_threshold_bytes", 128 * 1024 * 1024, 128 * 1024 * 1024, "New setting."},
            {"output_format_pretty_max_rows", 10000, 1000, "It is better for usability - less amount to scroll."},
            {"restore_replicated_merge_tree_to_shared_merge_tree", false, false, "New setting."},
            {"parallel_replicas_only_with_analyzer", true, true, "Parallel replicas is supported only with analyzer enabled"},
            {"s3_allow_multipart_copy", true, true, "New setting."},
        });
        addSettingsChanges(settings_changes_history, "25.1",
        {
            /// Release closed. Please use 25.2
            {"allow_not_comparable_types_in_order_by", true, false, "Don't allow not comparable types in order by by default"},
            {"allow_not_comparable_types_in_comparison_functions", true, false, "Don't allow not comparable types in comparison functions by default"},
            {"output_format_json_pretty_print", false, true, "Print values in a pretty format in JSON output format by default"},
            {"allow_experimental_ts_to_grid_aggregate_function", false, false, "Cloud only"},
            {"formatdatetime_f_prints_scale_number_of_digits", true, false, "New setting."},
            {"distributed_cache_connect_max_tries", 20, 20, "Cloud only"},
            {"query_plan_use_new_logical_join_step", false, false, "New join step, internal change"},
            {"distributed_cache_min_bytes_for_seek", 0, 0, "New private setting."},
            {"use_iceberg_partition_pruning", false, false, "New setting for Iceberg partition pruning."},
            {"max_bytes_ratio_before_external_group_by", 0.0, 0.5, "Enable automatic spilling to disk by default."},
            {"max_bytes_ratio_before_external_sort", 0.0, 0.5, "Enable automatic spilling to disk by default."},
            {"min_external_sort_block_bytes", 0., 100_MiB, "New setting."},
            {"s3queue_migrate_old_metadata_to_buckets", false, false, "New setting."},
            {"distributed_cache_pool_behaviour_on_limit", "allocate_bypassing_pool", "wait", "Cloud only"},
            {"use_hive_partitioning", false, true, "Enabled the setting by default."},
            {"query_plan_try_use_vector_search", false, true, "New setting."},
            {"short_circuit_function_evaluation_for_nulls", false, true, "Allow to execute functions with Nullable arguments only on rows with non-NULL values in all arguments"},
            {"short_circuit_function_evaluation_for_nulls_threshold", 1.0, 1.0, "Ratio threshold of NULL values to execute functions with Nullable arguments only on rows with non-NULL values in all arguments. Applies when setting short_circuit_function_evaluation_for_nulls is enabled."},
            {"output_format_orc_writer_time_zone_name", "GMT", "GMT", "The time zone name for ORC writer, the default ORC writer's time zone is GMT."},
            {"output_format_pretty_highlight_trailing_spaces", false, true, "A new setting."},
            {"allow_experimental_bfloat16_type", false, true, "Add new BFloat16 type"},
            {"allow_push_predicate_ast_for_distributed_subqueries", false, true, "A new setting"},
            {"output_format_pretty_squash_consecutive_ms", 0, 50, "Add new setting"},
            {"output_format_pretty_squash_max_wait_ms", 0, 1000, "Add new setting"},
            {"output_format_pretty_max_column_name_width_cut_to", 0, 24, "A new setting"},
            {"output_format_pretty_max_column_name_width_min_chars_to_cut", 0, 4, "A new setting"},
            {"output_format_pretty_multiline_fields", false, true, "A new setting"},
            {"output_format_pretty_fallback_to_vertical", false, true, "A new setting"},
            {"output_format_pretty_fallback_to_vertical_max_rows_per_chunk", 0, 100, "A new setting"},
            {"output_format_pretty_fallback_to_vertical_min_columns", 0, 5, "A new setting"},
            {"output_format_pretty_fallback_to_vertical_min_table_width", 0, 250, "A new setting"},
            {"merge_table_max_tables_to_look_for_schema_inference", 1, 1000, "A new setting"},
            {"max_autoincrement_series", 1000, 1000, "A new setting"},
            {"validate_enum_literals_in_operators", false, false, "A new setting"},
            {"allow_experimental_kusto_dialect", true, false, "A new setting"},
            {"allow_experimental_prql_dialect", true, false, "A new setting"},
            {"h3togeo_lon_lat_result_order", true, false, "A new setting"},
            {"max_parallel_replicas", 1, 1000, "Use up to 1000 parallel replicas by default."},
            {"allow_general_join_planning", false, true, "Allow more general join planning algorithm when hash join algorithm is enabled."},
            {"optimize_extract_common_expressions", false, true, "Optimize WHERE, PREWHERE, ON, HAVING and QUALIFY expressions by extracting common expressions out from disjunction of conjunctions."},
            /// Release closed. Please use 25.2
        });
        addSettingsChanges(settings_changes_history, "24.12",
        {
            /// Release closed. Please use 25.1
            {"allow_experimental_database_iceberg", false, false, "New setting."},
            {"shared_merge_tree_sync_parts_on_partition_operations", 1, 1, "New setting. By default parts are always synchronized"},
            {"query_plan_join_swap_table", "false", "auto", "New setting. Right table was always chosen before."},
            {"max_size_to_preallocate_for_aggregation", 100'000'000, 1'000'000'000'000, "Enable optimisation for bigger tables."},
            {"max_size_to_preallocate_for_joins", 100'000'000, 1'000'000'000'000, "Enable optimisation for bigger tables."},
            {"max_bytes_ratio_before_external_group_by", 0., 0., "New setting."},
            {"optimize_extract_common_expressions", false, false, "Introduce setting to optimize WHERE, PREWHERE, ON, HAVING and QUALIFY expressions by extracting common expressions out from disjunction of conjunctions."},
            {"max_bytes_ratio_before_external_sort", 0., 0., "New setting."},
            {"use_async_executor_for_materialized_views", false, false, "New setting."},
            {"http_response_headers", "", "", "New setting."},
            {"output_format_parquet_datetime_as_uint32", true, false, "Write DateTime as DateTime64(3) instead of UInt32 (these are the two Parquet types closest to DateTime)."},
            {"output_format_parquet_date_as_uint16", true, false, "Write Date as Date32 instead of plain UInt16 (these are the two Parquet types closest to Date)."},
            {"skip_redundant_aliases_in_udf", false, false, "When enabled, this allows you to use the same user defined function several times for several materialized columns in the same table."},
            {"parallel_replicas_index_analysis_only_on_coordinator", true, true, "Index analysis done only on replica-coordinator and skipped on other replicas. Effective only with enabled parallel_replicas_local_plan"}, // enabling it was moved to 24.10
            {"least_greatest_legacy_null_behavior", true, false, "New setting"},
            {"use_concurrency_control", false, true, "Enable concurrency control by default"},
            {"join_algorithm", "default", "direct,parallel_hash,hash", "'default' was deprecated in favor of explicitly specified join algorithms, also parallel_hash is now preferred over hash"},
            /// Release closed. Please use 25.1
        });
        addSettingsChanges(settings_changes_history, "24.11",
        {
            {"validate_mutation_query", false, true, "New setting to validate mutation queries by default."},
            {"enable_job_stack_trace", false, false, "Enables collecting stack traces from job's scheduling. Disabled by default to avoid performance overhead."},
            {"allow_suspicious_types_in_group_by", true, false, "Don't allow Variant/Dynamic types in GROUP BY by default"},
            {"allow_suspicious_types_in_order_by", true, false, "Don't allow Variant/Dynamic types in ORDER BY by default"},
            {"distributed_cache_discard_connection_if_unread_data", true, true, "New setting"},
            {"filesystem_cache_enable_background_download_for_metadata_files_in_packed_storage", true, true, "New setting"},
            {"filesystem_cache_enable_background_download_during_fetch", true, true, "New setting"},
            {"azure_check_objects_after_upload", false, false, "Check each uploaded object in azure blob storage to be sure that upload was successful"},
            {"backup_restore_keeper_max_retries", 20, 1000, "Should be big enough so the whole operation BACKUP or RESTORE operation won't fail because of a temporary [Zoo]Keeper failure in the middle of it."},
            {"backup_restore_failure_after_host_disconnected_for_seconds", 0, 3600, "New setting."},
            {"backup_restore_keeper_max_retries_while_initializing", 0, 20, "New setting."},
            {"backup_restore_keeper_max_retries_while_handling_error", 0, 20, "New setting."},
            {"backup_restore_finish_timeout_after_error_sec", 0, 180, "New setting."},
            {"query_plan_merge_filters", false, true, "Allow to merge filters in the query plan. This is required to properly support filter-push-down with a new analyzer."},
            {"parallel_replicas_local_plan", false, true, "Use local plan for local replica in a query with parallel replicas"},
            {"merge_tree_use_v1_object_and_dynamic_serialization", true, false, "Add new serialization V2 version for JSON and Dynamic types"},
            {"min_joined_block_size_bytes", 524288, 524288, "New setting."},
            {"allow_experimental_bfloat16_type", false, false, "Add new experimental BFloat16 type"},
            {"filesystem_cache_skip_download_if_exceeds_per_query_cache_write_limit", 1, 1, "Rename of setting skip_download_if_exceeds_query_cache_limit"},
            {"filesystem_cache_prefer_bigger_buffer_size", true, true, "New setting"},
            {"read_in_order_use_virtual_row", false, false, "Use virtual row while reading in order of primary key or its monotonic function fashion. It is useful when searching over multiple parts as only relevant ones are touched."},
            {"s3_skip_empty_files", false, true, "We hope it will provide better UX"},
            {"filesystem_cache_boundary_alignment", 0, 0, "New setting"},
            {"push_external_roles_in_interserver_queries", false, true, "New setting."},
            {"enable_variant_type", false, false, "Add alias to allow_experimental_variant_type"},
            {"enable_dynamic_type", false, false, "Add alias to allow_experimental_dynamic_type"},
            {"enable_json_type", false, false, "Add alias to allow_experimental_json_type"},
        });
        addSettingsChanges(settings_changes_history, "24.10",
        {
            {"query_metric_log_interval", 0, -1, "New setting."},
            {"enforce_strict_identifier_format", false, false, "New setting."},
            {"enable_parsing_to_custom_serialization", false, true, "New setting"},
            {"mongodb_throw_on_unsupported_query", false, true, "New setting."},
            {"enable_parallel_replicas", false, false, "Parallel replicas with read tasks became the Beta tier feature."},
            {"parallel_replicas_mode", "read_tasks", "read_tasks", "This setting was introduced as a part of making parallel replicas feature Beta"},
            {"filesystem_cache_name", "", "", "Filesystem cache name to use for stateless table engines or data lakes"},
            {"restore_replace_external_dictionary_source_to_null", false, false, "New setting."},
            {"show_create_query_identifier_quoting_rule", "when_necessary", "when_necessary", "New setting."},
            {"show_create_query_identifier_quoting_style", "Backticks", "Backticks", "New setting."},
            {"merge_tree_min_read_task_size", 8, 8, "New setting"},
            {"merge_tree_min_rows_for_concurrent_read_for_remote_filesystem", (20 * 8192), 0, "Setting is deprecated"},
            {"merge_tree_min_bytes_for_concurrent_read_for_remote_filesystem", (24 * 10 * 1024 * 1024), 0, "Setting is deprecated"},
            {"implicit_select", false, false, "A new setting."},
            {"output_format_native_write_json_as_string", false, false, "Add new setting to allow write JSON column as single String column in Native format"},
            {"output_format_binary_write_json_as_string", false, false, "Add new setting to write values of JSON type as JSON string in RowBinary output format"},
            {"input_format_binary_read_json_as_string", false, false, "Add new setting to read values of JSON type as JSON string in RowBinary input format"},
            {"min_free_disk_bytes_to_perform_insert", 0, 0, "New setting."},
            {"min_free_disk_ratio_to_perform_insert", 0.0, 0.0, "New setting."},
            {"parallel_replicas_local_plan", false, true, "Use local plan for local replica in a query with parallel replicas"},
            {"enable_named_columns_in_function_tuple", false, false, "Disabled pending usability improvements"},
            {"cloud_mode_database_engine", 1, 1, "A setting for ClickHouse Cloud"},
            {"allow_experimental_shared_set_join", 0, 0, "A setting for ClickHouse Cloud"},
            {"read_through_distributed_cache", 0, 0, "A setting for ClickHouse Cloud"},
            {"write_through_distributed_cache", 0, 0, "A setting for ClickHouse Cloud"},
            {"distributed_cache_throw_on_error", 0, 0, "A setting for ClickHouse Cloud"},
            {"distributed_cache_log_mode", "on_error", "on_error", "A setting for ClickHouse Cloud"},
            {"distributed_cache_fetch_metrics_only_from_current_az", 1, 1, "A setting for ClickHouse Cloud"},
            {"distributed_cache_connect_max_tries", 20, 20, "A setting for ClickHouse Cloud"},
            {"distributed_cache_receive_response_wait_milliseconds", 60000, 60000, "A setting for ClickHouse Cloud"},
            {"distributed_cache_receive_timeout_milliseconds", 10000, 10000, "A setting for ClickHouse Cloud"},
            {"distributed_cache_wait_connection_from_pool_milliseconds", 100, 100, "A setting for ClickHouse Cloud"},
            {"distributed_cache_bypass_connection_pool", 0, 0, "A setting for ClickHouse Cloud"},
            {"distributed_cache_pool_behaviour_on_limit", "allocate_bypassing_pool", "allocate_bypassing_pool", "A setting for ClickHouse Cloud"},
            {"distributed_cache_read_alignment", 0, 0, "A setting for ClickHouse Cloud"},
            {"distributed_cache_max_unacked_inflight_packets", 10, 10, "A setting for ClickHouse Cloud"},
            {"distributed_cache_data_packet_ack_window", 5, 5, "A setting for ClickHouse Cloud"},
            {"input_format_parquet_enable_row_group_prefetch", false, true, "Enable row group prefetching during parquet parsing. Currently, only single-threaded parsing can prefetch."},
            {"input_format_orc_dictionary_as_low_cardinality", false, true, "Treat ORC dictionary encoded columns as LowCardinality columns while reading ORC files"},
            {"allow_experimental_refreshable_materialized_view", false, true, "Not experimental anymore"},
            {"max_parts_to_move", 0, 1000, "New setting"},
            {"hnsw_candidate_list_size_for_search", 64, 256, "New setting. Previously, the value was optionally specified in CREATE INDEX and 64 by default."},
            {"allow_reorder_prewhere_conditions", true, true, "New setting"},
            {"input_format_parquet_bloom_filter_push_down", false, false, "When reading Parquet files, skip whole row groups based on the WHERE/PREWHERE expressions and bloom filter in the Parquet metadata."},
            {"date_time_64_output_format_cut_trailing_zeros_align_to_groups_of_thousands", false, false, "Dynamically trim the trailing zeros of datetime64 values to adjust the output scale to (0, 3, 6), corresponding to 'seconds', 'milliseconds', and 'microseconds'."},
            {"parallel_replicas_index_analysis_only_on_coordinator", false, true, "Index analysis done only on replica-coordinator and skipped on other replicas. Effective only with enabled parallel_replicas_local_plan"},
            {"distributed_cache_discard_connection_if_unread_data", true, true, "New setting"},
            {"azure_check_objects_after_upload", false, false, "Check each uploaded object in azure blob storage to be sure that upload was successful"},
            {"backup_restore_keeper_max_retries", 20, 1000, "Should be big enough so the whole operation BACKUP or RESTORE operation won't fail because of a temporary [Zoo]Keeper failure in the middle of it."},
            {"backup_restore_failure_after_host_disconnected_for_seconds", 0, 3600, "New setting."},
            {"backup_restore_keeper_max_retries_while_initializing", 0, 20, "New setting."},
            {"backup_restore_keeper_max_retries_while_handling_error", 0, 20, "New setting."},
            {"backup_restore_finish_timeout_after_error_sec", 0, 180, "New setting."},
        });
        addSettingsChanges(settings_changes_history, "24.9",
        {
            {"output_format_orc_dictionary_key_size_threshold", 0.0, 0.0, "For a string column in ORC output format, if the number of distinct values is greater than this fraction of the total number of non-null rows, turn off dictionary encoding. Otherwise dictionary encoding is enabled"},
            {"input_format_json_empty_as_default", false, false, "Added new setting to allow to treat empty fields in JSON input as default values."},
            {"input_format_try_infer_variants", false, false, "Try to infer Variant type in text formats when there is more than one possible type for column/array elements"},
            {"join_output_by_rowlist_perkey_rows_threshold", 0, 5, "The lower limit of per-key average rows in the right table to determine whether to output by row list in hash join."},
            {"create_if_not_exists", false, false, "New setting."},
            {"allow_materialized_view_with_bad_select", true, true, "Support (but not enable yet) stricter validation in CREATE MATERIALIZED VIEW"},
            {"parallel_replicas_mark_segment_size", 128, 0, "Value for this setting now determined automatically"},
            {"database_replicated_allow_replicated_engine_arguments", 1, 0, "Don't allow explicit arguments by default"},
            {"database_replicated_allow_explicit_uuid", 1, 0, "Added a new setting to disallow explicitly specifying table UUID"},
            {"parallel_replicas_local_plan", false, false, "Use local plan for local replica in a query with parallel replicas"},
            {"join_to_sort_minimum_perkey_rows", 0, 40, "The lower limit of per-key average rows in the right table to determine whether to rerange the right table by key in left or inner join. This setting ensures that the optimization is not applied for sparse table keys"},
            {"join_to_sort_maximum_table_rows", 0, 10000, "The maximum number of rows in the right table to determine whether to rerange the right table by key in left or inner join"},
            {"allow_experimental_join_right_table_sorting", false, false, "If it is set to true, and the conditions of `join_to_sort_minimum_perkey_rows` and `join_to_sort_maximum_table_rows` are met, rerange the right table by key to improve the performance in left or inner hash join"},
            {"mongodb_throw_on_unsupported_query", false, true, "New setting."},
            {"min_free_disk_bytes_to_perform_insert", 0, 0, "Maintain some free disk space bytes from inserts while still allowing for temporary writing."},
            {"min_free_disk_ratio_to_perform_insert", 0.0, 0.0, "Maintain some free disk space bytes expressed as ratio to total disk space from inserts while still allowing for temporary writing."},
        });
        addSettingsChanges(settings_changes_history, "24.8",
        {
            {"rows_before_aggregation", false, false, "Provide exact value for rows_before_aggregation statistic, represents the number of rows read before aggregation"},
            {"restore_replace_external_table_functions_to_null", false, false, "New setting."},
            {"restore_replace_external_engines_to_null", false, false, "New setting."},
            {"input_format_json_max_depth", 1000000, 1000, "It was unlimited in previous versions, but that was unsafe."},
            {"merge_tree_min_bytes_per_task_for_remote_reading", 4194304, 2097152, "Value is unified with `filesystem_prefetch_min_bytes_for_single_read_task`"},
            {"use_hive_partitioning", false, false, "Allows to use hive partitioning for File, URL, S3, AzureBlobStorage and HDFS engines."},
            {"allow_experimental_kafka_offsets_storage_in_keeper", false, false, "Allow the usage of experimental Kafka storage engine that stores the committed offsets in ClickHouse Keeper"},
            {"allow_archive_path_syntax", true, true, "Added new setting to allow disabling archive path syntax."},
            {"query_cache_tag", "", "", "New setting for labeling query cache settings."},
            {"allow_experimental_time_series_table", false, false, "Added new setting to allow the TimeSeries table engine"},
            {"enable_analyzer", 1, 1, "Added an alias to a setting `allow_experimental_analyzer`."},
            {"optimize_functions_to_subcolumns", false, true, "Enabled settings by default"},
            {"allow_experimental_json_type", false, false, "Add new experimental JSON type"},
            {"use_json_alias_for_old_object_type", true, false, "Use JSON type alias to create new JSON type"},
            {"type_json_skip_duplicated_paths", false, false, "Allow to skip duplicated paths during JSON parsing"},
            {"allow_experimental_vector_similarity_index", false, false, "Added new setting to allow experimental vector similarity indexes"},
            {"input_format_try_infer_datetimes_only_datetime64", true, false, "Allow to infer DateTime instead of DateTime64 in data formats"},
        });
        addSettingsChanges(settings_changes_history, "24.7",
        {
            {"output_format_parquet_write_page_index", false, true, "Add a possibility to write page index into parquet files."},
            {"output_format_binary_encode_types_in_binary_format", false, false, "Added new setting to allow to write type names in binary format in RowBinaryWithNamesAndTypes output format"},
            {"input_format_binary_decode_types_in_binary_format", false, false, "Added new setting to allow to read type names in binary format in RowBinaryWithNamesAndTypes input format"},
            {"output_format_native_encode_types_in_binary_format", false, false, "Added new setting to allow to write type names in binary format in Native output format"},
            {"input_format_native_decode_types_in_binary_format", false, false, "Added new setting to allow to read type names in binary format in Native output format"},
            {"read_in_order_use_buffering", false, true, "Use buffering before merging while reading in order of primary key"},
            {"enable_named_columns_in_function_tuple", false, false, "Generate named tuples in function tuple() when all names are unique and can be treated as unquoted identifiers."},
            {"optimize_trivial_insert_select", true, false, "The optimization does not make sense in many cases."},
            {"dictionary_validate_primary_key_type", false, false, "Validate primary key type for dictionaries. By default id type for simple layouts will be implicitly converted to UInt64."},
            {"collect_hash_table_stats_during_joins", false, true, "New setting."},
            {"max_size_to_preallocate_for_joins", 0, 100'000'000, "New setting."},
            {"input_format_orc_reader_time_zone_name", "GMT", "GMT", "The time zone name for ORC row reader, the default ORC row reader's time zone is GMT."},
            {"database_replicated_allow_heavy_create", true, false, "Long-running DDL queries (CREATE AS SELECT and POPULATE) for Replicated database engine was forbidden"},
            {"query_plan_merge_filters", false, false, "Allow to merge filters in the query plan"},
            {"azure_sdk_max_retries", 10, 10, "Maximum number of retries in azure sdk"},
            {"azure_sdk_retry_initial_backoff_ms", 10, 10, "Minimal backoff between retries in azure sdk"},
            {"azure_sdk_retry_max_backoff_ms", 1000, 1000, "Maximal backoff between retries in azure sdk"},
            {"ignore_on_cluster_for_replicated_named_collections_queries", false, false, "Ignore ON CLUSTER clause for replicated named collections management queries."},
            {"backup_restore_s3_retry_attempts", 1000,1000, "Setting for Aws::Client::RetryStrategy, Aws::Client does retries itself, 0 means no retries. It takes place only for backup/restore."},
            {"postgresql_connection_attempt_timeout", 2, 2, "Allow to control 'connect_timeout' parameter of PostgreSQL connection."},
            {"postgresql_connection_pool_retries", 2, 2, "Allow to control the number of retries in PostgreSQL connection pool."}
        });
        addSettingsChanges(settings_changes_history, "24.6",
        {
            {"materialize_skip_indexes_on_insert", true, true, "Added new setting to allow to disable materialization of skip indexes on insert"},
            {"materialize_statistics_on_insert", true, true, "Added new setting to allow to disable materialization of statistics on insert"},
            {"input_format_parquet_use_native_reader", false, false, "When reading Parquet files, to use native reader instead of arrow reader."},
            {"hdfs_throw_on_zero_files_match", false, false, "Allow to throw an error when ListObjects request cannot match any files in HDFS engine instead of empty query result"},
            {"azure_throw_on_zero_files_match", false, false, "Allow to throw an error when ListObjects request cannot match any files in AzureBlobStorage engine instead of empty query result"},
            {"s3_validate_request_settings", true, true, "Allow to disable S3 request settings validation"},
            {"allow_experimental_full_text_index", false, false, "Enable experimental text index"},
            {"azure_skip_empty_files", false, false, "Allow to skip empty files in azure table engine"},
            {"hdfs_ignore_file_doesnt_exist", false, false, "Allow to return 0 rows when the requested files don't exist instead of throwing an exception in HDFS table engine"},
            {"azure_ignore_file_doesnt_exist", false, false, "Allow to return 0 rows when the requested files don't exist instead of throwing an exception in AzureBlobStorage table engine"},
            {"s3_ignore_file_doesnt_exist", false, false, "Allow to return 0 rows when the requested files don't exist instead of throwing an exception in S3 table engine"},
            {"s3_max_part_number", 10000, 10000, "Maximum part number number for s3 upload part"},
            {"s3_max_single_operation_copy_size", 32 * 1024 * 1024, 32 * 1024 * 1024, "Maximum size for a single copy operation in s3"},
            {"input_format_parquet_max_block_size", 8192, DEFAULT_BLOCK_SIZE, "Increase block size for parquet reader."},
            {"input_format_parquet_prefer_block_bytes", 0, DEFAULT_BLOCK_SIZE * 256, "Average block bytes output by parquet reader."},
            {"enable_blob_storage_log", true, true, "Write information about blob storage operations to system.blob_storage_log table"},
            {"allow_deprecated_snowflake_conversion_functions", true, false, "Disabled deprecated functions snowflakeToDateTime[64] and dateTime[64]ToSnowflake."},
            {"allow_statistic_optimize", false, false, "Old setting which popped up here being renamed."},
            {"allow_experimental_statistic", false, false, "Old setting which popped up here being renamed."},
            {"allow_statistics_optimize", false, false, "The setting was renamed. The previous name is `allow_statistic_optimize`."},
            {"allow_experimental_statistics", false, false, "The setting was renamed. The previous name is `allow_experimental_statistic`."},
            {"enable_vertical_final", false, true, "Enable vertical final by default again after fixing bug"},
            {"parallel_replicas_custom_key_range_lower", 0, 0, "Add settings to control the range filter when using parallel replicas with dynamic shards"},
            {"parallel_replicas_custom_key_range_upper", 0, 0, "Add settings to control the range filter when using parallel replicas with dynamic shards. A value of 0 disables the upper limit"},
            {"output_format_pretty_display_footer_column_names", 0, 1, "Add a setting to display column names in the footer if there are many rows. Threshold value is controlled by output_format_pretty_display_footer_column_names_min_rows."},
            {"output_format_pretty_display_footer_column_names_min_rows", 0, 50, "Add a setting to control the threshold value for setting output_format_pretty_display_footer_column_names_min_rows. Default 50."},
            {"output_format_csv_serialize_tuple_into_separate_columns", true, true, "A new way of how interpret tuples in CSV format was added."},
            {"input_format_csv_deserialize_separate_columns_into_tuple", true, true, "A new way of how interpret tuples in CSV format was added."},
            {"input_format_csv_try_infer_strings_from_quoted_tuples", true, true, "A new way of how interpret tuples in CSV format was added."},
        });
        addSettingsChanges(settings_changes_history, "24.5",
        {
            {"allow_deprecated_error_prone_window_functions", true, false, "Allow usage of deprecated error prone window functions (neighbor, runningAccumulate, runningDifferenceStartingWithFirstValue, runningDifference)"},
            {"allow_experimental_join_condition", false, false, "Support join with inequal conditions which involve columns from both left and right table. e.g. t1.y < t2.y."},
            {"input_format_tsv_crlf_end_of_line", false, false, "Enables reading of CRLF line endings with TSV formats"},
            {"output_format_parquet_use_custom_encoder", false, true, "Enable custom Parquet encoder."},
            {"cross_join_min_rows_to_compress", 0, 10000000, "Minimal count of rows to compress block in CROSS JOIN. Zero value means - disable this threshold. This block is compressed when any of the two thresholds (by rows or by bytes) are reached."},
            {"cross_join_min_bytes_to_compress", 0, 1_GiB, "Minimal size of block to compress in CROSS JOIN. Zero value means - disable this threshold. This block is compressed when any of the two thresholds (by rows or by bytes) are reached."},
            {"http_max_chunk_size", 0, 0, "Internal limitation"},
            {"prefer_external_sort_block_bytes", 0, DEFAULT_BLOCK_SIZE * 256, "Prefer maximum block bytes for external sort, reduce the memory usage during merging."},
            {"input_format_force_null_for_omitted_fields", false, false, "Disable type-defaults for omitted fields when needed"},
            {"cast_string_to_dynamic_use_inference", false, false, "Add setting to allow converting String to Dynamic through parsing"},
            {"allow_experimental_dynamic_type", false, false, "Add new experimental Dynamic type"},
            {"azure_max_blocks_in_multipart_upload", 50000, 50000, "Maximum number of blocks in multipart upload for Azure."},
            {"allow_archive_path_syntax", false, true, "Added new setting to allow disabling archive path syntax."},
        });
        addSettingsChanges(settings_changes_history, "24.4",
        {
            {"input_format_json_throw_on_bad_escape_sequence", true, true, "Allow to save JSON strings with bad escape sequences"},
            {"max_parsing_threads", 0, 0, "Add a separate setting to control number of threads in parallel parsing from files"},
            {"ignore_drop_queries_probability", 0, 0, "Allow to ignore drop queries in server with specified probability for testing purposes"},
            {"lightweight_deletes_sync", 2, 2, "The same as 'mutation_sync', but controls only execution of lightweight deletes"},
            {"query_cache_system_table_handling", "save", "throw", "The query cache no longer caches results of queries against system tables"},
            {"input_format_json_ignore_unnecessary_fields", false, true, "Ignore unnecessary fields and not parse them. Enabling this may not throw exceptions on json strings of invalid format or with duplicated fields"},
            {"input_format_hive_text_allow_variable_number_of_columns", false, true, "Ignore extra columns in Hive Text input (if file has more columns than expected) and treat missing fields in Hive Text input as default values."},
            {"allow_experimental_database_replicated", false, true, "Database engine Replicated is now in Beta stage"},
            {"temporary_data_in_cache_reserve_space_wait_lock_timeout_milliseconds", (10 * 60 * 1000), (10 * 60 * 1000), "Wait time to lock cache for space reservation in temporary data in filesystem cache"},
            {"optimize_rewrite_sum_if_to_count_if", false, true, "Only available for the analyzer, where it works correctly"},
            {"azure_allow_parallel_part_upload", "true", "true", "Use multiple threads for azure multipart upload."},
            {"max_recursive_cte_evaluation_depth", DBMS_RECURSIVE_CTE_MAX_EVALUATION_DEPTH, DBMS_RECURSIVE_CTE_MAX_EVALUATION_DEPTH, "Maximum limit on recursive CTE evaluation depth"},
            {"query_plan_convert_outer_join_to_inner_join", false, true, "Allow to convert OUTER JOIN to INNER JOIN if filter after JOIN always filters default values"},
        });
        addSettingsChanges(settings_changes_history, "24.3",
        {
            {"s3_connect_timeout_ms", 1000, 1000, "Introduce new dedicated setting for s3 connection timeout"},
            {"allow_experimental_shared_merge_tree", false, true, "The setting is obsolete"},
            {"use_page_cache_for_disks_without_file_cache", false, false, "Added userspace page cache"},
            {"read_from_page_cache_if_exists_otherwise_bypass_cache", false, false, "Added userspace page cache"},
            {"page_cache_inject_eviction", false, false, "Added userspace page cache"},
            {"default_table_engine", "None", "MergeTree", "Set default table engine to MergeTree for better usability"},
            {"input_format_json_use_string_type_for_ambiguous_paths_in_named_tuples_inference_from_objects", false, false, "Allow to use String type for ambiguous paths during named tuple inference from JSON objects"},
            {"traverse_shadow_remote_data_paths", false, false, "Traverse shadow directory when query system.remote_data_paths."},
            {"throw_if_deduplication_in_dependent_materialized_views_enabled_with_async_insert", false, true, "Deduplication in dependent materialized view cannot work together with async inserts."},
            {"parallel_replicas_allow_in_with_subquery", false, true, "If true, subquery for IN will be executed on every follower replica"},
            {"log_processors_profiles", false, true, "Enable by default"},
            {"function_locate_has_mysql_compatible_argument_order", false, true, "Increase compatibility with MySQL's locate function."},
            {"allow_suspicious_primary_key", true, false, "Forbid suspicious PRIMARY KEY/ORDER BY for MergeTree (i.e. SimpleAggregateFunction)"},
            {"filesystem_cache_reserve_space_wait_lock_timeout_milliseconds", 1000, 1000, "Wait time to lock cache for space reservation in filesystem cache"},
            {"max_parser_backtracks", 0, 1000000, "Limiting the complexity of parsing"},
            {"analyzer_compatibility_join_using_top_level_identifier", false, false, "Force to resolve identifier in JOIN USING from projection"},
            {"distributed_insert_skip_read_only_replicas", false, false, "If true, INSERT into Distributed will skip read-only replicas"},
            {"keeper_max_retries", 10, 10, "Max retries for general keeper operations"},
            {"keeper_retry_initial_backoff_ms", 100, 100, "Initial backoff timeout for general keeper operations"},
            {"keeper_retry_max_backoff_ms", 5000, 5000, "Max backoff timeout for general keeper operations"},
            {"s3queue_allow_experimental_sharded_mode", false, false, "Enable experimental sharded mode of S3Queue table engine. It is experimental because it will be rewritten"},
            {"allow_experimental_analyzer", false, true, "Enable analyzer and planner by default."},
            {"merge_tree_read_split_ranges_into_intersecting_and_non_intersecting_injection_probability", 0.0, 0.0, "For testing of `PartsSplitter` - split read ranges into intersecting and non intersecting every time you read from MergeTree with the specified probability."},
            {"allow_get_client_http_header", false, false, "Introduced a new function."},
            {"output_format_pretty_row_numbers", false, true, "It is better for usability."},
            {"output_format_pretty_max_value_width_apply_for_single_value", true, false, "Single values in Pretty formats won't be cut."},
            {"output_format_parquet_string_as_string", false, true, "ClickHouse allows arbitrary binary data in the String data type, which is typically UTF-8. Parquet/ORC/Arrow Strings only support UTF-8. That's why you can choose which Arrow's data type to use for the ClickHouse String data type - String or Binary. While Binary would be more correct and compatible, using String by default will correspond to user expectations in most cases."},
            {"output_format_orc_string_as_string", false, true, "ClickHouse allows arbitrary binary data in the String data type, which is typically UTF-8. Parquet/ORC/Arrow Strings only support UTF-8. That's why you can choose which Arrow's data type to use for the ClickHouse String data type - String or Binary. While Binary would be more correct and compatible, using String by default will correspond to user expectations in most cases."},
            {"output_format_arrow_string_as_string", false, true, "ClickHouse allows arbitrary binary data in the String data type, which is typically UTF-8. Parquet/ORC/Arrow Strings only support UTF-8. That's why you can choose which Arrow's data type to use for the ClickHouse String data type - String or Binary. While Binary would be more correct and compatible, using String by default will correspond to user expectations in most cases."},
            {"output_format_parquet_compression_method", "lz4", "zstd", "Parquet/ORC/Arrow support many compression methods, including lz4 and zstd. ClickHouse supports each and every compression method. Some inferior tools, such as 'duckdb', lack support for the faster `lz4` compression method, that's why we set zstd by default."},
            {"output_format_orc_compression_method", "lz4", "zstd", "Parquet/ORC/Arrow support many compression methods, including lz4 and zstd. ClickHouse supports each and every compression method. Some inferior tools, such as 'duckdb', lack support for the faster `lz4` compression method, that's why we set zstd by default."},
            {"output_format_pretty_highlight_digit_groups", false, true, "If enabled and if output is a terminal, highlight every digit corresponding to the number of thousands, millions, etc. with underline."},
            {"geo_distance_returns_float64_on_float64_arguments", false, true, "Increase the default precision."},
            {"azure_max_inflight_parts_for_one_file", 20, 20, "The maximum number of a concurrent loaded parts in multipart upload request. 0 means unlimited."},
            {"azure_strict_upload_part_size", 0, 0, "The exact size of part to upload during multipart upload to Azure blob storage."},
            {"azure_min_upload_part_size", 16*1024*1024, 16*1024*1024, "The minimum size of part to upload during multipart upload to Azure blob storage."},
            {"azure_max_upload_part_size", 5ull*1024*1024*1024, 5ull*1024*1024*1024, "The maximum size of part to upload during multipart upload to Azure blob storage."},
            {"azure_upload_part_size_multiply_factor", 2, 2, "Multiply azure_min_upload_part_size by this factor each time azure_multiply_parts_count_threshold parts were uploaded from a single write to Azure blob storage."},
            {"azure_upload_part_size_multiply_parts_count_threshold", 500, 500, "Each time this number of parts was uploaded to Azure blob storage, azure_min_upload_part_size is multiplied by azure_upload_part_size_multiply_factor."},
            {"output_format_csv_serialize_tuple_into_separate_columns", true, true, "A new way of how interpret tuples in CSV format was added."},
            {"input_format_csv_deserialize_separate_columns_into_tuple", true, true, "A new way of how interpret tuples in CSV format was added."},
            {"input_format_csv_try_infer_strings_from_quoted_tuples", true, true, "A new way of how interpret tuples in CSV format was added."},
        });
        addSettingsChanges(settings_changes_history, "24.2",
        {
            {"allow_suspicious_variant_types", true, false, "Don't allow creating Variant type with suspicious variants by default"},
            {"validate_experimental_and_suspicious_types_inside_nested_types", false, true, "Validate usage of experimental and suspicious types inside nested types"},
            {"output_format_values_escape_quote_with_quote", false, false, "If true escape ' with '', otherwise quoted with \\'"},
            {"output_format_pretty_single_large_number_tip_threshold", 0, 1'000'000, "Print a readable number tip on the right side of the table if the block consists of a single number which exceeds this value (except 0)"},
            {"input_format_try_infer_exponent_floats", true, false, "Don't infer floats in exponential notation by default"},
            {"query_plan_optimize_prewhere", true, true, "Allow to push down filter to PREWHERE expression for supported storages"},
            {"async_insert_max_data_size", 1000000, 10485760, "The previous value appeared to be too small."},
            {"async_insert_poll_timeout_ms", 10, 10, "Timeout in milliseconds for polling data from asynchronous insert queue"},
            {"async_insert_use_adaptive_busy_timeout", false, true, "Use adaptive asynchronous insert timeout"},
            {"async_insert_busy_timeout_min_ms", 50, 50, "The minimum value of the asynchronous insert timeout in milliseconds; it also serves as the initial value, which may be increased later by the adaptive algorithm"},
            {"async_insert_busy_timeout_max_ms", 200, 200, "The minimum value of the asynchronous insert timeout in milliseconds; async_insert_busy_timeout_ms is aliased to async_insert_busy_timeout_max_ms"},
            {"async_insert_busy_timeout_increase_rate", 0.2, 0.2, "The exponential growth rate at which the adaptive asynchronous insert timeout increases"},
            {"async_insert_busy_timeout_decrease_rate", 0.2, 0.2, "The exponential growth rate at which the adaptive asynchronous insert timeout decreases"},
            {"format_template_row_format", "", "", "Template row format string can be set directly in query"},
            {"format_template_resultset_format", "", "", "Template result set format string can be set in query"},
            {"split_parts_ranges_into_intersecting_and_non_intersecting_final", true, true, "Allow to split parts ranges into intersecting and non intersecting during FINAL optimization"},
            {"split_intersecting_parts_ranges_into_layers_final", true, true, "Allow to split intersecting parts ranges into layers during FINAL optimization"},
            {"azure_max_single_part_copy_size", 256*1024*1024, 256*1024*1024, "The maximum size of object to copy using single part copy to Azure blob storage."},
            {"min_external_table_block_size_rows", DEFAULT_INSERT_BLOCK_SIZE, DEFAULT_INSERT_BLOCK_SIZE, "Squash blocks passed to external table to specified size in rows, if blocks are not big enough"},
            {"min_external_table_block_size_bytes", DEFAULT_INSERT_BLOCK_SIZE * 256, DEFAULT_INSERT_BLOCK_SIZE * 256, "Squash blocks passed to external table to specified size in bytes, if blocks are not big enough."},
            {"parallel_replicas_prefer_local_join", true, true, "If true, and JOIN can be executed with parallel replicas algorithm, and all storages of right JOIN part are *MergeTree, local JOIN will be used instead of GLOBAL JOIN."},
            {"optimize_time_filter_with_preimage", true, true, "Optimize Date and DateTime predicates by converting functions into equivalent comparisons without conversions (e.g. toYear(col) = 2023 -> col >= '2023-01-01' AND col <= '2023-12-31')"},
            {"extract_key_value_pairs_max_pairs_per_row", 0, 0, "Max number of pairs that can be produced by the `extractKeyValuePairs` function. Used as a safeguard against consuming too much memory."},
            {"default_view_definer", "CURRENT_USER", "CURRENT_USER", "Allows to set default `DEFINER` option while creating a view"},
            {"default_materialized_view_sql_security", "DEFINER", "DEFINER", "Allows to set a default value for SQL SECURITY option when creating a materialized view"},
            {"default_normal_view_sql_security", "INVOKER", "INVOKER", "Allows to set default `SQL SECURITY` option while creating a normal view"},
            {"mysql_map_string_to_text_in_show_columns", false, true, "Reduce the configuration effort to connect ClickHouse with BI tools."},
            {"mysql_map_fixed_string_to_text_in_show_columns", false, true, "Reduce the configuration effort to connect ClickHouse with BI tools."},
        });
        addSettingsChanges(settings_changes_history, "24.1",
        {
            {"print_pretty_type_names", false, true, "Better user experience."},
            {"input_format_json_read_bools_as_strings", false, true, "Allow to read bools as strings in JSON formats by default"},
            {"output_format_arrow_use_signed_indexes_for_dictionary", false, true, "Use signed indexes type for Arrow dictionaries by default as it's recommended"},
            {"allow_experimental_variant_type", false, false, "Add new experimental Variant type"},
            {"use_variant_as_common_type", false, false, "Allow to use Variant in if/multiIf if there is no common type"},
            {"output_format_arrow_use_64_bit_indexes_for_dictionary", false, false, "Allow to use 64 bit indexes type in Arrow dictionaries"},
            {"parallel_replicas_mark_segment_size", 128, 128, "Add new setting to control segment size in new parallel replicas coordinator implementation"},
            {"ignore_materialized_views_with_dropped_target_table", false, false, "Add new setting to allow to ignore materialized views with dropped target table"},
            {"output_format_compression_level", 3, 3, "Allow to change compression level in the query output"},
            {"output_format_compression_zstd_window_log", 0, 0, "Allow to change zstd window log in the query output when zstd compression is used"},
            {"enable_zstd_qat_codec", false, false, "Add new ZSTD_QAT codec"},
            {"enable_vertical_final", false, true, "Use vertical final by default"},
            {"output_format_arrow_use_64_bit_indexes_for_dictionary", false, false, "Allow to use 64 bit indexes type in Arrow dictionaries"},
            {"max_rows_in_set_to_optimize_join", 100000, 0, "Disable join optimization as it prevents from read in order optimization"},
            {"output_format_pretty_color", true, "auto", "Setting is changed to allow also for auto value, disabling ANSI escapes if output is not a tty"},
            {"function_visible_width_behavior", 0, 1, "We changed the default behavior of `visibleWidth` to be more precise"},
            {"max_estimated_execution_time", 0, 0, "Separate max_execution_time and max_estimated_execution_time"},
            {"iceberg_engine_ignore_schema_evolution", false, false, "Allow to ignore schema evolution in Iceberg table engine"},
            {"optimize_injective_functions_in_group_by", false, true, "Replace injective functions by it's arguments in GROUP BY section in analyzer"},
            {"update_insert_deduplication_token_in_dependent_materialized_views", false, false, "Allow to update insert deduplication token with table identifier during insert in dependent materialized views"},
            {"azure_max_unexpected_write_error_retries", 4, 4, "The maximum number of retries in case of unexpected errors during Azure blob storage write"},
            {"split_parts_ranges_into_intersecting_and_non_intersecting_final", false, true, "Allow to split parts ranges into intersecting and non intersecting during FINAL optimization"},
            {"split_intersecting_parts_ranges_into_layers_final", true, true, "Allow to split intersecting parts ranges into layers during FINAL optimization"}
        });
        addSettingsChanges(settings_changes_history, "23.12",
        {
            {"allow_suspicious_ttl_expressions", true, false, "It is a new setting, and in previous versions the behavior was equivalent to allowing."},
            {"input_format_parquet_allow_missing_columns", false, true, "Allow missing columns in Parquet files by default"},
            {"input_format_orc_allow_missing_columns", false, true, "Allow missing columns in ORC files by default"},
            {"input_format_arrow_allow_missing_columns", false, true, "Allow missing columns in Arrow files by default"}
        });
        addSettingsChanges(settings_changes_history, "23.11",
        {
            {"parsedatetime_parse_without_leading_zeros", false, true, "Improved compatibility with MySQL DATE_FORMAT/STR_TO_DATE"}
        });
        addSettingsChanges(settings_changes_history, "23.9",
        {
            {"optimize_group_by_constant_keys", false, true, "Optimize group by constant keys by default"},
            {"input_format_json_try_infer_named_tuples_from_objects", false, true, "Try to infer named Tuples from JSON objects by default"},
            {"input_format_json_read_numbers_as_strings", false, true, "Allow to read numbers as strings in JSON formats by default"},
            {"input_format_json_read_arrays_as_strings", false, true, "Allow to read arrays as strings in JSON formats by default"},
            {"input_format_json_infer_incomplete_types_as_strings", false, true, "Allow to infer incomplete types as Strings in JSON formats by default"},
            {"input_format_json_try_infer_numbers_from_strings", true, false, "Don't infer numbers from strings in JSON formats by default to prevent possible parsing errors"},
            {"http_write_exception_in_output_format", false, true, "Output valid JSON/XML on exception in HTTP streaming."}
        });
        addSettingsChanges(settings_changes_history, "23.8",
        {
            {"rewrite_count_distinct_if_with_count_distinct_implementation", false, true, "Rewrite countDistinctIf with count_distinct_implementation configuration"}
        });
        addSettingsChanges(settings_changes_history, "23.7",
        {
            {"function_sleep_max_microseconds_per_block", 0, 3000000, "In previous versions, the maximum sleep time of 3 seconds was applied only for `sleep`, but not for `sleepEachRow` function. In the new version, we introduce this setting. If you set compatibility with the previous versions, we will disable the limit altogether."}
        });
        addSettingsChanges(settings_changes_history, "23.6",
        {
            {"http_send_timeout", 180, 30, "3 minutes seems crazy long. Note that this is timeout for a single network write call, not for the whole upload operation."},
            {"http_receive_timeout", 180, 30, "See http_send_timeout."}
        });
        addSettingsChanges(settings_changes_history, "23.5",
        {
            {"input_format_parquet_preserve_order", true, false, "Allow Parquet reader to reorder rows for better parallelism."},
            {"parallelize_output_from_storages", false, true, "Allow parallelism when executing queries that read from file/url/s3/etc. This may reorder rows."},
            {"use_with_fill_by_sorting_prefix", false, true, "Columns preceding WITH FILL columns in ORDER BY clause form sorting prefix. Rows with different values in sorting prefix are filled independently"},
            {"output_format_parquet_compliant_nested_types", false, true, "Change an internal field name in output Parquet file schema."}
        });
        addSettingsChanges(settings_changes_history, "23.4",
        {
            {"allow_suspicious_indices", true, false, "If true, index can defined with identical expressions"},
            {"allow_nonconst_timezone_arguments", true, false, "Allow non-const timezone arguments in certain time-related functions like toTimeZone(), fromUnixTimestamp*(), snowflakeToDateTime*()."},
            {"connect_timeout_with_failover_ms", 50, 1000, "Increase default connect timeout because of async connect"},
            {"connect_timeout_with_failover_secure_ms", 100, 1000, "Increase default secure connect timeout because of async connect"},
            {"hedged_connection_timeout_ms", 100, 50, "Start new connection in hedged requests after 50 ms instead of 100 to correspond with previous connect timeout"},
            {"formatdatetime_f_prints_single_zero", true, false, "Improved compatibility with MySQL DATE_FORMAT()/STR_TO_DATE()"},
            {"formatdatetime_parsedatetime_m_is_month_name", false, true, "Improved compatibility with MySQL DATE_FORMAT/STR_TO_DATE"}
        });
        addSettingsChanges(settings_changes_history, "23.3",
        {
            {"output_format_parquet_version", "1.0", "2.latest", "Use latest Parquet format version for output format"},
            {"input_format_json_ignore_unknown_keys_in_named_tuple", false, true, "Improve parsing JSON objects as named tuples"},
            {"input_format_native_allow_types_conversion", false, true, "Allow types conversion in Native input forma"},
            {"output_format_arrow_compression_method", "none", "lz4_frame", "Use lz4 compression in Arrow output format by default"},
            {"output_format_parquet_compression_method", "snappy", "lz4", "Use lz4 compression in Parquet output format by default"},
            {"output_format_orc_compression_method", "none", "lz4_frame", "Use lz4 compression in ORC output format by default"},
            {"async_query_sending_for_remote", false, true, "Create connections and send query async across shards"}
        });
        addSettingsChanges(settings_changes_history, "23.2",
        {
            {"output_format_parquet_fixed_string_as_fixed_byte_array", false, true, "Use Parquet FIXED_LENGTH_BYTE_ARRAY type for FixedString by default"},
            {"output_format_arrow_fixed_string_as_fixed_byte_array", false, true, "Use Arrow FIXED_SIZE_BINARY type for FixedString by default"},
            {"query_plan_remove_redundant_distinct", false, true, "Remove redundant Distinct step in query plan"},
            {"optimize_duplicate_order_by_and_distinct", true, false, "Remove duplicate ORDER BY and DISTINCT if it's possible"},
            {"insert_keeper_max_retries", 0, 20, "Enable reconnections to Keeper on INSERT, improve reliability"}
        });
        addSettingsChanges(settings_changes_history, "23.1",
        {
            {"input_format_json_read_objects_as_strings", 0, 1, "Enable reading nested json objects as strings while object type is experimental"},
            {"input_format_json_defaults_for_missing_elements_in_named_tuple", false, true, "Allow missing elements in JSON objects while reading named tuples by default"},
            {"input_format_csv_detect_header", false, true, "Detect header in CSV format by default"},
            {"input_format_tsv_detect_header", false, true, "Detect header in TSV format by default"},
            {"input_format_custom_detect_header", false, true, "Detect header in CustomSeparated format by default"},
            {"query_plan_remove_redundant_sorting", false, true, "Remove redundant sorting in query plan. For example, sorting steps related to ORDER BY clauses in subqueries"}
        });
        addSettingsChanges(settings_changes_history, "22.12",
        {
            {"max_size_to_preallocate_for_aggregation", 10'000'000, 100'000'000, "This optimizes performance"},
            {"query_plan_aggregation_in_order", 0, 1, "Enable some refactoring around query plan"},
            {"format_binary_max_string_size", 0, 1_GiB, "Prevent allocating large amount of memory"}
        });
        addSettingsChanges(settings_changes_history, "22.11",
        {
            {"use_structure_from_insertion_table_in_table_functions", 0, 2, "Improve using structure from insertion table in table functions"}
        });
        addSettingsChanges(settings_changes_history, "22.9",
        {
            {"force_grouping_standard_compatibility", false, true, "Make GROUPING function output the same as in SQL standard and other DBMS"}
        });
        addSettingsChanges(settings_changes_history, "22.7",
        {
            {"cross_to_inner_join_rewrite", 1, 2, "Force rewrite comma join to inner"},
            {"enable_positional_arguments", false, true, "Enable positional arguments feature by default"},
            {"format_csv_allow_single_quotes", true, false, "Most tools don't treat single quote in CSV specially, don't do it by default too"}
        });
        addSettingsChanges(settings_changes_history, "22.6",
        {
            {"output_format_json_named_tuples_as_objects", false, true, "Allow to serialize named tuples as JSON objects in JSON formats by default"},
            {"input_format_skip_unknown_fields", false, true, "Optimize reading subset of columns for some input formats"}
        });
        addSettingsChanges(settings_changes_history, "22.5",
        {
            {"memory_overcommit_ratio_denominator", 0, 1073741824, "Enable memory overcommit feature by default"},
            {"memory_overcommit_ratio_denominator_for_user", 0, 1073741824, "Enable memory overcommit feature by default"}
        });
        addSettingsChanges(settings_changes_history, "22.4",
        {
            {"allow_settings_after_format_in_insert", true, false, "Do not allow SETTINGS after FORMAT for INSERT queries because ClickHouse interpret SETTINGS as some values, which is misleading"}
        });
        addSettingsChanges(settings_changes_history, "22.3",
        {
            {"cast_ipv4_ipv6_default_on_conversion_error", true, false, "Make functions cast(value, 'IPv4') and cast(value, 'IPv6') behave same as toIPv4 and toIPv6 functions"}
        });
        addSettingsChanges(settings_changes_history, "21.12",
        {
            {"stream_like_engine_allow_direct_select", true, false, "Do not allow direct select for Kafka/RabbitMQ/FileLog by default"}
        });
        addSettingsChanges(settings_changes_history, "21.9",
        {
            {"output_format_decimal_trailing_zeros", true, false, "Do not output trailing zeros in text representation of Decimal types by default for better looking output"},
            {"use_hedged_requests", false, true, "Enable Hedged Requests feature by default"}
        });
        addSettingsChanges(settings_changes_history, "21.7",
        {
            {"legacy_column_name_of_tuple_literal", true, false, "Add this setting only for compatibility reasons. It makes sense to set to 'true', while doing rolling update of cluster from version lower than 21.7 to higher"}
        });
        addSettingsChanges(settings_changes_history, "21.5",
        {
            {"async_socket_for_remote", false, true, "Fix all problems and turn on asynchronous reads from socket for remote queries by default again"}
        });
        addSettingsChanges(settings_changes_history, "21.3",
        {
            {"async_socket_for_remote", true, false, "Turn off asynchronous reads from socket for remote queries because of some problems"},
            {"optimize_normalize_count_variants", false, true, "Rewrite aggregate functions that semantically equals to count() as count() by default"},
            {"normalize_function_names", false, true, "Normalize function names to their canonical names, this was needed for projection query routing"}
        });
        addSettingsChanges(settings_changes_history, "21.2",
        {
            {"enable_global_with_statement", false, true, "Propagate WITH statements to UNION queries and all subqueries by default"}
        });
        addSettingsChanges(settings_changes_history, "21.1",
        {
            {"insert_quorum_parallel", false, true, "Use parallel quorum inserts by default. It is significantly more convenient to use than sequential quorum inserts"},
            {"input_format_null_as_default", false, true, "Allow to insert NULL as default for input formats by default"},
            {"optimize_on_insert", false, true, "Enable data optimization on INSERT by default for better user experience"},
            {"use_compact_format_in_distributed_parts_names", false, true, "Use compact format for async INSERT into Distributed tables by default"}
        });
        addSettingsChanges(settings_changes_history, "20.10",
        {
            {"format_regexp_escaping_rule", "Escaped", "Raw", "Use Raw as default escaping rule for Regexp format to male the behaviour more like to what users expect"}
        });
        addSettingsChanges(settings_changes_history, "20.7",
        {
            {"show_table_uuid_in_table_create_query_if_not_nil", true, false, "Stop showing  UID of the table in its CREATE query for Engine=Atomic"}
        });
        addSettingsChanges(settings_changes_history, "20.5",
        {
            {"input_format_with_names_use_header", false, true, "Enable using header with names for formats with WithNames/WithNamesAndTypes suffixes"},
            {"allow_suspicious_codecs", true, false, "Don't allow to specify meaningless compression codecs"}
        });
        addSettingsChanges(settings_changes_history, "20.4",
        {
            {"validate_polygons", false, true, "Throw exception if polygon is invalid in function pointInPolygon by default instead of returning possibly wrong results"}
        });
        addSettingsChanges(settings_changes_history, "19.18",
        {
            {"enable_scalar_subquery_optimization", false, true, "Prevent scalar subqueries from (de)serializing large scalar values and possibly avoid running the same subquery more than once"}
        });
        addSettingsChanges(settings_changes_history, "19.14",
        {
            {"any_join_distinct_right_table_keys", true, false, "Disable ANY RIGHT and ANY FULL JOINs by default to avoid inconsistency"}
        });
        addSettingsChanges(settings_changes_history, "19.12",
        {
            {"input_format_defaults_for_omitted_fields", false, true, "Enable calculation of complex default expressions for omitted fields for some input formats, because it should be the expected behaviour"}
        });
        addSettingsChanges(settings_changes_history, "19.5",
        {
            {"max_partitions_per_insert_block", 0, 100, "Add a limit for the number of partitions in one block"}
        });
        addSettingsChanges(settings_changes_history, "18.12.17",
        {
            {"enable_optimize_predicate_expression", 0, 1, "Optimize predicates to subqueries by default"}
        });
    });
    return settings_changes_history;
}

const VersionToSettingsChangesMap & getMergeTreeSettingsChangesHistory()
{
    static VersionToSettingsChangesMap merge_tree_settings_changes_history;
    static std::once_flag initialized_flag;
    std::call_once(initialized_flag, [&]
    {
        addSettingsChanges(merge_tree_settings_changes_history, "25.12",
        {
            {"alter_column_secondary_index_mode", "compatibility", "rebuild", "Change the behaviour to allow ALTER `column` when they have dependent secondary indices"},
        });
        addSettingsChanges(merge_tree_settings_changes_history, "25.11",
        {
            {"merge_max_dynamic_subcolumns_in_wide_part", "auto", "auto", "Add a new setting to limit number of dynamic subcolumns in Wide part after merge regardless the parameters specified in the data type"},
            {"refresh_statistics_interval", 0, 0, "New setting"},
            {"shared_merge_tree_create_per_replica_metadata_nodes", true, false, "Reduce the amount of metadata in Keeper."},
            {"serialization_info_version", "basic", "with_types", "Change to the newer format allowing custom string serialization"},
            {"string_serialization_version", "single_stream", "with_size_stream", "Change to the newer format with separate sizes"},
            {"escape_variant_subcolumn_filenames", false, true, "Escape special symbols for filenames created for Variant type subcolumns in Wide parts"},
        });
        addSettingsChanges(merge_tree_settings_changes_history, "25.10",
        {
            {"auto_statistics_types", "", "", "New setting"},
            {"exclude_materialize_skip_indexes_on_merge", "", "", "New setting."},
            {"serialization_info_version", "basic", "basic", "New setting"},
            {"string_serialization_version", "single_stream", "single_stream", "New setting"},
            {"replicated_deduplication_window_seconds", 7 * 24 * 60 * 60, 60*60, "decrease default value"},
            {"shared_merge_tree_activate_coordinated_merges_tasks", false, false, "New settings"},
            {"shared_merge_tree_merge_coordinator_factor", 1.1f, 1.1f, "Lower coordinator sleep time after load"},
            {"min_level_for_wide_part", 0, 0, "New setting"},
            {"min_level_for_full_part_storage", 0, 0, "New setting"},
        });
        addSettingsChanges(merge_tree_settings_changes_history, "25.9",
        {
            {"vertical_merge_optimize_lightweight_delete", false, true, "New setting"},
            {"replicated_deduplication_window", 1000, 10000, "increase default value"},
            {"shared_merge_tree_enable_automatic_empty_partitions_cleanup", false, false, "New setting"},
            {"shared_merge_tree_empty_partition_lifetime", 86400, 86400, "New setting"},
            {"shared_merge_tree_outdated_parts_group_size", 2, 2, "New setting"},
            {"shared_merge_tree_use_outdated_parts_compact_format", false, true, "Enable outdated parts v3 by default"},
            {"shared_merge_tree_activate_coordinated_merges_tasks", false, false, "New settings"},
        });
        addSettingsChanges(merge_tree_settings_changes_history, "25.8",
        {
            {"object_serialization_version", "v2", "v2", "Add a setting to control JSON serialization versions"},
            {"object_shared_data_serialization_version", "map", "map", "Add a setting to control JSON serialization versions"},
            {"object_shared_data_serialization_version_for_zero_level_parts", "map", "map", "Add a setting to control JSON serialization versions  for zero level parts"},
            {"object_shared_data_buckets_for_compact_part", 8, 8, "Add a setting to control number of buckets for shared data in JSON serialization in compact parts"},
            {"object_shared_data_buckets_for_wide_part", 32, 32, "Add a setting to control number of buckets for shared data in JSON serialization in wide parts"},
            {"dynamic_serialization_version", "v2", "v2", "Add a setting to control Dynamic serialization versions"},
            {"search_orphaned_parts_disks", "any", "any", "New setting"},
            {"shared_merge_tree_virtual_parts_discovery_batch", 1, 1, "New setting"},
            {"max_digestion_size_per_segment", 256_MiB, 256_MiB, "Obsolete setting"},
            {"shared_merge_tree_update_replica_flags_delay_ms", 30000, 30000, "New setting"},
            {"write_marks_for_substreams_in_compact_parts", false, true, "Enable writing marks for substreams in compact parts by default"},
            {"allow_part_offset_column_in_projections", false, true, "Now projections can use _part_offset column."},
            {"max_uncompressed_bytes_in_patches", 0, 30ULL * 1024 * 1024 * 1024, "New setting"},
            {"shared_merge_tree_activate_coordinated_merges_tasks", false, false, "New settings"},
        });
        addSettingsChanges(merge_tree_settings_changes_history, "25.7",
        {
            /// RELEASE CLOSED
            {"shared_merge_tree_activate_coordinated_merges_tasks", false, false, "New settings"},
            /// RELEASE CLOSED
        });
        addSettingsChanges(merge_tree_settings_changes_history, "25.6",
        {
            /// RELEASE CLOSED
            {"cache_populated_by_fetch_filename_regexp", "", "", "New setting"},
            {"allow_coalescing_columns_in_partition_or_order_key", false, false, "New setting to allow coalescing of partition or sorting key columns."},
            {"shared_merge_tree_activate_coordinated_merges_tasks", false, false, "New settings"},
            /// RELEASE CLOSED
        });
        addSettingsChanges(merge_tree_settings_changes_history, "25.5",
        {
            /// Release closed. Please use 25.6
            {"shared_merge_tree_enable_coordinated_merges", false, false, "New setting"},
            {"shared_merge_tree_merge_coordinator_merges_prepare_count", 100, 100, "New setting"},
            {"shared_merge_tree_merge_coordinator_fetch_fresh_metadata_period_ms", 10000, 10000, "New setting"},
            {"shared_merge_tree_merge_coordinator_max_merge_request_size", 20, 20, "New setting"},
            {"shared_merge_tree_merge_coordinator_election_check_period_ms", 30000, 30000, "New setting"},
            {"shared_merge_tree_merge_coordinator_min_period_ms", 1, 1, "New setting"},
            {"shared_merge_tree_merge_coordinator_max_period_ms", 10000, 10000, "New setting"},
            {"shared_merge_tree_merge_coordinator_factor", 1.1f, 1.1f, "New setting"},
            {"shared_merge_tree_merge_worker_fast_timeout_ms", 100, 100, "New setting"},
            {"shared_merge_tree_merge_worker_regular_timeout_ms", 10000, 10000, "New setting"},
            {"apply_patches_on_merge", true, true, "New setting"},
            {"remove_unused_patch_parts", true, true, "New setting"},
            {"write_marks_for_substreams_in_compact_parts", false, false, "New setting"},
            /// Release closed. Please use 25.6
            {"allow_part_offset_column_in_projections", false, false, "New setting, it protects from creating projections with parent part offset column until it is stabilized."},
        });
        addSettingsChanges(merge_tree_settings_changes_history, "25.4",
        {
            /// Release closed. Please use 25.5
            {"max_postpone_time_for_failed_replicated_fetches_ms", 0, 1ULL * 60 * 1000, "Added new setting to enable postponing fetch tasks in the replication queue."},
            {"max_postpone_time_for_failed_replicated_merges_ms", 0, 1ULL * 60 * 1000, "Added new setting to enable postponing merge tasks in the replication queue."},
            {"max_postpone_time_for_failed_replicated_tasks_ms", 0, 5ULL * 60 * 1000, "Added new setting to enable postponing tasks in the replication queue."},
            {"default_compression_codec", "", "", "New setting"},
            {"refresh_parts_interval", 0, 0, "A new setting"},
            {"max_merge_delayed_streams_for_parallel_write", 40, 40, "New setting"},
            {"allow_summing_columns_in_partition_or_order_key", true, false, "New setting to allow summing of partition or sorting key columns"},
            /// Release closed. Please use 25.5
        });
        addSettingsChanges(merge_tree_settings_changes_history, "25.3",
        {
            /// Release closed. Please use 25.4
            {"shared_merge_tree_enable_keeper_parts_extra_data", false, false, "New setting"},
            {"zero_copy_merge_mutation_min_parts_size_sleep_no_scale_before_lock", 0, 0, "New setting"},
            {"enable_replacing_merge_with_cleanup_for_min_age_to_force_merge", false, false, "New setting to allow automatic cleanup merges for ReplacingMergeTree"},
            /// Release closed. Please use 25.4
        });
        addSettingsChanges(merge_tree_settings_changes_history, "25.2",
        {
            /// Release closed. Please use 25.3
            {"shared_merge_tree_initial_parts_update_backoff_ms", 50, 50, "New setting"},
            {"shared_merge_tree_max_parts_update_backoff_ms", 5000, 5000, "New setting"},
            {"shared_merge_tree_interserver_http_connection_timeout_ms", 100, 100, "New setting"},
            {"columns_and_secondary_indices_sizes_lazy_calculation", true, true, "New setting to calculate columns and indices sizes lazily"},
            {"table_disk", false, false, "New setting"},
            {"allow_reduce_blocking_parts_task", false, true, "Now SMT will remove stale blocking parts from ZooKeeper by default"},
            {"shared_merge_tree_max_suspicious_broken_parts", 0, 0, "Max broken parts for SMT, if more - deny automatic detach"},
            {"shared_merge_tree_max_suspicious_broken_parts_bytes", 0, 0, "Max size of all broken parts for SMT, if more - deny automatic detach"},
            /// Release closed. Please use 25.3
        });
        addSettingsChanges(merge_tree_settings_changes_history, "25.1",
        {
            /// Release closed. Please use 25.2
            {"shared_merge_tree_try_fetch_part_in_memory_data_from_replicas", false, false, "New setting to fetch parts data from other replicas"},
            {"enable_max_bytes_limit_for_min_age_to_force_merge", false, false, "Added new setting to limit max bytes for min_age_to_force_merge."},
            {"enable_max_bytes_limit_for_min_age_to_force_merge", false, false, "New setting"},
            {"add_minmax_index_for_numeric_columns", false, false, "New setting"},
            {"add_minmax_index_for_string_columns", false, false, "New setting"},
            {"materialize_skip_indexes_on_merge", true, true, "New setting"},
            {"merge_max_bytes_to_prewarm_cache", 1ULL * 1024 * 1024 * 1024, 1ULL * 1024 * 1024 * 1024, "Cloud sync"},
            {"merge_total_max_bytes_to_prewarm_cache", 15ULL * 1024 * 1024 * 1024, 15ULL * 1024 * 1024 * 1024, "Cloud sync"},
            {"reduce_blocking_parts_sleep_ms", 5000, 5000, "Cloud sync"},
            {"number_of_partitions_to_consider_for_merge", 10, 10, "Cloud sync"},
            {"shared_merge_tree_enable_outdated_parts_check", true, true, "Cloud sync"},
            {"shared_merge_tree_max_parts_update_leaders_in_total", 6, 6, "Cloud sync"},
            {"shared_merge_tree_max_parts_update_leaders_per_az", 2, 2, "Cloud sync"},
            {"shared_merge_tree_leader_update_period_seconds", 30, 30, "Cloud sync"},
            {"shared_merge_tree_leader_update_period_random_add_seconds", 10, 10, "Cloud sync"},
            {"shared_merge_tree_read_virtual_parts_from_leader", true, true, "Cloud sync"},
            {"shared_merge_tree_interserver_http_timeout_ms", 10000, 10000, "Cloud sync"},
            {"shared_merge_tree_max_replicas_for_parts_deletion", 10, 10, "Cloud sync"},
            {"shared_merge_tree_max_replicas_to_merge_parts_for_each_parts_range", 5, 5, "Cloud sync"},
            {"shared_merge_tree_use_outdated_parts_compact_format", false, false, "Cloud sync"},
            {"shared_merge_tree_memo_ids_remove_timeout_seconds", 1800, 1800, "Cloud sync"},
            {"shared_merge_tree_idle_parts_update_seconds", 3600, 3600, "Cloud sync"},
            {"shared_merge_tree_max_outdated_parts_to_process_at_once", 1000, 1000, "Cloud sync"},
            {"shared_merge_tree_postpone_next_merge_for_locally_merged_parts_rows_threshold", 1000000, 1000000, "Cloud sync"},
            {"shared_merge_tree_postpone_next_merge_for_locally_merged_parts_ms", 0, 0, "Cloud sync"},
            {"shared_merge_tree_range_for_merge_window_size", 10, 10, "Cloud sync"},
            {"shared_merge_tree_use_too_many_parts_count_from_virtual_parts", 0, 0, "Cloud sync"},
            {"shared_merge_tree_create_per_replica_metadata_nodes", true, true, "Cloud sync"},
            {"shared_merge_tree_use_metadata_hints_cache", true, true, "Cloud sync"},
            {"notify_newest_block_number", false, false, "Cloud sync"},
            {"allow_reduce_blocking_parts_task", false, false, "Cloud sync"},
            /// Release closed. Please use 25.2
        });
        addSettingsChanges(merge_tree_settings_changes_history, "24.12",
        {
            /// Release closed. Please use 25.1
            {"enforce_index_structure_match_on_partition_manipulation", true, false, "New setting"},
            {"use_primary_key_cache", false, false, "New setting"},
            {"prewarm_primary_key_cache", false, false, "New setting"},
            {"min_bytes_to_prewarm_caches", 0, 0, "New setting"},
            {"allow_experimental_reverse_key", false, false, "New setting"},
            /// Release closed. Please use 25.1
        });
        addSettingsChanges(merge_tree_settings_changes_history, "24.11",
        {
        });
        addSettingsChanges(merge_tree_settings_changes_history, "24.10",
        {
        });
        addSettingsChanges(merge_tree_settings_changes_history, "24.9",
        {
        });
        addSettingsChanges(merge_tree_settings_changes_history, "24.8",
        {
            {"deduplicate_merge_projection_mode", "ignore", "throw", "Do not allow to create inconsistent projection"}
        });
    });

    return merge_tree_settings_changes_history;
}

}<|MERGE_RESOLUTION|>--- conflicted
+++ resolved
@@ -51,12 +51,9 @@
             {"text_index_hint_max_selectivity", 0.2, 0.2, "New setting"},
             {"allow_experimental_time_time64_type", false, true, "Enable Time and Time64 type by default"},
             {"enable_time_time64_type", false, true, "Enable Time and Time64 type by default"},
-<<<<<<< HEAD
             {"aggregate_function_input_format", "state", "state", "New setting to control AggregateFunction input format during INSERT operations. Setting Value set to state by default"},
-=======
             {"delta_lake_snapshot_start_version", -1, -1, "New setting."},
             {"delta_lake_snapshot_end_version", -1, -1, "New setting."},
->>>>>>> 1d46ddd1
         });
         addSettingsChanges(settings_changes_history, "25.11",
         {
