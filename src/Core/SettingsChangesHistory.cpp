--- conflicted
+++ resolved
@@ -54,11 +54,8 @@
             {"min_joined_block_size_rows", 0, DEFAULT_BLOCK_SIZE, "New setting."},
             {"table_engine_read_through_distributed_cache", false, false, "New setting"},
             {"distributed_cache_alignment", 0, 0, "Rename of distributed_cache_read_alignment"},
-<<<<<<< HEAD
+            {"output_format_parquet_enum_as_byte_array", false, false, "Write enum using parquet physical type: BYTE_ARRAY and logical type: ENUM"},
             {"allow_experimental_insert_into_iceberg", false, false, "New setting."},
-=======
-            {"output_format_parquet_enum_as_byte_array", false, false, "Write enum using parquet physical type: BYTE_ARRAY and logical type: ENUM"},
->>>>>>> 23dc6aea
         });
         addSettingsChanges(settings_changes_history, "25.6",
         {
