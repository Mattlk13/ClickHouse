--- conflicted
+++ resolved
@@ -68,12 +68,9 @@
         /// Note: please check if the key already exists to prevent duplicate entries.
         addSettingsChanges(settings_changes_history, "25.3",
         {
-<<<<<<< HEAD
             {"output_format_json_quote_64bit_integers", true, false, "Disable quoting of the 64 bit integers in JSON by default"},
-=======
             {"use_page_cache_with_distributed_cache", false, false, "New setting"},
             {"use_query_condition_cache", false, false, "New setting."},
->>>>>>> 16382c4c
         });
         addSettingsChanges(settings_changes_history, "25.2",
         {
