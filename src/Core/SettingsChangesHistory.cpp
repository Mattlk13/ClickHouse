--- conflicted
+++ resolved
@@ -897,11 +897,8 @@
     {
         addSettingsChanges(merge_tree_settings_changes_history, "25.10",
         {
-<<<<<<< HEAD
             {"escape_variant_subcolumn_filenames", false, true, "Escape special symbols for filenames created for Variant type subcolumns in Wide parts"},
-=======
             {"replicated_deduplication_window_seconds", 7 * 24 * 60 * 60, 60*60, "decrease default value"},
->>>>>>> 23bfe37b
         });
         addSettingsChanges(merge_tree_settings_changes_history, "25.9",
         {
