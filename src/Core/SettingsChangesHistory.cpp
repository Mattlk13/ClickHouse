--- conflicted
+++ resolved
@@ -898,12 +898,9 @@
     {
         addSettingsChanges(merge_tree_settings_changes_history, "25.10",
         {
-<<<<<<< HEAD
             {"serialization_info_version", "default", "default", "New setting"},
             {"string_serialization_version", "default", "default", "New setting"},
-=======
             {"replicated_deduplication_window_seconds", 7 * 24 * 60 * 60, 60*60, "decrease default value"},
->>>>>>> 23bfe37b
         });
         addSettingsChanges(merge_tree_settings_changes_history, "25.9",
         {
