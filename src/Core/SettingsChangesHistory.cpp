#include <Core/Defines.h>
#include <Core/SettingsChangesHistory.h>
#include <IO/ReadBufferFromString.h>
#include <IO/ReadHelpers.h>
#include <boost/algorithm/string.hpp>
#include <Core/SettingsEnums.h>

#include <fmt/ranges.h>


namespace DB
{

namespace ErrorCodes
{
    extern const int BAD_ARGUMENTS;
    extern const int LOGICAL_ERROR;
}

ClickHouseVersion::ClickHouseVersion(std::string_view version)
{
    Strings split;
    boost::split(split, version, [](char c){ return c == '.'; });
    components.reserve(split.size());
    if (split.empty())
        throw Exception{ErrorCodes::BAD_ARGUMENTS, "Cannot parse ClickHouse version here: {}", version};

    for (const auto & split_element : split)
    {
        size_t component;
        ReadBufferFromString buf(split_element);
        if (!tryReadIntText(component, buf) || !buf.eof())
            throw Exception{ErrorCodes::BAD_ARGUMENTS, "Cannot parse ClickHouse version here: {}", version};
        components.push_back(component);
    }
}

String ClickHouseVersion::toString() const
{
    return fmt::format("{}", fmt::join(components, "."));
}

static void addSettingsChanges(
    VersionToSettingsChangesMap & settings_changes_history,
    std::string_view version,
    SettingsChangesHistory::SettingsChanges && changes)
{
    /// Forbid duplicate versions
    auto [_, inserted] = settings_changes_history.emplace(ClickHouseVersion(version), std::move(changes));
    if (!inserted)
        throw Exception{ErrorCodes::LOGICAL_ERROR, "Detected duplicate version '{}'", ClickHouseVersion(version).toString()};
}

const VersionToSettingsChangesMap & getSettingsChangesHistory()
{
    static VersionToSettingsChangesMap settings_changes_history;
    static std::once_flag initialized_flag;
    std::call_once(initialized_flag, [&]
    {
        // clang-format off
        /// History of settings changes that controls some backward incompatible changes
        /// across all ClickHouse versions. It maps ClickHouse version to settings changes that were done
        /// in this version. This history contains both changes to existing settings and newly added settings.
        /// Settings changes is a vector of structs
        ///     {setting_name, previous_value, new_value, reason}.
        /// For newly added setting choose the most appropriate previous_value (for example, if new setting
        /// controls new feature and it's 'true' by default, use 'false' as previous_value).
        /// It's used to implement `compatibility` setting (see https://github.com/ClickHouse/ClickHouse/issues/35972)
        /// Note: please check if the key already exists to prevent duplicate entries.
        addSettingsChanges(settings_changes_history, "25.7",
        {
            {"correlated_subqueries_substitute_equivalent_expressions", false, true, "New setting to correlated subquery planning optimization."},
            {"function_date_trunc_return_type_behavior", 0, 0, "Add new setting to preserve old behaviour of dateTrunc function"},
            {"output_format_parquet_geometadata", false, true, "A new setting to allow to write information about geo columns in parquet metadata and encode columns in WKB format."},
            {"cluster_function_process_archive_on_multiple_nodes", true, true, "New setting"},
            {"distributed_plan_max_rows_to_broadcast", 20000, 20000, "New experimental setting."},
            {"min_joined_block_size_rows", 0, DEFAULT_BLOCK_SIZE, "New setting."},
        });
        addSettingsChanges(settings_changes_history, "25.6",
        {
            /// RELEASE CLOSED
            {"output_format_native_use_flattened_dynamic_and_json_serialization", false, false, "Add flattened Dynamic/JSON serializations to Native format"},
            {"cast_string_to_date_time_mode", "basic", "basic", "Allow to use different DateTime parsing mode in String to DateTime cast"},
            {"parallel_replicas_connect_timeout_ms", 1000, 300, "Separate connection timeout for parallel replicas queries"},
            {"use_iceberg_partition_pruning", false, true, "Enable Iceberg partition pruning by default."},
            {"distributed_cache_credentials_refresh_period_seconds", 5, 5, "New private setting"},
            {"enable_shared_storage_snapshot_in_query", false, false, "A new setting to share storage snapshot in query"},
            {"merge_tree_storage_snapshot_sleep_ms", 0, 0, "A new setting to debug storage snapshot consistency in query"},
            {"enable_job_stack_trace", false, false, "The setting was disabled by default to avoid performance overhead."},
            {"use_legacy_to_time", true, true, "New setting. Allows for user to use the old function logic for toTime, which works as toTimeWithFixedDate."},
            {"allow_experimental_time_time64_type", false, false, "New settings. Allows to use a new experimental Time and Time64 data types."},
            {"enable_time_time64_type", false, false, "New settings. Allows to use a new experimental Time and Time64 data types."},
            {"optimize_use_projection_filtering", false, true, "New setting"},
            {"input_format_parquet_enable_json_parsing", false, true, "When reading Parquet files, parse JSON columns as ClickHouse JSON Column."},
            {"use_skip_indexes_if_final", 0, 1, "Change in default value of setting"},
            {"use_skip_indexes_if_final_exact_mode", 0, 1, "Change in default value of setting"},
            {"allow_experimental_time_series_aggregate_functions", false, false, "New setting to enable experimental timeSeries* aggregate functions."},
            {"min_outstreams_per_resize_after_split", 0, 24, "New setting."},
            {"count_matches_stop_at_empty_match", true, false, "New setting."},
            {"enable_parallel_blocks_marshalling", "false", "true", "A new setting"},
            {"format_schema_source", "file", "file", "New setting"},
            {"format_schema_message_name", "", "", "New setting"},
            /// RELEASE CLOSED
        });
        addSettingsChanges(settings_changes_history, "25.5",
        {
            /// Release closed. Please use 25.6
            {"geotoh3_argument_order", "lon_lat", "lat_lon", "A new setting for legacy behaviour to set lon and lat argument order"},
            {"secondary_indices_enable_bulk_filtering", false, true, "A new algorithm for filtering by data skipping indices"},
            {"implicit_table_at_top_level", "", "", "A new setting, used in clickhouse-local"},
            {"use_skip_indexes_if_final_exact_mode", 0, 0, "This setting was introduced to help FINAL query return correct results with skip indexes"},
            {"parsedatetime_e_requires_space_padding", true, false, "Improved compatibility with MySQL DATE_FORMAT/STR_TO_DATE"},
            {"formatdatetime_e_with_space_padding", true, false, "Improved compatibility with MySQL DATE_FORMAT/STR_TO_DATE"},
            {"input_format_max_block_size_bytes", 0, 0, "New setting to limit bytes size if blocks created by input format"},
            {"parallel_replicas_insert_select_local_pipeline", false, true, "Use local pipeline during distributed INSERT SELECT with parallel replicas. Currently disabled due to performance issues"},
            {"page_cache_block_size", 1048576, 1048576, "Made this setting adjustable on a per-query level."},
            {"page_cache_lookahead_blocks", 16, 16, "Made this setting adjustable on a per-query level."},
            {"output_format_pretty_glue_chunks", "0", "auto", "A new setting to make Pretty formats prettier."},
            {"distributed_cache_read_only_from_current_az", true, true, "New setting"},
            {"parallel_hash_join_threshold", 0, 100'000, "New setting"},
            {"max_limit_for_ann_queries", 1'000, 0, "Obsolete setting"},
            {"max_limit_for_vector_search_queries", 1'000, 1'000, "New setting"},
            {"min_os_cpu_wait_time_ratio_to_throw", 0, 0, "Setting values were changed and backported to 25.4"},
            {"max_os_cpu_wait_time_ratio_to_throw", 0, 0, "Setting values were changed and backported to 25.4"},
            {"make_distributed_plan", 0, 0, "New experimental setting."},
            {"distributed_plan_execute_locally", 0, 0, "New experimental setting."},
            {"distributed_plan_default_shuffle_join_bucket_count", 8, 8, "New experimental setting."},
            {"distributed_plan_default_reader_bucket_count", 8, 8, "New experimental setting."},
            {"distributed_plan_optimize_exchanges", true, true, "New experimental setting."},
            {"distributed_plan_force_exchange_kind", "", "", "New experimental setting."},
            {"update_sequential_consistency", true, true, "A new setting"},
            {"update_parallel_mode", "auto", "auto", "A new setting"},
            {"lightweight_delete_mode", "alter_update", "alter_update", "A new setting"},
            {"alter_update_mode", "heavy", "heavy", "A new setting"},
            {"apply_patch_parts", false, true, "A new setting"},
            {"allow_experimental_lightweight_update", false, false, "A new setting"},
            {"allow_experimental_delta_kernel_rs", true, true, "New setting"},
            {"allow_experimental_database_hms_catalog", false, false, "Allow experimental database engine DataLakeCatalog with catalog_type = 'hive'"},
            {"vector_search_filter_strategy", "auto", "auto", "New setting"},
            {"vector_search_postfilter_multiplier", 1, 1, "New setting"},
            {"compile_expressions", false, true, "We believe that the LLVM infrastructure behind the JIT compiler is stable enough to enable this setting by default."},
            {"input_format_parquet_bloom_filter_push_down", false, true, "When reading Parquet files, skip whole row groups based on the WHERE/PREWHERE expressions and bloom filter in the Parquet metadata."},
            {"input_format_parquet_allow_geoparquet_parser", false, true, "A new setting to use geo columns in parquet file"},
            {"enable_url_encoding", true, false, "Changed existing setting's default value"},
            {"s3_slow_all_threads_after_network_error", false, true, "New setting"},
            /// Release closed. Please use 25.6
        });
        addSettingsChanges(settings_changes_history, "25.4",
        {
<<<<<<< HEAD
            {"compile_expressions", false, true, "For ci tests"},
            {"min_count_to_compile_expression", 3, 1, "For ci tests"},
=======
            /// Release closed. Please use 25.5
            {"use_query_condition_cache", false, true, "A new optimization"},
            {"allow_materialized_view_with_bad_select", true, false, "Don't allow creating MVs referencing nonexistent columns or tables"},
            {"query_plan_optimize_lazy_materialization", false, true, "Added new setting to use query plan for lazy materialization optimisation"},
            {"query_plan_max_limit_for_lazy_materialization", 10, 10, "Added new setting to control maximum limit value that allows to use query plan for lazy materialization optimisation. If zero, there is no limit"},
            {"query_plan_convert_join_to_in", false, false, "New setting"},
            {"enable_hdfs_pread", true, true, "New setting."},
            {"low_priority_query_wait_time_ms", 1000, 1000, "New setting."},
            {"allow_experimental_correlated_subqueries", false, false, "Added new setting to allow correlated subqueries execution."},
            {"serialize_query_plan", false, false, "NewSetting"},
            {"allow_experimental_shared_set_join", 0, 1, "A setting for ClickHouse Cloud to enable SharedSet and SharedJoin"},
            {"allow_special_bool_values_inside_variant", true, false, "Don't allow special bool values during Variant type parsing"},
            {"cast_string_to_variant_use_inference", true, true, "New setting to enable/disable types inference during CAST from String to Variant"},
            {"distributed_cache_read_request_max_tries", 20, 20, "New setting"},
            {"query_condition_cache_store_conditions_as_plaintext", false, false, "New setting"},
            {"min_os_cpu_wait_time_ratio_to_throw", 0, 0, "New setting"},
            {"max_os_cpu_wait_time_ratio_to_throw", 0, 0, "New setting"},
            {"query_plan_merge_filter_into_join_condition", false, true, "Added new setting to merge filter into join condition"},
            {"use_local_cache_for_remote_storage", true, false, "Obsolete setting."},
            {"iceberg_timestamp_ms", 0, 0, "New setting."},
            {"iceberg_snapshot_id", 0, 0, "New setting."},
            {"use_iceberg_metadata_files_cache", true, true, "New setting"},
            {"query_plan_join_shard_by_pk_ranges", false, false, "New setting"},
            {"parallel_replicas_insert_select_local_pipeline", false, false, "Use local pipeline during distributed INSERT SELECT with parallel replicas. Currently disabled due to performance issues"},
            {"parallel_hash_join_threshold", 0, 0, "New setting"},
            {"function_date_trunc_return_type_behavior", 1, 0, "Change the result type for dateTrunc function for DateTime64/Date32 arguments to DateTime64/Date32 regardless of time unit to get correct result for negative values"}
            /// Release closed. Please use 25.5
>>>>>>> 84a90e87
        });
        addSettingsChanges(settings_changes_history, "25.3",
        {
            /// Release closed. Please use 25.4
            {"enable_json_type", false, true, "JSON data type is production-ready"},
            {"enable_dynamic_type", false, true, "Dynamic data type is production-ready"},
            {"enable_variant_type", false, true, "Variant data type is production-ready"},
            {"allow_experimental_json_type", false, true, "JSON data type is production-ready"},
            {"allow_experimental_dynamic_type", false, true, "Dynamic data type is production-ready"},
            {"allow_experimental_variant_type", false, true, "Variant data type is production-ready"},
            {"allow_experimental_database_unity_catalog", false, false, "Allow experimental database engine DataLakeCatalog with catalog_type = 'unity'"},
            {"allow_experimental_database_glue_catalog", false, false, "Allow experimental database engine DataLakeCatalog with catalog_type = 'glue'"},
            {"use_page_cache_with_distributed_cache", false, false, "New setting"},
            {"use_query_condition_cache", false, false, "New setting."},
            {"parallel_replicas_for_cluster_engines", false, true, "New setting."},
            {"parallel_hash_join_threshold", 0, 0, "New setting"},
            /// Release closed. Please use 25.4
        });
        addSettingsChanges(settings_changes_history, "25.2",
        {
            /// Release closed. Please use 25.3
            {"schema_inference_make_json_columns_nullable", false, false, "Allow to infer Nullable(JSON) during schema inference"},
            {"query_plan_use_new_logical_join_step", false, true, "Enable new step"},
            {"postgresql_fault_injection_probability", 0., 0., "New setting"},
            {"apply_settings_from_server", false, true, "Client-side code (e.g. INSERT input parsing and query output formatting) will use the same settings as the server, including settings from server config."},
            {"merge_tree_use_deserialization_prefixes_cache", true, true, "A new setting to control the usage of deserialization prefixes cache in MergeTree"},
            {"merge_tree_use_prefixes_deserialization_thread_pool", true, true, "A new setting controlling the usage of the thread pool for parallel prefixes deserialization in MergeTree"},
            {"optimize_and_compare_chain", false, true, "A new setting"},
            {"enable_adaptive_memory_spill_scheduler", false, false, "New setting. Enable spill memory data into external storage adaptively."},
            {"output_format_parquet_write_bloom_filter", false, true, "Added support for writing Parquet bloom filters."},
            {"output_format_parquet_bloom_filter_bits_per_value", 10.5, 10.5, "New setting."},
            {"output_format_parquet_bloom_filter_flush_threshold_bytes", 128 * 1024 * 1024, 128 * 1024 * 1024, "New setting."},
            {"output_format_pretty_max_rows", 10000, 1000, "It is better for usability - less amount to scroll."},
            {"restore_replicated_merge_tree_to_shared_merge_tree", false, false, "New setting."},
            {"parallel_replicas_only_with_analyzer", true, true, "Parallel replicas is supported only with analyzer enabled"},
            {"s3_allow_multipart_copy", true, true, "New setting."},
        });
        addSettingsChanges(settings_changes_history, "25.1",
        {
            /// Release closed. Please use 25.2
            {"allow_not_comparable_types_in_order_by", true, false, "Don't allow not comparable types in order by by default"},
            {"allow_not_comparable_types_in_comparison_functions", true, false, "Don't allow not comparable types in comparison functions by default"},
            {"output_format_json_pretty_print", false, true, "Print values in a pretty format in JSON output format by default"},
            {"allow_experimental_ts_to_grid_aggregate_function", false, false, "Cloud only"},
            {"formatdatetime_f_prints_scale_number_of_digits", true, false, "New setting."},
            {"distributed_cache_connect_max_tries", 20, 20, "Cloud only"},
            {"query_plan_use_new_logical_join_step", false, false, "New join step, internal change"},
            {"distributed_cache_min_bytes_for_seek", 0, 0, "New private setting."},
            {"use_iceberg_partition_pruning", false, false, "New setting for Iceberg partition pruning."},
            {"max_bytes_ratio_before_external_group_by", 0.0, 0.5, "Enable automatic spilling to disk by default."},
            {"max_bytes_ratio_before_external_sort", 0.0, 0.5, "Enable automatic spilling to disk by default."},
            {"min_external_sort_block_bytes", 0., 100_MiB, "New setting."},
            {"s3queue_migrate_old_metadata_to_buckets", false, false, "New setting."},
            {"distributed_cache_pool_behaviour_on_limit", "allocate_bypassing_pool", "wait", "Cloud only"},
            {"use_hive_partitioning", false, true, "Enabled the setting by default."},
            {"query_plan_try_use_vector_search", false, true, "New setting."},
            {"short_circuit_function_evaluation_for_nulls", false, true, "Allow to execute functions with Nullable arguments only on rows with non-NULL values in all arguments"},
            {"short_circuit_function_evaluation_for_nulls_threshold", 1.0, 1.0, "Ratio threshold of NULL values to execute functions with Nullable arguments only on rows with non-NULL values in all arguments. Applies when setting short_circuit_function_evaluation_for_nulls is enabled."},
            {"output_format_orc_writer_time_zone_name", "GMT", "GMT", "The time zone name for ORC writer, the default ORC writer's time zone is GMT."},
            {"output_format_pretty_highlight_trailing_spaces", false, true, "A new setting."},
            {"allow_experimental_bfloat16_type", false, true, "Add new BFloat16 type"},
            {"allow_push_predicate_ast_for_distributed_subqueries", false, true, "A new setting"},
            {"output_format_pretty_squash_consecutive_ms", 0, 50, "Add new setting"},
            {"output_format_pretty_squash_max_wait_ms", 0, 1000, "Add new setting"},
            {"output_format_pretty_max_column_name_width_cut_to", 0, 24, "A new setting"},
            {"output_format_pretty_max_column_name_width_min_chars_to_cut", 0, 4, "A new setting"},
            {"output_format_pretty_multiline_fields", false, true, "A new setting"},
            {"output_format_pretty_fallback_to_vertical", false, true, "A new setting"},
            {"output_format_pretty_fallback_to_vertical_max_rows_per_chunk", 0, 100, "A new setting"},
            {"output_format_pretty_fallback_to_vertical_min_columns", 0, 5, "A new setting"},
            {"output_format_pretty_fallback_to_vertical_min_table_width", 0, 250, "A new setting"},
            {"merge_table_max_tables_to_look_for_schema_inference", 1, 1000, "A new setting"},
            {"max_autoincrement_series", 1000, 1000, "A new setting"},
            {"validate_enum_literals_in_operators", false, false, "A new setting"},
            {"allow_experimental_kusto_dialect", true, false, "A new setting"},
            {"allow_experimental_prql_dialect", true, false, "A new setting"},
            {"h3togeo_lon_lat_result_order", true, false, "A new setting"},
            {"max_parallel_replicas", 1, 1000, "Use up to 1000 parallel replicas by default."},
            {"allow_general_join_planning", false, true, "Allow more general join planning algorithm when hash join algorithm is enabled."},
            {"optimize_extract_common_expressions", false, true, "Optimize WHERE, PREWHERE, ON, HAVING and QUALIFY expressions by extracting common expressions out from disjunction of conjunctions."},
            /// Release closed. Please use 25.2
        });
        addSettingsChanges(settings_changes_history, "24.12",
        {
            /// Release closed. Please use 25.1
            {"allow_experimental_database_iceberg", false, false, "New setting."},
            {"shared_merge_tree_sync_parts_on_partition_operations", 1, 1, "New setting. By default parts are always synchronized"},
            {"query_plan_join_swap_table", "false", "auto", "New setting. Right table was always chosen before."},
            {"max_size_to_preallocate_for_aggregation", 100'000'000, 1'000'000'000'000, "Enable optimisation for bigger tables."},
            {"max_size_to_preallocate_for_joins", 100'000'000, 1'000'000'000'000, "Enable optimisation for bigger tables."},
            {"max_bytes_ratio_before_external_group_by", 0., 0., "New setting."},
            {"optimize_extract_common_expressions", false, false, "Introduce setting to optimize WHERE, PREWHERE, ON, HAVING and QUALIFY expressions by extracting common expressions out from disjunction of conjunctions."},
            {"max_bytes_ratio_before_external_sort", 0., 0., "New setting."},
            {"use_async_executor_for_materialized_views", false, false, "New setting."},
            {"http_response_headers", "", "", "New setting."},
            {"output_format_parquet_datetime_as_uint32", true, false, "Write DateTime as DateTime64(3) instead of UInt32 (these are the two Parquet types closest to DateTime)."},
            {"skip_redundant_aliases_in_udf", false, false, "When enabled, this allows you to use the same user defined function several times for several materialized columns in the same table."},
            {"parallel_replicas_index_analysis_only_on_coordinator", true, true, "Index analysis done only on replica-coordinator and skipped on other replicas. Effective only with enabled parallel_replicas_local_plan"}, // enabling it was moved to 24.10
            {"least_greatest_legacy_null_behavior", true, false, "New setting"},
            {"use_concurrency_control", false, true, "Enable concurrency control by default"},
            {"join_algorithm", "default", "direct,parallel_hash,hash", "'default' was deprecated in favor of explicitly specified join algorithms, also parallel_hash is now preferred over hash"},
            /// Release closed. Please use 25.1
        });
        addSettingsChanges(settings_changes_history, "24.11",
        {
            {"validate_mutation_query", false, true, "New setting to validate mutation queries by default."},
            {"enable_job_stack_trace", false, false, "Enables collecting stack traces from job's scheduling. Disabled by default to avoid performance overhead."},
            {"allow_suspicious_types_in_group_by", true, false, "Don't allow Variant/Dynamic types in GROUP BY by default"},
            {"allow_suspicious_types_in_order_by", true, false, "Don't allow Variant/Dynamic types in ORDER BY by default"},
            {"distributed_cache_discard_connection_if_unread_data", true, true, "New setting"},
            {"filesystem_cache_enable_background_download_for_metadata_files_in_packed_storage", true, true, "New setting"},
            {"filesystem_cache_enable_background_download_during_fetch", true, true, "New setting"},
            {"azure_check_objects_after_upload", false, false, "Check each uploaded object in azure blob storage to be sure that upload was successful"},
            {"backup_restore_keeper_max_retries", 20, 1000, "Should be big enough so the whole operation BACKUP or RESTORE operation won't fail because of a temporary [Zoo]Keeper failure in the middle of it."},
            {"backup_restore_failure_after_host_disconnected_for_seconds", 0, 3600, "New setting."},
            {"backup_restore_keeper_max_retries_while_initializing", 0, 20, "New setting."},
            {"backup_restore_keeper_max_retries_while_handling_error", 0, 20, "New setting."},
            {"backup_restore_finish_timeout_after_error_sec", 0, 180, "New setting."},
            {"query_plan_merge_filters", false, true, "Allow to merge filters in the query plan. This is required to properly support filter-push-down with a new analyzer."},
            {"parallel_replicas_local_plan", false, true, "Use local plan for local replica in a query with parallel replicas"},
            {"merge_tree_use_v1_object_and_dynamic_serialization", true, false, "Add new serialization V2 version for JSON and Dynamic types"},
            {"min_joined_block_size_bytes", 524288, 524288, "New setting."},
            {"allow_experimental_bfloat16_type", false, false, "Add new experimental BFloat16 type"},
            {"filesystem_cache_skip_download_if_exceeds_per_query_cache_write_limit", 1, 1, "Rename of setting skip_download_if_exceeds_query_cache_limit"},
            {"filesystem_cache_prefer_bigger_buffer_size", true, true, "New setting"},
            {"read_in_order_use_virtual_row", false, false, "Use virtual row while reading in order of primary key or its monotonic function fashion. It is useful when searching over multiple parts as only relevant ones are touched."},
            {"s3_skip_empty_files", false, true, "We hope it will provide better UX"},
            {"filesystem_cache_boundary_alignment", 0, 0, "New setting"},
            {"push_external_roles_in_interserver_queries", false, true, "New setting."},
            {"enable_variant_type", false, false, "Add alias to allow_experimental_variant_type"},
            {"enable_dynamic_type", false, false, "Add alias to allow_experimental_dynamic_type"},
            {"enable_json_type", false, false, "Add alias to allow_experimental_json_type"},
        });
        addSettingsChanges(settings_changes_history, "24.10",
        {
            {"query_metric_log_interval", 0, -1, "New setting."},
            {"enforce_strict_identifier_format", false, false, "New setting."},
            {"enable_parsing_to_custom_serialization", false, true, "New setting"},
            {"mongodb_throw_on_unsupported_query", false, true, "New setting."},
            {"enable_parallel_replicas", false, false, "Parallel replicas with read tasks became the Beta tier feature."},
            {"parallel_replicas_mode", "read_tasks", "read_tasks", "This setting was introduced as a part of making parallel replicas feature Beta"},
            {"filesystem_cache_name", "", "", "Filesystem cache name to use for stateless table engines or data lakes"},
            {"restore_replace_external_dictionary_source_to_null", false, false, "New setting."},
            {"show_create_query_identifier_quoting_rule", "when_necessary", "when_necessary", "New setting."},
            {"show_create_query_identifier_quoting_style", "Backticks", "Backticks", "New setting."},
            {"merge_tree_min_read_task_size", 8, 8, "New setting"},
            {"merge_tree_min_rows_for_concurrent_read_for_remote_filesystem", (20 * 8192), 0, "Setting is deprecated"},
            {"merge_tree_min_bytes_for_concurrent_read_for_remote_filesystem", (24 * 10 * 1024 * 1024), 0, "Setting is deprecated"},
            {"implicit_select", false, false, "A new setting."},
            {"output_format_native_write_json_as_string", false, false, "Add new setting to allow write JSON column as single String column in Native format"},
            {"output_format_binary_write_json_as_string", false, false, "Add new setting to write values of JSON type as JSON string in RowBinary output format"},
            {"input_format_binary_read_json_as_string", false, false, "Add new setting to read values of JSON type as JSON string in RowBinary input format"},
            {"min_free_disk_bytes_to_perform_insert", 0, 0, "New setting."},
            {"min_free_disk_ratio_to_perform_insert", 0.0, 0.0, "New setting."},
            {"parallel_replicas_local_plan", false, true, "Use local plan for local replica in a query with parallel replicas"},
            {"enable_named_columns_in_function_tuple", false, false, "Disabled pending usability improvements"},
            {"cloud_mode_database_engine", 1, 1, "A setting for ClickHouse Cloud"},
            {"allow_experimental_shared_set_join", 0, 0, "A setting for ClickHouse Cloud"},
            {"read_through_distributed_cache", 0, 0, "A setting for ClickHouse Cloud"},
            {"write_through_distributed_cache", 0, 0, "A setting for ClickHouse Cloud"},
            {"distributed_cache_throw_on_error", 0, 0, "A setting for ClickHouse Cloud"},
            {"distributed_cache_log_mode", "on_error", "on_error", "A setting for ClickHouse Cloud"},
            {"distributed_cache_fetch_metrics_only_from_current_az", 1, 1, "A setting for ClickHouse Cloud"},
            {"distributed_cache_connect_max_tries", 20, 20, "A setting for ClickHouse Cloud"},
            {"distributed_cache_receive_response_wait_milliseconds", 60000, 60000, "A setting for ClickHouse Cloud"},
            {"distributed_cache_receive_timeout_milliseconds", 10000, 10000, "A setting for ClickHouse Cloud"},
            {"distributed_cache_wait_connection_from_pool_milliseconds", 100, 100, "A setting for ClickHouse Cloud"},
            {"distributed_cache_bypass_connection_pool", 0, 0, "A setting for ClickHouse Cloud"},
            {"distributed_cache_pool_behaviour_on_limit", "allocate_bypassing_pool", "allocate_bypassing_pool", "A setting for ClickHouse Cloud"},
            {"distributed_cache_read_alignment", 0, 0, "A setting for ClickHouse Cloud"},
            {"distributed_cache_max_unacked_inflight_packets", 10, 10, "A setting for ClickHouse Cloud"},
            {"distributed_cache_data_packet_ack_window", 5, 5, "A setting for ClickHouse Cloud"},
            {"input_format_parquet_enable_row_group_prefetch", false, true, "Enable row group prefetching during parquet parsing. Currently, only single-threaded parsing can prefetch."},
            {"input_format_orc_dictionary_as_low_cardinality", false, true, "Treat ORC dictionary encoded columns as LowCardinality columns while reading ORC files"},
            {"allow_experimental_refreshable_materialized_view", false, true, "Not experimental anymore"},
            {"max_parts_to_move", 0, 1000, "New setting"},
            {"hnsw_candidate_list_size_for_search", 64, 256, "New setting. Previously, the value was optionally specified in CREATE INDEX and 64 by default."},
            {"allow_reorder_prewhere_conditions", true, true, "New setting"},
            {"input_format_parquet_bloom_filter_push_down", false, false, "When reading Parquet files, skip whole row groups based on the WHERE/PREWHERE expressions and bloom filter in the Parquet metadata."},
            {"date_time_64_output_format_cut_trailing_zeros_align_to_groups_of_thousands", false, false, "Dynamically trim the trailing zeros of datetime64 values to adjust the output scale to (0, 3, 6), corresponding to 'seconds', 'milliseconds', and 'microseconds'."},
            {"parallel_replicas_index_analysis_only_on_coordinator", false, true, "Index analysis done only on replica-coordinator and skipped on other replicas. Effective only with enabled parallel_replicas_local_plan"},
            {"distributed_cache_discard_connection_if_unread_data", true, true, "New setting"},
            {"azure_check_objects_after_upload", false, false, "Check each uploaded object in azure blob storage to be sure that upload was successful"},
            {"backup_restore_keeper_max_retries", 20, 1000, "Should be big enough so the whole operation BACKUP or RESTORE operation won't fail because of a temporary [Zoo]Keeper failure in the middle of it."},
            {"backup_restore_failure_after_host_disconnected_for_seconds", 0, 3600, "New setting."},
            {"backup_restore_keeper_max_retries_while_initializing", 0, 20, "New setting."},
            {"backup_restore_keeper_max_retries_while_handling_error", 0, 20, "New setting."},
            {"backup_restore_finish_timeout_after_error_sec", 0, 180, "New setting."},
        });
        addSettingsChanges(settings_changes_history, "24.9",
        {
            {"output_format_orc_dictionary_key_size_threshold", 0.0, 0.0, "For a string column in ORC output format, if the number of distinct values is greater than this fraction of the total number of non-null rows, turn off dictionary encoding. Otherwise dictionary encoding is enabled"},
            {"input_format_json_empty_as_default", false, false, "Added new setting to allow to treat empty fields in JSON input as default values."},
            {"input_format_try_infer_variants", false, false, "Try to infer Variant type in text formats when there is more than one possible type for column/array elements"},
            {"join_output_by_rowlist_perkey_rows_threshold", 0, 5, "The lower limit of per-key average rows in the right table to determine whether to output by row list in hash join."},
            {"create_if_not_exists", false, false, "New setting."},
            {"allow_materialized_view_with_bad_select", true, true, "Support (but not enable yet) stricter validation in CREATE MATERIALIZED VIEW"},
            {"parallel_replicas_mark_segment_size", 128, 0, "Value for this setting now determined automatically"},
            {"database_replicated_allow_replicated_engine_arguments", 1, 0, "Don't allow explicit arguments by default"},
            {"database_replicated_allow_explicit_uuid", 1, 0, "Added a new setting to disallow explicitly specifying table UUID"},
            {"parallel_replicas_local_plan", false, false, "Use local plan for local replica in a query with parallel replicas"},
            {"join_to_sort_minimum_perkey_rows", 0, 40, "The lower limit of per-key average rows in the right table to determine whether to rerange the right table by key in left or inner join. This setting ensures that the optimization is not applied for sparse table keys"},
            {"join_to_sort_maximum_table_rows", 0, 10000, "The maximum number of rows in the right table to determine whether to rerange the right table by key in left or inner join"},
            {"allow_experimental_join_right_table_sorting", false, false, "If it is set to true, and the conditions of `join_to_sort_minimum_perkey_rows` and `join_to_sort_maximum_table_rows` are met, rerange the right table by key to improve the performance in left or inner hash join"},
            {"mongodb_throw_on_unsupported_query", false, true, "New setting."},
            {"min_free_disk_bytes_to_perform_insert", 0, 0, "Maintain some free disk space bytes from inserts while still allowing for temporary writing."},
            {"min_free_disk_ratio_to_perform_insert", 0.0, 0.0, "Maintain some free disk space bytes expressed as ratio to total disk space from inserts while still allowing for temporary writing."},
        });
        addSettingsChanges(settings_changes_history, "24.8",
        {
            {"rows_before_aggregation", false, false, "Provide exact value for rows_before_aggregation statistic, represents the number of rows read before aggregation"},
            {"restore_replace_external_table_functions_to_null", false, false, "New setting."},
            {"restore_replace_external_engines_to_null", false, false, "New setting."},
            {"input_format_json_max_depth", 1000000, 1000, "It was unlimited in previous versions, but that was unsafe."},
            {"merge_tree_min_bytes_per_task_for_remote_reading", 4194304, 2097152, "Value is unified with `filesystem_prefetch_min_bytes_for_single_read_task`"},
            {"use_hive_partitioning", false, false, "Allows to use hive partitioning for File, URL, S3, AzureBlobStorage and HDFS engines."},
            {"allow_experimental_kafka_offsets_storage_in_keeper", false, false, "Allow the usage of experimental Kafka storage engine that stores the committed offsets in ClickHouse Keeper"},
            {"allow_archive_path_syntax", true, true, "Added new setting to allow disabling archive path syntax."},
            {"query_cache_tag", "", "", "New setting for labeling query cache settings."},
            {"allow_experimental_time_series_table", false, false, "Added new setting to allow the TimeSeries table engine"},
            {"enable_analyzer", 1, 1, "Added an alias to a setting `allow_experimental_analyzer`."},
            {"optimize_functions_to_subcolumns", false, true, "Enabled settings by default"},
            {"allow_experimental_json_type", false, false, "Add new experimental JSON type"},
            {"use_json_alias_for_old_object_type", true, false, "Use JSON type alias to create new JSON type"},
            {"type_json_skip_duplicated_paths", false, false, "Allow to skip duplicated paths during JSON parsing"},
            {"allow_experimental_vector_similarity_index", false, false, "Added new setting to allow experimental vector similarity indexes"},
            {"input_format_try_infer_datetimes_only_datetime64", true, false, "Allow to infer DateTime instead of DateTime64 in data formats"},
        });
        addSettingsChanges(settings_changes_history, "24.7",
        {
            {"output_format_parquet_write_page_index", false, true, "Add a possibility to write page index into parquet files."},
            {"output_format_binary_encode_types_in_binary_format", false, false, "Added new setting to allow to write type names in binary format in RowBinaryWithNamesAndTypes output format"},
            {"input_format_binary_decode_types_in_binary_format", false, false, "Added new setting to allow to read type names in binary format in RowBinaryWithNamesAndTypes input format"},
            {"output_format_native_encode_types_in_binary_format", false, false, "Added new setting to allow to write type names in binary format in Native output format"},
            {"input_format_native_decode_types_in_binary_format", false, false, "Added new setting to allow to read type names in binary format in Native output format"},
            {"read_in_order_use_buffering", false, true, "Use buffering before merging while reading in order of primary key"},
            {"enable_named_columns_in_function_tuple", false, false, "Generate named tuples in function tuple() when all names are unique and can be treated as unquoted identifiers."},
            {"optimize_trivial_insert_select", true, false, "The optimization does not make sense in many cases."},
            {"dictionary_validate_primary_key_type", false, false, "Validate primary key type for dictionaries. By default id type for simple layouts will be implicitly converted to UInt64."},
            {"collect_hash_table_stats_during_joins", false, true, "New setting."},
            {"max_size_to_preallocate_for_joins", 0, 100'000'000, "New setting."},
            {"input_format_orc_reader_time_zone_name", "GMT", "GMT", "The time zone name for ORC row reader, the default ORC row reader's time zone is GMT."},
            {"database_replicated_allow_heavy_create", true, false, "Long-running DDL queries (CREATE AS SELECT and POPULATE) for Replicated database engine was forbidden"},
            {"query_plan_merge_filters", false, false, "Allow to merge filters in the query plan"},
            {"azure_sdk_max_retries", 10, 10, "Maximum number of retries in azure sdk"},
            {"azure_sdk_retry_initial_backoff_ms", 10, 10, "Minimal backoff between retries in azure sdk"},
            {"azure_sdk_retry_max_backoff_ms", 1000, 1000, "Maximal backoff between retries in azure sdk"},
            {"ignore_on_cluster_for_replicated_named_collections_queries", false, false, "Ignore ON CLUSTER clause for replicated named collections management queries."},
            {"backup_restore_s3_retry_attempts", 1000,1000, "Setting for Aws::Client::RetryStrategy, Aws::Client does retries itself, 0 means no retries. It takes place only for backup/restore."},
            {"postgresql_connection_attempt_timeout", 2, 2, "Allow to control 'connect_timeout' parameter of PostgreSQL connection."},
            {"postgresql_connection_pool_retries", 2, 2, "Allow to control the number of retries in PostgreSQL connection pool."}
        });
        addSettingsChanges(settings_changes_history, "24.6",
        {
            {"materialize_skip_indexes_on_insert", true, true, "Added new setting to allow to disable materialization of skip indexes on insert"},
            {"materialize_statistics_on_insert", true, true, "Added new setting to allow to disable materialization of statistics on insert"},
            {"input_format_parquet_use_native_reader", false, false, "When reading Parquet files, to use native reader instead of arrow reader."},
            {"hdfs_throw_on_zero_files_match", false, false, "Allow to throw an error when ListObjects request cannot match any files in HDFS engine instead of empty query result"},
            {"azure_throw_on_zero_files_match", false, false, "Allow to throw an error when ListObjects request cannot match any files in AzureBlobStorage engine instead of empty query result"},
            {"s3_validate_request_settings", true, true, "Allow to disable S3 request settings validation"},
            {"allow_experimental_full_text_index", false, false, "Enable experimental full-text index"},
            {"azure_skip_empty_files", false, false, "Allow to skip empty files in azure table engine"},
            {"hdfs_ignore_file_doesnt_exist", false, false, "Allow to return 0 rows when the requested files don't exist instead of throwing an exception in HDFS table engine"},
            {"azure_ignore_file_doesnt_exist", false, false, "Allow to return 0 rows when the requested files don't exist instead of throwing an exception in AzureBlobStorage table engine"},
            {"s3_ignore_file_doesnt_exist", false, false, "Allow to return 0 rows when the requested files don't exist instead of throwing an exception in S3 table engine"},
            {"s3_max_part_number", 10000, 10000, "Maximum part number number for s3 upload part"},
            {"s3_max_single_operation_copy_size", 32 * 1024 * 1024, 32 * 1024 * 1024, "Maximum size for a single copy operation in s3"},
            {"input_format_parquet_max_block_size", 8192, DEFAULT_BLOCK_SIZE, "Increase block size for parquet reader."},
            {"input_format_parquet_prefer_block_bytes", 0, DEFAULT_BLOCK_SIZE * 256, "Average block bytes output by parquet reader."},
            {"enable_blob_storage_log", true, true, "Write information about blob storage operations to system.blob_storage_log table"},
            {"allow_deprecated_snowflake_conversion_functions", true, false, "Disabled deprecated functions snowflakeToDateTime[64] and dateTime[64]ToSnowflake."},
            {"allow_statistic_optimize", false, false, "Old setting which popped up here being renamed."},
            {"allow_experimental_statistic", false, false, "Old setting which popped up here being renamed."},
            {"allow_statistics_optimize", false, false, "The setting was renamed. The previous name is `allow_statistic_optimize`."},
            {"allow_experimental_statistics", false, false, "The setting was renamed. The previous name is `allow_experimental_statistic`."},
            {"enable_vertical_final", false, true, "Enable vertical final by default again after fixing bug"},
            {"parallel_replicas_custom_key_range_lower", 0, 0, "Add settings to control the range filter when using parallel replicas with dynamic shards"},
            {"parallel_replicas_custom_key_range_upper", 0, 0, "Add settings to control the range filter when using parallel replicas with dynamic shards. A value of 0 disables the upper limit"},
            {"output_format_pretty_display_footer_column_names", 0, 1, "Add a setting to display column names in the footer if there are many rows. Threshold value is controlled by output_format_pretty_display_footer_column_names_min_rows."},
            {"output_format_pretty_display_footer_column_names_min_rows", 0, 50, "Add a setting to control the threshold value for setting output_format_pretty_display_footer_column_names_min_rows. Default 50."},
            {"output_format_csv_serialize_tuple_into_separate_columns", true, true, "A new way of how interpret tuples in CSV format was added."},
            {"input_format_csv_deserialize_separate_columns_into_tuple", true, true, "A new way of how interpret tuples in CSV format was added."},
            {"input_format_csv_try_infer_strings_from_quoted_tuples", true, true, "A new way of how interpret tuples in CSV format was added."},
        });
        addSettingsChanges(settings_changes_history, "24.5",
        {
            {"allow_deprecated_error_prone_window_functions", true, false, "Allow usage of deprecated error prone window functions (neighbor, runningAccumulate, runningDifferenceStartingWithFirstValue, runningDifference)"},
            {"allow_experimental_join_condition", false, false, "Support join with inequal conditions which involve columns from both left and right table. e.g. t1.y < t2.y."},
            {"input_format_tsv_crlf_end_of_line", false, false, "Enables reading of CRLF line endings with TSV formats"},
            {"output_format_parquet_use_custom_encoder", false, true, "Enable custom Parquet encoder."},
            {"cross_join_min_rows_to_compress", 0, 10000000, "Minimal count of rows to compress block in CROSS JOIN. Zero value means - disable this threshold. This block is compressed when any of the two thresholds (by rows or by bytes) are reached."},
            {"cross_join_min_bytes_to_compress", 0, 1_GiB, "Minimal size of block to compress in CROSS JOIN. Zero value means - disable this threshold. This block is compressed when any of the two thresholds (by rows or by bytes) are reached."},
            {"http_max_chunk_size", 0, 0, "Internal limitation"},
            {"prefer_external_sort_block_bytes", 0, DEFAULT_BLOCK_SIZE * 256, "Prefer maximum block bytes for external sort, reduce the memory usage during merging."},
            {"input_format_force_null_for_omitted_fields", false, false, "Disable type-defaults for omitted fields when needed"},
            {"cast_string_to_dynamic_use_inference", false, false, "Add setting to allow converting String to Dynamic through parsing"},
            {"allow_experimental_dynamic_type", false, false, "Add new experimental Dynamic type"},
            {"azure_max_blocks_in_multipart_upload", 50000, 50000, "Maximum number of blocks in multipart upload for Azure."},
            {"allow_archive_path_syntax", false, true, "Added new setting to allow disabling archive path syntax."},
        });
        addSettingsChanges(settings_changes_history, "24.4",
        {
            {"input_format_json_throw_on_bad_escape_sequence", true, true, "Allow to save JSON strings with bad escape sequences"},
            {"max_parsing_threads", 0, 0, "Add a separate setting to control number of threads in parallel parsing from files"},
            {"ignore_drop_queries_probability", 0, 0, "Allow to ignore drop queries in server with specified probability for testing purposes"},
            {"lightweight_deletes_sync", 2, 2, "The same as 'mutation_sync', but controls only execution of lightweight deletes"},
            {"query_cache_system_table_handling", "save", "throw", "The query cache no longer caches results of queries against system tables"},
            {"input_format_json_ignore_unnecessary_fields", false, true, "Ignore unnecessary fields and not parse them. Enabling this may not throw exceptions on json strings of invalid format or with duplicated fields"},
            {"input_format_hive_text_allow_variable_number_of_columns", false, true, "Ignore extra columns in Hive Text input (if file has more columns than expected) and treat missing fields in Hive Text input as default values."},
            {"allow_experimental_database_replicated", false, true, "Database engine Replicated is now in Beta stage"},
            {"temporary_data_in_cache_reserve_space_wait_lock_timeout_milliseconds", (10 * 60 * 1000), (10 * 60 * 1000), "Wait time to lock cache for sapce reservation in temporary data in filesystem cache"},
            {"optimize_rewrite_sum_if_to_count_if", false, true, "Only available for the analyzer, where it works correctly"},
            {"azure_allow_parallel_part_upload", "true", "true", "Use multiple threads for azure multipart upload."},
            {"max_recursive_cte_evaluation_depth", DBMS_RECURSIVE_CTE_MAX_EVALUATION_DEPTH, DBMS_RECURSIVE_CTE_MAX_EVALUATION_DEPTH, "Maximum limit on recursive CTE evaluation depth"},
            {"query_plan_convert_outer_join_to_inner_join", false, true, "Allow to convert OUTER JOIN to INNER JOIN if filter after JOIN always filters default values"},
        });
        addSettingsChanges(settings_changes_history, "24.3",
        {
            {"s3_connect_timeout_ms", 1000, 1000, "Introduce new dedicated setting for s3 connection timeout"},
            {"allow_experimental_shared_merge_tree", false, true, "The setting is obsolete"},
            {"use_page_cache_for_disks_without_file_cache", false, false, "Added userspace page cache"},
            {"read_from_page_cache_if_exists_otherwise_bypass_cache", false, false, "Added userspace page cache"},
            {"page_cache_inject_eviction", false, false, "Added userspace page cache"},
            {"default_table_engine", "None", "MergeTree", "Set default table engine to MergeTree for better usability"},
            {"input_format_json_use_string_type_for_ambiguous_paths_in_named_tuples_inference_from_objects", false, false, "Allow to use String type for ambiguous paths during named tuple inference from JSON objects"},
            {"traverse_shadow_remote_data_paths", false, false, "Traverse shadow directory when query system.remote_data_paths."},
            {"throw_if_deduplication_in_dependent_materialized_views_enabled_with_async_insert", false, true, "Deduplication in dependent materialized view cannot work together with async inserts."},
            {"parallel_replicas_allow_in_with_subquery", false, true, "If true, subquery for IN will be executed on every follower replica"},
            {"log_processors_profiles", false, true, "Enable by default"},
            {"function_locate_has_mysql_compatible_argument_order", false, true, "Increase compatibility with MySQL's locate function."},
            {"allow_suspicious_primary_key", true, false, "Forbid suspicious PRIMARY KEY/ORDER BY for MergeTree (i.e. SimpleAggregateFunction)"},
            {"filesystem_cache_reserve_space_wait_lock_timeout_milliseconds", 1000, 1000, "Wait time to lock cache for sapce reservation in filesystem cache"},
            {"max_parser_backtracks", 0, 1000000, "Limiting the complexity of parsing"},
            {"analyzer_compatibility_join_using_top_level_identifier", false, false, "Force to resolve identifier in JOIN USING from projection"},
            {"distributed_insert_skip_read_only_replicas", false, false, "If true, INSERT into Distributed will skip read-only replicas"},
            {"keeper_max_retries", 10, 10, "Max retries for general keeper operations"},
            {"keeper_retry_initial_backoff_ms", 100, 100, "Initial backoff timeout for general keeper operations"},
            {"keeper_retry_max_backoff_ms", 5000, 5000, "Max backoff timeout for general keeper operations"},
            {"s3queue_allow_experimental_sharded_mode", false, false, "Enable experimental sharded mode of S3Queue table engine. It is experimental because it will be rewritten"},
            {"allow_experimental_analyzer", false, true, "Enable analyzer and planner by default."},
            {"merge_tree_read_split_ranges_into_intersecting_and_non_intersecting_injection_probability", 0.0, 0.0, "For testing of `PartsSplitter` - split read ranges into intersecting and non intersecting every time you read from MergeTree with the specified probability."},
            {"allow_get_client_http_header", false, false, "Introduced a new function."},
            {"output_format_pretty_row_numbers", false, true, "It is better for usability."},
            {"output_format_pretty_max_value_width_apply_for_single_value", true, false, "Single values in Pretty formats won't be cut."},
            {"output_format_parquet_string_as_string", false, true, "ClickHouse allows arbitrary binary data in the String data type, which is typically UTF-8. Parquet/ORC/Arrow Strings only support UTF-8. That's why you can choose which Arrow's data type to use for the ClickHouse String data type - String or Binary. While Binary would be more correct and compatible, using String by default will correspond to user expectations in most cases."},
            {"output_format_orc_string_as_string", false, true, "ClickHouse allows arbitrary binary data in the String data type, which is typically UTF-8. Parquet/ORC/Arrow Strings only support UTF-8. That's why you can choose which Arrow's data type to use for the ClickHouse String data type - String or Binary. While Binary would be more correct and compatible, using String by default will correspond to user expectations in most cases."},
            {"output_format_arrow_string_as_string", false, true, "ClickHouse allows arbitrary binary data in the String data type, which is typically UTF-8. Parquet/ORC/Arrow Strings only support UTF-8. That's why you can choose which Arrow's data type to use for the ClickHouse String data type - String or Binary. While Binary would be more correct and compatible, using String by default will correspond to user expectations in most cases."},
            {"output_format_parquet_compression_method", "lz4", "zstd", "Parquet/ORC/Arrow support many compression methods, including lz4 and zstd. ClickHouse supports each and every compression method. Some inferior tools, such as 'duckdb', lack support for the faster `lz4` compression method, that's why we set zstd by default."},
            {"output_format_orc_compression_method", "lz4", "zstd", "Parquet/ORC/Arrow support many compression methods, including lz4 and zstd. ClickHouse supports each and every compression method. Some inferior tools, such as 'duckdb', lack support for the faster `lz4` compression method, that's why we set zstd by default."},
            {"output_format_pretty_highlight_digit_groups", false, true, "If enabled and if output is a terminal, highlight every digit corresponding to the number of thousands, millions, etc. with underline."},
            {"geo_distance_returns_float64_on_float64_arguments", false, true, "Increase the default precision."},
            {"azure_max_inflight_parts_for_one_file", 20, 20, "The maximum number of a concurrent loaded parts in multipart upload request. 0 means unlimited."},
            {"azure_strict_upload_part_size", 0, 0, "The exact size of part to upload during multipart upload to Azure blob storage."},
            {"azure_min_upload_part_size", 16*1024*1024, 16*1024*1024, "The minimum size of part to upload during multipart upload to Azure blob storage."},
            {"azure_max_upload_part_size", 5ull*1024*1024*1024, 5ull*1024*1024*1024, "The maximum size of part to upload during multipart upload to Azure blob storage."},
            {"azure_upload_part_size_multiply_factor", 2, 2, "Multiply azure_min_upload_part_size by this factor each time azure_multiply_parts_count_threshold parts were uploaded from a single write to Azure blob storage."},
            {"azure_upload_part_size_multiply_parts_count_threshold", 500, 500, "Each time this number of parts was uploaded to Azure blob storage, azure_min_upload_part_size is multiplied by azure_upload_part_size_multiply_factor."},
            {"output_format_csv_serialize_tuple_into_separate_columns", true, true, "A new way of how interpret tuples in CSV format was added."},
            {"input_format_csv_deserialize_separate_columns_into_tuple", true, true, "A new way of how interpret tuples in CSV format was added."},
            {"input_format_csv_try_infer_strings_from_quoted_tuples", true, true, "A new way of how interpret tuples in CSV format was added."},
        });
        addSettingsChanges(settings_changes_history, "24.2",
        {
            {"allow_suspicious_variant_types", true, false, "Don't allow creating Variant type with suspicious variants by default"},
            {"validate_experimental_and_suspicious_types_inside_nested_types", false, true, "Validate usage of experimental and suspicious types inside nested types"},
            {"output_format_values_escape_quote_with_quote", false, false, "If true escape ' with '', otherwise quoted with \\'"},
            {"output_format_pretty_single_large_number_tip_threshold", 0, 1'000'000, "Print a readable number tip on the right side of the table if the block consists of a single number which exceeds this value (except 0)"},
            {"input_format_try_infer_exponent_floats", true, false, "Don't infer floats in exponential notation by default"},
            {"query_plan_optimize_prewhere", true, true, "Allow to push down filter to PREWHERE expression for supported storages"},
            {"async_insert_max_data_size", 1000000, 10485760, "The previous value appeared to be too small."},
            {"async_insert_poll_timeout_ms", 10, 10, "Timeout in milliseconds for polling data from asynchronous insert queue"},
            {"async_insert_use_adaptive_busy_timeout", false, true, "Use adaptive asynchronous insert timeout"},
            {"async_insert_busy_timeout_min_ms", 50, 50, "The minimum value of the asynchronous insert timeout in milliseconds; it also serves as the initial value, which may be increased later by the adaptive algorithm"},
            {"async_insert_busy_timeout_max_ms", 200, 200, "The minimum value of the asynchronous insert timeout in milliseconds; async_insert_busy_timeout_ms is aliased to async_insert_busy_timeout_max_ms"},
            {"async_insert_busy_timeout_increase_rate", 0.2, 0.2, "The exponential growth rate at which the adaptive asynchronous insert timeout increases"},
            {"async_insert_busy_timeout_decrease_rate", 0.2, 0.2, "The exponential growth rate at which the adaptive asynchronous insert timeout decreases"},
            {"format_template_row_format", "", "", "Template row format string can be set directly in query"},
            {"format_template_resultset_format", "", "", "Template result set format string can be set in query"},
            {"split_parts_ranges_into_intersecting_and_non_intersecting_final", true, true, "Allow to split parts ranges into intersecting and non intersecting during FINAL optimization"},
            {"split_intersecting_parts_ranges_into_layers_final", true, true, "Allow to split intersecting parts ranges into layers during FINAL optimization"},
            {"azure_max_single_part_copy_size", 256*1024*1024, 256*1024*1024, "The maximum size of object to copy using single part copy to Azure blob storage."},
            {"min_external_table_block_size_rows", DEFAULT_INSERT_BLOCK_SIZE, DEFAULT_INSERT_BLOCK_SIZE, "Squash blocks passed to external table to specified size in rows, if blocks are not big enough"},
            {"min_external_table_block_size_bytes", DEFAULT_INSERT_BLOCK_SIZE * 256, DEFAULT_INSERT_BLOCK_SIZE * 256, "Squash blocks passed to external table to specified size in bytes, if blocks are not big enough."},
            {"parallel_replicas_prefer_local_join", true, true, "If true, and JOIN can be executed with parallel replicas algorithm, and all storages of right JOIN part are *MergeTree, local JOIN will be used instead of GLOBAL JOIN."},
            {"optimize_time_filter_with_preimage", true, true, "Optimize Date and DateTime predicates by converting functions into equivalent comparisons without conversions (e.g. toYear(col) = 2023 -> col >= '2023-01-01' AND col <= '2023-12-31')"},
            {"extract_key_value_pairs_max_pairs_per_row", 0, 0, "Max number of pairs that can be produced by the `extractKeyValuePairs` function. Used as a safeguard against consuming too much memory."},
            {"default_view_definer", "CURRENT_USER", "CURRENT_USER", "Allows to set default `DEFINER` option while creating a view"},
            {"default_materialized_view_sql_security", "DEFINER", "DEFINER", "Allows to set a default value for SQL SECURITY option when creating a materialized view"},
            {"default_normal_view_sql_security", "INVOKER", "INVOKER", "Allows to set default `SQL SECURITY` option while creating a normal view"},
            {"mysql_map_string_to_text_in_show_columns", false, true, "Reduce the configuration effort to connect ClickHouse with BI tools."},
            {"mysql_map_fixed_string_to_text_in_show_columns", false, true, "Reduce the configuration effort to connect ClickHouse with BI tools."},
        });
        addSettingsChanges(settings_changes_history, "24.1",
        {
            {"print_pretty_type_names", false, true, "Better user experience."},
            {"input_format_json_read_bools_as_strings", false, true, "Allow to read bools as strings in JSON formats by default"},
            {"output_format_arrow_use_signed_indexes_for_dictionary", false, true, "Use signed indexes type for Arrow dictionaries by default as it's recommended"},
            {"allow_experimental_variant_type", false, false, "Add new experimental Variant type"},
            {"use_variant_as_common_type", false, false, "Allow to use Variant in if/multiIf if there is no common type"},
            {"output_format_arrow_use_64_bit_indexes_for_dictionary", false, false, "Allow to use 64 bit indexes type in Arrow dictionaries"},
            {"parallel_replicas_mark_segment_size", 128, 128, "Add new setting to control segment size in new parallel replicas coordinator implementation"},
            {"ignore_materialized_views_with_dropped_target_table", false, false, "Add new setting to allow to ignore materialized views with dropped target table"},
            {"output_format_compression_level", 3, 3, "Allow to change compression level in the query output"},
            {"output_format_compression_zstd_window_log", 0, 0, "Allow to change zstd window log in the query output when zstd compression is used"},
            {"enable_zstd_qat_codec", false, false, "Add new ZSTD_QAT codec"},
            {"enable_vertical_final", false, true, "Use vertical final by default"},
            {"output_format_arrow_use_64_bit_indexes_for_dictionary", false, false, "Allow to use 64 bit indexes type in Arrow dictionaries"},
            {"max_rows_in_set_to_optimize_join", 100000, 0, "Disable join optimization as it prevents from read in order optimization"},
            {"output_format_pretty_color", true, "auto", "Setting is changed to allow also for auto value, disabling ANSI escapes if output is not a tty"},
            {"function_visible_width_behavior", 0, 1, "We changed the default behavior of `visibleWidth` to be more precise"},
            {"max_estimated_execution_time", 0, 0, "Separate max_execution_time and max_estimated_execution_time"},
            {"iceberg_engine_ignore_schema_evolution", false, false, "Allow to ignore schema evolution in Iceberg table engine"},
            {"optimize_injective_functions_in_group_by", false, true, "Replace injective functions by it's arguments in GROUP BY section in analyzer"},
            {"update_insert_deduplication_token_in_dependent_materialized_views", false, false, "Allow to update insert deduplication token with table identifier during insert in dependent materialized views"},
            {"azure_max_unexpected_write_error_retries", 4, 4, "The maximum number of retries in case of unexpected errors during Azure blob storage write"},
            {"split_parts_ranges_into_intersecting_and_non_intersecting_final", false, true, "Allow to split parts ranges into intersecting and non intersecting during FINAL optimization"},
            {"split_intersecting_parts_ranges_into_layers_final", true, true, "Allow to split intersecting parts ranges into layers during FINAL optimization"}
        });
        addSettingsChanges(settings_changes_history, "23.12",
        {
            {"allow_suspicious_ttl_expressions", true, false, "It is a new setting, and in previous versions the behavior was equivalent to allowing."},
            {"input_format_parquet_allow_missing_columns", false, true, "Allow missing columns in Parquet files by default"},
            {"input_format_orc_allow_missing_columns", false, true, "Allow missing columns in ORC files by default"},
            {"input_format_arrow_allow_missing_columns", false, true, "Allow missing columns in Arrow files by default"}
        });
        addSettingsChanges(settings_changes_history, "23.11",
        {
            {"parsedatetime_parse_without_leading_zeros", false, true, "Improved compatibility with MySQL DATE_FORMAT/STR_TO_DATE"}
        });
        addSettingsChanges(settings_changes_history, "23.9",
        {
            {"optimize_group_by_constant_keys", false, true, "Optimize group by constant keys by default"},
            {"input_format_json_try_infer_named_tuples_from_objects", false, true, "Try to infer named Tuples from JSON objects by default"},
            {"input_format_json_read_numbers_as_strings", false, true, "Allow to read numbers as strings in JSON formats by default"},
            {"input_format_json_read_arrays_as_strings", false, true, "Allow to read arrays as strings in JSON formats by default"},
            {"input_format_json_infer_incomplete_types_as_strings", false, true, "Allow to infer incomplete types as Strings in JSON formats by default"},
            {"input_format_json_try_infer_numbers_from_strings", true, false, "Don't infer numbers from strings in JSON formats by default to prevent possible parsing errors"},
            {"http_write_exception_in_output_format", false, true, "Output valid JSON/XML on exception in HTTP streaming."}
        });
        addSettingsChanges(settings_changes_history, "23.8",
        {
            {"rewrite_count_distinct_if_with_count_distinct_implementation", false, true, "Rewrite countDistinctIf with count_distinct_implementation configuration"}
        });
        addSettingsChanges(settings_changes_history, "23.7",
        {
            {"function_sleep_max_microseconds_per_block", 0, 3000000, "In previous versions, the maximum sleep time of 3 seconds was applied only for `sleep`, but not for `sleepEachRow` function. In the new version, we introduce this setting. If you set compatibility with the previous versions, we will disable the limit altogether."}
        });
        addSettingsChanges(settings_changes_history, "23.6",
        {
            {"http_send_timeout", 180, 30, "3 minutes seems crazy long. Note that this is timeout for a single network write call, not for the whole upload operation."},
            {"http_receive_timeout", 180, 30, "See http_send_timeout."}
        });
        addSettingsChanges(settings_changes_history, "23.5",
        {
            {"input_format_parquet_preserve_order", true, false, "Allow Parquet reader to reorder rows for better parallelism."},
            {"parallelize_output_from_storages", false, true, "Allow parallelism when executing queries that read from file/url/s3/etc. This may reorder rows."},
            {"use_with_fill_by_sorting_prefix", false, true, "Columns preceding WITH FILL columns in ORDER BY clause form sorting prefix. Rows with different values in sorting prefix are filled independently"},
            {"output_format_parquet_compliant_nested_types", false, true, "Change an internal field name in output Parquet file schema."}
        });
        addSettingsChanges(settings_changes_history, "23.4",
        {
            {"allow_suspicious_indices", true, false, "If true, index can defined with identical expressions"},
            {"allow_nonconst_timezone_arguments", true, false, "Allow non-const timezone arguments in certain time-related functions like toTimeZone(), fromUnixTimestamp*(), snowflakeToDateTime*()."},
            {"connect_timeout_with_failover_ms", 50, 1000, "Increase default connect timeout because of async connect"},
            {"connect_timeout_with_failover_secure_ms", 100, 1000, "Increase default secure connect timeout because of async connect"},
            {"hedged_connection_timeout_ms", 100, 50, "Start new connection in hedged requests after 50 ms instead of 100 to correspond with previous connect timeout"},
            {"formatdatetime_f_prints_single_zero", true, false, "Improved compatibility with MySQL DATE_FORMAT()/STR_TO_DATE()"},
            {"formatdatetime_parsedatetime_m_is_month_name", false, true, "Improved compatibility with MySQL DATE_FORMAT/STR_TO_DATE"}
        });
        addSettingsChanges(settings_changes_history, "23.3",
        {
            {"output_format_parquet_version", "1.0", "2.latest", "Use latest Parquet format version for output format"},
            {"input_format_json_ignore_unknown_keys_in_named_tuple", false, true, "Improve parsing JSON objects as named tuples"},
            {"input_format_native_allow_types_conversion", false, true, "Allow types conversion in Native input forma"},
            {"output_format_arrow_compression_method", "none", "lz4_frame", "Use lz4 compression in Arrow output format by default"},
            {"output_format_parquet_compression_method", "snappy", "lz4", "Use lz4 compression in Parquet output format by default"},
            {"output_format_orc_compression_method", "none", "lz4_frame", "Use lz4 compression in ORC output format by default"},
            {"async_query_sending_for_remote", false, true, "Create connections and send query async across shards"}
        });
        addSettingsChanges(settings_changes_history, "23.2",
        {
            {"output_format_parquet_fixed_string_as_fixed_byte_array", false, true, "Use Parquet FIXED_LENGTH_BYTE_ARRAY type for FixedString by default"},
            {"output_format_arrow_fixed_string_as_fixed_byte_array", false, true, "Use Arrow FIXED_SIZE_BINARY type for FixedString by default"},
            {"query_plan_remove_redundant_distinct", false, true, "Remove redundant Distinct step in query plan"},
            {"optimize_duplicate_order_by_and_distinct", true, false, "Remove duplicate ORDER BY and DISTINCT if it's possible"},
            {"insert_keeper_max_retries", 0, 20, "Enable reconnections to Keeper on INSERT, improve reliability"}
        });
        addSettingsChanges(settings_changes_history, "23.1",
        {
            {"input_format_json_read_objects_as_strings", 0, 1, "Enable reading nested json objects as strings while object type is experimental"},
            {"input_format_json_defaults_for_missing_elements_in_named_tuple", false, true, "Allow missing elements in JSON objects while reading named tuples by default"},
            {"input_format_csv_detect_header", false, true, "Detect header in CSV format by default"},
            {"input_format_tsv_detect_header", false, true, "Detect header in TSV format by default"},
            {"input_format_custom_detect_header", false, true, "Detect header in CustomSeparated format by default"},
            {"query_plan_remove_redundant_sorting", false, true, "Remove redundant sorting in query plan. For example, sorting steps related to ORDER BY clauses in subqueries"}
        });
        addSettingsChanges(settings_changes_history, "22.12",
        {
            {"max_size_to_preallocate_for_aggregation", 10'000'000, 100'000'000, "This optimizes performance"},
            {"query_plan_aggregation_in_order", 0, 1, "Enable some refactoring around query plan"},
            {"format_binary_max_string_size", 0, 1_GiB, "Prevent allocating large amount of memory"}
        });
        addSettingsChanges(settings_changes_history, "22.11",
        {
            {"use_structure_from_insertion_table_in_table_functions", 0, 2, "Improve using structure from insertion table in table functions"}
        });
        addSettingsChanges(settings_changes_history, "22.9",
        {
            {"force_grouping_standard_compatibility", false, true, "Make GROUPING function output the same as in SQL standard and other DBMS"}
        });
        addSettingsChanges(settings_changes_history, "22.7",
        {
            {"cross_to_inner_join_rewrite", 1, 2, "Force rewrite comma join to inner"},
            {"enable_positional_arguments", false, true, "Enable positional arguments feature by default"},
            {"format_csv_allow_single_quotes", true, false, "Most tools don't treat single quote in CSV specially, don't do it by default too"}
        });
        addSettingsChanges(settings_changes_history, "22.6",
        {
            {"output_format_json_named_tuples_as_objects", false, true, "Allow to serialize named tuples as JSON objects in JSON formats by default"},
            {"input_format_skip_unknown_fields", false, true, "Optimize reading subset of columns for some input formats"}
        });
        addSettingsChanges(settings_changes_history, "22.5",
        {
            {"memory_overcommit_ratio_denominator", 0, 1073741824, "Enable memory overcommit feature by default"},
            {"memory_overcommit_ratio_denominator_for_user", 0, 1073741824, "Enable memory overcommit feature by default"}
        });
        addSettingsChanges(settings_changes_history, "22.4",
        {
            {"allow_settings_after_format_in_insert", true, false, "Do not allow SETTINGS after FORMAT for INSERT queries because ClickHouse interpret SETTINGS as some values, which is misleading"}
        });
        addSettingsChanges(settings_changes_history, "22.3",
        {
            {"cast_ipv4_ipv6_default_on_conversion_error", true, false, "Make functions cast(value, 'IPv4') and cast(value, 'IPv6') behave same as toIPv4 and toIPv6 functions"}
        });
        addSettingsChanges(settings_changes_history, "21.12",
        {
            {"stream_like_engine_allow_direct_select", true, false, "Do not allow direct select for Kafka/RabbitMQ/FileLog by default"}
        });
        addSettingsChanges(settings_changes_history, "21.9",
        {
            {"output_format_decimal_trailing_zeros", true, false, "Do not output trailing zeros in text representation of Decimal types by default for better looking output"},
            {"use_hedged_requests", false, true, "Enable Hedged Requests feature by default"}
        });
        addSettingsChanges(settings_changes_history, "21.7",
        {
            {"legacy_column_name_of_tuple_literal", true, false, "Add this setting only for compatibility reasons. It makes sense to set to 'true', while doing rolling update of cluster from version lower than 21.7 to higher"}
        });
        addSettingsChanges(settings_changes_history, "21.5",
        {
            {"async_socket_for_remote", false, true, "Fix all problems and turn on asynchronous reads from socket for remote queries by default again"}
        });
        addSettingsChanges(settings_changes_history, "21.3",
        {
            {"async_socket_for_remote", true, false, "Turn off asynchronous reads from socket for remote queries because of some problems"},
            {"optimize_normalize_count_variants", false, true, "Rewrite aggregate functions that semantically equals to count() as count() by default"},
            {"normalize_function_names", false, true, "Normalize function names to their canonical names, this was needed for projection query routing"}
        });
        addSettingsChanges(settings_changes_history, "21.2",
        {
            {"enable_global_with_statement", false, true, "Propagate WITH statements to UNION queries and all subqueries by default"}
        });
        addSettingsChanges(settings_changes_history, "21.1",
        {
            {"insert_quorum_parallel", false, true, "Use parallel quorum inserts by default. It is significantly more convenient to use than sequential quorum inserts"},
            {"input_format_null_as_default", false, true, "Allow to insert NULL as default for input formats by default"},
            {"optimize_on_insert", false, true, "Enable data optimization on INSERT by default for better user experience"},
            {"use_compact_format_in_distributed_parts_names", false, true, "Use compact format for async INSERT into Distributed tables by default"}
        });
        addSettingsChanges(settings_changes_history, "20.10",
        {
            {"format_regexp_escaping_rule", "Escaped", "Raw", "Use Raw as default escaping rule for Regexp format to male the behaviour more like to what users expect"}
        });
        addSettingsChanges(settings_changes_history, "20.7",
        {
            {"show_table_uuid_in_table_create_query_if_not_nil", true, false, "Stop showing  UID of the table in its CREATE query for Engine=Atomic"}
        });
        addSettingsChanges(settings_changes_history, "20.5",
        {
            {"input_format_with_names_use_header", false, true, "Enable using header with names for formats with WithNames/WithNamesAndTypes suffixes"},
            {"allow_suspicious_codecs", true, false, "Don't allow to specify meaningless compression codecs"}
        });
        addSettingsChanges(settings_changes_history, "20.4",
        {
            {"validate_polygons", false, true, "Throw exception if polygon is invalid in function pointInPolygon by default instead of returning possibly wrong results"}
        });
        addSettingsChanges(settings_changes_history, "19.18",
        {
            {"enable_scalar_subquery_optimization", false, true, "Prevent scalar subqueries from (de)serializing large scalar values and possibly avoid running the same subquery more than once"}
        });
        addSettingsChanges(settings_changes_history, "19.14",
        {
            {"any_join_distinct_right_table_keys", true, false, "Disable ANY RIGHT and ANY FULL JOINs by default to avoid inconsistency"}
        });
        addSettingsChanges(settings_changes_history, "19.12",
        {
            {"input_format_defaults_for_omitted_fields", false, true, "Enable calculation of complex default expressions for omitted fields for some input formats, because it should be the expected behaviour"}
        });
        addSettingsChanges(settings_changes_history, "19.5",
        {
            {"max_partitions_per_insert_block", 0, 100, "Add a limit for the number of partitions in one block"}
        });
        addSettingsChanges(settings_changes_history, "18.12.17",
        {
            {"enable_optimize_predicate_expression", 0, 1, "Optimize predicates to subqueries by default"}
        });
    });
    return settings_changes_history;
}

const VersionToSettingsChangesMap & getMergeTreeSettingsChangesHistory()
{
    static VersionToSettingsChangesMap merge_tree_settings_changes_history;
    static std::once_flag initialized_flag;
    std::call_once(initialized_flag, [&]
    {
        addSettingsChanges(merge_tree_settings_changes_history, "25.7",
        {

        });
        addSettingsChanges(merge_tree_settings_changes_history, "25.6",
        {
            /// RELEASE CLOSED
            {"cache_populated_by_fetch_filename_regexp", "", "", "New setting"},
            {"allow_coalescing_columns_in_partition_or_order_key", false, false, "New setting to allow coalescing of partition or sorting key columns."},
            /// RELEASE CLOSED
        });
        addSettingsChanges(merge_tree_settings_changes_history, "25.5",
        {
            /// Release closed. Please use 25.6
            {"shared_merge_tree_enable_coordinated_merges", false, false, "New setting"},
            {"shared_merge_tree_merge_coordinator_merges_prepare_count", 100, 100, "New setting"},
            {"shared_merge_tree_merge_coordinator_fetch_fresh_metadata_period_ms", 10000, 10000, "New setting"},
            {"shared_merge_tree_merge_coordinator_max_merge_request_size", 20, 20, "New setting"},
            {"shared_merge_tree_merge_coordinator_election_check_period_ms", 30000, 30000, "New setting"},
            {"shared_merge_tree_merge_coordinator_min_period_ms", 1, 1, "New setting"},
            {"shared_merge_tree_merge_coordinator_max_period_ms", 10000, 10000, "New setting"},
            {"shared_merge_tree_merge_coordinator_factor", 2, 2, "New setting"},
            {"shared_merge_tree_merge_worker_fast_timeout_ms", 100, 100, "New setting"},
            {"shared_merge_tree_merge_worker_regular_timeout_ms", 10000, 10000, "New setting"},
            {"apply_patches_on_merge", true, true, "New setting"},
            {"remove_unused_patch_parts", true, true, "New setting"},
            {"write_marks_for_substreams_in_compact_parts", false, false, "New setting"},
            /// Release closed. Please use 25.6
        });
        addSettingsChanges(merge_tree_settings_changes_history, "25.4",
        {
            /// Release closed. Please use 25.5
            {"max_postpone_time_for_failed_replicated_fetches_ms", 0, 1ULL * 60 * 1000, "Added new setting to enable postponing fetch tasks in the replication queue."},
            {"max_postpone_time_for_failed_replicated_merges_ms", 0, 1ULL * 60 * 1000, "Added new setting to enable postponing merge tasks in the replication queue."},
            {"max_postpone_time_for_failed_replicated_tasks_ms", 0, 5ULL * 60 * 1000, "Added new setting to enable postponing tasks in the replication queue."},
            {"default_compression_codec", "", "", "New setting"},
            {"refresh_parts_interval", 0, 0, "A new setting"},
            {"max_merge_delayed_streams_for_parallel_write", 40, 40, "New setting"},
            {"allow_summing_columns_in_partition_or_order_key", true, false, "New setting to allow summing of partition or sorting key columns"},
            /// Release closed. Please use 25.5
        });
        addSettingsChanges(merge_tree_settings_changes_history, "25.3",
        {
            /// Release closed. Please use 25.4
            {"shared_merge_tree_enable_keeper_parts_extra_data", false, false, "New setting"},
            {"zero_copy_merge_mutation_min_parts_size_sleep_no_scale_before_lock", 0, 0, "New setting"},
            {"enable_replacing_merge_with_cleanup_for_min_age_to_force_merge", false, false, "New setting to allow automatic cleanup merges for ReplacingMergeTree"},
            /// Release closed. Please use 25.4
        });
        addSettingsChanges(merge_tree_settings_changes_history, "25.2",
        {
            /// Release closed. Please use 25.3
            {"shared_merge_tree_initial_parts_update_backoff_ms", 50, 50, "New setting"},
            {"shared_merge_tree_max_parts_update_backoff_ms", 5000, 5000, "New setting"},
            {"shared_merge_tree_interserver_http_connection_timeout_ms", 100, 100, "New setting"},
            {"columns_and_secondary_indices_sizes_lazy_calculation", true, true, "New setting to calculate columns and indices sizes lazily"},
            {"table_disk", false, false, "New setting"},
            {"allow_reduce_blocking_parts_task", false, true, "Now SMT will remove stale blocking parts from ZooKeeper by default"},
            {"shared_merge_tree_max_suspicious_broken_parts", 0, 0, "Max broken parts for SMT, if more - deny automatic detach"},
            {"shared_merge_tree_max_suspicious_broken_parts_bytes", 0, 0, "Max size of all broken parts for SMT, if more - deny automatic detach"},
            /// Release closed. Please use 25.3
        });
        addSettingsChanges(merge_tree_settings_changes_history, "25.1",
        {
            /// Release closed. Please use 25.2
            {"shared_merge_tree_try_fetch_part_in_memory_data_from_replicas", false, false, "New setting to fetch parts data from other replicas"},
            {"enable_max_bytes_limit_for_min_age_to_force_merge", false, false, "Added new setting to limit max bytes for min_age_to_force_merge."},
            {"enable_max_bytes_limit_for_min_age_to_force_merge", false, false, "New setting"},
            {"add_minmax_index_for_numeric_columns", false, false, "New setting"},
            {"add_minmax_index_for_string_columns", false, false, "New setting"},
            {"materialize_skip_indexes_on_merge", true, true, "New setting"},
            {"merge_max_bytes_to_prewarm_cache", 1ULL * 1024 * 1024 * 1024, 1ULL * 1024 * 1024 * 1024, "Cloud sync"},
            {"merge_total_max_bytes_to_prewarm_cache", 15ULL * 1024 * 1024 * 1024, 15ULL * 1024 * 1024 * 1024, "Cloud sync"},
            {"reduce_blocking_parts_sleep_ms", 5000, 5000, "Cloud sync"},
            {"number_of_partitions_to_consider_for_merge", 10, 10, "Cloud sync"},
            {"shared_merge_tree_enable_outdated_parts_check", true, true, "Cloud sync"},
            {"shared_merge_tree_max_parts_update_leaders_in_total", 6, 6, "Cloud sync"},
            {"shared_merge_tree_max_parts_update_leaders_per_az", 2, 2, "Cloud sync"},
            {"shared_merge_tree_leader_update_period_seconds", 30, 30, "Cloud sync"},
            {"shared_merge_tree_leader_update_period_random_add_seconds", 10, 10, "Cloud sync"},
            {"shared_merge_tree_read_virtual_parts_from_leader", true, true, "Cloud sync"},
            {"shared_merge_tree_interserver_http_timeout_ms", 10000, 10000, "Cloud sync"},
            {"shared_merge_tree_max_replicas_for_parts_deletion", 10, 10, "Cloud sync"},
            {"shared_merge_tree_max_replicas_to_merge_parts_for_each_parts_range", 5, 5, "Cloud sync"},
            {"shared_merge_tree_use_outdated_parts_compact_format", false, false, "Cloud sync"},
            {"shared_merge_tree_memo_ids_remove_timeout_seconds", 1800, 1800, "Cloud sync"},
            {"shared_merge_tree_idle_parts_update_seconds", 3600, 3600, "Cloud sync"},
            {"shared_merge_tree_max_outdated_parts_to_process_at_once", 1000, 1000, "Cloud sync"},
            {"shared_merge_tree_postpone_next_merge_for_locally_merged_parts_rows_threshold", 1000000, 1000000, "Cloud sync"},
            {"shared_merge_tree_postpone_next_merge_for_locally_merged_parts_ms", 0, 0, "Cloud sync"},
            {"shared_merge_tree_range_for_merge_window_size", 10, 10, "Cloud sync"},
            {"shared_merge_tree_use_too_many_parts_count_from_virtual_parts", 0, 0, "Cloud sync"},
            {"shared_merge_tree_create_per_replica_metadata_nodes", true, true, "Cloud sync"},
            {"shared_merge_tree_use_metadata_hints_cache", true, true, "Cloud sync"},
            {"notify_newest_block_number", false, false, "Cloud sync"},
            {"allow_reduce_blocking_parts_task", false, false, "Cloud sync"},
            /// Release closed. Please use 25.2
        });
        addSettingsChanges(merge_tree_settings_changes_history, "24.12",
        {
            /// Release closed. Please use 25.1
            {"enforce_index_structure_match_on_partition_manipulation", true, false, "New setting"},
            {"use_primary_key_cache", false, false, "New setting"},
            {"prewarm_primary_key_cache", false, false, "New setting"},
            {"min_bytes_to_prewarm_caches", 0, 0, "New setting"},
            {"allow_experimental_reverse_key", false, false, "New setting"},
            /// Release closed. Please use 25.1
        });
        addSettingsChanges(merge_tree_settings_changes_history, "24.11",
        {
        });
        addSettingsChanges(merge_tree_settings_changes_history, "24.10",
        {
        });
        addSettingsChanges(merge_tree_settings_changes_history, "24.9",
        {
        });
        addSettingsChanges(merge_tree_settings_changes_history, "24.8",
        {
            {"deduplicate_merge_projection_mode", "ignore", "throw", "Do not allow to create inconsistent projection"}
        });
    });

    return merge_tree_settings_changes_history;
}

}<|MERGE_RESOLUTION|>--- conflicted
+++ resolved
@@ -147,10 +147,8 @@
         });
         addSettingsChanges(settings_changes_history, "25.4",
         {
-<<<<<<< HEAD
             {"compile_expressions", false, true, "For ci tests"},
             {"min_count_to_compile_expression", 3, 1, "For ci tests"},
-=======
             /// Release closed. Please use 25.5
             {"use_query_condition_cache", false, true, "A new optimization"},
             {"allow_materialized_view_with_bad_select", true, false, "Don't allow creating MVs referencing nonexistent columns or tables"},
@@ -178,7 +176,6 @@
             {"parallel_hash_join_threshold", 0, 0, "New setting"},
             {"function_date_trunc_return_type_behavior", 1, 0, "Change the result type for dateTrunc function for DateTime64/Date32 arguments to DateTime64/Date32 regardless of time unit to get correct result for negative values"}
             /// Release closed. Please use 25.5
->>>>>>> 84a90e87
         });
         addSettingsChanges(settings_changes_history, "25.3",
         {
