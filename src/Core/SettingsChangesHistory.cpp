--- conflicted
+++ resolved
@@ -64,10 +64,8 @@
     },
     {"24.11",
         {
-<<<<<<< HEAD
             {"short_circuit_function_evaluation_for_nulls", false, true, "Allow to execute functions with Nullable arguments only on rows with non-NULL values in all arguments"},
             {"short_circuit_function_evaluation_for_nulls_threshold", 1.0, 1.0, "Ratio threshold of NULL values to execute functions with Nullable arguments only on rows with non-NULL values in all arguments. Applies when setting short_circuit_function_evaluation_for_nulls is enabled."},
-=======
             {"distributed_cache_discard_connection_if_unread_data", true, true, "New setting"},
             {"azure_check_objects_after_upload", false, false, "Check each uploaded object in azure blob storage to be sure that upload was successful"},
             {"backup_restore_keeper_max_retries", 20, 1000, "Should be big enough so the whole operation BACKUP or RESTORE operation won't fail because of a temporary [Zoo]Keeper failure in the middle of it."},
@@ -75,7 +73,6 @@
             {"backup_restore_keeper_max_retries_while_initializing", 0, 20, "New setting."},
             {"backup_restore_keeper_max_retries_while_handling_error", 0, 20, "New setting."},
             {"backup_restore_finish_timeout_after_error_sec", 0, 180, "New setting."},
->>>>>>> b618fe03
         }
     },
     {"24.10",
