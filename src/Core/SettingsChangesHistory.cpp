--- conflicted
+++ resolved
@@ -69,12 +69,9 @@
         /// Note: please check if the key already exists to prevent duplicate entries.
         addSettingsChanges(settings_changes_history, "25.6",
         {
-<<<<<<< HEAD
-            {"input_format_parquet_enable_json_parsing", true, true, "When reading Parquet files, parse JSON columns as ClickHouse JSON Column."},
-=======
             {"parallel_replicas_connect_timeout_ms", 1000, 300, "Separate connection timeout for parallel replicas queries"},
             {"use_iceberg_partition_pruning", false, true, "Enable Iceberg partition pruning by default."},
->>>>>>> dd26a887
+            {"input_format_parquet_enable_json_parsing", true, true, "When reading Parquet files, parse JSON columns as ClickHouse JSON Column."},
         });
         addSettingsChanges(settings_changes_history, "25.5",
         {
