--- conflicted
+++ resolved
@@ -44,11 +44,8 @@
             {"show_data_lake_catalogs_in_system_tables", true, false, "Disable catalogs in system tables by default"},
             {"optimize_rewrite_like_perfect_affix", false, true, "New setting"},
             {"allow_dynamic_type_in_join_keys", true, false, "Disallow using Dynamic type in JOIN keys by default"},
-<<<<<<< HEAD
             {"enable_join_runtime_filters", false, false, "New setting"},
-=======
             {"use_skip_indexes_on_data_read", false, true, "Enabled skip index usage in read phase by default"},
->>>>>>> 202205ad
             {"s3queue_keeper_fault_injection_probablility", 0, 0, "New setting."},
             {"enable_join_runtime_filters", false, false, "New setting"},
             {"join_runtime_filter_exact_values_limit", 10000, 10000, "New setting"},
