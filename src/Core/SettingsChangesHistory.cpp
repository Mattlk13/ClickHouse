--- conflicted
+++ resolved
@@ -65,11 +65,8 @@
             {"optimize_empty_string_comparisons", false, true, "A new setting."},
             {"query_plan_use_logical_join_step", true, true, "Added alias"},
             {"schema_inference_make_columns_nullable", 1, 3, "Take nullability information from Parquet/ORC/Arrow metadata by default, instead of making everything nullable."},
-<<<<<<< HEAD
             {"enable_automatic_parallel_replicas", false, false, "New setting"},
-=======
             {"materialized_views_squash_parallel_inserts", false, true, "Added setting to preserve old behavior if needed."},
->>>>>>> 2e1c973a
         });
         addSettingsChanges(settings_changes_history, "25.9",
         {
