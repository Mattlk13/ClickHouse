--- conflicted
+++ resolved
@@ -709,6 +709,7 @@
     {
         addSettingsChanges(merge_tree_settings_changes_history, "25.5",
         {
+            {"default_compression_codec", "", "", "New setting"},
         });
         addSettingsChanges(merge_tree_settings_changes_history, "25.4",
         {
@@ -719,11 +720,7 @@
             {"max_postpone_time_for_failed_replicated_merges_ms", 1ULL * 60 * 1000, 1ULL * 60 * 1000, "Added new setting to enable postponing merge tasks in the replication queue."},
             {"max_postpone_time_for_failed_replicated_tasks_ms", 5ULL * 60 * 1000, 5ULL * 60 * 1000, "Added new setting to enable postponing tasks in the replication queue."},
             {"allow_summing_columns_in_partition_or_order_key", true, false, "New setting to allow summing of partition or sorting key columns"},
-<<<<<<< HEAD
-            {"default_compression_codec", "", "", "New setting"},
-=======
             /// Release closed. Please use 25.5
->>>>>>> 26ace74b
         });
         addSettingsChanges(merge_tree_settings_changes_history, "25.3",
         {
