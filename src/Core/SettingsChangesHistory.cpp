--- conflicted
+++ resolved
@@ -77,10 +77,8 @@
             {"join_output_by_rowlist_perkey_rows_threshold", 0, 5, "The lower limit of per-key average rows in the right table to determine whether to output by row list in hash join."},
             {"create_if_not_exists", false, false, "New setting."},
             {"allow_materialized_view_with_bad_select", true, true, "Support (but not enable yet) stricter validation in CREATE MATERIALIZED VIEW"},
-<<<<<<< HEAD
             {"allow_suspicious_types_in_group_by", true, false, "Don't allow Variant/Dynamic types in GROUP BY by default"},
             {"allow_suspicious_types_in_order_by", true, false, "Don't allow Variant/Dynamic types in ORDER BY by default"},
-=======
             {"output_format_always_quote_identifiers", false, false, "New setting."},
             {"output_format_identifier_quoting_style", "Backticks", "Backticks", "New setting."},
             {"parallel_replicas_mark_segment_size", 128, 0, "Value for this setting now determined automatically"},
@@ -90,7 +88,6 @@
             {"join_to_sort_minimum_perkey_rows", 0, 40, "The lower limit of per-key average rows in the right table to determine whether to rerange the right table by key in left or inner join. This setting ensures that the optimization is not applied for sparse table keys"},
             {"join_to_sort_maximum_table_rows", 0, 10000, "The maximum number of rows in the right table to determine whether to rerange the right table by key in left or inner join"},
             {"allow_experimental_join_right_table_sorting", false, false, "If it is set to true, and the conditions of `join_to_sort_minimum_perkey_rows` and `join_to_sort_maximum_table_rows` are met, rerange the right table by key to improve the performance in left or inner hash join"}
->>>>>>> 7fd22076
         }
     },
     {"24.8",
