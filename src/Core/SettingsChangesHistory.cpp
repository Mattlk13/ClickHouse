--- conflicted
+++ resolved
@@ -74,11 +74,8 @@
             {"output_format_parquet_geometadata", false, true, "A new setting to allow to write information about geo columns in parquet metadata and encode columns in WKB format."},
             {"cluster_function_process_archive_on_multiple_nodes", true, true, "New setting"},
             {"distributed_plan_max_rows_to_broadcast", 20000, 20000, "New experimental setting."},
-<<<<<<< HEAD
             {"parallel_distributed_insert_select", 0, 2, "Enable parallel distributed insert select by default"},
-=======
             {"min_joined_block_size_rows", 0, DEFAULT_BLOCK_SIZE, "New setting."},
->>>>>>> cb48413d
         });
         addSettingsChanges(settings_changes_history, "25.6",
         {
