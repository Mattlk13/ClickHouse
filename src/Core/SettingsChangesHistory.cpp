--- conflicted
+++ resolved
@@ -43,11 +43,8 @@
         {
             {"correlated_subqueries_default_join_kind", "left", "right", "New setting. Default join kind for decorrelated query plan."},
             {"use_statistics_cache", 0, 0, "New setting"},
-<<<<<<< HEAD
+            {"s3_retry_attempts", 500, 500, "Changed the value of the obsolete setting"},
             {"enable_automatic_parallel_replicas", 0, 0, "New setting"},
-=======
-            {"s3_retry_attempts", 500, 500, "Changed the value of the obsolete setting"},
->>>>>>> 3df4a90e
         });
         addSettingsChanges(settings_changes_history, "25.10",
         {
