--- conflicted
+++ resolved
@@ -68,12 +68,8 @@
         /// Note: please check if the key already exists to prevent duplicate entries.
         addSettingsChanges(settings_changes_history, "25.4",
         {
-<<<<<<< HEAD
             {"compile_expressions", false, true, "For ci tests"},
             {"min_count_to_compile_expression", 3, 1, "For ci tests"},
-=======
-
->>>>>>> fa74fc5c
         });
         addSettingsChanges(settings_changes_history, "25.3",
         {
