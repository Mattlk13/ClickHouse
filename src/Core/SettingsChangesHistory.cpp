--- conflicted
+++ resolved
@@ -68,10 +68,7 @@
         /// Note: please check if the key already exists to prevent duplicate entries.
         addSettingsChanges(settings_changes_history, "25.5",
         {
-<<<<<<< HEAD
             {"geotoh3_lon_lat_input_order", true, false, "A new setting"},
-=======
->>>>>>> 148f8d73
         });
         addSettingsChanges(settings_changes_history, "25.4",
         {
