--- conflicted
+++ resolved
@@ -69,11 +69,8 @@
         addSettingsChanges(settings_changes_history, "25.3",
         {
             {"use_page_cache_with_distributed_cache", false, false, "New setting"},
-<<<<<<< HEAD
             {"serialize_query_plan", false, true, "NewSetting"},
-=======
             {"use_query_condition_cache", false, false, "New setting."},
->>>>>>> 5b0fb3e3
         });
         addSettingsChanges(settings_changes_history, "25.2",
         {
