--- conflicted
+++ resolved
@@ -103,12 +103,9 @@
             {"promql_table", "", "", "New experimental setting"},
             {"evaluation_time", 0, 0, "New experimental setting"},
             {"output_format_parquet_date_as_uint16", false, false, "Added a compatibility setting for a minor compatibility-breaking change introduced back in 24.12."},
-<<<<<<< HEAD
             {"enable_producing_buckets_out_of_order_in_aggregation", false, true, "New setting"},
-=======
             {"enable_lightweight_update", false, true, "Lightweight updates were moved to Beta. Added an alias for setting 'allow_experimental_lightweight_update'."},
             {"allow_experimental_lightweight_update", false, true, "Lightweight updates were moved to Beta."}
->>>>>>> 8f7ea5a1
         });
         addSettingsChanges(settings_changes_history, "25.7",
         {
