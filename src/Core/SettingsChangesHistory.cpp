--- conflicted
+++ resolved
@@ -73,12 +73,9 @@
             {"secondary_indices_enable_bulk_filtering", false, true, "A new algorithm for filtering by data skipping indices"},
             {"implicit_table_at_top_level", "", "", "A new setting, used in clickhouse-local"},
             {"use_skip_indexes_if_final_exact_mode", 0, 0, "This setting was introduced to help FINAL query return correct results with skip indexes"},
-<<<<<<< HEAD
             {"vector_search_with_rescoring", true, false, "New setting."},
-=======
             {"parsedatetime_e_requires_space_padding", true, false, "Improved compatibility with MySQL DATE_FORMAT/STR_TO_DATE"},
             {"formatdatetime_e_with_space_padding", true, false, "Improved compatibility with MySQL DATE_FORMAT/STR_TO_DATE"},
->>>>>>> 06fab1d9
             {"input_format_max_block_size_bytes", 0, 0, "New setting to limit bytes size if blocks created by input format"},
             {"parallel_replicas_insert_select_local_pipeline", false, true, "Use local pipeline during distributed INSERT SELECT with parallel replicas. Currently disabled due to performance issues"},
             {"page_cache_block_size", 1048576, 1048576, "Made this setting adjustable on a per-query level."},
