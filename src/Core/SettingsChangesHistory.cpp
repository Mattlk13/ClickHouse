--- conflicted
+++ resolved
@@ -79,12 +79,9 @@
             {"distributed_cache_use_clients_cache_for_read", true, true, "New setting"},
             {"distributed_cache_use_clients_cache_for_write", false, false, "New setting"},
             {"enable_positional_arguments_for_projections", true, false, "New setting to control positional arguments in projections."},
-<<<<<<< HEAD
             {"enable_full_text_index", false, false, "Text index was moved to Beta."},
-=======
             {"insert_select_deduplicate", Field{"auto"}, Field{"auto"}, "New setting"},
             {"output_format_pretty_named_tuples_as_json", false, true, "New setting to control whether named tuples in Pretty format are output as JSON objects"},
->>>>>>> d436e0c2
         });
         addSettingsChanges(settings_changes_history, "25.11",
         {
