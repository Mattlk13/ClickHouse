--- conflicted
+++ resolved
@@ -73,12 +73,8 @@
             {"parallel_replicas_connect_timeout_ms", 1000, 300, "Separate connection timeout for parallel replicas queries"},
             {"use_iceberg_partition_pruning", false, true, "Enable Iceberg partition pruning by default."},
             {"enable_job_stack_trace", false, false, "The setting was disabled by default to avoid performance overhead."},
-<<<<<<< HEAD
+            {"input_format_parquet_enable_json_parsing", true, true, "When reading Parquet files, parse JSON columns as ClickHouse JSON Column."},
             {"output_format_parquet_enum_as_byte_array", false, false, "Write enum using parquet physical type: BYTE_ARRAY and logical type: ENUM"},
-=======
-            {"input_format_parquet_enable_json_parsing", true, true, "When reading Parquet files, parse JSON columns as ClickHouse JSON Column."},
-
->>>>>>> cf881984
         });
         addSettingsChanges(settings_changes_history, "25.5",
         {
