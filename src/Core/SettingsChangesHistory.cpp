--- conflicted
+++ resolved
@@ -56,12 +56,8 @@
             {"aggregate_function_input_format", "state", "state", "New setting to control AggregateFunction input format during INSERT operations. Setting Value set to state by default"},
             {"delta_lake_snapshot_start_version", -1, -1, "New setting."},
             {"delta_lake_snapshot_end_version", -1, -1, "New setting."},
-<<<<<<< HEAD
             {"serialize_string_in_memory_with_zero_byte", true, true, "New setting"},
-
-=======
             {"optimize_inverse_dictionary_lookup", false, true, "New setting"},
->>>>>>> 4f998ad3
         });
         addSettingsChanges(settings_changes_history, "25.11",
         {
