--- conflicted
+++ resolved
@@ -855,12 +855,9 @@
     {
         addSettingsChanges(merge_tree_settings_changes_history, "25.9",
         {
-<<<<<<< HEAD
             {"vertical_merge_optimize_lightweight_delete", false, true, "New setting"},
-=======
             {"shared_merge_tree_enable_automatic_empty_partitions_cleanup", false, false, "New setting"},
             {"shared_merge_tree_empty_partition_lifetime", 86400, 86400, "New setting"},
->>>>>>> ae42efdf
         });
         addSettingsChanges(merge_tree_settings_changes_history, "25.8",
         {
