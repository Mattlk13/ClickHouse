#include <Access/AccessControl.h>
#include <Core/BaseSettings.h>
#include <Core/BaseSettingsFwdMacrosImpl.h>
#include <Core/ServerSettings.h>
#include <IO/MMappedFileCache.h>
#include <IO/UncompressedCache.h>
#include <Interpreters/Context.h>
#include <Interpreters/ProcessList.h>
#include <Storages/MarkCache.h>
#include <Storages/MergeTree/MergeTreeBackgroundExecutor.h>
#include <Storages/System/ServerSettingColumnsParams.h>
#include <Common/Config/ConfigReloader.h>
#include <Common/MemoryTracker.h>

#include <Poco/Util/AbstractConfiguration.h>


namespace CurrentMetrics
{
extern const Metric BackgroundSchedulePoolSize;
extern const Metric BackgroundBufferFlushSchedulePoolSize;
extern const Metric BackgroundDistributedSchedulePoolSize;
extern const Metric BackgroundMessageBrokerSchedulePoolSize;
}

namespace DB
{

// clang-format off

#define LIST_OF_SERVER_SETTINGS(DECLARE, ALIAS) \
    DECLARE(UInt64, dictionary_background_reconnect_interval, 1000, "Interval in milliseconds for reconnection attempts of failed MySQL and Postgres dictionaries having `background_reconnect` enabled.", 0) \
    DECLARE(Bool, show_addresses_in_stack_traces, true, R"(If it is set true will show addresses in stack traces)", 0) \
    DECLARE(Bool, shutdown_wait_unfinished_queries, false, R"(If set true ClickHouse will wait for running queries finish before shutdown.)", 0) \
    DECLARE(UInt64, shutdown_wait_unfinished, 5, R"(Delay in seconds to wait for unfinished queries)", 0) \
    DECLARE(UInt64, max_thread_pool_size, 10000, R"(
    ClickHouse uses threads from the Global Thread pool to process queries. If there is no idle thread to process a query, then a new thread is created in the pool. `max_thread_pool_size` limits the maximum number of threads in the pool.

    **Example**

    ``` xml
    <max_thread_pool_size>12000</max_thread_pool_size>
    ```
    )", 0) \
    DECLARE(UInt64, max_thread_pool_free_size, 1000, R"(
    If the number of **idle** threads in the Global Thread pool is greater than [`max_thread_pool_free_size`](#max_thread_pool_free_size), then ClickHouse releases resources occupied by some threads and the pool size is decreased. Threads can be created again if necessary.

    **Example**

    ``` xml
    <max_thread_pool_free_size>1200</max_thread_pool_free_size>
    ```
    )", 0) \
    DECLARE(UInt64, thread_pool_queue_size, 10000, R"(
    The maximum number of jobs that can be scheduled on the Global Thread pool. Increasing queue size leads to larger memory usage. It is recommended to keep this value equal to [`max_thread_pool_size`](#max_thread_pool_size).

    :::note
    A value of `0` means unlimited.
    :::

    **Example**

    ``` xml
    <thread_pool_queue_size>12000</thread_pool_queue_size>
    ```
    )", 0) \
    DECLARE(UInt64, max_io_thread_pool_size, 100, R"(
    ClickHouse uses threads from the IO Thread pool to do some IO operations (e.g. to interact with S3). `max_io_thread_pool_size` limits the maximum number of threads in the pool.
    )", 0) \
    DECLARE(UInt64, max_io_thread_pool_free_size, 0, R"(
    If the number of **idle** threads in the IO Thread pool exceeds `max_io_thread_pool_free_size`, ClickHouse will release resources occupied by idling threads and decrease the pool size. Threads can be created again if necessary.
    )", 0) \
    DECLARE(UInt64, io_thread_pool_queue_size, 10000, R"(
    The maximum number of jobs that can be scheduled on the IO Thread pool.

    :::note
    A value of `0` means unlimited.
    :::
    )", 0) \
    DECLARE(UInt64, max_active_parts_loading_thread_pool_size, 64, R"(The number of threads to load active set of data parts (Active ones) at startup.)", 0) \
    DECLARE(UInt64, max_outdated_parts_loading_thread_pool_size, 32, R"(The number of threads to load inactive set of data parts (Outdated ones) at startup.)", 0) \
    DECLARE(UInt64, max_unexpected_parts_loading_thread_pool_size, 8, R"(The number of threads to load inactive set of data parts (Unexpected ones) at startup.)", 0) \
    DECLARE(UInt64, max_parts_cleaning_thread_pool_size, 128, R"(The number of threads for concurrent removal of inactive data parts.)", 0) \
    DECLARE(UInt64, max_mutations_bandwidth_for_server, 0, R"(The maximum read speed of all mutations on server in bytes per second. Zero means unlimited.)", 0) \
    DECLARE(UInt64, max_merges_bandwidth_for_server, 0, R"(The maximum read speed of all merges on server in bytes per second. Zero means unlimited.)", 0) \
    DECLARE(UInt64, max_replicated_fetches_network_bandwidth_for_server, 0, R"(The maximum speed of data exchange over the network in bytes per second for replicated fetches. Zero means unlimited.)", 0) \
    DECLARE(UInt64, max_replicated_sends_network_bandwidth_for_server, 0, R"(The maximum speed of data exchange over the network in bytes per second for replicated sends. Zero means unlimited.)", 0) \
    DECLARE(UInt64, max_remote_read_network_bandwidth_for_server, 0, R"(
    The maximum speed of data exchange over the network in bytes per second for read.

    :::note
    A value of `0` (default) means unlimited.
    :::
    )", 0) \
    DECLARE(UInt64, max_remote_write_network_bandwidth_for_server, 0, R"(
    The maximum speed of data exchange over the network in bytes per second for write.

    :::note
    A value of `0` (default) means unlimited.
    :::
    )", 0) \
    DECLARE(UInt64, max_local_read_bandwidth_for_server, 0, R"(
    The maximum speed of local reads in bytes per second.

    :::note
    A value of `0` means unlimited.
    :::
    )", 0) \
    DECLARE(UInt64, max_local_write_bandwidth_for_server, 0, R"(
    The maximum speed of local writes in bytes per seconds.

    :::note
    A value of `0` means unlimited.
    :::
    )", 0) \
    DECLARE(UInt64, max_backups_io_thread_pool_size, 1000, R"(ClickHouse uses threads from the Backups IO Thread pool to do S3 backup IO operations. `max_backups_io_thread_pool_size` limits the maximum number of threads in the pool.)", 0) \
    DECLARE(UInt64, max_backups_io_thread_pool_free_size, 0, R"(If the number of **idle** threads in the Backups IO Thread pool exceeds `max_backup_io_thread_pool_free_size`, ClickHouse will release resources occupied by idling threads and decrease the pool size. Threads can be created again if necessary.)", 0) \
    DECLARE(UInt64, backups_io_thread_pool_queue_size, 0, R"(
    The maximum number of jobs that can be scheduled on the Backups IO Thread pool. It is recommended to keep this queue unlimited due to the current S3 backup logic.

    :::note
    A value of `0` (default) means unlimited.
    :::
    )", 0) \
    DECLARE(UInt64, backup_threads, 16, R"(The maximum number of threads to execute `BACKUP` requests.)", 0) \
    DECLARE(UInt64, max_backup_bandwidth_for_server, 0, R"(The maximum read speed in bytes per second for all backups on server. Zero means unlimited.)", 0) \
    DECLARE(UInt64, restore_threads, 16, R"(The maximum number of threads to execute RESTORE requests.)", 0) \
    DECLARE(Bool, shutdown_wait_backups_and_restores, true, R"(If set to true ClickHouse will wait for running backups and restores to finish before shutdown.)", 0) \
    DECLARE(Double, cannot_allocate_thread_fault_injection_probability, 0, R"(For testing purposes.)", 0) \
    DECLARE(Int32, max_connections, 4096, R"(Max server connections.)", 0) \
    DECLARE(UInt32, asynchronous_metrics_update_period_s, 1, R"(Period in seconds for updating asynchronous metrics.)", 0) \
    DECLARE(Bool, asynchronous_metrics_enable_heavy_metrics, false, R"(Enable the calculation of heavy asynchronous metrics.)", 0) \
    DECLARE(UInt32, asynchronous_heavy_metrics_update_period_s, 120, R"(Period in seconds for updating heavy asynchronous metrics.)", 0) \
    DECLARE(String, default_database, "default", R"(The default database name.)", 0) \
    DECLARE(String, tmp_policy, "", R"(
    Policy for storage with temporary data. For more information see the [MergeTree Table Engine](/docs/en/engines/table-engines/mergetree-family/mergetree) documentation.

    :::note
    - Only one option can be used to configure temporary data storage: `tmp_path` ,`tmp_policy`, `temporary_data_in_cache`.
    - `move_factor`, `keep_free_space_bytes`,`max_data_part_size_bytes` and are ignored.
    - Policy should have exactly *one volume* with *local* disks.
    :::

    **Example**

    When `/disk1` is full, temporary data will be stored on `/disk2`.

    ```xml
    <clickhouse>
    <storage_configuration>
        <disks>
            <disk1>
                <path>/disk1/</path>
            </disk1>
            <disk2>
                <path>/disk2/</path>
            </disk2>
        </disks>

        <policies>
            <!-- highlight-start -->
            <tmp_two_disks>
                <volumes>
                    <main>
                        <disk>disk1</disk>
                        <disk>disk2</disk>
                    </main>
                </volumes>
            </tmp_two_disks>
            <!-- highlight-end -->
        </policies>
    </storage_configuration>

    <!-- highlight-start -->
    <tmp_policy>tmp_two_disks</tmp_policy>
    <!-- highlight-end -->
    </clickhouse>
    ```
    )", 0) \
    DECLARE(UInt64, max_temporary_data_on_disk_size, 0, R"(
    The maximum amount of storage that could be used for external aggregation, joins or sorting.
    Queries that exceed this limit will fail with an exception.

    :::note
    A value of `0` means unlimited.
    :::

    See also:
    - [`max_temporary_data_on_disk_size_for_user`](#max_temporary_data_on_disk_for_user)
    - [`max_temporary_data_on_disk_size_for_query`](#max_temporary_data_on_disk_size_for_query)
    )", 0) \
    DECLARE(String, temporary_data_in_cache, "", R"(
    With this option, temporary data will be stored in the cache for the particular disk.
    In this section, you should specify the disk name with the type `cache`.
    In that case, the cache and temporary data will share the same space, and the disk cache can be evicted to create temporary data.

    :::note
    Only one option can be used to configure temporary data storage: `tmp_path` ,`tmp_policy`, `temporary_data_in_cache`.
    :::

    **Example**

    Both the cache for `local_disk`, and temporary data will be stored in `/tiny_local_cache` on the filesystem, managed by `tiny_local_cache`.

    ```xml
    <clickhouse>
    <storage_configuration>
        <disks>
            <local_disk>
                <type>local</type>
                <path>/local_disk/</path>
            </local_disk>

            <!-- highlight-start -->
            <tiny_local_cache>
                <type>cache</type>
                <disk>local_disk</disk>
                <path>/tiny_local_cache/</path>
                <max_size_rows>10M</max_size_rows>
                <max_file_segment_size>1M</max_file_segment_size>
                <cache_on_write_operations>1</cache_on_write_operations>
            </tiny_local_cache>
            <!-- highlight-end -->
        </disks>
    </storage_configuration>

    <!-- highlight-start -->
    <temporary_data_in_cache>tiny_local_cache</temporary_data_in_cache>
    <!-- highlight-end -->
    </clickhouse>
    ```
    )", 0) \
    DECLARE(UInt64, aggregate_function_group_array_max_element_size, 0xFFFFFF, R"(Max array element size in bytes for groupArray function. This limit is checked at serialization and help to avoid large state size.)", 0) \
    DECLARE(GroupArrayActionWhenLimitReached, aggregate_function_group_array_action_when_limit_is_reached, GroupArrayActionWhenLimitReached::THROW, R"(Action to execute when max array element size is exceeded in groupArray: `throw` exception, or `discard` extra values)", 0) \
    DECLARE(UInt64, max_server_memory_usage, 0, R"(
    The maximum amount of memory the server is allowed to use, expressed in bytes.

    :::note
    The maximum memory consumption of the server is further restricted by setting `max_server_memory_usage_to_ram_ratio`.
    :::

    As a special case, a value of `0` (default) means the server may consume all available memory (excluding further restrictions imposed by `max_server_memory_usage_to_ram_ratio`).
    )", 0) \
    DECLARE(Double, max_server_memory_usage_to_ram_ratio, 0.9, R"(
    The maximum amount of memory the server is allowed to use, expressed as a ratio to all available memory.
    For example, a value of `0.9` (default) means that the server may consume 90% of the available memory.

    :::note
    The maximum memory consumption of the server is further restricted by setting `max_server_memory_usage`.
    :::
    )", 0) \
    DECLARE(UInt64, merges_mutations_memory_usage_soft_limit, 0, R"(
    Sets the limit on how much RAM is allowed to use for performing merge and mutation operations.
    If ClickHouse reaches the limit set, it won't schedule any new background merge or mutation operations but will continue to execute already scheduled tasks.

    :::note
    A value of `0` means unlimited.
    :::

    **Example**

    ```xml
    <merges_mutations_memory_usage_soft_limit>0</merges_mutations_memory_usage_soft_limit>
    ```
    )", 0) \
    DECLARE(Double, merges_mutations_memory_usage_to_ram_ratio, 0.5, R"(
    The default `merges_mutations_memory_usage_soft_limit` value is calculated as `memory_amount * merges_mutations_memory_usage_to_ram_ratio`.

    **See also:**

    - [max_memory_usage](../../operations/settings/query-complexity.md#settings_max_memory_usage)
    - [merges_mutations_memory_usage_soft_limit](#merges_mutations_memory_usage_soft_limit)
    )", 0) \
    DECLARE(Bool, allow_use_jemalloc_memory, true, R"(Allows to use jemalloc memory.)", 0) \
    DECLARE(UInt64, cgroups_memory_usage_observer_wait_time, 15, R"(
    Interval in seconds during which the server's maximum allowed memory consumption is adjusted by the corresponding threshold in cgroups.

    To disable the cgroup observer, set this value to `0`.

    see settings:
    - [`cgroup_memory_watcher_hard_limit_ratio`](#cgroup_memory_watcher_hard_limit_ratio)
    - [`cgroup_memory_watcher_soft_limit_ratio`](#cgroup_memory_watcher_soft_limit_ratio).
    )", 0) \
    DECLARE(Double, cgroup_memory_watcher_hard_limit_ratio, 0.95, R"(
    Specifies the "hard" threshold of the memory consumption of the server process according to cgroups after which the server's
    maximum memory consumption is adjusted to the threshold value.

    See settings:
    - [`cgroups_memory_usage_observer_wait_time`](#cgroups_memory_usage_observer_wait_time)
    - [`cgroup_memory_watcher_soft_limit_ratio`](#cgroup_memory_watcher_soft_limit_ratio)
    )", 0) \
    DECLARE(Double, cgroup_memory_watcher_soft_limit_ratio, 0.9, R"(
    Specifies the "soft" threshold of the memory consumption of the server process according to cgroups after which arenas in
    jemalloc are purged.

    See settings:
    - [`cgroups_memory_usage_observer_wait_time`](#cgroups_memory_usage_observer_wait_time)
    - [`cgroup_memory_watcher_hard_limit_ratio`](#cgroup_memory_watcher_hard_limit_ratio)
    )", 0) \
    DECLARE(UInt64, async_insert_threads, 16, R"(Maximum number of threads to actually parse and insert data in background. Zero means asynchronous mode is disabled)", 0) \
    DECLARE(Bool, async_insert_queue_flush_on_shutdown, true, R"(If true queue of asynchronous inserts is flushed on graceful shutdown)", 0) \
    DECLARE(Bool, ignore_empty_sql_security_in_create_view_query, true, R"(
    If true, ClickHouse doesn't write defaults for empty SQL security statement in `CREATE VIEW` queries.

    :::note
    This setting is only necessary for the migration period and will become obsolete in 24.4
    :::
    )", 0)  \
    DECLARE(UInt64, max_build_vector_similarity_index_thread_pool_size, 16, R"(
    The maximum number of threads to use for building vector indexes.

    :::note
    A value of `0` means all cores.
    :::
    )", 0) \
    \
    /* Database Catalog */ \
    DECLARE(UInt64, database_atomic_delay_before_drop_table_sec, 8 * 60, R"(
    The delay during which a dropped table can be restored using the [`UNDROP`](/docs/en/sql-reference/statements/undrop.md) statement. If `DROP TABLE` ran with a `SYNC` modifier, the setting is ignored.
    The default for this setting is `480` (8 minutes).
    )", 0) \
    DECLARE(UInt64, database_catalog_unused_dir_hide_timeout_sec, 60 * 60, R"(
    Parameter of a task that cleans up garbage from `store/` directory.
    If some subdirectory is not used by clickhouse-server and this directory was not modified for last
    [`database_catalog_unused_dir_hide_timeout_sec`](#database_catalog_unused_dir_hide_timeout_sec) seconds, the task will "hide" this directory by
    removing all access rights. It also works for directories that clickhouse-server does not
    expect to see inside `store/`.

    :::note
    A value of `0` means "immediately".
    :::
    )", 0) \
    DECLARE(UInt64, database_catalog_unused_dir_rm_timeout_sec, 30 * 24 * 60 * 60, R"(
    Parameter of a task that cleans up garbage from `store/` directory.
    If some subdirectory is not used by clickhouse-server and it was previously "hidden"
    (see [database_catalog_unused_dir_hide_timeout_sec](#database_catalog_unused_dir_hide_timeout_sec))
    and this directory was not modified for last
    [`database_catalog_unused_dir_rm_timeout_sec`](#database_catalog_unused_dir_rm_timeout_sec) seconds, the task will remove this directory.
    It also works for directories that clickhouse-server does not
    expect to see inside `store/`.

    :::note
    A value of `0` means "never". The default value corresponds to 30 days.
    :::
    )", 0) \
    DECLARE(UInt64, database_catalog_unused_dir_cleanup_period_sec, 24 * 60 * 60, R"(
    Parameter of a task that cleans up garbage from `store/` directory.
    Sets scheduling period of the task.

    :::note
    A value of `0` means "never". The default value corresponds to 1 day.
    :::
    )", 0) \
    DECLARE(UInt64, database_catalog_drop_error_cooldown_sec, 5, R"(In case of a failed table drop, ClickHouse will wait for this time-out before retrying the operation.)", 0) \
    DECLARE(UInt64, database_catalog_drop_table_concurrency, 16, R"(The size of the threadpool used for dropping tables.)", 0) \
    \
    \
    DECLARE(UInt64, max_concurrent_queries, 0, R"(
    Limit on total number of concurrently executed queries. Note that limits on `INSERT` and `SELECT` queries, and on the maximum number of queries for users must also be considered.

    See also:
    - [`max_concurrent_insert_queries`](#max_concurrent_insert_queries)
    - [`max_concurrent_select_queries`](#max_concurrent_select_queries)
    - [`max_concurrent_queries_for_all_users`](#max_concurrent_queries_for_all_users)

    :::note

    A value of `0` (default) means unlimited.

    This setting can be modified at runtime and will take effect immediately. Queries that are already running will remain unchanged.
    :::
    )", 0) \
    DECLARE(UInt64, max_concurrent_insert_queries, 0, R"(
    Limit on total number of concurrent insert queries.

    :::note

    A value of `0` (default) means unlimited.

    This setting can be modified at runtime and will take effect immediately. Queries that are already running will remain unchanged.
    :::
    )", 0) \
    DECLARE(UInt64, max_concurrent_select_queries, 0, R"(
    Limit on total number of concurrently select queries.

    :::note

    A value of `0` (default) means unlimited.

    This setting can be modified at runtime and will take effect immediately. Queries that are already running will remain unchanged.
    :::
    )", 0) \
    DECLARE(UInt64, max_waiting_queries, 0, R"(
    Limit on total number of concurrently waiting queries.
    Execution of a waiting query is blocked while required tables are loading asynchronously (see [`async_load_databases`](#async_load_databases).

    :::note
    Waiting queries are not counted when limits controlled by the following settings are checked:

    - [`max_concurrent_queries`](#max_concurrent_queries)
    - [`max_concurrent_insert_queries`](#max_concurrent_insert_queries)
    - [`max_concurrent_select_queries`](#max_concurrent_select_queries)
    - [`max_concurrent_queries_for_user`](#max_concurrent_queries_for_user)
    - [`max_concurrent_queries_for_all_users`](#max_concurrent_queries_for_all_users)

    This correction is done to avoid hitting these limits just after server startup.
    :::

    :::note

    A value of `0` (default) means unlimited.

    This setting can be modified at runtime and will take effect immediately. Queries that are already running will remain unchanged.
    :::
    )", 0) \
    \
    DECLARE(Double, cache_size_to_ram_max_ratio, 0.5, R"(Set cache size to RAM max ratio. Allows lowering the cache size on low-memory systems.)", 0) \
    DECLARE(String, uncompressed_cache_policy, DEFAULT_UNCOMPRESSED_CACHE_POLICY, R"(Uncompressed cache policy name.)", 0) \
    DECLARE(UInt64, uncompressed_cache_size, DEFAULT_UNCOMPRESSED_CACHE_MAX_SIZE, R"(
    Maximum size (in bytes) for uncompressed data used by table engines from the MergeTree family.

    There is one shared cache for the server. Memory is allocated on demand. The cache is used if the option use_uncompressed_cache is enabled.

    The uncompressed cache is advantageous for very short queries in individual cases.

    :::note
    A value of `0` means disabled.

    This setting can be modified at runtime and will take effect immediately.
    :::
    )", 0) \
    DECLARE(Double, uncompressed_cache_size_ratio, DEFAULT_UNCOMPRESSED_CACHE_SIZE_RATIO, R"(The size of the protected queue (in case of SLRU policy) in the uncompressed cache relative to the cache's total size.)", 0) \
    DECLARE(String, mark_cache_policy, DEFAULT_MARK_CACHE_POLICY, R"(Mark cache policy name.)", 0) \
    DECLARE(UInt64, mark_cache_size, DEFAULT_MARK_CACHE_MAX_SIZE, R"(
    Maximum size of cache for marks (index of [`MergeTree`](/docs/en/engines/table-engines/mergetree-family) family of tables).

    :::note
    This setting can be modified at runtime and will take effect immediately.
    :::
    )", 0) \
    DECLARE(Double, mark_cache_size_ratio, DEFAULT_MARK_CACHE_SIZE_RATIO, R"(The size of the protected queue (in case of SLRU policy) in the mark cache relative to the cache's total size.)", 0) \
    DECLARE(Double, mark_cache_prewarm_ratio, 0.95, R"(The ratio of total size of mark cache to fill during prewarm.)", 0) \
    DECLARE(String, primary_index_cache_policy, DEFAULT_PRIMARY_INDEX_CACHE_POLICY, R"(Primary index cache policy name.)", 0) \
    DECLARE(UInt64, primary_index_cache_size, DEFAULT_PRIMARY_INDEX_CACHE_MAX_SIZE, R"(Maximum size of cache for primary index (index of MergeTree family of tables).)", 0) \
    DECLARE(Double, primary_index_cache_size_ratio, DEFAULT_PRIMARY_INDEX_CACHE_SIZE_RATIO, R"(The size of the protected queue (in case of SLRU policy) in the primary index cache relative to the cache's total size.)", 0) \
    DECLARE(Double, primary_index_cache_prewarm_ratio, 0.95, R"(The ratio of total size of mark cache to fill during prewarm.)", 0) \
    DECLARE(String, skipping_index_cache_policy, DEFAULT_SKIPPING_INDEX_CACHE_POLICY, "Skipping index cache policy name.", 0) \
    DECLARE(UInt64, skipping_index_cache_size, DEFAULT_SKIPPING_INDEX_CACHE_MAX_SIZE, "Size of cache for secondary index in bytes. Zero means disabled.", 0) \
    DECLARE(UInt64, skipping_index_cache_max_entries, DEFAULT_SKIPPING_INDEX_CACHE_MAX_ENTRIES, "Size of cache for secondary index in entries. Zero means disabled.", 0) \
    DECLARE(Double, skipping_index_cache_size_ratio, DEFAULT_SKIPPING_INDEX_CACHE_SIZE_RATIO, "The size of the protected queue (in case of SLRU policy) in the skipping index cache relative to the cache's total size.", 0) \
    DECLARE(String, index_uncompressed_cache_policy, DEFAULT_INDEX_UNCOMPRESSED_CACHE_POLICY, R"(Secondary index uncompressed cache policy name.)", 0) \
    DECLARE(UInt64, index_uncompressed_cache_size, DEFAULT_INDEX_UNCOMPRESSED_CACHE_MAX_SIZE, R"(
    Maximum size of cache for uncompressed blocks of `MergeTree` indices.

    :::note
    A value of `0` means disabled.

    This setting can be modified at runtime and will take effect immediately.
    :::
    )", 0) \
    DECLARE(Double, index_uncompressed_cache_size_ratio, DEFAULT_INDEX_UNCOMPRESSED_CACHE_SIZE_RATIO, R"(The size of the protected queue (in case of SLRU policy) in the secondary index uncompressed cache relative to the cache's total size.)", 0) \
    DECLARE(String, index_mark_cache_policy, DEFAULT_INDEX_MARK_CACHE_POLICY, R"(Secondary index mark cache policy name.)", 0) \
    DECLARE(UInt64, index_mark_cache_size, DEFAULT_INDEX_MARK_CACHE_MAX_SIZE, R"(
    Maximum size of cache for index marks.

    :::note

    A value of `0` means disabled.

    This setting can be modified at runtime and will take effect immediately.
    :::
    )", 0) \
    DECLARE(Double, index_mark_cache_size_ratio, DEFAULT_INDEX_MARK_CACHE_SIZE_RATIO, R"(The size of the protected queue (in case of SLRU policy) in the secondary index mark cache relative to the cache's total size.)", 0) \
    DECLARE(UInt64, page_cache_chunk_size, 2 << 20, R"(Bytes per chunk in userspace page cache. Rounded up to a multiple of page size (typically 4 KiB) or huge page size (typically 2 MiB, only if page_cache_use_thp is enabled).)", 0) \
    DECLARE(UInt64, page_cache_mmap_size, 1 << 30, R"(Bytes per memory mapping in userspace page cache. Not important.)", 0) \
    DECLARE(UInt64, page_cache_size, 0, R"(Amount of virtual memory to map for userspace page cache. If page_cache_use_madv_free is enabled, it's recommended to set this higher than the machine's RAM size. Use 0 to disable userspace page cache.)", 0) \
    DECLARE(Bool, page_cache_use_madv_free, DBMS_DEFAULT_PAGE_CACHE_USE_MADV_FREE, R"(If true, the userspace page cache will allow the OS to automatically reclaim memory from the cache on memory pressure (using MADV_FREE).)", 0) \
    DECLARE(Bool, page_cache_use_transparent_huge_pages, true, R"(Userspace will attempt to use transparent huge pages on Linux. This is best-effort.)", 0) \
    DECLARE(UInt64, mmap_cache_size, DEFAULT_MMAP_CACHE_MAX_SIZE, R"(
    Sets the cache size (in bytes) for mapped files. This setting allows avoiding frequent open/close calls (which are very expensive due to consequent page faults), and to reuse mappings from several threads and queries. The setting value is the number of mapped regions (usually equal to the number of mapped files).

    The amount of data in mapped files can be monitored in the following system tables with the following metrics:

    | System Table                                                                                                                                                                                                                                                                                                                                                       | Metric                                                                                                   |
    |--------------------------------------------------------------------------------------------------------------------------------------------------------------------------------------------------------------------------------------------------------------------------------------------------------------------------------------------------------------------|----------------------------------------------------------------------------------------------------------|
    | [`system.metrics`](/docs/en/operations/system-tables/metrics) and [`system.metric_log`](/docs/en/operations/system-tables/metric_log)                                                                                                                                                                                                                              | `MMappedFiles` and `MMappedFileBytes`                                                                    |
    | [`system.asynchronous_metrics_log`](/docs/en/operations/system-tables/asynchronous_metric_log)                                                                                                                                                                                                                                                                     | `MMapCacheCells`                                                                                         |
    | [`system.events`](/docs/en/operations/system-tables/events), [`system.processes`](/docs/en/operations/system-tables/processes), [`system.query_log`](/docs/en/operations/system-tables/query_log), [`system.query_thread_log`](/docs/en/operations/system-tables/query_thread_log), [`system.query_views_log`](/docs/en/operations/system-tables/query_views_log)  | `CreatedReadBufferMMap`, `CreatedReadBufferMMapFailed`, `MMappedFileCacheHits`, `MMappedFileCacheMisses` |

    :::note
    The amount of data in mapped files does not consume memory directly and is not accounted for in query or server memory usage — because this memory can be discarded similar to the OS page cache. The cache is dropped (the files are closed) automatically on the removal of old parts in tables of the MergeTree family, also it can be dropped manually by the `SYSTEM DROP MMAP CACHE` query.

    This setting can be modified at runtime and will take effect immediately.
    :::
    )", 0) \
    DECLARE(UInt64, compiled_expression_cache_size, DEFAULT_COMPILED_EXPRESSION_CACHE_MAX_SIZE, R"(Sets the cache size (in bytes) for [compiled expressions](../../operations/caches.md).)", 0) \
<<<<<<< HEAD
    DECLARE(UInt64, compiled_expression_cache_elements_size, DEFAULT_COMPILED_EXPRESSION_CACHE_MAX_ENTRIES, R"(Sets the cache size (in elements) for [compiled expressions](../../operations/caches.md).)", 0) \
    DECLARE(String, query_condition_cache_policy, DEFAULT_QUERY_CONDITION_CACHE_POLICY, "Query condition cache policy name.", 0) \
    DECLARE(UInt64, query_condition_cache_size, DEFAULT_QUERY_CONDITION_CACHE_MAX_SIZE, "Size of the query condition cache.", 0) \
    DECLARE(Double, query_condition_cache_size_ratio, DEFAULT_QUERY_CONDITION_CACHE_SIZE_RATIO, "The size of the protected queue in the query condition cache relative to the cache's total size.", 0) \
=======
>>>>>>> a561de2f
    \
    DECLARE(UInt64, compiled_expression_cache_elements_size, DEFAULT_COMPILED_EXPRESSION_CACHE_MAX_ENTRIES, R"(Sets the cache size (in elements) for [compiled expressions](../../operations/caches.md).)", 0) \
    DECLARE(Bool, disable_internal_dns_cache, false, "Disable internal DNS caching at all.", 0) \
    DECLARE(UInt64, dns_cache_max_entries, 10000, R"(Internal DNS cache max entries.)", 0) \
    DECLARE(Int32, dns_cache_update_period, 15, "Internal DNS cache update period in seconds.", 0) \
    DECLARE(UInt32, dns_max_consecutive_failures, 10, "Max DNS resolve failures of a hostname before dropping the hostname from ClickHouse DNS cache.", 0) \
    DECLARE(Bool, dns_allow_resolve_names_to_ipv4, true, "Allows resolve names to ipv4 addresses.", 0) \
    DECLARE(Bool, dns_allow_resolve_names_to_ipv6, true, "Allows resolve names to ipv6 addresses.", 0) \
    \
    DECLARE(UInt64, max_table_size_to_drop, 50000000000lu, R"(
    Restriction on deleting tables.

    If the size of a [MergeTree](../../engines/table-engines/mergetree-family/mergetree.md) table exceeds `max_table_size_to_drop` (in bytes), you can’t delete it using a [`DROP`](../../sql-reference/statements/drop.md) query or [`TRUNCATE`](../../sql-reference/statements/truncate.md) query.

    :::note
    A value of `0` means that you can delete all tables without any restrictions.

    This setting does not require a restart of the ClickHouse server to apply. Another way to disable the restriction is to create the `<clickhouse-path>/flags/force_drop_table` file.
    :::

    **Example**

    ``` xml
    <max_table_size_to_drop>0</max_table_size_to_drop>
    ```
    )", 0) \
    DECLARE(UInt64, max_partition_size_to_drop, 50000000000lu, R"(
    Restriction on dropping partitions.

    If the size of a [MergeTree](../../engines/table-engines/mergetree-family/mergetree.md) table exceeds [`max_partition_size_to_drop`](#max_partition_size_to_drop) (in bytes), you can’t drop a partition using a [DROP PARTITION](../../sql-reference/statements/alter/partition.md#drop-partitionpart) query.
    This setting does not require a restart of the ClickHouse server to apply. Another way to disable the restriction is to create the `<clickhouse-path>/flags/force_drop_table` file.

    :::note
    The value `0` means that you can drop partitions without any restrictions.

    This limitation does not restrict drop table and truncate table, see [max_table_size_to_drop](#max-table-size-to-drop)
    :::

    **Example**

    ``` xml
    <max_partition_size_to_drop>0</max_partition_size_to_drop>
    ```
    )", 0) \
    DECLARE(UInt64, max_table_num_to_warn, 5000lu, R"(
    If the number of attached tables exceeds the specified value, clickhouse server will add warning messages to `system.warnings` table.

    **Example**

    ``` xml
    <max_table_num_to_warn>400</max_table_num_to_warn>
    ```
    )", 0) \
    DECLARE(UInt64, max_view_num_to_warn, 10000lu, R"(
    If the number of attached views exceeds the specified value, clickhouse server will add warning messages to `system.warnings` table.

    **Example**

    ``` xml
    <max_view_num_to_warn>400</max_view_num_to_warn>
    ```
    )", 0) \
    DECLARE(UInt64, max_dictionary_num_to_warn, 1000lu, R"(
    If the number of attached dictionaries exceeds the specified value, clickhouse server will add warning messages to `system.warnings` table.

    **Example**

    ``` xml
    <max_dictionary_num_to_warn>400</max_dictionary_num_to_warn>
    ```
    )", 0) \
    DECLARE(UInt64, max_database_num_to_warn, 1000lu, R"(
    If the number of attached databases exceeds the specified value, clickhouse server will add warning messages to `system.warnings` table.

    **Example**

    ``` xml
    <max_database_num_to_warn>50</max_database_num_to_warn>
    ```
    )", 0) \
    DECLARE(UInt64, max_part_num_to_warn, 100000lu, R"(
    If the number of active parts exceeds the specified value, clickhouse server will add warning messages to `system.warnings` table.

    **Example**

    ``` xml
    <max_part_num_to_warn>400</max_part_num_to_warn>
    ```
    )", 0) \
    DECLARE(UInt64, max_table_num_to_throw, 0lu, R"(
    If number of tables is greater than this value, server will throw an exception.

    The following tables are not counted:
    - view
    - remote
    - dictionary
    - system

    Only counts tables for database engines:
    - Atomic
    - Ordinary
    - Replicated
    - Lazy

    :::note
    A value of `0` means no limitation.
    :::

    **Example**
    ```xml
    <max_table_num_to_throw>400</max_table_num_to_throw>
    ```
    )", 0) \
    DECLARE(UInt64, max_replicated_table_num_to_throw, 0lu, R"(
    If the number of replicated tables is greater than this value, the server will throw an exception.

    Only counts tables for database engines:
    - Atomic
    - Ordinary
    - Replicated
    - Lazy

    :::note
    A value of `0` means no limitation.
    :::

    **Example**
    ```xml
    <max_replicated_table_num_to_throw>400</max_replicated_table_num_to_throw>
    ```
    )", 0) \
    DECLARE(UInt64, max_dictionary_num_to_throw, 0lu, R"(
    If the number of dictionaries is greater than this value, the server will throw an exception.

    Only counts tables for database engines:
    - Atomic
    - Ordinary
    - Replicated
    - Lazy

    :::note
    A value of `0` means no limitation.
    :::

    **Example**
    ```xml
    <max_dictionary_num_to_throw>400</max_dictionary_num_to_throw>
    ```
    )", 0) \
    DECLARE(UInt64, max_view_num_to_throw, 0lu, R"(
    If the number of views is greater than this value, the server will throw an exception.

    Only counts tables for database engines:
    - Atomic
    - Ordinary
    - Replicated
    - Lazy

    :::note
    A value of `0` means no limitation.
    :::

    **Example**
    ```xml
    <max_view_num_to_throw>400</max_view_num_to_throw>
    ```
    )", 0) \
    DECLARE(UInt64, max_database_num_to_throw, 0lu, R"(If number of databases is greater than this value, server will throw an exception. 0 means no limitation.)", 0) \
    DECLARE(UInt64, max_authentication_methods_per_user, 100, R"(
    The maximum number of authentication methods a user can be created with or altered to.
    Changing this setting does not affect existing users. Create/alter authentication-related queries will fail if they exceed the limit specified in this setting.
    Non authentication create/alter queries will succeed.

    :::note
    A value of `0` means unlimited.
    :::
    )", 0) \
    DECLARE(UInt64, concurrent_threads_soft_limit_num, 0, R"(
    The maximum number of query processing threads, excluding threads for retrieving data from remote servers, allowed to run all queries. This is not a hard limit. In case if the limit is reached the query will still get at least one thread to run. Query can upscale to desired number of threads during execution if more threads become available.

    :::note
    A value of `0` (default) means unlimited.
    :::
    )", 0) \
    DECLARE(UInt64, concurrent_threads_soft_limit_ratio_to_cores, 0, "Same as concurrent_threads_soft_limit_num, but with ratio to cores.", 0) \
    DECLARE(UInt64, background_pool_size, 16, R"(
    Sets the number of threads performing background merges and mutations for tables with MergeTree engines.

    :::note
    - This setting could also be applied at server startup from the `default` profile configuration for backward compatibility at the ClickHouse server start.
    - You can only increase the number of threads at runtime.
    - To lower the number of threads you have to restart the server.
    - By adjusting this setting, you manage CPU and disk load.
    :::

    :::danger
    Smaller pool size utilizes less CPU and disk resources, but background processes advance slower which might eventually impact query performance.
    :::

    Before changing it, please also take a look at related MergeTree settings, such as:
    - [`number_of_free_entries_in_pool_to_lower_max_size_of_merge`](../../operations/settings/merge-tree-settings.md#number-of-free-entries-in-pool-to-lower-max-size-of-merge) .
    - [`number_of_free_entries_in_pool_to_execute_mutation`](../../operations/settings/merge-tree-settings.md#number-of-free-entries-in-pool-to-execute-mutation).

    **Example**

    ```xml
    <background_pool_size>16</background_pool_size>
    ```
    )", 0) \
    DECLARE(Float, background_merges_mutations_concurrency_ratio, 2, R"(
    Sets a ratio between the number of threads and the number of background merges and mutations that can be executed concurrently.

    For example, if the ratio equals to 2 and [`background_pool_size`](#background_pool_size) is set to 16 then ClickHouse can execute 32 background merges concurrently. This is possible, because background operations could be suspended and postponed. This is needed to give small merges more execution priority.

    :::note
    You can only increase this ratio at runtime. To lower it you have to restart the server.

    As with the [`background_pool_size`](#background_pool_size) setting [`background_merges_mutations_concurrency_ratio`](#background_merges_mutations_concurrency_ratio) could be applied from the `default` profile for backward compatibility.
    :::
    )", 0) \
    DECLARE(String, background_merges_mutations_scheduling_policy, "round_robin", R"(
    The policy on how to perform a scheduling for background merges and mutations. Possible values are: `round_robin` and `shortest_task_first`.

    Algorithm used to select next merge or mutation to be executed by background thread pool. Policy may be changed at runtime without server restart.
    Could be applied from the `default` profile for backward compatibility.

    Possible values:

    - `round_robin` — Every concurrent merge and mutation is executed in round-robin order to ensure starvation-free operation. Smaller merges are completed faster than bigger ones just because they have fewer blocks to merge.
    - `shortest_task_first` — Always execute smaller merge or mutation. Merges and mutations are assigned priorities based on their resulting size. Merges with smaller sizes are strictly preferred over bigger ones. This policy ensures the fastest possible merge of small parts but can lead to indefinite starvation of big merges in partitions heavily overloaded by `INSERT`s.
    )", 0) \
    DECLARE(UInt64, background_move_pool_size, 8, R"(The maximum number of threads that will be used for moving data parts to another disk or volume for *MergeTree-engine tables in a background.)", 0) \
    DECLARE(UInt64, background_fetches_pool_size, 16, R"(The maximum number of threads that will be used for fetching data parts from another replica for [*MergeTree-engine](/docs/en/engines/table-engines/mergetree-family) tables in the background.)", 0) \
    DECLARE(UInt64, background_common_pool_size, 8, R"(The maximum number of threads that will be used for performing a variety of operations (mostly garbage collection) for [*MergeTree-engine](/docs/en/engines/table-engines/mergetree-family) tables in the background.)", 0) \
    DECLARE(UInt64, background_buffer_flush_schedule_pool_size, 16, R"(The maximum number of threads that will be used for performing flush operations for [Buffer-engine tables](/docs/en/engines/table-engines/special/buffer) in the background.)", 0) \
    DECLARE(UInt64, background_schedule_pool_size, 512, R"(The maximum number of threads that will be used for constantly executing some lightweight periodic operations for replicated tables, Kafka streaming, and DNS cache updates.)", 0) \
    DECLARE(UInt64, background_message_broker_schedule_pool_size, 16, R"(The maximum number of threads that will be used for executing background operations for message streaming.)", 0) \
    DECLARE(UInt64, background_distributed_schedule_pool_size, 16, R"(The maximum number of threads that will be used for executing distributed sends.)", 0) \
    DECLARE(UInt64, tables_loader_foreground_pool_size, 0, R"(
    Sets the number of threads performing load jobs in foreground pool. The foreground pool is used for loading table synchronously before server start listening on a port and for loading tables that are waited for. Foreground pool has higher priority than background pool. It means that no job starts in background pool while there are jobs running in foreground pool.

    :::note
    A value of `0` means all available CPUs will be used.
    :::
    )", 0) \
    DECLARE(UInt64, tables_loader_background_pool_size, 0, R"(
    Sets the number of threads performing asynchronous load jobs in background pool. The background pool is used for loading tables asynchronously after server start in case there are no queries waiting for the table. It could be beneficial to keep low number of threads in background pool if there are a lot of tables. It will reserve CPU resources for concurrent query execution.

    :::note
    A value of `0` means all available CPUs will be used.
    :::
    )", 0) \
    DECLARE(Bool, async_load_databases, true, R"(
    Asynchronous loading of databases and tables.

    - If `true` all non-system databases with `Ordinary`, `Atomic` and `Replicated` engine will be loaded asynchronously after the ClickHouse server start up. See `system.asynchronous_loader` table, `tables_loader_background_pool_size` and `tables_loader_foreground_pool_size` server settings. Any query that tries to access a table, that is not yet loaded, will wait for exactly this table to be started up. If load job fails, query will rethrow an error (instead of shutting down the whole server in case of `async_load_databases = false`). The table that is waited for by at least one query will be loaded with higher priority. DDL queries on a database will wait for exactly that database to be started up. Also consider setting a limit `max_waiting_queries` for the total number of waiting queries.
    - If `false`, all databases are loaded when the server starts.

    **Example**

    ``` xml
    <async_load_databases>true</async_load_databases>
    ```
    )", 0) \
    DECLARE(Bool, async_load_system_database, false, R"(
    Asynchronous loading of system tables. Helpful if there is a high amount of log tables and parts in the `system` database. Independent of the `async_load_databases` setting.

    - If set to `true`, all system databases with `Ordinary`, `Atomic`, and `Replicated` engines will be loaded asynchronously after the ClickHouse server starts. See `system.asynchronous_loader` table, `tables_loader_background_pool_size` and `tables_loader_foreground_pool_size` server settings. Any query that tries to access a system table, that is not yet loaded, will wait for exactly this table to be started up. The table that is waited for by at least one query will be loaded with higher priority. Also consider setting the `max_waiting_queries` setting to limit the total number of waiting queries.
    - If set to `false`, system database loads before server start.

    **Example**

    ``` xml
    <async_load_system_database>true</async_load_system_database>
    ```
    )", 0) \
    DECLARE(Bool, display_secrets_in_show_and_select, false, R"(
    Enables or disables showing secrets in `SHOW` and `SELECT` queries for tables, databases, table functions, and dictionaries.

    User wishing to see secrets must also have
    [`format_display_secrets_in_show_and_select` format setting](../settings/formats#format_display_secrets_in_show_and_select)
    turned on and a
    [`displaySecretsInShowAndSelect`](../../sql-reference/statements/grant#display-secrets) privilege.

    Possible values:

    - `0` — Disabled.
    - `1` — Enabled.
    )", 0) \
    DECLARE(Seconds, keep_alive_timeout, DEFAULT_HTTP_KEEP_ALIVE_TIMEOUT, R"(
    The number of seconds that ClickHouse waits for incoming requests before closing the connection.

    **Example**

    ``` xml
    <keep_alive_timeout>10</keep_alive_timeout>
    ```
    )", 0) \
    DECLARE(UInt64, max_keep_alive_requests, 10000, R"(
    Maximal number of requests through a single keep-alive connection until it will be closed by ClickHouse server.

    **Example**

    ``` xml
    <max_keep_alive_requests>10</max_keep_alive_requests>
    ```
    )", 0) \
    DECLARE(Seconds, replicated_fetches_http_connection_timeout, 0, R"(HTTP connection timeout for part fetch requests. Inherited from default profile `http_connection_timeout` if not set explicitly.)", 0) \
    DECLARE(Seconds, replicated_fetches_http_send_timeout, 0, R"(HTTP send timeout for part fetch requests. Inherited from default profile `http_send_timeout` if not set explicitly.)", 0) \
    DECLARE(Seconds, replicated_fetches_http_receive_timeout, 0, R"(HTTP receive timeout for fetch part requests. Inherited from default profile `http_receive_timeout` if not set explicitly.)", 0) \
    DECLARE(UInt64, total_memory_profiler_step, 0, R"(Whenever server memory usage becomes larger than every next step in number of bytes the memory profiler will collect the allocating stack trace. Zero means disabled memory profiler. Values lower than a few megabytes will slow down server.)", 0) \
    DECLARE(Double, total_memory_tracker_sample_probability, 0, R"(
    Allows to collect random allocations and de-allocations and writes them in the [system.trace_log](../../operations/system-tables/trace_log.md) system table with `trace_type` equal to a `MemorySample` with the specified probability. The probability is for every allocation or deallocations, regardless of the size of the allocation. Note that sampling happens only when the amount of untracked memory exceeds the untracked memory limit (default value is `4` MiB). It can be lowered if [total_memory_profiler_step](#total-memory-profiler-step) is lowered. You can set `total_memory_profiler_step` equal to `1` for extra fine-grained sampling.

    Possible values:

    - Positive integer.
    - `0` — Writing of random allocations and de-allocations in the `system.trace_log` system table is disabled.
    )", 0) \
    DECLARE(UInt64, total_memory_profiler_sample_min_allocation_size, 0, R"(Collect random allocations of size greater or equal than specified value with probability equal to `total_memory_profiler_sample_probability`. 0 means disabled. You may want to set 'max_untracked_memory' to 0 to make this threshold to work as expected.)", 0) \
    DECLARE(UInt64, total_memory_profiler_sample_max_allocation_size, 0, R"(Collect random allocations of size less or equal than specified value with probability equal to `total_memory_profiler_sample_probability`. 0 means disabled. You may want to set 'max_untracked_memory' to 0 to make this threshold to work as expected.)", 0) \
    DECLARE(Bool, validate_tcp_client_information, false, R"(Validate client_information in the query packet over the native TCP protocol.)", 0) \
    DECLARE(Bool, storage_metadata_write_full_object_key, false, R"(Write disk metadata files with VERSION_FULL_OBJECT_KEY format)", 0) \
    DECLARE(UInt64, max_materialized_views_count_for_table, 0, R"(
    A limit on the number of materialized views attached to a table.

    :::note
    Only directly dependent views are considered here, and the creation of one view on top of another view is not considered.
    :::
    )", 0) \
    DECLARE(UInt32, max_database_replicated_create_table_thread_pool_size, 1, R"(The number of threads to create tables during replica recovery in DatabaseReplicated. Zero means number of threads equal number of cores.)", 0) \
    DECLARE(Bool, database_replicated_allow_detach_permanently, true, R"(Allow detaching tables permanently in Replicated databases)", 0) \
    DECLARE(Bool, format_alter_operations_with_parentheses, true, R"(If set to `true`, then alter operations will be surrounded by parentheses in formatted queries. This makes the parsing of formatted alter queries less ambiguous.)", 0) \
    DECLARE(String, default_replica_path, "/clickhouse/tables/{uuid}/{shard}", R"(
    The path to the table in ZooKeeper.

    **Example**

    ``` xml
    <default_replica_path>/clickhouse/tables/{uuid}/{shard}</default_replica_path>
    ```
    )", 0) \
    DECLARE(String, default_replica_name, "{replica}", R"(
    The replica name in ZooKeeper.

    **Example**

    ``` xml
    <default_replica_name>{replica}</default_replica_name>
    ```
    )", 0) \
    DECLARE(UInt64, disk_connections_soft_limit, 5000, R"(Connections above this limit have significantly shorter time to live. The limit applies to the disks connections.)", 0) \
    DECLARE(UInt64, disk_connections_warn_limit, 10000, R"(Warning massages are written to the logs if number of in-use connections are higher than this limit. The limit applies to the disks connections.)", 0) \
    DECLARE(UInt64, disk_connections_store_limit, 30000, R"(Connections above this limit reset after use. Set to 0 to turn connection cache off. The limit applies to the disks connections.)", 0) \
    DECLARE(UInt64, storage_connections_soft_limit, 100, R"(Connections above this limit have significantly shorter time to live. The limit applies to the storages connections.)", 0) \
    DECLARE(UInt64, storage_connections_warn_limit, 1000, R"(Warning massages are written to the logs if number of in-use connections are higher than this limit. The limit applies to the storages connections.)", 0) \
    DECLARE(UInt64, storage_connections_store_limit, 5000, R"(Connections above this limit reset after use. Set to 0 to turn connection cache off. The limit applies to the storages connections.)", 0) \
    DECLARE(UInt64, http_connections_soft_limit, 100, R"(Connections above this limit have significantly shorter time to live. The limit applies to the http connections which do not belong to any disk or storage.)", 0) \
    DECLARE(UInt64, http_connections_warn_limit, 1000, R"(Warning massages are written to the logs if number of in-use connections are higher than this limit. The limit applies to the http connections which do not belong to any disk or storage.)", 0) \
    DECLARE(UInt64, http_connections_store_limit, 5000, R"(Connections above this limit reset after use. Set to 0 to turn connection cache off. The limit applies to the http connections which do not belong to any disk or storage.)", 0) \
    DECLARE(UInt64, global_profiler_real_time_period_ns, 0, R"(Period for real clock timer of global profiler (in nanoseconds). Set 0 value to turn off the real clock global profiler. Recommended value is at least 10000000 (100 times a second) for single queries or 1000000000 (once a second) for cluster-wide profiling.)", 0) \
    DECLARE(UInt64, global_profiler_cpu_time_period_ns, 0, R"(Period for CPU clock timer of global profiler (in nanoseconds). Set 0 value to turn off the CPU clock global profiler. Recommended value is at least 10000000 (100 times a second) for single queries or 1000000000 (once a second) for cluster-wide profiling.)", 0) \
    DECLARE(Bool, enable_azure_sdk_logging, false, R"(Enables logging from Azure sdk)", 0) \
    DECLARE(UInt64, max_entries_for_hash_table_stats, 10'000, R"(How many entries hash table statistics collected during aggregation is allowed to have)", 0) \
    DECLARE(String, merge_workload, "default", R"(
    Used to regulate how resources are utilized and shared between merges and other workloads. Specified value is used as `workload` setting value for all background merges. Can be overridden by a merge tree setting.

    **See Also**
    - [Workload Scheduling](/docs/en/operations/workload-scheduling.md)
    )", 0) \
    DECLARE(String, mutation_workload, "default", R"(
    Used to regulate how resources are utilized and shared between mutations and other workloads. Specified value is used as `workload` setting value for all background mutations. Can be overridden by a merge tree setting.

    **See Also**
    - [Workload Scheduling](/docs/en/operations/workload-scheduling.md)
    )", 0) \
    DECLARE(String, series_keeper_path, "/clickhouse/series", R"(
    Path in Keeper with auto-incremental numbers, generated by the `generateSerialID` function. Each series will be a node under this path.
    )", 0) \
    DECLARE(Bool, prepare_system_log_tables_on_startup, false, R"(
    If true, ClickHouse creates all configured `system.*_log` tables before the startup. It can be helpful if some startup scripts depend on these tables.
    )", 0) \
    DECLARE(UInt64, config_reload_interval_ms, 2000, R"(
    How often clickhouse will reload config and check for new changes
    )", 0) \
    DECLARE(UInt64, memory_worker_period_ms, 0, R"(
    Tick period of background memory worker which corrects memory tracker memory usages and cleans up unused pages during higher memory usage. If set to 0, default value will be used depending on the memory usage source
    )", 0) \
    DECLARE(Bool, disable_insertion_and_mutation, false, R"(
    Disable all insert/alter/delete queries. This setting will be enabled if someone needs read-only nodes to prevent insertion and mutation affect reading performance.
    )", 0) \
    DECLARE(UInt64, parts_kill_delay_period, 30, R"(
    Period to completely remove parts for SharedMergeTree. Only available in ClickHouse Cloud
    )", 0) \
    DECLARE(UInt64, parts_kill_delay_period_random_add, 10, R"(
    Add uniformly distributed value from 0 to x seconds to kill_delay_period to avoid thundering herd effect and subsequent DoS of ZooKeeper in case of very large number of tables. Only available in ClickHouse Cloud
    )", 0) \
    DECLARE(UInt64, parts_killer_pool_size, 128, R"(
    Threads for cleanup of shared merge tree outdated threads. Only available in ClickHouse Cloud
    )", 0) \
    DECLARE(UInt64, keeper_multiread_batch_size, 10'000, R"(
    Maximum size of batch for MultiRead request to [Zoo]Keeper that support batching. If set to 0, batching is disabled. Available only in ClickHouse Cloud.
    )", 0) \
    DECLARE(Bool, use_legacy_mongodb_integration, false, R"(
    Use the legacy MongoDB integration implementation. Note: it's highly recommended to set this option to false, since legacy implementation will be removed in the future. Please submit any issues you encounter with the new implementation.
    )", 0) \
    DECLARE(Bool, send_settings_to_client, false, R"(
    Send user settings from server configuration to clients (in the server Hello message).
    )", 0) \
    \
    DECLARE(UInt64, prefetch_threadpool_pool_size, 100, R"(Size of background pool for prefetches for remote object storages)", 0) \
    DECLARE(UInt64, prefetch_threadpool_queue_size, 1000000, R"(Number of tasks which is possible to push into prefetches pool)", 0) \
    DECLARE(UInt64, load_marks_threadpool_pool_size, 50, R"(Size of background pool for marks loading)", 0) \
    DECLARE(UInt64, load_marks_threadpool_queue_size, 1000000, R"(Number of tasks which is possible to push into prefetches pool)", 0) \
    DECLARE(UInt64, threadpool_writer_pool_size, 100, R"(Size of background pool for write requests to object storages)", 0) \
    DECLARE(UInt64, threadpool_writer_queue_size, 1000000, R"(Number of tasks which is possible to push into background pool for write requests to object storages)", 0) \
    DECLARE(UInt64, iceberg_catalog_threadpool_pool_size, 50, R"(Size of background pool for iceberg catalog)", 0) \
    DECLARE(UInt64, iceberg_catalog_threadpool_queue_size, 1000000, R"(Number of tasks which is possible to push into iceberg catalog pool)", 0) \
    DECLARE(UInt32, allow_feature_tier, 0, R"(
    Controls if the user can change settings related to the different feature tiers.

    - `0` - Changes to any setting are allowed (experimental, beta, production).
    - `1` - Only changes to beta and production feature settings are allowed. Changes to experimental settings are rejected.
    - `2` - Only changes to production settings are allowed. Changes to experimental or beta settings are rejected.

    This is equivalent to setting a readonly constraint on all `EXPERIMENTAL` / `BETA` features.

    :::note
    A value of `0` means that all settings can be changed.
    :::
    )", 0) \
    DECLARE(Bool, dictionaries_lazy_load, 1, R"(
    Lazy loading of dictionaries.

    - If `true`, then each dictionary is loaded on the first use. If the loading is failed, the function that was using the dictionary throws an exception.
    - If `false`, then the server loads all dictionaries at startup.

    :::note
    The server will wait at startup until all the dictionaries finish their loading before receiving any connections
    (exception: if [`wait_dictionaries_load_at_startup`](#wait_dictionaries_load_at_startup) is set to `false`).
    :::

    **Example**

    ``` xml
    <dictionaries_lazy_load>true</dictionaries_lazy_load>
    ```
    )", 0) \
    DECLARE(Bool, wait_dictionaries_load_at_startup, 1, R"(
    This setting allows to specify behavior if `dictionaries_lazy_load` is `false`.
    (If `dictionaries_lazy_load` is `true` this setting doesn't affect anything.)

    If `wait_dictionaries_load_at_startup` is `false`, then the server
    will start loading all the dictionaries at startup and it will receive connections in parallel with that loading.
    When a dictionary is used in a query for the first time then the query will wait until the dictionary is loaded if it's not loaded yet.
    Setting `wait_dictionaries_load_at_startup` to `false` can make ClickHouse start faster, however some queries can be executed slower
    (because they will have to wait for some dictionaries to be loaded).

    If `wait_dictionaries_load_at_startup` is `true`, then the server will wait at startup
    until all the dictionaries finish their loading (successfully or not) before receiving any connections.

    **Example**

    ``` xml
    <wait_dictionaries_load_at_startup>true</wait_dictionaries_load_at_startup>
    ```
    )", 0) \
    DECLARE(Bool, storage_shared_set_join_use_inner_uuid, false, "If enabled, an inner UUID is generated during the creation of SharedSet and SharedJoin. ClickHouse Cloud only", 0)


// clang-format on

/// If you add a setting which can be updated at runtime, please update 'changeable_settings' map in dumpToSystemServerSettingsColumns below

DECLARE_SETTINGS_TRAITS(ServerSettingsTraits, LIST_OF_SERVER_SETTINGS)
IMPLEMENT_SETTINGS_TRAITS(ServerSettingsTraits, LIST_OF_SERVER_SETTINGS)

struct ServerSettingsImpl : public BaseSettings<ServerSettingsTraits>
{
    void loadSettingsFromConfig(const Poco::Util::AbstractConfiguration & config);
};

void ServerSettingsImpl::loadSettingsFromConfig(const Poco::Util::AbstractConfiguration & config)
{
    // settings which can be loaded from the the default profile, see also MAKE_DEPRECATED_BY_SERVER_CONFIG in src/Core/Settings.h
    std::unordered_set<std::string> settings_from_profile_allowlist = {
        "background_pool_size",
        "background_merges_mutations_concurrency_ratio",
        "background_merges_mutations_scheduling_policy",
        "background_move_pool_size",
        "background_fetches_pool_size",
        "background_common_pool_size",
        "background_buffer_flush_schedule_pool_size",
        "background_schedule_pool_size",
        "background_message_broker_schedule_pool_size",
        "background_distributed_schedule_pool_size",

        "max_remote_read_network_bandwidth_for_server",
        "max_remote_write_network_bandwidth_for_server",
    };

    for (const auto & setting : all())
    {
        const auto & name = setting.getName();
        if (config.has(name))
            set(name, config.getString(name));
        else if (settings_from_profile_allowlist.contains(name) && config.has("profiles.default." + name))
            set(name, config.getString("profiles.default." + name));
    }
}


#define INITIALIZE_SETTING_EXTERN(TYPE, NAME, DEFAULT, DESCRIPTION, FLAGS) ServerSettings##TYPE NAME = &ServerSettingsImpl ::NAME;

namespace ServerSetting
{
LIST_OF_SERVER_SETTINGS(INITIALIZE_SETTING_EXTERN, SKIP_ALIAS)
}

#undef INITIALIZE_SETTING_EXTERN

ServerSettings::ServerSettings() : impl(std::make_unique<ServerSettingsImpl>())
{
}

ServerSettings::ServerSettings(const ServerSettings & settings) : impl(std::make_unique<ServerSettingsImpl>(*settings.impl))
{
}

ServerSettings::~ServerSettings() = default;

SERVER_SETTINGS_SUPPORTED_TYPES(ServerSettings, IMPLEMENT_SETTING_SUBSCRIPT_OPERATOR)

void ServerSettings::set(std::string_view name, const Field & value)
{
    impl->set(name, value);
}

void ServerSettings::loadSettingsFromConfig(const Poco::Util::AbstractConfiguration & config)
{
    impl->loadSettingsFromConfig(config);
}


void ServerSettings::dumpToSystemServerSettingsColumns(ServerSettingColumnsParams & params) const
{
    MutableColumns & res_columns = params.res_columns;
    ContextPtr context = params.context;

    /// When the server configuration file is periodically re-loaded from disk, the server components (e.g. memory tracking) are updated
    /// with new the setting values but the settings themselves are not stored between re-loads. As a result, if one wants to know the
    /// current setting values, one needs to ask the components directly.
    std::unordered_map<String, std::pair<String, ChangeableWithoutRestart>> changeable_settings
        = {
            {"max_server_memory_usage", {std::to_string(total_memory_tracker.getHardLimit()), ChangeableWithoutRestart::Yes}},

            {"max_table_size_to_drop", {std::to_string(context->getMaxTableSizeToDrop()), ChangeableWithoutRestart::Yes}},
            {"max_partition_size_to_drop", {std::to_string(context->getMaxPartitionSizeToDrop()), ChangeableWithoutRestart::Yes}},

            {"max_concurrent_queries", {std::to_string(context->getProcessList().getMaxSize()), ChangeableWithoutRestart::Yes}},
            {"max_concurrent_insert_queries",
            {std::to_string(context->getProcessList().getMaxInsertQueriesAmount()), ChangeableWithoutRestart::Yes}},
            {"max_concurrent_select_queries",
            {std::to_string(context->getProcessList().getMaxSelectQueriesAmount()), ChangeableWithoutRestart::Yes}},
            {"max_waiting_queries", {std::to_string(context->getProcessList().getMaxWaitingQueriesAmount()), ChangeableWithoutRestart::Yes}},
            {"concurrent_threads_soft_limit_num", {std::to_string(context->getConcurrentThreadsSoftLimitNum()), ChangeableWithoutRestart::Yes}},
            {"concurrent_threads_soft_limit_ratio_to_cores", {std::to_string(context->getConcurrentThreadsSoftLimitRatioToCores()), ChangeableWithoutRestart::Yes}},

            {"background_buffer_flush_schedule_pool_size",
                {std::to_string(CurrentMetrics::get(CurrentMetrics::BackgroundBufferFlushSchedulePoolSize)), ChangeableWithoutRestart::IncreaseOnly}},
            {"background_schedule_pool_size",
                {std::to_string(CurrentMetrics::get(CurrentMetrics::BackgroundSchedulePoolSize)), ChangeableWithoutRestart::IncreaseOnly}},
            {"background_message_broker_schedule_pool_size",
                {std::to_string(CurrentMetrics::get(CurrentMetrics::BackgroundMessageBrokerSchedulePoolSize)), ChangeableWithoutRestart::IncreaseOnly}},
            {"background_distributed_schedule_pool_size",
                {std::to_string(CurrentMetrics::get(CurrentMetrics::BackgroundDistributedSchedulePoolSize)), ChangeableWithoutRestart::IncreaseOnly}},

            {"mark_cache_size", {std::to_string(context->getMarkCache()->maxSizeInBytes()), ChangeableWithoutRestart::Yes}},
            {"uncompressed_cache_size", {std::to_string(context->getUncompressedCache()->maxSizeInBytes()), ChangeableWithoutRestart::Yes}},
            {"index_mark_cache_size", {std::to_string(context->getIndexMarkCache()->maxSizeInBytes()), ChangeableWithoutRestart::Yes}},
            {"index_uncompressed_cache_size",
                {std::to_string(context->getIndexUncompressedCache()->maxSizeInBytes()), ChangeableWithoutRestart::Yes}},
            {"mmap_cache_size", {std::to_string(context->getMMappedFileCache()->maxSizeInBytes()), ChangeableWithoutRestart::Yes}},

            {"merge_workload", {context->getMergeWorkload(), ChangeableWithoutRestart::Yes}},
            {"mutation_workload", {context->getMutationWorkload(), ChangeableWithoutRestart::Yes}},
            {"config_reload_interval_ms", {std::to_string(context->getConfigReloaderInterval()), ChangeableWithoutRestart::Yes}},

            {"allow_feature_tier",
                {std::to_string(context->getAccessControl().getAllowTierSettings()), ChangeableWithoutRestart::Yes}},
    };

    if (context->areBackgroundExecutorsInitialized())
    {
        changeable_settings.insert(
            {"background_pool_size",
             {std::to_string(context->getMergeMutateExecutor()->getMaxThreads()), ChangeableWithoutRestart::IncreaseOnly}});
        changeable_settings.insert(
            {"background_move_pool_size",
             {std::to_string(context->getMovesExecutor()->getMaxThreads()), ChangeableWithoutRestart::IncreaseOnly}});
        changeable_settings.insert(
            {"background_fetches_pool_size",
             {std::to_string(context->getFetchesExecutor()->getMaxThreads()), ChangeableWithoutRestart::IncreaseOnly}});
        changeable_settings.insert(
            {"background_common_pool_size",
             {std::to_string(context->getCommonExecutor()->getMaxThreads()), ChangeableWithoutRestart::IncreaseOnly}});
    }

    for (const auto & setting : impl->all())
    {
        const auto & setting_name = setting.getName();

        const auto & changeable_settings_it = changeable_settings.find(setting_name);
        const bool is_changeable = (changeable_settings_it != changeable_settings.end());

        res_columns[0]->insert(setting_name);
        res_columns[1]->insert(is_changeable ? changeable_settings_it->second.first : setting.getValueString());
        res_columns[2]->insert(setting.getDefaultValueString());
        res_columns[3]->insert(setting.isValueChanged());
        res_columns[4]->insert(setting.getDescription());
        res_columns[5]->insert(setting.getTypeName());
        res_columns[6]->insert(is_changeable ? changeable_settings_it->second.second : ChangeableWithoutRestart::No);
        res_columns[7]->insert(setting.getTier() == SettingsTierType::OBSOLETE);
    }
}
}<|MERGE_RESOLUTION|>--- conflicted
+++ resolved
@@ -494,15 +494,12 @@
     :::
     )", 0) \
     DECLARE(UInt64, compiled_expression_cache_size, DEFAULT_COMPILED_EXPRESSION_CACHE_MAX_SIZE, R"(Sets the cache size (in bytes) for [compiled expressions](../../operations/caches.md).)", 0) \
-<<<<<<< HEAD
+    \
     DECLARE(UInt64, compiled_expression_cache_elements_size, DEFAULT_COMPILED_EXPRESSION_CACHE_MAX_ENTRIES, R"(Sets the cache size (in elements) for [compiled expressions](../../operations/caches.md).)", 0) \
     DECLARE(String, query_condition_cache_policy, DEFAULT_QUERY_CONDITION_CACHE_POLICY, "Query condition cache policy name.", 0) \
     DECLARE(UInt64, query_condition_cache_size, DEFAULT_QUERY_CONDITION_CACHE_MAX_SIZE, "Size of the query condition cache.", 0) \
     DECLARE(Double, query_condition_cache_size_ratio, DEFAULT_QUERY_CONDITION_CACHE_SIZE_RATIO, "The size of the protected queue in the query condition cache relative to the cache's total size.", 0) \
-=======
->>>>>>> a561de2f
     \
-    DECLARE(UInt64, compiled_expression_cache_elements_size, DEFAULT_COMPILED_EXPRESSION_CACHE_MAX_ENTRIES, R"(Sets the cache size (in elements) for [compiled expressions](../../operations/caches.md).)", 0) \
     DECLARE(Bool, disable_internal_dns_cache, false, "Disable internal DNS caching at all.", 0) \
     DECLARE(UInt64, dns_cache_max_entries, 10000, R"(Internal DNS cache max entries.)", 0) \
     DECLARE(Int32, dns_cache_update_period, 15, "Internal DNS cache update period in seconds.", 0) \
