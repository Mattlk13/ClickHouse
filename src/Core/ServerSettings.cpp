--- conflicted
+++ resolved
@@ -1058,13 +1058,8 @@
     DECLARE(Bool, storage_shared_set_join_use_inner_uuid, true, "If enabled, an inner UUID is generated during the creation of SharedSet and SharedJoin. ClickHouse Cloud only", 0) \
     DECLARE(UInt64, startup_mv_delay_ms, 0, R"(Debug parameter to simulate materizlied view creation delay)", 0) \
     DECLARE(UInt64, os_cpu_busy_time_threshold, 1'000'000, "Threshold of OS CPU busy time in microseconds (OSCPUVirtualTimeMicroseconds metric) to consider CPU doing some useful work, no CPU overload would be considered if busy time was below this value.", 0) \
-<<<<<<< HEAD
-    DECLARE(Float, min_os_cpu_wait_time_ratio_to_drop_connection, 15.0, "Min ratio between OS CPU wait (OSCPUWaitMicroseconds metric) and busy (OSCPUVirtualTimeMicroseconds metric) times to consider dropping connections. Linear interpolation between min and max ratio is used to calculate the probability, the probability is 0 at this point.", 0) \
-    DECLARE(Float, max_os_cpu_wait_time_ratio_to_drop_connection, 30.0, "Max ratio between OS CPU wait (OSCPUWaitMicroseconds metric) and busy (OSCPUVirtualTimeMicroseconds metric) times to consider dropping connections. Linear interpolation between min and max ratio is used to calculate the probability, the probability is 1 at this point.", 0) \
-=======
     DECLARE(Float, min_os_cpu_wait_time_ratio_to_drop_connection, 0, "Min ratio between OS CPU wait (OSCPUWaitMicroseconds metric) and busy (OSCPUVirtualTimeMicroseconds metric) times to consider dropping connections. Linear interpolation between min and max ratio is used to calculate the probability, the probability is 0 at this point.", 0) \
     DECLARE(Float, max_os_cpu_wait_time_ratio_to_drop_connection, 0, "Max ratio between OS CPU wait (OSCPUWaitMicroseconds metric) and busy (OSCPUVirtualTimeMicroseconds metric) times to consider dropping connections. Linear interpolation between min and max ratio is used to calculate the probability, the probability is 1 at this point.", 0) \
->>>>>>> 1201bb12
     DECLARE(Float, distributed_cache_keep_up_free_connections_ratio, 0.1f, "Soft limit for number of active connection distributed cache will try to keep free. After the number of free connections goes below distributed_cache_keep_up_free_connections_ratio * max_connections, connections with oldest activity will be closed until the number goes above the limit.", 0) \
 
 
