--- conflicted
+++ resolved
@@ -108,11 +108,8 @@
     M(CLASS_NAME, URI) \
     M(CLASS_NAME, VectorSearchFilterStrategy) \
     M(CLASS_NAME, GeoToH3ArgumentOrder) \
-<<<<<<< HEAD
-    M(CLASS_NAME, ObjectStorageGranularityLevel)
-=======
-    M(CLASS_NAME, DecorrelationJoinKind) \
->>>>>>> bf9a77d4
+    M(CLASS_NAME, ObjectStorageGranularityLevel) \
+    M(CLASS_NAME, DecorrelationJoinKind)
 
 
 COMMON_SETTINGS_SUPPORTED_TYPES(Settings, DECLARE_SETTING_TRAIT)
