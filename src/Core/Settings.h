#pragma once

#include <Core/BaseSettings.h>
#include <Core/SettingsEnums.h>
#include <Core/Defines.h>


namespace Poco::Util
{
    class AbstractConfiguration;
}

namespace boost::program_options
{
    class options_description;
}


namespace DB
{
class IColumn;


/** List of settings: type, name, default value, description, flags
  *
  * This looks rather unconvenient. It is done that way to avoid repeating settings in different places.
  * Note: as an alternative, we could implement settings to be completely dynamic in form of map: String -> Field,
  *  but we are not going to do it, because settings is used everywhere as static struct fields.
  *
  * `flags` can be either 0 or IMPORTANT.
  * A setting is "IMPORTANT" if it affects the results of queries and can't be ignored by older versions.
  */

#define COMMON_SETTINGS(M) \
    M(UInt64, min_compress_block_size, 65536, "The actual size of the block to compress, if the uncompressed data less than max_compress_block_size is no less than this value and no less than the volume of data for one mark.", 0) \
    M(UInt64, max_compress_block_size, 1048576, "The maximum size of blocks of uncompressed data before compressing for writing to a table.", 0) \
    M(UInt64, max_block_size, DEFAULT_BLOCK_SIZE, "Maximum block size for reading", 0) \
    M(UInt64, max_insert_block_size, DEFAULT_INSERT_BLOCK_SIZE, "The maximum block size for insertion, if we control the creation of blocks for insertion.", 0) \
    M(UInt64, min_insert_block_size_rows, DEFAULT_INSERT_BLOCK_SIZE, "Squash blocks passed to INSERT query to specified size in rows, if blocks are not big enough.", 0) \
    M(UInt64, min_insert_block_size_bytes, (DEFAULT_INSERT_BLOCK_SIZE * 256), "Squash blocks passed to INSERT query to specified size in bytes, if blocks are not big enough.", 0) \
    M(UInt64, min_insert_block_size_rows_for_materialized_views, 0, "Like min_insert_block_size_rows, but applied only during pushing to MATERIALIZED VIEW (default: min_insert_block_size_rows)", 0) \
    M(UInt64, min_insert_block_size_bytes_for_materialized_views, 0, "Like min_insert_block_size_bytes, but applied only during pushing to MATERIALIZED VIEW (default: min_insert_block_size_bytes)", 0) \
    M(UInt64, max_joined_block_size_rows, DEFAULT_BLOCK_SIZE, "Maximum block size for JOIN result (if join algorithm supports it). 0 means unlimited.", 0) \
    M(UInt64, max_insert_threads, 0, "The maximum number of threads to execute the INSERT SELECT query. Values 0 or 1 means that INSERT SELECT is not run in parallel. Higher values will lead to higher memory usage. Parallel INSERT SELECT has effect only if the SELECT part is run on parallel, see 'max_threads' setting.", 0) \
    M(UInt64, max_final_threads, 16, "The maximum number of threads to read from table with FINAL.", 0) \
    M(MaxThreads, max_threads, 0, "The maximum number of threads to execute the request. By default, it is determined automatically.", 0) \
    M(MaxThreads, max_alter_threads, 0, "The maximum number of threads to execute the ALTER requests. By default, it is determined automatically.", 0) \
    M(UInt64, max_read_buffer_size, DBMS_DEFAULT_BUFFER_SIZE, "The maximum size of the buffer to read from the filesystem.", 0) \
    M(UInt64, max_distributed_connections, 1024, "The maximum number of connections for distributed processing of one query (should be greater than max_threads).", 0) \
    M(UInt64, max_query_size, 262144, "Which part of the query can be read into RAM for parsing (the remaining data for INSERT, if any, is read later)", 0) \
    M(UInt64, interactive_delay, 100000, "The interval in microseconds to check if the request is cancelled, and to send progress info.", 0) \
    M(Seconds, connect_timeout, DBMS_DEFAULT_CONNECT_TIMEOUT_SEC, "Connection timeout if there are no replicas.", 0) \
    M(Milliseconds, connect_timeout_with_failover_ms, DBMS_DEFAULT_CONNECT_TIMEOUT_WITH_FAILOVER_MS, "Connection timeout for selecting first healthy replica.", 0) \
    M(Milliseconds, connect_timeout_with_failover_secure_ms, DBMS_DEFAULT_CONNECT_TIMEOUT_WITH_FAILOVER_SECURE_MS, "Connection timeout for selecting first healthy replica (for secure connections).", 0) \
    M(Seconds, receive_timeout, DBMS_DEFAULT_RECEIVE_TIMEOUT_SEC, "", 0) \
    M(Seconds, send_timeout, DBMS_DEFAULT_SEND_TIMEOUT_SEC, "", 0) \
    M(Seconds, tcp_keep_alive_timeout, 0, "The time in seconds the connection needs to remain idle before TCP starts sending keepalive probes", 0) \
    M(Milliseconds, hedged_connection_timeout_ms, DBMS_DEFAULT_HEDGED_CONNECTION_TIMEOUT_MS, "Connection timeout for establishing connection with replica for Hedged requests", 0) \
    M(Milliseconds, receive_data_timeout_ms, DBMS_DEFAULT_RECEIVE_DATA_TIMEOUT_MS, "Connection timeout for receiving first packet of data or packet with positive progress from replica", 0) \
    M(Bool, use_hedged_requests, true, "Use hedged requests for distributed queries", 0) \
    M(Bool, allow_changing_replica_until_first_data_packet, false, "Allow HedgedConnections to change replica until receiving first data packet", 0) \
    M(Milliseconds, queue_max_wait_ms, 0, "The wait time in the request queue, if the number of concurrent requests exceeds the maximum.", 0) \
    M(Milliseconds, connection_pool_max_wait_ms, 0, "The wait time when the connection pool is full.", 0) \
    M(Milliseconds, replace_running_query_max_wait_ms, 5000, "The wait time for running query with the same query_id to finish when setting 'replace_running_query' is active.", 0) \
    M(Milliseconds, kafka_max_wait_ms, 5000, "The wait time for reading from Kafka before retry.", 0) \
    M(Milliseconds, rabbitmq_max_wait_ms, 5000, "The wait time for reading from RabbitMQ before retry.", 0) \
    M(UInt64, poll_interval, DBMS_DEFAULT_POLL_INTERVAL, "Block at the query wait loop on the server for the specified number of seconds.", 0) \
    M(UInt64, idle_connection_timeout, 3600, "Close idle TCP connections after specified number of seconds.", 0) \
    M(UInt64, distributed_connections_pool_size, DBMS_DEFAULT_DISTRIBUTED_CONNECTIONS_POOL_SIZE, "Maximum number of connections with one remote server in the pool.", 0) \
    M(UInt64, connections_with_failover_max_tries, DBMS_CONNECTION_POOL_WITH_FAILOVER_DEFAULT_MAX_TRIES, "The maximum number of attempts to connect to replicas.", 0) \
    M(UInt64, s3_min_upload_part_size, 512*1024*1024, "The minimum size of part to upload during multipart upload to S3.", 0) \
    M(UInt64, s3_max_single_part_upload_size, 64*1024*1024, "The maximum size of object to upload using singlepart upload to S3.", 0) \
    M(UInt64, s3_max_redirects, 10, "Max number of S3 redirects hops allowed.", 0) \
    M(UInt64, s3_max_connections, 1024, "The maximum number of connections per server.", 0) \
    M(Bool, extremes, false, "Calculate minimums and maximums of the result columns. They can be output in JSON-formats.", IMPORTANT) \
    M(Bool, use_uncompressed_cache, false, "Whether to use the cache of uncompressed blocks.", 0) \
    M(Bool, replace_running_query, false, "Whether the running request should be canceled with the same id as the new one.", 0) \
    M(UInt64, background_buffer_flush_schedule_pool_size, 16, "Number of threads performing background flush for tables with Buffer engine. Only has meaning at server startup.", 0) \
    M(UInt64, background_pool_size, 16, "Number of threads performing background work for tables (for example, merging in merge tree). Only has meaning at server startup.", 0) \
    M(UInt64, background_move_pool_size, 8, "Number of threads performing background moves for tables. Only has meaning at server startup.", 0) \
    M(UInt64, background_fetches_pool_size, 3, "Number of threads performing background fetches for replicated tables. Only has meaning at server startup.", 0) \
    M(UInt64, background_schedule_pool_size, 16, "Number of threads performing background tasks for replicated tables, dns cache updates. Only has meaning at server startup.", 0) \
    M(UInt64, background_message_broker_schedule_pool_size, 16, "Number of threads performing background tasks for message streaming. Only has meaning at server startup.", 0) \
    M(UInt64, background_distributed_schedule_pool_size, 16, "Number of threads performing background tasks for distributed sends. Only has meaning at server startup.", 0) \
    \
    M(Milliseconds, distributed_directory_monitor_sleep_time_ms, 100, "Sleep time for StorageDistributed DirectoryMonitors, in case of any errors delay grows exponentially.", 0) \
    M(Milliseconds, distributed_directory_monitor_max_sleep_time_ms, 30000, "Maximum sleep time for StorageDistributed DirectoryMonitors, it limits exponential growth too.", 0) \
    \
    M(Bool, distributed_directory_monitor_batch_inserts, false, "Should StorageDistributed DirectoryMonitors try to batch individual inserts into bigger ones.", 0) \
    \
    M(Bool, optimize_move_to_prewhere, true, "Allows disabling WHERE to PREWHERE optimization in SELECT queries from MergeTree.", 0) \
    \
    M(UInt64, replication_alter_partitions_sync, 1, "Wait for actions to manipulate the partitions. 0 - do not wait, 1 - wait for execution only of itself, 2 - wait for everyone.", 0) \
    M(UInt64, replication_alter_columns_timeout, 60, "Wait for actions to change the table structure within the specified number of seconds. 0 - wait unlimited time.", 0) \
    \
    M(LoadBalancing, load_balancing, LoadBalancing::RANDOM, "Which replicas (among healthy replicas) to preferably send a query to (on the first attempt) for distributed processing.", 0) \
    M(UInt64, load_balancing_first_offset, 0, "Which replica to preferably send a query when FIRST_OR_RANDOM load balancing strategy is used.", 0) \
    \
    M(TotalsMode, totals_mode, TotalsMode::AFTER_HAVING_EXCLUSIVE, "How to calculate TOTALS when HAVING is present, as well as when max_rows_to_group_by and group_by_overflow_mode = ‘any’ are present.", IMPORTANT) \
    M(Float, totals_auto_threshold, 0.5, "The threshold for totals_mode = 'auto'.", 0) \
    \
    M(Bool, allow_suspicious_low_cardinality_types, false, "In CREATE TABLE statement allows specifying LowCardinality modifier for types of small fixed size (8 or less). Enabling this may increase merge times and memory consumption.", 0) \
    M(Bool, compile_expressions, false, "Compile some scalar functions and operators to native code.", 0) \
    M(UInt64, min_count_to_compile_expression, 3, "The number of identical expressions before they are JIT-compiled", 0) \
    M(UInt64, group_by_two_level_threshold, 100000, "From what number of keys, a two-level aggregation starts. 0 - the threshold is not set.", 0) \
    M(UInt64, group_by_two_level_threshold_bytes, 100000000, "From what size of the aggregation state in bytes, a two-level aggregation begins to be used. 0 - the threshold is not set. Two-level aggregation is used when at least one of the thresholds is triggered.", 0) \
    M(Bool, distributed_aggregation_memory_efficient, true, "Is the memory-saving mode of distributed aggregation enabled.", 0) \
    M(UInt64, aggregation_memory_efficient_merge_threads, 0, "Number of threads to use for merge intermediate aggregation results in memory efficient mode. When bigger, then more memory is consumed. 0 means - same as 'max_threads'.", 0) \
    \
    M(UInt64, max_parallel_replicas, 1, "The maximum number of replicas of each shard used when the query is executed. For consistency (to get different parts of the same partition), this option only works for the specified sampling key. The lag of the replicas is not controlled.", 0) \
    M(UInt64, parallel_replicas_count, 0, "", 0) \
    M(UInt64, parallel_replica_offset, 0, "", 0) \
    \
    M(Bool, skip_unavailable_shards, false, "If 1, ClickHouse silently skips unavailable shards and nodes unresolvable through DNS. Shard is marked as unavailable when none of the replicas can be reached.", 0) \
    \
    M(UInt64, parallel_distributed_insert_select, 0, "Process distributed INSERT SELECT query in the same cluster on local tables on every shard, if 1 SELECT is executed on each shard, if 2 SELECT and INSERT is executed on each shard", 0) \
    M(UInt64, distributed_group_by_no_merge, 0, "If 1, Do not merge aggregation states from different servers for distributed query processing - in case it is for certain that there are different keys on different shards. If 2 - same as 1 but also apply ORDER BY and LIMIT stages", 0) \
    M(Bool, optimize_distributed_group_by_sharding_key, false, "Optimize GROUP BY sharding_key queries (by avoiding costly aggregation on the initiator server).", 0) \
    M(UInt64, optimize_skip_unused_shards_limit, 1000, "Limit for number of sharding key values, turns off optimize_skip_unused_shards if the limit is reached", 0) \
    M(Bool, optimize_skip_unused_shards, false, "Assumes that data is distributed by sharding_key. Optimization to skip unused shards if SELECT query filters by sharding_key.", 0) \
    M(Bool, allow_nondeterministic_optimize_skip_unused_shards, false, "Allow non-deterministic functions (includes dictGet) in sharding_key for optimize_skip_unused_shards", 0) \
    M(UInt64, force_optimize_skip_unused_shards, 0, "Throw an exception if unused shards cannot be skipped (1 - throw only if the table has the sharding key, 2 - always throw.", 0) \
    M(UInt64, optimize_skip_unused_shards_nesting, 0, "Same as optimize_skip_unused_shards, but accept nesting level until which it will work.", 0) \
    M(UInt64, force_optimize_skip_unused_shards_nesting, 0, "Same as force_optimize_skip_unused_shards, but accept nesting level until which it will work.", 0) \
    \
    M(Bool, input_format_parallel_parsing, true, "Enable parallel parsing for some data formats.", 0) \
    M(UInt64, min_chunk_bytes_for_parallel_parsing, (10 * 1024 * 1024), "The minimum chunk size in bytes, which each thread will parse in parallel.", 0) \
    M(Bool, output_format_parallel_formatting, true, "Enable parallel formatting for some data formats.", 0) \
    \
    M(UInt64, merge_tree_min_rows_for_concurrent_read, (20 * 8192), "If at least as many lines are read from one file, the reading can be parallelized.", 0) \
    M(UInt64, merge_tree_min_bytes_for_concurrent_read, (24 * 10 * 1024 * 1024), "If at least as many bytes are read from one file, the reading can be parallelized.", 0) \
    M(UInt64, merge_tree_min_rows_for_seek, 0, "You can skip reading more than that number of rows at the price of one seek per file.", 0) \
    M(UInt64, merge_tree_min_bytes_for_seek, 0, "You can skip reading more than that number of bytes at the price of one seek per file.", 0) \
    M(UInt64, merge_tree_coarse_index_granularity, 8, "If the index segment can contain the required keys, divide it into as many parts and recursively check them.", 0) \
    M(UInt64, merge_tree_max_rows_to_use_cache, (128 * 8192), "The maximum number of rows per request, to use the cache of uncompressed data. If the request is large, the cache is not used. (For large queries not to flush out the cache.)", 0) \
    M(UInt64, merge_tree_max_bytes_to_use_cache, (192 * 10 * 1024 * 1024), "The maximum number of bytes per request, to use the cache of uncompressed data. If the request is large, the cache is not used. (For large queries not to flush out the cache.)", 0) \
    M(Bool, do_not_merge_across_partitions_select_final, false, "Merge parts only in one partition in select final", 0) \
    \
    M(UInt64, mysql_max_rows_to_insert, 65536, "The maximum number of rows in MySQL batch insertion of the MySQL storage engine", 0) \
    \
    M(UInt64, optimize_min_equality_disjunction_chain_length, 3, "The minimum length of the expression `expr = x1 OR ... expr = xN` for optimization ", 0) \
    \
    M(UInt64, min_bytes_to_use_direct_io, 0, "The minimum number of bytes for reading the data with O_DIRECT option during SELECT queries execution. 0 - disabled.", 0) \
    M(UInt64, min_bytes_to_use_mmap_io, (64 * 1024 * 1024), "The minimum number of bytes for reading the data with mmap option during SELECT queries execution. 0 - disabled.", 0) \
    M(Bool, checksum_on_read, true, "Validate checksums on reading. It is enabled by default and should be always enabled in production. Please do not expect any benefits in disabling this setting. It may only be used for experiments and benchmarks. The setting only applicable for tables of MergeTree family. Checksums are always validated for other table engines and when receiving data over network.", 0) \
    \
    M(Bool, force_index_by_date, 0, "Throw an exception if there is a partition key in a table, and it is not used.", 0) \
    M(Bool, force_primary_key, 0, "Throw an exception if there is primary key in a table, and it is not used.", 0) \
    M(String, force_data_skipping_indices, "", "Comma separated list of strings or literals with the name of the data skipping indices that should be used during query execution, otherwise an exception will be thrown.", 0) \
    \
    M(Float, max_streams_to_max_threads_ratio, 1, "Allows you to use more sources than the number of threads - to more evenly distribute work across threads. It is assumed that this is a temporary solution, since it will be possible in the future to make the number of sources equal to the number of threads, but for each source to dynamically select available work for itself.", 0) \
    M(Float, max_streams_multiplier_for_merge_tables, 5, "Ask more streams when reading from Merge table. Streams will be spread across tables that Merge table will use. This allows more even distribution of work across threads and especially helpful when merged tables differ in size.", 0) \
    \
    M(String, network_compression_method, "LZ4", "Allows you to select the method of data compression when writing.", 0) \
    \
    M(Int64, network_zstd_compression_level, 1, "Allows you to select the level of ZSTD compression.", 0) \
    \
    M(UInt64, priority, 0, "Priority of the query. 1 - the highest, higher value - lower priority; 0 - do not use priorities.", 0) \
    M(Int64, os_thread_priority, 0, "If non zero - set corresponding 'nice' value for query processing threads. Can be used to adjust query priority for OS scheduler.", 0) \
    \
    M(Bool, log_queries, 1, "Log requests and write the log to the system table.", 0) \
    M(LogQueriesType, log_queries_min_type, QueryLogElementType::QUERY_START, "Minimal type in query_log to log, possible values (from low to high): QUERY_START, QUERY_FINISH, EXCEPTION_BEFORE_START, EXCEPTION_WHILE_PROCESSING.", 0) \
    M(Milliseconds, log_queries_min_query_duration_ms, 0, "Minimal time for the query to run, to get to the query_log/query_thread_log.", 0) \
    M(UInt64, log_queries_cut_to_length, 100000, "If query length is greater than specified threshold (in bytes), then cut query when writing to query log. Also limit length of printed query in ordinary text log.", 0) \
    \
    M(DistributedProductMode, distributed_product_mode, DistributedProductMode::DENY, "How are distributed subqueries performed inside IN or JOIN sections?", IMPORTANT) \
    \
    M(UInt64, max_concurrent_queries_for_all_users, 0, "The maximum number of concurrent requests for all users.", 0) \
    M(UInt64, max_concurrent_queries_for_user, 0, "The maximum number of concurrent requests per user.", 0) \
    \
    M(Bool, insert_deduplicate, true, "For INSERT queries in the replicated table, specifies that deduplication of insertings blocks should be performed", 0) \
    \
    M(UInt64, insert_quorum, 0, "For INSERT queries in the replicated table, wait writing for the specified number of replicas and linearize the addition of the data. 0 - disabled.", 0) \
    M(Milliseconds, insert_quorum_timeout, 600000, "", 0) \
    M(Bool, insert_quorum_parallel, true, "For quorum INSERT queries - enable to make parallel inserts without linearizability", 0) \
    M(UInt64, select_sequential_consistency, 0, "For SELECT queries from the replicated table, throw an exception if the replica does not have a chunk written with the quorum; do not read the parts that have not yet been written with the quorum.", 0) \
    M(UInt64, table_function_remote_max_addresses, 1000, "The maximum number of different shards and the maximum number of replicas of one shard in the `remote` function.", 0) \
    M(Milliseconds, read_backoff_min_latency_ms, 1000, "Setting to reduce the number of threads in case of slow reads. Pay attention only to reads that took at least that much time.", 0) \
    M(UInt64, read_backoff_max_throughput, 1048576, "Settings to reduce the number of threads in case of slow reads. Count events when the read bandwidth is less than that many bytes per second.", 0) \
    M(Milliseconds, read_backoff_min_interval_between_events_ms, 1000, "Settings to reduce the number of threads in case of slow reads. Do not pay attention to the event, if the previous one has passed less than a certain amount of time.", 0) \
    M(UInt64, read_backoff_min_events, 2, "Settings to reduce the number of threads in case of slow reads. The number of events after which the number of threads will be reduced.", 0) \
    \
    M(UInt64, read_backoff_min_concurrency, 1, "Settings to try keeping the minimal number of threads in case of slow reads.", 0) \
    \
    M(Float, memory_tracker_fault_probability, 0., "For testing of `exception safety` - throw an exception every time you allocate memory with the specified probability.", 0) \
    \
    M(Bool, enable_http_compression, 0, "Compress the result if the client over HTTP said that it understands data compressed by gzip or deflate.", 0) \
    M(Int64, http_zlib_compression_level, 3, "Compression level - used if the client on HTTP said that it understands data compressed by gzip or deflate.", 0) \
    \
    M(Bool, http_native_compression_disable_checksumming_on_decompress, 0, "If you uncompress the POST data from the client compressed by the native format, do not check the checksum.", 0) \
    \
    M(String, count_distinct_implementation, "uniqExact", "What aggregate function to use for implementation of count(DISTINCT ...)", 0) \
    \
    M(Bool, add_http_cors_header, false, "Write add http CORS header.", 0) \
    \
    M(UInt64, max_http_get_redirects, 0, "Max number of http GET redirects hops allowed. Make sure additional security measures are in place to prevent a malicious server to redirect your requests to unexpected services.", 0) \
    \
    M(Bool, use_client_time_zone, false, "Use client timezone for interpreting DateTime string values, instead of adopting server timezone.", 0) \
    \
    M(Bool, send_progress_in_http_headers, false, "Send progress notifications using X-ClickHouse-Progress headers. Some clients do not support high amount of HTTP headers (Python requests in particular), so it is disabled by default.", 0) \
    \
    M(UInt64, http_headers_progress_interval_ms, 100, "Do not send HTTP headers X-ClickHouse-Progress more frequently than at each specified interval.", 0) \
    \
    M(Bool, fsync_metadata, 1, "Do fsync after changing metadata for tables and databases (.sql files). Could be disabled in case of poor latency on server with high load of DDL queries and high load of disk subsystem.", 0) \
    \
    M(Bool, join_use_nulls, 0, "Use NULLs for non-joined rows of outer JOINs for types that can be inside Nullable. If false, use default value of corresponding columns data type.", IMPORTANT) \
    \
    M(JoinStrictness, join_default_strictness, JoinStrictness::ALL, "Set default strictness in JOIN query. Possible values: empty string, 'ANY', 'ALL'. If empty, query without strictness will throw exception.", 0) \
    M(Bool, any_join_distinct_right_table_keys, false, "Enable old ANY JOIN logic with many-to-one left-to-right table keys mapping for all ANY JOINs. It leads to confusing not equal results for 't1 ANY LEFT JOIN t2' and 't2 ANY RIGHT JOIN t1'. ANY RIGHT JOIN needs one-to-many keys mapping to be consistent with LEFT one.", IMPORTANT) \
    \
    M(UInt64, preferred_block_size_bytes, 1000000, "", 0) \
    \
    M(UInt64, max_replica_delay_for_distributed_queries, 300, "If set, distributed queries of Replicated tables will choose servers with replication delay in seconds less than the specified value (not inclusive). Zero means do not take delay into account.", 0) \
    M(Bool, fallback_to_stale_replicas_for_distributed_queries, 1, "Suppose max_replica_delay_for_distributed_queries is set and all replicas for the queried table are stale. If this setting is enabled, the query will be performed anyway, otherwise the error will be reported.", 0) \
    M(UInt64, preferred_max_column_in_block_size_bytes, 0, "Limit on max column size in block while reading. Helps to decrease cache misses count. Should be close to L2 cache size.", 0) \
    \
    M(Bool, insert_distributed_sync, false, "If setting is enabled, insert query into distributed waits until data will be sent to all nodes in cluster.", 0) \
    M(UInt64, insert_distributed_timeout, 0, "Timeout for insert query into distributed. Setting is used only with insert_distributed_sync enabled. Zero value means no timeout.", 0) \
    M(Int64, distributed_ddl_task_timeout, 180, "Timeout for DDL query responses from all hosts in cluster. If a ddl request has not been performed on all hosts, a response will contain a timeout error and a request will be executed in an async mode. Negative value means infinite. Zero means async mode.", 0) \
    M(Milliseconds, stream_flush_interval_ms, 7500, "Timeout for flushing data from streaming storages.", 0) \
    M(Milliseconds, stream_poll_timeout_ms, 500, "Timeout for polling data from/to streaming storages.", 0) \
    \
    /** Settings for testing hedged requests */ \
    M(Milliseconds, sleep_in_send_tables_status_ms, 0, "Time to sleep in sending tables status response in TCPHandler", 0) \
    M(Milliseconds, sleep_in_send_data_ms, 0, "Time to sleep in sending data in TCPHandler", 0) \
    \
    M(Bool, insert_allow_materialized_columns, 0, "If setting is enabled, Allow materialized columns in INSERT.", 0) \
    M(Seconds, http_connection_timeout, DEFAULT_HTTP_READ_BUFFER_CONNECTION_TIMEOUT, "HTTP connection timeout.", 0) \
    M(Seconds, http_send_timeout, DEFAULT_HTTP_READ_BUFFER_TIMEOUT, "HTTP send timeout", 0) \
    M(Seconds, http_receive_timeout, DEFAULT_HTTP_READ_BUFFER_TIMEOUT, "HTTP receive timeout", 0) \
    M(UInt64, http_max_uri_size, 16384, "Maximum URI length of HTTP request", 0) \
    M(Bool, optimize_throw_if_noop, false, "If setting is enabled and OPTIMIZE query didn't actually assign a merge then an explanatory exception is thrown", 0) \
    M(Bool, use_index_for_in_with_subqueries, true, "Try using an index if there is a subquery or a table expression on the right side of the IN operator.", 0) \
    M(Bool, joined_subquery_requires_alias, true, "Force joined subqueries and table functions to have aliases for correct name qualification.", 0) \
    M(Bool, empty_result_for_aggregation_by_empty_set, false, "Return empty result when aggregating without keys on empty set.", 0) \
    M(Bool, allow_distributed_ddl, true, "If it is set to true, then a user is allowed to executed distributed DDL queries.", 0) \
    M(Bool, allow_suspicious_codecs, false, "If it is set to true, allow to specify meaningless compression codecs.", 0) \
    M(UInt64, odbc_max_field_size, 1024, "Max size of filed can be read from ODBC dictionary. Long strings are truncated.", 0) \
    M(UInt64, query_profiler_real_time_period_ns, 1000000000, "Period for real clock timer of query profiler (in nanoseconds). Set 0 value to turn off the real clock query profiler. Recommended value is at least 10000000 (100 times a second) for single queries or 1000000000 (once a second) for cluster-wide profiling.", 0) \
    M(UInt64, query_profiler_cpu_time_period_ns, 1000000000, "Period for CPU clock timer of query profiler (in nanoseconds). Set 0 value to turn off the CPU clock query profiler. Recommended value is at least 10000000 (100 times a second) for single queries or 1000000000 (once a second) for cluster-wide profiling.", 0) \
    M(Bool, metrics_perf_events_enabled, false, "If enabled, some of the perf events will be measured throughout queries' execution.", 0) \
    M(String, metrics_perf_events_list, "", "Comma separated list of perf metrics that will be measured throughout queries' execution. Empty means all events. See PerfEventInfo in sources for the available events.", 0) \
    M(Float, opentelemetry_start_trace_probability, 0., "Probability to start an OpenTelemetry trace for an incoming query.", 0) \
    M(Bool, prefer_column_name_to_alias, false, "Prefer using column names instead of aliases if possible.", 0) \
    \
    \
    /** Limits during query execution are part of the settings. \
      * Used to provide a more safe execution of queries from the user interface. \
      * Basically, limits are checked for each block (not every row). That is, the limits can be slightly violated. \
      * Almost all limits apply only to SELECTs. \
      * Almost all limits apply to each stream individually. \
      */ \
    \
    M(UInt64, limit, 0, "Limit on read rows from the most 'end' result for select query, default 0 means no limit length", 0) \
    M(UInt64, offset, 0, "Offset on read rows from the most 'end' result for select query", 0) \
    M(UInt64, max_rows_to_read, 0, "Limit on read rows from the most 'deep' sources. That is, only in the deepest subquery. When reading from a remote server, it is only checked on a remote server.", 0) \
    M(UInt64, max_bytes_to_read, 0, "Limit on read bytes (after decompression) from the most 'deep' sources. That is, only in the deepest subquery. When reading from a remote server, it is only checked on a remote server.", 0) \
    M(OverflowMode, read_overflow_mode, OverflowMode::THROW, "What to do when the limit is exceeded.", 0) \
    \
    M(UInt64, max_rows_to_read_leaf, 0, "Limit on read rows on the leaf nodes for distributed queries. Limit is applied for local reads only excluding the final merge stage on the root node.", 0) \
    M(UInt64, max_bytes_to_read_leaf, 0, "Limit on read bytes (after decompression) on the leaf nodes for distributed queries. Limit is applied for local reads only excluding the final merge stage on the root node.", 0) \
    M(OverflowMode, read_overflow_mode_leaf, OverflowMode::THROW, "What to do when the leaf limit is exceeded.", 0) \
    \
    M(UInt64, max_rows_to_group_by, 0, "", 0) \
    M(OverflowModeGroupBy, group_by_overflow_mode, OverflowMode::THROW, "What to do when the limit is exceeded.", 0) \
    M(UInt64, max_bytes_before_external_group_by, 0, "", 0) \
    \
    M(UInt64, max_rows_to_sort, 0, "", 0) \
    M(UInt64, max_bytes_to_sort, 0, "", 0) \
    M(OverflowMode, sort_overflow_mode, OverflowMode::THROW, "What to do when the limit is exceeded.", 0) \
    M(UInt64, max_bytes_before_external_sort, 0, "", 0) \
    M(UInt64, max_bytes_before_remerge_sort, 1000000000, "In case of ORDER BY with LIMIT, when memory usage is higher than specified threshold, perform additional steps of merging blocks before final merge to keep just top LIMIT rows.", 0) \
    M(Float, remerge_sort_lowered_memory_bytes_ratio, 2., "If memory usage after remerge does not reduced by this ratio, remerge will be disabled.", 0) \
    \
    M(UInt64, max_result_rows, 0, "Limit on result size in rows. Also checked for intermediate data sent from remote servers.", 0) \
    M(UInt64, max_result_bytes, 0, "Limit on result size in bytes (uncompressed). Also checked for intermediate data sent from remote servers.", 0) \
    M(OverflowMode, result_overflow_mode, OverflowMode::THROW, "What to do when the limit is exceeded.", 0) \
    \
    /* TODO: Check also when merging and finalizing aggregate functions. */ \
    M(Seconds, max_execution_time, 0, "", 0) \
    M(OverflowMode, timeout_overflow_mode, OverflowMode::THROW, "What to do when the limit is exceeded.", 0) \
    \
    M(UInt64, min_execution_speed, 0, "Minimum number of execution rows per second.", 0) \
    M(UInt64, max_execution_speed, 0, "Maximum number of execution rows per second.", 0) \
    M(UInt64, min_execution_speed_bytes, 0, "Minimum number of execution bytes per second.", 0) \
    M(UInt64, max_execution_speed_bytes, 0, "Maximum number of execution bytes per second.", 0) \
    M(Seconds, timeout_before_checking_execution_speed, 10, "Check that the speed is not too low after the specified time has elapsed.", 0) \
    \
    M(UInt64, max_columns_to_read, 0, "", 0) \
    M(UInt64, max_temporary_columns, 0, "", 0) \
    M(UInt64, max_temporary_non_const_columns, 0, "", 0) \
    \
    M(UInt64, max_subquery_depth, 100, "", 0) \
    M(UInt64, max_pipeline_depth, 1000, "", 0) \
    M(UInt64, max_ast_depth, 1000, "Maximum depth of query syntax tree. Checked after parsing.", 0) \
    M(UInt64, max_ast_elements, 50000, "Maximum size of query syntax tree in number of nodes. Checked after parsing.", 0) \
    M(UInt64, max_expanded_ast_elements, 500000, "Maximum size of query syntax tree in number of nodes after expansion of aliases and the asterisk.", 0) \
    \
    M(UInt64, readonly, 0, "0 - everything is allowed. 1 - only read requests. 2 - only read requests, as well as changing settings, except for the 'readonly' setting.", 0) \
    \
    M(UInt64, max_rows_in_set, 0, "Maximum size of the set (in number of elements) resulting from the execution of the IN section.", 0) \
    M(UInt64, max_bytes_in_set, 0, "Maximum size of the set (in bytes in memory) resulting from the execution of the IN section.", 0) \
    M(OverflowMode, set_overflow_mode, OverflowMode::THROW, "What to do when the limit is exceeded.", 0) \
    \
    M(UInt64, max_rows_in_join, 0, "Maximum size of the hash table for JOIN (in number of rows).", 0) \
    M(UInt64, max_bytes_in_join, 0, "Maximum size of the hash table for JOIN (in number of bytes in memory).", 0) \
    M(OverflowMode, join_overflow_mode, OverflowMode::THROW, "What to do when the limit is exceeded.", 0) \
    M(Bool, join_any_take_last_row, false, "When disabled (default) ANY JOIN will take the first found row for a key. When enabled, it will take the last row seen if there are multiple rows for the same key.", IMPORTANT) \
    M(JoinAlgorithm, join_algorithm, JoinAlgorithm::HASH, "Specify join algorithm: 'auto', 'hash', 'partial_merge', 'prefer_partial_merge'. 'auto' tries to change HashJoin to MergeJoin on the fly to avoid out of memory.", 0) \
    M(Bool, partial_merge_join_optimizations, true, "Enable optimizations in partial merge join", 0) \
    M(UInt64, default_max_bytes_in_join, 1000000000, "Maximum size of right-side table if limit is required but max_bytes_in_join is not set.", 0) \
    M(UInt64, partial_merge_join_left_table_buffer_bytes, 32000000, "If not 0 group left table blocks in bigger ones for left-side table in partial merge join. It uses up to 2x of specified memory per joining thread. In current version work only with 'partial_merge_join_optimizations = 1'.", 0) \
    M(UInt64, partial_merge_join_rows_in_right_blocks, 65536, "Split right-hand joining data in blocks of specified size. It's a portion of data indexed by min-max values and possibly unloaded on disk.", 0) \
    M(UInt64, join_on_disk_max_files_to_merge, 64, "For MergeJoin on disk set how much files it's allowed to sort simultaneously. Then this value bigger then more memory used and then less disk I/O needed. Minimum is 2.", 0) \
    M(String, temporary_files_codec, "LZ4", "Set compression codec for temporary files (sort and join on disk). I.e. LZ4, NONE.", 0) \
    \
    M(UInt64, max_rows_to_transfer, 0, "Maximum size (in rows) of the transmitted external table obtained when the GLOBAL IN/JOIN section is executed.", 0) \
    M(UInt64, max_bytes_to_transfer, 0, "Maximum size (in uncompressed bytes) of the transmitted external table obtained when the GLOBAL IN/JOIN section is executed.", 0) \
    M(OverflowMode, transfer_overflow_mode, OverflowMode::THROW, "What to do when the limit is exceeded.", 0) \
    \
    M(UInt64, max_rows_in_distinct, 0, "Maximum number of elements during execution of DISTINCT.", 0) \
    M(UInt64, max_bytes_in_distinct, 0, "Maximum total size of state (in uncompressed bytes) in memory for the execution of DISTINCT.", 0) \
    M(OverflowMode, distinct_overflow_mode, OverflowMode::THROW, "What to do when the limit is exceeded.", 0) \
    \
    M(UInt64, max_memory_usage, 0, "Maximum memory usage for processing of single query. Zero means unlimited.", 0) \
    M(UInt64, max_memory_usage_for_user, 0, "Maximum memory usage for processing all concurrently running queries for the user. Zero means unlimited.", 0) \
    M(UInt64, max_untracked_memory, (4 * 1024 * 1024), "Small allocations and deallocations are grouped in thread local variable and tracked or profiled only when amount (in absolute value) becomes larger than specified value. If the value is higher than 'memory_profiler_step' it will be effectively lowered to 'memory_profiler_step'.", 0) \
    M(UInt64, memory_profiler_step, 0, "Whenever query memory usage becomes larger than every next step in number of bytes the memory profiler will collect the allocating stack trace. Zero means disabled memory profiler. Values lower than a few megabytes will slow down query processing.", 0) \
    M(Float, memory_profiler_sample_probability, 0., "Collect random allocations and deallocations and write them into system.trace_log with 'MemorySample' trace_type. The probability is for every alloc/free regardless to the size of the allocation. Note that sampling happens only when the amount of untracked memory exceeds 'max_untracked_memory'. You may want to set 'max_untracked_memory' to 0 for extra fine grained sampling.", 0) \
    \
    M(UInt64, max_network_bandwidth, 0, "The maximum speed of data exchange over the network in bytes per second for a query. Zero means unlimited.", 0) \
    M(UInt64, max_network_bytes, 0, "The maximum number of bytes (compressed) to receive or transmit over the network for execution of the query.", 0) \
    M(UInt64, max_network_bandwidth_for_user, 0, "The maximum speed of data exchange over the network in bytes per second for all concurrently running user queries. Zero means unlimited.", 0)\
    M(UInt64, max_network_bandwidth_for_all_users, 0, "The maximum speed of data exchange over the network in bytes per second for all concurrently running queries. Zero means unlimited.", 0) \
    \
    M(Bool, log_profile_events, true, "Log query performance statistics into the query_log and query_thread_log.", 0) \
    M(Bool, log_query_settings, true, "Log query settings into the query_log.", 0) \
    M(Bool, log_query_threads, true, "Log query threads into system.query_thread_log table. This setting have effect only when 'log_queries' is true.", 0) \
    M(String, log_comment, "", "Log comment into system.query_log table and server log. It can be set to arbitrary string no longer than max_query_size.", 0) \
    M(LogsLevel, send_logs_level, LogsLevel::fatal, "Send server text logs with specified minimum level to client. Valid values: 'trace', 'debug', 'information', 'warning', 'error', 'fatal', 'none'", 0) \
    M(Bool, enable_optimize_predicate_expression, 1, "If it is set to true, optimize predicates to subqueries.", 0) \
    M(Bool, enable_optimize_predicate_expression_to_final_subquery, 1, "Allow push predicate to final subquery.", 0) \
    M(Bool, allow_push_predicate_when_subquery_contains_with, 1, "Allows push predicate when subquery contains WITH clause", 0) \
    \
    M(UInt64, low_cardinality_max_dictionary_size, 8192, "Maximum size (in rows) of shared global dictionary for LowCardinality type.", 0) \
    M(Bool, low_cardinality_use_single_dictionary_for_part, false, "LowCardinality type serialization setting. If is true, than will use additional keys when global dictionary overflows. Otherwise, will create several shared dictionaries.", 0) \
    M(Bool, decimal_check_overflow, true, "Check overflow of decimal arithmetic/comparison operations", 0) \
    \
    M(Bool, prefer_localhost_replica, 1, "1 - always send query to local replica, if it exists. 0 - choose replica to send query between local and remote ones according to load_balancing", 0) \
    M(UInt64, max_fetch_partition_retries_count, 5, "Amount of retries while fetching partition from another host.", 0) \
    M(UInt64, http_max_multipart_form_data_size, 1024 * 1024 * 1024, "Limit on size of multipart/form-data content. This setting cannot be parsed from URL parameters and should be set in user profile. Note that content is parsed and external tables are created in memory before start of query execution. And this is the only limit that has effect on that stage (limits on max memory usage and max execution time have no effect while reading HTTP form data).", 0) \
    M(Bool, calculate_text_stack_trace, 1, "Calculate text stack trace in case of exceptions during query execution. This is the default. It requires symbol lookups that may slow down fuzzing tests when huge amount of wrong queries are executed. In normal cases you should not disable this option.", 0) \
    M(Bool, allow_ddl, true, "If it is set to true, then a user is allowed to executed DDL queries.", 0) \
    M(Bool, parallel_view_processing, false, "Enables pushing to attached views concurrently instead of sequentially.", 0) \
    M(Bool, enable_unaligned_array_join, false, "Allow ARRAY JOIN with multiple arrays that have different sizes. When this settings is enabled, arrays will be resized to the longest one.", 0) \
    M(Bool, optimize_read_in_order, true, "Enable ORDER BY optimization for reading data in corresponding order in MergeTree tables.", 0) \
    M(Bool, optimize_aggregation_in_order, false, "Enable GROUP BY optimization for aggregating data in corresponding order in MergeTree tables.", 0) \
    M(UInt64, read_in_order_two_level_merge_threshold, 100, "Minimal number of parts to read to run preliminary merge step during multithread reading in order of primary key.", 0) \
    M(Bool, low_cardinality_allow_in_native_format, true, "Use LowCardinality type in Native format. Otherwise, convert LowCardinality columns to ordinary for select query, and convert ordinary columns to required LowCardinality for insert query.", 0) \
    M(Bool, cancel_http_readonly_queries_on_client_close, false, "Cancel HTTP readonly queries when a client closes the connection without waiting for response.", 0) \
    M(Bool, external_table_functions_use_nulls, true, "If it is set to true, external table functions will implicitly use Nullable type if needed. Otherwise NULLs will be substituted with default values. Currently supported only by 'mysql', 'postgresql' and 'odbc' table functions.", 0) \
    \
    M(Bool, allow_hyperscan, true, "Allow functions that use Hyperscan library. Disable to avoid potentially long compilation times and excessive resource usage.", 0) \
    M(Bool, allow_simdjson, true, "Allow using simdjson library in 'JSON*' functions if AVX2 instructions are available. If disabled rapidjson will be used.", 0) \
    M(Bool, allow_introspection_functions, false, "Allow functions for introspection of ELF and DWARF for query profiling. These functions are slow and may impose security considerations.", 0) \
    \
    M(UInt64, max_partitions_per_insert_block, 100, "Limit maximum number of partitions in single INSERTed block. Zero means unlimited. Throw exception if the block contains too many partitions. This setting is a safety threshold, because using large number of partitions is a common misconception.", 0) \
    M(Int64, max_partitions_to_read, -1, "Limit the max number of partitions that can be accessed in one query. <= 0 means unlimited.", 0) \
    M(Bool, check_query_single_value_result, true, "Return check query result as single 1/0 value", 0) \
    M(Bool, allow_drop_detached, false, "Allow ALTER TABLE ... DROP DETACHED PART[ITION] ... queries", 0) \
    \
    M(UInt64, postgresql_connection_pool_size, 16, "Connection pool size for PostgreSQL table engine and database engine.", 0) \
    M(Int64, postgresql_connection_pool_wait_timeout, -1, "Connection pool push/pop timeout on empty pool for PostgreSQL table engine and database engine. By default it will block on empty pool.", 0) \
    \
    M(Seconds, distributed_replica_error_half_life, DBMS_CONNECTION_POOL_WITH_FAILOVER_DEFAULT_DECREASE_ERROR_PERIOD, "Time period reduces replica error counter by 2 times.", 0) \
    M(UInt64, distributed_replica_error_cap, DBMS_CONNECTION_POOL_WITH_FAILOVER_MAX_ERROR_COUNT, "Max number of errors per replica, prevents piling up an incredible amount of errors if replica was offline for some time and allows it to be reconsidered in a shorter amount of time.", 0) \
    M(UInt64, distributed_replica_max_ignored_errors, 0, "Number of errors that will be ignored while choosing replicas", 0) \
    \
    M(Bool, allow_experimental_live_view, false, "Enable LIVE VIEW. Not mature enough.", 0) \
    M(Seconds, live_view_heartbeat_interval, DEFAULT_LIVE_VIEW_HEARTBEAT_INTERVAL_SEC, "The heartbeat interval in seconds to indicate live query is alive.", 0) \
    M(UInt64, max_live_view_insert_blocks_before_refresh, 64, "Limit maximum number of inserted blocks after which mergeable blocks are dropped and query is re-executed.", 0) \
    M(UInt64, min_free_disk_space_for_temporary_data, 0, "The minimum disk space to keep while writing temporary data used in external sorting and aggregation.", 0) \
    \
    M(DefaultDatabaseEngine, default_database_engine, DefaultDatabaseEngine::Atomic, "Default database engine.", 0) \
    M(Bool, show_table_uuid_in_table_create_query_if_not_nil, false, "For tables in databases with Engine=Atomic show UUID of the table in its CREATE query.", 0) \
    M(Bool, database_atomic_wait_for_drop_and_detach_synchronously, false, "When executing DROP or DETACH TABLE in Atomic database, wait for table data to be finally dropped or detached.", 0) \
    M(Bool, enable_scalar_subquery_optimization, true, "If it is set to true, prevent scalar subqueries from (de)serializing large scalar values and possibly avoid running the same subquery more than once.", 0) \
    M(Bool, optimize_trivial_count_query, true, "Process trivial 'SELECT count() FROM table' query from metadata.", 0) \
    M(Bool, optimize_respect_aliases, true, "If it is set to true, it will respect aliases in WHERE/GROUP BY/ORDER BY, that will help with partition pruning/secondary indexes/optimize_aggregation_in_order/optimize_read_in_order/optimize_trivial_count", 0) \
    M(UInt64, mutations_sync, 0, "Wait for synchronous execution of ALTER TABLE UPDATE/DELETE queries (mutations). 0 - execute asynchronously. 1 - wait current server. 2 - wait all replicas if they exist.", 0) \
    M(Bool, optimize_move_functions_out_of_any, false, "Move functions out of aggregate functions 'any', 'anyLast'.", 0) \
    M(Bool, optimize_normalize_count_variants, true, "Rewrite aggregate functions that semantically equals to count() as count().", 0) \
    M(Bool, optimize_injective_functions_inside_uniq, true, "Delete injective functions of one argument inside uniq*() functions.", 0) \
    M(Bool, optimize_arithmetic_operations_in_aggregate_functions, true, "Move arithmetic operations out of aggregation functions", 0) \
    M(Bool, optimize_duplicate_order_by_and_distinct, true, "Remove duplicate ORDER BY and DISTINCT if it's possible", 0) \
    M(Bool, optimize_redundant_functions_in_order_by, true, "Remove functions from ORDER BY if its argument is also in ORDER BY", 0) \
    M(Bool, optimize_if_chain_to_multiif, false, "Replace if(cond1, then1, if(cond2, ...)) chains to multiIf. Currently it's not beneficial for numeric types.", 0) \
    M(Bool, optimize_if_transform_strings_to_enum, false, "Replaces string-type arguments in If and Transform to enum. Disabled by default cause it could make inconsistent change in distributed query that would lead to its fail.", 0) \
    M(Bool, optimize_monotonous_functions_in_order_by, true, "Replace monotonous function with its argument in ORDER BY", 0) \
    M(Bool, normalize_function_names, true, "Normalize function names to their canonical names", 0) \
    M(Bool, allow_experimental_alter_materialized_view_structure, false, "Allow atomic alter on Materialized views. Work in progress.", 0) \
    M(Bool, enable_early_constant_folding, true, "Enable query optimization where we analyze function and subqueries results and rewrite query if there're constants there", 0) \
    M(Bool, deduplicate_blocks_in_dependent_materialized_views, false, "Should deduplicate blocks for materialized views if the block is not a duplicate for the table. Use true to always deduplicate in dependent tables.", 0) \
    M(Bool, use_compact_format_in_distributed_parts_names, true, "Changes format of directories names for distributed table insert parts.", 0) \
    M(Bool, validate_polygons, true, "Throw exception if polygon is invalid in function pointInPolygon (e.g. self-tangent, self-intersecting). If the setting is false, the function will accept invalid polygons but may silently return wrong result.", 0) \
    M(UInt64, max_parser_depth, DBMS_DEFAULT_MAX_PARSER_DEPTH, "Maximum parser depth (recursion depth of recursive descend parser).", 0) \
    M(Seconds, temporary_live_view_timeout, DEFAULT_TEMPORARY_LIVE_VIEW_TIMEOUT_SEC, "Timeout after which temporary live view is deleted.", 0) \
    M(Seconds, periodic_live_view_refresh, DEFAULT_PERIODIC_LIVE_VIEW_REFRESH_SEC, "Interval after which periodically refreshed live view is forced to refresh.", 0) \
    M(Bool, transform_null_in, false, "If enabled, NULL values will be matched with 'IN' operator as if they are considered equal.", 0) \
    M(Bool, allow_nondeterministic_mutations, false, "Allow non-deterministic functions in ALTER UPDATE/ALTER DELETE statements", 0) \
    M(Seconds, lock_acquire_timeout, DBMS_DEFAULT_LOCK_ACQUIRE_TIMEOUT_SEC, "How long locking request should wait before failing", 0) \
    M(Bool, materialize_ttl_after_modify, true, "Apply TTL for old data, after ALTER MODIFY TTL query", 0) \
    M(String, function_implementation, "", "Choose function implementation for specific target or variant (experimental). If empty enable all of them.", 0) \
    M(Bool, allow_experimental_geo_types, false, "Allow geo data types such as Point, Ring, Polygon, MultiPolygon", 0) \
    M(Bool, allow_experimental_bigint_types, false, "Allow Int128, Int256, UInt256 and Decimal256 types", 0) \
    M(Bool, data_type_default_nullable, false, "Data types without NULL or NOT NULL will make Nullable", 0) \
    M(Bool, cast_keep_nullable, false, "CAST operator keep Nullable for result data type", 0) \
    M(Bool, alter_partition_verbose_result, false, "Output information about affected parts. Currently works only for FREEZE and ATTACH commands.", 0) \
    M(Bool, allow_experimental_database_materialize_mysql, false, "Allow to create database with Engine=MaterializeMySQL(...).", 0) \
    M(Bool, system_events_show_zero_values, false, "Include all metrics, even with zero values", 0) \
    M(MySQLDataTypesSupport, mysql_datatypes_support_level, 0, "Which MySQL types should be converted to corresponding ClickHouse types (rather than being represented as String). Can be empty or any combination of 'decimal' or 'datetime64'. When empty MySQL's DECIMAL and DATETIME/TIMESTAMP with non-zero precision are seen as String on ClickHouse's side.", 0) \
    M(Bool, optimize_trivial_insert_select, true, "Optimize trivial 'INSERT INTO table SELECT ... FROM TABLES' query", 0) \
    M(Bool, allow_non_metadata_alters, true, "Allow to execute alters which affects not only tables metadata, but also data on disk", 0) \
    M(Bool, enable_global_with_statement, true, "Propagate WITH statements to UNION queries and all subqueries", 0) \
    M(Bool, aggregate_functions_null_for_empty, false, "Rewrite all aggregate functions in a query, adding -OrNull suffix to them", 0) \
    M(Bool, flatten_nested, true, "If true, columns of type Nested will be flatten to separate array columns instead of one array of tuples", 0) \
    M(Bool, asterisk_include_materialized_columns, false, "Include MATERIALIZED columns for wildcard query", 0) \
    M(Bool, asterisk_include_alias_columns, false, "Include ALIAS columns for wildcard query", 0) \
    M(Bool, optimize_skip_merged_partitions, false, "Skip partitions with one part with level > 0 in optimize final", 0) \
    M(Bool, optimize_on_insert, true, "Do the same transformation for inserted block of data as if merge was done on this block.", 0) \
    M(Bool, allow_experimental_map_type, false, "Allow data type Map", 0) \
    M(Bool, allow_experimental_window_functions, false, "Allow experimental window functions", 0) \
    M(Bool, use_antlr_parser, false, "Parse incoming queries using ANTLR-generated experimental parser", 0) \
    M(Bool, async_socket_for_remote, true, "Asynchronously read from socket executing remote query", 0) \
    \
    M(Bool, optimize_rewrite_sum_if_to_count_if, true, "Rewrite sumIf() and sum(if()) function countIf() function when logically equivalent", 0) \
    M(UInt64, insert_shard_id, 0, "If non zero, when insert into a distributed table, the data will be inserted into the shard `insert_shard_id` synchronously. Possible values range from 1 to `shards_number` of corresponding distributed table", 0) \
    M(Bool, allow_experimental_query_deduplication, false, "Allow sending parts' UUIDs for a query in order to deduplicate data parts if any", 0) \
    M(Bool, engine_file_empty_if_not_exists, false, "Allows to select data from a file engine table without file", 0) \
    M(Bool, engine_file_truncate_on_insert, false, "Enables or disables truncate before insert in file engine tables", 0) \
    M(Bool, allow_experimental_database_replicated, false, "Allow to create databases with Replicated engine", 0) \
    M(UInt64, database_replicated_initial_query_timeout_sec, 300, "How long initial DDL query should wait for Replicated database to precess previous DDL queue entries", 0) \
<<<<<<< HEAD
    M(Bool, database_replicated_ddl_output, true, "Return table with query execution status as a result of DDL query", 0) \
    M(UInt64, max_distributed_depth, 5, "Maximum distributed query depth", 0) \
=======
    M(Bool, database_replicated_always_detach_permanently, false, "Execute DETACH TABLE as DETACH TABLE PERMANENTLY if database engine is Replicated", 0) \
    M(DistributedDDLOutputMode, distributed_ddl_output_mode, DistributedDDLOutputMode::THROW, "Format of distributed DDL query result", 0) \
    M(UInt64, distributed_ddl_entry_format_version, 1, "Version of DDL entry to write into ZooKeeper", 0) \
>>>>>>> 92f57fd6
    \
    /** Obsolete settings that do nothing but left for compatibility reasons. Remove each one after half a year of obsolescence. */ \
    \
    M(UInt64, max_memory_usage_for_all_queries, 0, "Obsolete. Will be removed after 2020-10-20", 0) \
    M(UInt64, multiple_joins_rewriter_version, 0, "Obsolete setting, does nothing. Will be removed after 2021-03-31", 0) \
    M(Bool, enable_debug_queries, false, "Enabled debug queries, but now is obsolete", 0) \
    M(Bool, allow_experimental_database_atomic, true, "Obsolete setting, does nothing. Will be removed after 2021-02-12", 0) \
    M(UnionMode, union_default_mode, UnionMode::Unspecified, "Set default Union Mode in SelectWithUnion query. Possible values: empty string, 'ALL', 'DISTINCT'. If empty, query without Union Mode will throw exception.", 0) \
    M(Bool, optimize_aggregators_of_group_by_keys, true, "Eliminates min/max/any/anyLast aggregators of GROUP BY keys in SELECT section", 0) \
    M(Bool, optimize_group_by_function_keys, true, "Eliminates functions of other keys in GROUP BY section", 0) \
    M(UInt64, query_plan_max_optimizations_to_apply, 10000, "Limit the total number of optimizations applied to query plan. If zero, ignored. If limit reached, throw exception", 0) \
    M(Bool, database_replicated_ddl_output, true, "Obsolete setting, does nothing. Will be removed after 2021-09-08", 0) \

// End of COMMON_SETTINGS
// Please add settings related to formats into the FORMAT_FACTORY_SETTINGS below.

#define FORMAT_FACTORY_SETTINGS(M) \
    M(Char, format_csv_delimiter, ',', "The character to be considered as a delimiter in CSV data. If setting with a string, a string has to have a length of 1.", 0) \
    M(Bool, format_csv_allow_single_quotes, 1, "If it is set to true, allow strings in single quotes.", 0) \
    M(Bool, format_csv_allow_double_quotes, 1, "If it is set to true, allow strings in double quotes.", 0) \
    M(Bool, output_format_csv_crlf_end_of_line, false, "If it is set true, end of line in CSV format will be \\r\\n instead of \\n.", 0) \
    M(Bool, input_format_csv_unquoted_null_literal_as_null, false, "Consider unquoted NULL literal as \\N", 0) \
    M(Bool, input_format_csv_enum_as_number, false, "Treat inserted enum values in CSV formats as enum indices \\N", 0) \
    M(Bool, input_format_csv_arrays_as_nested_csv, false, R"(When reading Array from CSV, expect that its elements were serialized in nested CSV and then put into string. Example: "[""Hello"", ""world"", ""42"""" TV""]". Braces around array can be omitted.)", 0) \
    M(Bool, input_format_skip_unknown_fields, false, "Skip columns with unknown names from input data (it works for JSONEachRow, CSVWithNames, TSVWithNames and TSKV formats).", 0) \
    M(Bool, input_format_with_names_use_header, true, "For TSVWithNames and CSVWithNames input formats this controls whether format parser is to assume that column data appear in the input exactly as they are specified in the header.", 0) \
    M(Bool, input_format_import_nested_json, false, "Map nested JSON data to nested tables (it works for JSONEachRow format).", 0) \
    M(Bool, input_format_defaults_for_omitted_fields, true, "For input data calculate default expressions for omitted fields (it works for JSONEachRow, CSV and TSV formats).", IMPORTANT) \
    M(Bool, input_format_tsv_empty_as_default, false, "Treat empty fields in TSV input as default values.", 0) \
    M(Bool, input_format_tsv_enum_as_number, false, "Treat inserted enum values in TSV formats as enum indices \\N", 0) \
    M(Bool, input_format_null_as_default, true, "For text input formats initialize null fields with default values if data type of this field is not nullable", 0) \
    \
    M(DateTimeInputFormat, date_time_input_format, FormatSettings::DateTimeInputFormat::Basic, "Method to read DateTime from text input formats. Possible values: 'basic' and 'best_effort'.", 0) \
    M(DateTimeOutputFormat, date_time_output_format, FormatSettings::DateTimeOutputFormat::Simple, "Method to write DateTime to text output. Possible values: 'simple', 'iso', 'unix_timestamp'.", 0) \
    \
    M(Bool, input_format_values_interpret_expressions, true, "For Values format: if the field could not be parsed by streaming parser, run SQL parser and try to interpret it as SQL expression.", 0) \
    M(Bool, input_format_values_deduce_templates_of_expressions, true, "For Values format: if the field could not be parsed by streaming parser, run SQL parser, deduce template of the SQL expression, try to parse all rows using template and then interpret expression for all rows.", 0) \
    M(Bool, input_format_values_accurate_types_of_literals, true, "For Values format: when parsing and interpreting expressions using template, check actual type of literal to avoid possible overflow and precision issues.", 0) \
    M(Bool, input_format_avro_allow_missing_fields, false, "For Avro/AvroConfluent format: when field is not found in schema use default value instead of error", 0) \
    M(URI, format_avro_schema_registry_url, "", "For AvroConfluent format: Confluent Schema Registry URL.", 0) \
    \
    M(Bool, output_format_json_quote_64bit_integers, true, "Controls quoting of 64-bit integers in JSON output format.", 0) \
    \
    M(Bool, output_format_json_quote_denormals, false, "Enables '+nan', '-nan', '+inf', '-inf' outputs in JSON output format.", 0) \
    \
    M(Bool, output_format_json_escape_forward_slashes, true, "Controls escaping forward slashes for string outputs in JSON output format. This is intended for compatibility with JavaScript. Don't confuse with backslashes that are always escaped.", 0) \
    M(Bool, output_format_json_named_tuples_as_objects, false, "Serialize named tuple columns as JSON objects.", 0) \
    M(Bool, output_format_json_array_of_rows, false, "Output a JSON array of all rows in JSONEachRow(Compact) format.", 0) \
    \
    M(UInt64, output_format_pretty_max_rows, 10000, "Rows limit for Pretty formats.", 0) \
    M(UInt64, output_format_pretty_max_column_pad_width, 250, "Maximum width to pad all values in a column in Pretty formats.", 0) \
    M(UInt64, output_format_pretty_max_value_width, 10000, "Maximum width of value to display in Pretty formats. If greater - it will be cut.", 0) \
    M(Bool, output_format_pretty_color, true, "Use ANSI escape sequences to paint colors in Pretty formats", 0) \
    M(String, output_format_pretty_grid_charset, "UTF-8", "Charset for printing grid borders. Available charsets: ASCII, UTF-8 (default one).", 0) \
    M(UInt64, output_format_parquet_row_group_size, 1000000, "Row group size in rows.", 0) \
    M(String, output_format_avro_codec, "", "Compression codec used for output. Possible values: 'null', 'deflate', 'snappy'.", 0) \
    M(UInt64, output_format_avro_sync_interval, 16 * 1024, "Sync interval in bytes.", 0) \
    M(Bool, output_format_tsv_crlf_end_of_line, false, "If it is set true, end of line in TSV format will be \\r\\n instead of \\n.", 0) \
    M(String, output_format_tsv_null_representation, "\\N", "Custom NULL representation in TSV format", 0) \
    \
    M(UInt64, input_format_allow_errors_num, 0, "Maximum absolute amount of errors while reading text formats (like CSV, TSV). In case of error, if at least absolute or relative amount of errors is lower than corresponding value, will skip until next line and continue.", 0) \
    M(Float, input_format_allow_errors_ratio, 0, "Maximum relative amount of errors while reading text formats (like CSV, TSV). In case of error, if at least absolute or relative amount of errors is lower than corresponding value, will skip until next line and continue.", 0) \
    \
    M(String, format_schema, "", "Schema identifier (used by schema-based formats)", 0) \
    M(String, format_template_resultset, "", "Path to file which contains format string for result set (for Template format)", 0) \
    M(String, format_template_row, "", "Path to file which contains format string for rows (for Template format)", 0) \
    M(String, format_template_rows_between_delimiter, "\n", "Delimiter between rows (for Template format)", 0) \
    \
    M(String, format_custom_escaping_rule, "Escaped", "Field escaping rule (for CustomSeparated format)", 0) \
    M(String, format_custom_field_delimiter, "\t", "Delimiter between fields (for CustomSeparated format)", 0) \
    M(String, format_custom_row_before_delimiter, "", "Delimiter before field of the first column (for CustomSeparated format)", 0) \
    M(String, format_custom_row_after_delimiter, "\n", "Delimiter after field of the last column (for CustomSeparated format)", 0) \
    M(String, format_custom_row_between_delimiter, "", "Delimiter between rows (for CustomSeparated format)", 0) \
    M(String, format_custom_result_before_delimiter, "", "Prefix before result set (for CustomSeparated format)", 0) \
    M(String, format_custom_result_after_delimiter, "", "Suffix after result set (for CustomSeparated format)", 0) \
    \
    M(String, format_regexp, "", "Regular expression (for Regexp format)", 0) \
    M(String, format_regexp_escaping_rule, "Raw", "Field escaping rule (for Regexp format)", 0) \
    M(Bool, format_regexp_skip_unmatched, false, "Skip lines unmatched by regular expression (for Regexp format", 0) \
    \
    M(Bool, output_format_enable_streaming, false, "Enable streaming in output formats that support it.", 0) \
    M(Bool, output_format_write_statistics, true, "Write statistics about read rows, bytes, time elapsed in suitable output formats.", 0) \
    M(Bool, output_format_pretty_row_numbers, false, "Add row numbers before each row for pretty output format", 0) \
    M(Bool, insert_distributed_one_random_shard, false, "If setting is enabled, inserting into distributed table will choose a random shard to write when there is no sharding key", 0) \
    M(Bool, cross_to_inner_join_rewrite, true, "Use inner join instead of comma/cross join if possible", 0) \


// End of FORMAT_FACTORY_SETTINGS
// Please add settings non-related to formats into the COMMON_SETTINGS above.

#define LIST_OF_SETTINGS(M)    \
    COMMON_SETTINGS(M)         \
    FORMAT_FACTORY_SETTINGS(M)

DECLARE_SETTINGS_TRAITS_ALLOW_CUSTOM_SETTINGS(SettingsTraits, LIST_OF_SETTINGS)


/** Settings of query execution.
  * These settings go to users.xml.
  */
struct Settings : public BaseSettings<SettingsTraits>
{
    /// For initialization from empty initializer-list to be "value initialization", not "aggregate initialization" in C++14.
    /// http://en.cppreference.com/w/cpp/language/aggregate_initialization
    Settings() = default;

    /** Set multiple settings from "profile" (in server configuration file (users.xml), profiles contain groups of multiple settings).
     * The profile can also be set using the `set` functions, like the profile setting.
     */
    void setProfile(const String & profile_name, const Poco::Util::AbstractConfiguration & config);

    /// Load settings from configuration file, at "path" prefix in configuration.
    void loadSettingsFromConfig(const String & path, const Poco::Util::AbstractConfiguration & config);

    /// Dumps profile events to two columns of type Array(String)
    void dumpToArrayColumns(IColumn * column_names, IColumn * column_values, bool changed_only = true);

    /// Adds program options to set the settings from a command line.
    /// (Don't forget to call notify() on the `variables_map` after parsing it!)
    void addProgramOptions(boost::program_options::options_description & options);

    /// Check that there is no user-level settings at the top level in config.
    /// This is a common source of mistake (user don't know where to write user-level setting).
    static void checkNoSettingNamesAtTopLevel(const Poco::Util::AbstractConfiguration & config, const String & config_path);
};

/*
 * User-specified file format settings for File and URL engines.
 */
DECLARE_SETTINGS_TRAITS(FormatFactorySettingsTraits, FORMAT_FACTORY_SETTINGS)

struct FormatFactorySettings : public BaseSettings<FormatFactorySettingsTraits>
{
};

}<|MERGE_RESOLUTION|>--- conflicted
+++ resolved
@@ -440,14 +440,10 @@
     M(Bool, engine_file_truncate_on_insert, false, "Enables or disables truncate before insert in file engine tables", 0) \
     M(Bool, allow_experimental_database_replicated, false, "Allow to create databases with Replicated engine", 0) \
     M(UInt64, database_replicated_initial_query_timeout_sec, 300, "How long initial DDL query should wait for Replicated database to precess previous DDL queue entries", 0) \
-<<<<<<< HEAD
-    M(Bool, database_replicated_ddl_output, true, "Return table with query execution status as a result of DDL query", 0) \
     M(UInt64, max_distributed_depth, 5, "Maximum distributed query depth", 0) \
-=======
     M(Bool, database_replicated_always_detach_permanently, false, "Execute DETACH TABLE as DETACH TABLE PERMANENTLY if database engine is Replicated", 0) \
     M(DistributedDDLOutputMode, distributed_ddl_output_mode, DistributedDDLOutputMode::THROW, "Format of distributed DDL query result", 0) \
     M(UInt64, distributed_ddl_entry_format_version, 1, "Version of DDL entry to write into ZooKeeper", 0) \
->>>>>>> 92f57fd6
     \
     /** Obsolete settings that do nothing but left for compatibility reasons. Remove each one after half a year of obsolescence. */ \
     \
