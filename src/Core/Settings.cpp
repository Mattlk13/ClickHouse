--- conflicted
+++ resolved
@@ -6549,14 +6549,9 @@
     DECLARE(Milliseconds, low_priority_query_wait_time_ms, 1000, R"(
 When the query prioritization mechanism is employed (see setting `priority`), low-priority queries wait for higher-priority queries to finish. This setting specifies the duration of waiting.
 )", BETA) \
-<<<<<<< HEAD
-    DECLARE(Float, min_os_cpu_wait_time_ratio_to_throw, 2.0, "Min ratio between OS CPU wait (OSCPUWaitMicroseconds metric) and busy (OSCPUVirtualTimeMicroseconds metric) times to consider rejecting queries. Linear interpolation between min and max ratio is used to calculate the probability, the probability is 0 at this point.", 0) \
-    DECLARE(Float, max_os_cpu_wait_time_ratio_to_throw, 6.0, "Max ratio between OS CPU wait (OSCPUWaitMicroseconds metric) and busy (OSCPUVirtualTimeMicroseconds metric) times to consider rejecting queries. Linear interpolation between min and max ratio is used to calculate the probability, the probability is 1 at this point.", 0) \
-    DECLARE(Bool, enable_producing_buckets_out_of_order_in_aggregation, true, "Allow aggregation to produce buckets out of order.", 0) \
-=======
     DECLARE(Float, min_os_cpu_wait_time_ratio_to_throw, 0.0, "Min ratio between OS CPU wait (OSCPUWaitMicroseconds metric) and busy (OSCPUVirtualTimeMicroseconds metric) times to consider rejecting queries. Linear interpolation between min and max ratio is used to calculate the probability, the probability is 0 at this point.", 0) \
     DECLARE(Float, max_os_cpu_wait_time_ratio_to_throw, 0.0, "Max ratio between OS CPU wait (OSCPUWaitMicroseconds metric) and busy (OSCPUVirtualTimeMicroseconds metric) times to consider rejecting queries. Linear interpolation between min and max ratio is used to calculate the probability, the probability is 1 at this point.", 0) \
->>>>>>> ec4cf043
+    DECLARE(Bool, enable_producing_buckets_out_of_order_in_aggregation, true, "Allow aggregation to produce buckets out of order.", 0) \
     \
     /* ####################################################### */ \
     /* ########### START OF EXPERIMENTAL FEATURES ############ */ \
