--- conflicted
+++ resolved
@@ -4934,7 +4934,6 @@
 - 0 - Disabled
 - 1 - Enabled
 )", 0) \
-<<<<<<< HEAD
     DECLARE(UInt64, max_gap_to_merge_adjacent_ranges, 0, R"(
 Specifies the maximum gap size (in marks) between two adjacent ranges in a MergeTree part while filtering ranges by query condition cache for them to be merged.
 If the gap between two ranges is less than or equal to this value, they will be merged to avoid too many trivial IO requests.
@@ -4943,7 +4942,6 @@
 - 0 — Disable merging of adjacent ranges.
 - Positive integer — Maximum gap size in bytes for merging adjacent ranges.
         )", 0) \
-=======
     DECLARE(Bool, query_condition_cache_store_conditions_as_plaintext, false, R"(
 Stores the filter condition for the [query condition cache](/operations/query-condition-cache) in plaintext.
 If enabled, system.query_condition_cache shows the verbatim filter condition which makes it easier to debug issues with the cache.
@@ -4993,7 +4991,6 @@
 - 0 - No delay (default)
 - N - Delay in milliseconds
 )", 0) \
->>>>>>> 78923177
     DECLARE(Bool, optimize_rewrite_sum_if_to_count_if, true, R"(
 Rewrite sumIf() and sum(if()) function countIf() function when logically equivalent
 )", 0) \
