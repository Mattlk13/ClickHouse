--- conflicted
+++ resolved
@@ -6491,18 +6491,15 @@
     DECLARE(Bool, delta_lake_enable_engine_predicate, true, R"(
 Enables delta-kernel internal data pruning.
 )", 0) \
-<<<<<<< HEAD
     DECLARE(NonZeroUInt64, delta_lake_insert_max_rows_in_data_file, 100000, R"(
 Defines a rows limit for a single inserted data file in delta lake.
 )", 0) \
     DECLARE(NonZeroUInt64, delta_lake_insert_max_bytes_in_data_file, 1_GiB, R"(
 Defines a bytes limit for a single inserted data file in delta lake.
 )", 0) \
-=======
     DECLARE(Bool, allow_experimental_delta_lake_writes, false, R"(
 Enables delta-kernel writes feature.
 )", EXPERIMENTAL) \
->>>>>>> 6f913e29
     DECLARE(Bool, allow_deprecated_error_prone_window_functions, false, R"(
 Allow usage of deprecated error prone window functions (neighbor, runningAccumulate, runningDifferenceStartingWithFirstValue, runningDifference)
 )", 0) \
