--- conflicted
+++ resolved
@@ -166,11 +166,7 @@
                             {
                                 Tuple pair;
                                 pair.push_back(change.name);
-<<<<<<< HEAD
-                                pair.push_back(toString(change.value));
-=======
                                 pair.push_back(fieldToString(change.value));
->>>>>>> 24d98ed7
                                 settings_map.push_back(std::move(pair));
                             }
                         }
