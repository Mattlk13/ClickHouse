--- conflicted
+++ resolved
@@ -57,12 +57,8 @@
             res_columns[1]->insert(read_disks);
             res_columns[2]->insert(write_disks);
         }
-<<<<<<< HEAD
         res_columns[3]->insert(DB::ASTCreateResourceQuery::unitToString(resource.unit));
-        res_columns[4]->insert(queryToString(ast));
-=======
         res_columns[4]->insert(ast->formatForLogging());
->>>>>>> bb536e6c
     }
 }
 
