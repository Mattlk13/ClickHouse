--- conflicted
+++ resolved
@@ -554,35 +554,12 @@
         context_);
 
     /// Load file level minmax index and apply
-<<<<<<< HEAD
     if (prune_level >= PruneLevel::File)
     {
         const KeyCondition hivefile_key_condition(query_info, getContext(), hivefile_name_types.getNames(), hivefile_minmax_idx_expr);
         if (hive_file->useFileMinMaxIndex())
-=======
-    const KeyCondition hivefile_key_condition(query_info, getContext(), hivefile_name_types.getNames(), hivefile_minmax_idx_expr);
-    if (hive_file->useFileMinMaxIndex())
-    {
-        hive_file->loadFileMinMaxIndex();
-        if (!hivefile_key_condition.checkInHyperrectangle(hive_file->getMinMaxIndex()->hyperrectangle, hivefile_name_types.getTypes())
-                 .can_be_true)
-        {
-            LOG_TRACE(
-                log, "Skip hive file {} by index {}", hive_file->getPath(), hive_file->describeMinMaxIndex(hive_file->getMinMaxIndex()));
-            return {};
-        }
-    }
-
-    /// Load sub-file level minmax index and apply
-    if (hive_file->useSplitMinMaxIndex())
-    {
-        std::unordered_set<int> skip_splits;
-        hive_file->loadSplitMinMaxIndex();
-        const auto & sub_minmax_idxes = hive_file->getSubMinMaxIndexes();
-        for (size_t i = 0; i < sub_minmax_idxes.size(); ++i)
->>>>>>> 046a2ba5
-        {
-            hive_file->loadMinMaxIndex();
+        {
+            hive_file->loadFileMinMaxIndex();
             if (!hivefile_key_condition.checkInHyperrectangle(hive_file->getMinMaxIndex()->hyperrectangle, hivefile_name_types.getTypes())
                      .can_be_true)
             {
@@ -601,7 +578,7 @@
             if (hive_file->useSplitMinMaxIndex())
             {
                 std::unordered_set<int> skip_splits;
-                hive_file->loadSubMinMaxIndex();
+                hive_file->loadSplitMinMaxIndex();
                 const auto & sub_minmax_idxes = hive_file->getSubMinMaxIndexes();
                 for (size_t i = 0; i < sub_minmax_idxes.size(); ++i)
                 {
