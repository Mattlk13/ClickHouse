#include <DataTypes/DataTypeNullable.h>
#include <DataTypes/DataTypeString.h>
#include <Interpreters/Context.h>
#include <Interpreters/InterpreterInsertQuery.h>
#include <Interpreters/InterpreterSelectQuery.h>
#include <Parsers/ASTCreateQuery.h>
#include <Parsers/ASTExpressionList.h>
#include <Parsers/ASTInsertQuery.h>
#include <Processors/Executors/CompletedPipelineExecutor.h>
#include <Processors/Executors/PushingPipelineExecutor.h>
#include <Processors/Transforms/ExpressionTransform.h>
#include <Processors/QueryPlan/ReadFromPreparedSource.h>
#include <Processors/QueryPlan/QueryPlan.h>
#include <Storages/NATS/NATSSource.h>
#include <Storages/NATS/StorageNATS.h>
#include <Storages/NATS/NATSProducer.h>
#include <Storages/MessageQueueSink.h>
#include <Storages/StorageFactory.h>
#include <Storages/StorageMaterializedView.h>
#include <Storages/NamedCollectionsHelpers.h>
#include <QueryPipeline/Pipe.h>
#include <boost/algorithm/string/split.hpp>
#include <boost/algorithm/string/trim.hpp>
#include <Common/Exception.h>
#include <Common/Macros.h>
#include <Common/logger_useful.h>
#include <Common/setThreadName.h>
#include <Core/Settings.h>

namespace DB
{
namespace Setting
{
    extern const SettingsUInt64 max_insert_block_size;
    extern const SettingsMilliseconds stream_flush_interval_ms;
    extern const SettingsBool stream_like_engine_allow_direct_select;
    extern const SettingsString stream_like_engine_insert_queue;
    extern const SettingsUInt64 output_format_avro_rows_in_file;
}

static const uint32_t QUEUE_SIZE = 100000;
static const auto RESCHEDULE_MS = 500;
static const auto MAX_THREAD_WORK_DURATION_MS = 60000;

namespace ErrorCodes
{
    extern const int LOGICAL_ERROR;
    extern const int BAD_ARGUMENTS;
    extern const int NUMBER_OF_ARGUMENTS_DOESNT_MATCH;
    extern const int CANNOT_CONNECT_NATS;
    extern const int QUERY_NOT_ALLOWED;
}


StorageNATS::StorageNATS(
    const StorageID & table_id_,
    ContextPtr context_,
    const ColumnsDescription & columns_,
    const String & comment,
    std::unique_ptr<NATSSettings> nats_settings_,
    LoadingStrictnessLevel mode)
    : IStorage(table_id_)
    , WithContext(context_->getGlobalContext())
    , nats_settings(std::move(nats_settings_))
    , subjects(parseList(getContext()->getMacros()->expand(nats_settings->nats_subjects), ','))
    , format_name(getContext()->getMacros()->expand(nats_settings->nats_format))
    , schema_name(getContext()->getMacros()->expand(nats_settings->nats_schema))
    , num_consumers(nats_settings->nats_num_consumers.value)
    , max_rows_per_message(nats_settings->nats_max_rows_per_message)
    , log(getLogger("StorageNATS (" + table_id_.table_name + ")"))
    , event_handler(log)
    , semaphore(0, static_cast<int>(num_consumers))
    , queue_size(std::max(QUEUE_SIZE, static_cast<uint32_t>(getMaxBlockSize())))
    , throw_on_startup_failure(mode <= LoadingStrictnessLevel::CREATE)
{
    auto nats_username = getContext()->getMacros()->expand(nats_settings->nats_username);
    auto nats_password = getContext()->getMacros()->expand(nats_settings->nats_password);
    auto nats_token = getContext()->getMacros()->expand(nats_settings->nats_token);
    auto nats_credential_file = getContext()->getMacros()->expand(nats_settings->nats_credential_file);

    configuration =
    {
        .url = getContext()->getMacros()->expand(nats_settings->nats_url),
        .servers = parseList(getContext()->getMacros()->expand(nats_settings->nats_server_list), ','),
        .username = nats_username.empty() ? getContext()->getConfigRef().getString("nats.user", "") : nats_username,
        .password = nats_password.empty() ? getContext()->getConfigRef().getString("nats.password", "") : nats_password,
        .token = nats_token.empty() ? getContext()->getConfigRef().getString("nats.token", "") : nats_token,
        .credential_file = nats_credential_file.empty() ? getContext()->getConfigRef().getString("nats.credential_file", "") : nats_credential_file,
        .max_reconnect = static_cast<int>(nats_settings->nats_max_reconnect.value),
        .reconnect_wait = static_cast<int>(nats_settings->nats_reconnect_wait.value),
        .secure = nats_settings->nats_secure.value
    };

    StorageInMemoryMetadata storage_metadata;
    storage_metadata.setColumns(columns_);
    storage_metadata.setComment(comment);
    setInMemoryMetadata(storage_metadata);
    setVirtuals(createVirtuals(nats_settings->nats_handle_error_mode));

    nats_context = addSettings(getContext());
    nats_context->makeQueryContext();

    consumers_connection = std::make_shared<NATSConnection>(configuration, log, event_handler.createOptions());

    /// One looping task for all consumers as they share the same connection == the same handler == the same event loop
    looping_task = getContext()->getMessageBrokerSchedulePool().createTask("NATSLoopingTask", [this] { loopingFunc(); });
    looping_task->deactivate();

    streaming_task = getContext()->getMessageBrokerSchedulePool().createTask("NATSStreamingTask", [this] { streamingToViewsFunc(); });
    streaming_task->deactivate();

    reconnection_task = getContext()->getMessageBrokerSchedulePool().createTask("NATSConnectionManagerTask", [this] { reconnectionFunc(); });
    reconnection_task->deactivate();
}
StorageNATS::~StorageNATS()
{
    LOG_DEBUG(log, "Destroy storage.");
}

VirtualColumnsDescription StorageNATS::createVirtuals(StreamingHandleErrorMode handle_error_mode)
{
    VirtualColumnsDescription desc;
    desc.addEphemeral("_subject", std::make_shared<DataTypeString>(), "");

    if (handle_error_mode == StreamingHandleErrorMode::STREAM)
    {
        desc.addEphemeral("_raw_message", std::make_shared<DataTypeNullable>(std::make_shared<DataTypeString>()), "");
        desc.addEphemeral("_error", std::make_shared<DataTypeNullable>(std::make_shared<DataTypeString>()), "");
    }

    return desc;
}

Names StorageNATS::parseList(const String & list, char delim)
{
    Names result;
    if (list.empty())
        return result;
    boost::split(result, list, [delim](char c) { return c == delim; });
    for (String & key : result)
        boost::trim(key);

    return result;
}


String StorageNATS::getTableBasedName(String name, const StorageID & table_id)
{
    if (name.empty())
        return fmt::format("{}_{}", table_id.database_name, table_id.table_name);
    return fmt::format("{}_{}_{}", name, table_id.database_name, table_id.table_name);
}


ContextMutablePtr StorageNATS::addSettings(ContextPtr local_context) const
{
    auto modified_context = Context::createCopy(local_context);
    modified_context->setSetting("input_format_skip_unknown_fields", true);
    modified_context->setSetting("input_format_allow_errors_ratio", 0.);
    if (nats_settings->nats_handle_error_mode == StreamingHandleErrorMode::DEFAULT)
        modified_context->setSetting("input_format_allow_errors_num", nats_settings->nats_skip_broken_messages.value);
    else
        modified_context->setSetting("input_format_allow_errors_num", Field{0});

    /// Since we are reusing the same context for all queries executed simultaneously, we don't want to used shared `analyze_count`
    modified_context->setSetting("max_analyze_depth", Field{0});

    if (!schema_name.empty())
        modified_context->setSetting("format_schema", schema_name);

    for (const auto & setting : *nats_settings)
    {
        const auto & setting_name = setting.getName();

        /// check for non-nats-related settings
        if (!setting_name.starts_with("nats_"))
            modified_context->setSetting(setting_name, setting.getValue());
    }

    return modified_context;
}


void StorageNATS::loopingFunc()
{
    event_handler.runLoop();
}


void StorageNATS::stopLoop()
{
    event_handler.stopLoop();
}

void StorageNATS::stopLoopIfNoReaders()
{
    /// Stop the loop if no select was started.
    /// There can be a case that selects are finished
    /// but not all sources decremented the counter, then
    /// it is ok that the loop is not stopped, because
    /// there is a background task (streaming_task), which
    /// also checks whether there is an idle loop.
    std::lock_guard lock(loop_mutex);
    if (readers_count)
        return;
    event_handler.stopLoop();
}

void StorageNATS::incrementReader()
{
    ++readers_count;
}


void StorageNATS::decrementReader()
{
    --readers_count;
}


void StorageNATS::reconnectionFunc()
{
    if (consumers_ready)
        return;

    /// Connecting and reconnecting to NATS server must be called from event loop thread
    event_handler.post(
        [&]()
        {
            bool needs_rescheduling = true;
            if (consumers_connection->reconnect())
                needs_rescheduling &= !subscribeConsumers();

            if (needs_rescheduling)
                reconnection_task->scheduleAfter(RESCHEDULE_MS);
        });
}

void StorageNATS::startReconnection(DB::NATSConnectionPtr connection_)
{
    /// Connecting and reconnecting to NATS server must be called from event loop thread
    event_handler.post(
        [&, connection = std::move(connection_)]()
        {
            if (!connection->isDisconnected())
            {
                return;
            }

            connection->reconnect();
        });
}

bool StorageNATS::subscribeConsumers()
{
    std::unique_lock lock(consumers_mutex);
    size_t num_initialized = 0;
    for (auto & consumer : consumers)
    {
        try
        {
            consumer->subscribe();
            ++num_initialized;
        }
        catch (...)
        {
            tryLogCurrentException(log);
            break;
        }
    }
    lock.unlock();

    const bool are_consumers_initialized = num_initialized == num_created_consumers;
    if (are_consumers_initialized)
        consumers_ready.store(true);
    return are_consumers_initialized;
}


/* Need to deactivate this way because otherwise might get a deadlock when first deactivate streaming task in shutdown and then
 * inside streaming task try to deactivate any other task
 */
void StorageNATS::deactivateTask(BackgroundSchedulePool::TaskHolder & task, bool stop_loop)
{
    if (stop_loop)
        stopLoop();

    std::unique_lock<std::mutex> lock(task_mutex, std::defer_lock);
    lock.lock();
    task->deactivate();
}


size_t StorageNATS::getMaxBlockSize() const
{
    return nats_settings->nats_max_block_size.changed ? nats_settings->nats_max_block_size.value
                                                      : (getContext()->getSettingsRef()[Setting::max_insert_block_size].value / num_consumers);
}


void StorageNATS::read(
        QueryPlan & query_plan,
        const Names & column_names,
        const StorageSnapshotPtr & storage_snapshot,
        SelectQueryInfo & query_info,
        ContextPtr local_context,
        QueryProcessingStage::Enum /* processed_stage */,
        size_t /* max_block_size */,
        size_t /* num_streams */)
{
    if (!consumers_ready)
        throw Exception(ErrorCodes::CANNOT_CONNECT_NATS, "NATS consumers setup not finished. Connection might be lost");

    if (num_created_consumers == 0)
        return;

    if (!local_context->getSettingsRef()[Setting::stream_like_engine_allow_direct_select])
        throw Exception(
            ErrorCodes::QUERY_NOT_ALLOWED, "Direct select is not allowed. To enable use setting `stream_like_engine_allow_direct_select`");

    if (mv_attached)
        throw Exception(ErrorCodes::QUERY_NOT_ALLOWED, "Cannot read from StorageNATS with attached materialized views");

    std::lock_guard lock(loop_mutex);

    auto sample_block = storage_snapshot->getSampleBlockForColumns(column_names);
    auto modified_context = addSettings(local_context);

    if (!consumers_connection->isConnected())
    {
        reconnection_task->activateAndSchedule();
        throw Exception(ErrorCodes::CANNOT_CONNECT_NATS, "No connection to {}", consumers_connection->connectionInfoForLog());
    }

    Pipes pipes;
    pipes.reserve(num_created_consumers);

    for (size_t i = 0; i < num_created_consumers; ++i)
    {
        auto nats_source = std::make_shared<NATSSource>(*this, storage_snapshot, modified_context, column_names, 1, nats_settings->nats_handle_error_mode);

        auto converting_dag = ActionsDAG::makeConvertingActions(
            nats_source->getPort().getHeader().getColumnsWithTypeAndName(),
            sample_block.getColumnsWithTypeAndName(),
            ActionsDAG::MatchColumnsMode::Name);

        auto converting = std::make_shared<ExpressionActions>(std::move(converting_dag));
        auto converting_transform = std::make_shared<ExpressionTransform>(nats_source->getPort().getHeader(), std::move(converting));

        pipes.emplace_back(std::move(nats_source));
        pipes.back().addTransform(std::move(converting_transform));
    }

    LOG_DEBUG(log, "Starting reading {} streams", pipes.size());
    auto pipe = Pipe::unitePipes(std::move(pipes));

    if (pipe.empty())
    {
        auto header = storage_snapshot->getSampleBlockForColumns(column_names);
        InterpreterSelectQuery::addEmptySourceToQueryPlan(query_plan, header, query_info);
    }
    else
    {
        auto read_step = std::make_unique<ReadFromStorageStep>(std::move(pipe), getName(), local_context, query_info);
        query_plan.addStep(std::move(read_step));
        query_plan.addInterpreterContext(modified_context);
    }
}


SinkToStoragePtr StorageNATS::write(const ASTPtr &, const StorageMetadataPtr & metadata_snapshot, ContextPtr local_context, bool /*async_insert*/)
{
    auto modified_context = addSettings(local_context);
    std::string subject = modified_context->getSettingsRef()[Setting::stream_like_engine_insert_queue].changed
        ? modified_context->getSettingsRef()[Setting::stream_like_engine_insert_queue].value
        : "";
    if (subject.empty())
    {
        if (subjects.size() > 1)
        {
            throw Exception(
                            ErrorCodes::NUMBER_OF_ARGUMENTS_DOESNT_MATCH,
                            "This NATS engine reads from multiple subjects. "
                            "You must specify `stream_like_engine_insert_queue` to choose the subject to write to");
        }

        subject = subjects[0];
    }

    auto pos = subject.find('*');
    if (pos != std::string::npos || subject.back() == '>')
        throw Exception(ErrorCodes::BAD_ARGUMENTS, "Can not publish to wildcard subject");

    if (!isSubjectInSubscriptions(subject))
        throw Exception(ErrorCodes::BAD_ARGUMENTS, "Selected subject is not among engine subjects");

    auto producer = std::make_unique<NATSProducer>(
        configuration,
        event_handler.createOptions(),
        subject,
        log,
        [&](NATSConnectionPtr connection)
        {
            startReconnection(std::move(connection));
        });
    size_t max_rows = max_rows_per_message;
    /// Need for backward compatibility.
    if (format_name == "Avro" && local_context->getSettingsRef()[Setting::output_format_avro_rows_in_file].changed)
        max_rows = local_context->getSettingsRef()[Setting::output_format_avro_rows_in_file].value;
    return std::make_shared<MessageQueueSink>(
        metadata_snapshot->getSampleBlockNonMaterialized(), getFormatName(), max_rows, std::move(producer), getName(), modified_context);}


void StorageNATS::startup()
{
    for (size_t i = 0; i < num_consumers; ++i)
    {
        try
        {
            auto consumer = createConsumer();
            pushConsumer(std::move(consumer));
            ++num_created_consumers;
        }
        catch (...)
        {
            if (throw_on_startup_failure)
                throw;
            tryLogCurrentException(log);
        }
    }
    looping_task->activateAndSchedule();

    if (consumers_connection->isDisconnected() || !subscribeConsumers())
        reconnection_task->activateAndSchedule();
}


void StorageNATS::shutdown(bool /* is_drop */)
{
    shutdown_called = true;

    /// The order of deactivating tasks is important: wait for streamingToViews() func to finish and
    /// then wait for background event loop to finish.
    deactivateTask(streaming_task, false);

    /// In case it has not yet been able to setup connection;
    deactivateTask(reconnection_task, false);

    /// Just a paranoid try catch, it is not actually needed.
    try
    {
        if (drop_table)
        {
            std::lock_guard lock(consumers_mutex);
            for (auto & consumer : consumers)
                consumer->unsubscribe();
        }

        consumers_connection->disconnect();

        for (size_t i = 0; i < num_created_consumers; ++i)
            popConsumer();
    }
    catch (...)
    {
        tryLogCurrentException(log);
    }

    deactivateTask(looping_task, true);
}

void StorageNATS::pushConsumer(NATSConsumerPtr consumer)
{
    std::lock_guard lock(consumers_mutex);
    LOG_DEBUG(log, "Push consumer");
    consumers.push_back(consumer);
    semaphore.set();
}


NATSConsumerPtr StorageNATS::popConsumer()
{
    return popConsumer(std::chrono::milliseconds::zero());
}


NATSConsumerPtr StorageNATS::popConsumer(std::chrono::milliseconds timeout)
{
    // Wait for the first free consumer
    if (timeout == std::chrono::milliseconds::zero())
        semaphore.wait();
    else
    {
        if (!semaphore.tryWait(timeout.count()))
            return nullptr;
    }

    // Take the first available consumer from the list
    std::lock_guard lock(consumers_mutex);
    auto consumer = consumers.back();
    consumers.pop_back();

    LOG_DEBUG(log, "Pop consumer");

    return consumer;
}


NATSConsumerPtr StorageNATS::createConsumer()
{
    return std::make_shared<NATSConsumer>(
        consumers_connection, *this, subjects,
        nats_settings->nats_queue_group.changed ? nats_settings->nats_queue_group.value : getStorageID().getFullTableName(),
        log, queue_size, shutdown_called);
}

bool StorageNATS::isSubjectInSubscriptions(const std::string & subject)
{
    auto subject_levels = parseList(subject, '.');

    for (const auto & nats_subject : subjects)
    {
        auto nats_subject_levels = parseList(nats_subject, '.');
        size_t levels_to_check = 0;
        if (!nats_subject_levels.empty() && nats_subject_levels.back() == ">")
            levels_to_check = nats_subject_levels.size() - 1;
        if (levels_to_check)
        {
            if (subject_levels.size() < levels_to_check)
                continue;
        }
        else
        {
            if (subject_levels.size() != nats_subject_levels.size())
                continue;
            levels_to_check = nats_subject_levels.size();
        }

        bool is_same = true;
        for (size_t i = 0; i < levels_to_check; ++i)
        {
            if (nats_subject_levels[i] == "*")
                continue;

            if (subject_levels[i] != nats_subject_levels[i])
            {
                is_same = false;
                break;
            }
        }
        if (is_same)
            return true;
    }

    return false;
}


bool StorageNATS::checkDependencies(const StorageID & table_id)
{
    // Check if all dependencies are attached
    auto view_ids = DatabaseCatalog::instance().getDependentViews(table_id);
    if (view_ids.empty())
        return true;

    // Check the dependencies are ready?
    for (const auto & view_id : view_ids)
    {
        auto view = DatabaseCatalog::instance().tryGetTable(view_id, getContext());
        if (!view)
            return false;

        // If it materialized view, check it's target table
        auto * materialized_view = dynamic_cast<StorageMaterializedView *>(view.get());
        if (materialized_view && !materialized_view->tryGetTargetTable())
            return false;

        // Check all its dependencies
        if (!checkDependencies(view_id))
            return false;
    }

    return true;
}


void StorageNATS::streamingToViewsFunc()
{
    bool do_reschedule = true;
    try
    {
        auto table_id = getStorageID();

        // Check if at least one direct dependency is attached
        size_t num_views = DatabaseCatalog::instance().getDependentViews(table_id).size();
        bool nats_connected = consumers_connection->isConnected();
        if (!nats_connected)
        {
            reconnection_task->activateAndSchedule();
        }

        if (num_views && nats_connected)
        {
            auto start_time = std::chrono::steady_clock::now();

            mv_attached.store(true);

            // Keep streaming as long as there are attached views and streaming is not cancelled
            while (!shutdown_called && num_created_consumers > 0)
            {
                if (!checkDependencies(table_id))
                    break;

                LOG_DEBUG(log, "Started streaming to {} attached views", num_views);

                if (streamToViews())
                {
                    /// Reschedule with backoff.
                    do_reschedule = false;
                    break;
                }

                auto end_time = std::chrono::steady_clock::now();
                auto duration = std::chrono::duration_cast<std::chrono::milliseconds>(end_time - start_time);
                if (duration.count() > MAX_THREAD_WORK_DURATION_MS)
                {
                    LOG_TRACE(log, "Reschedule streaming. Thread work duration limit exceeded.");
                    break;
                }
            }
        }
    }
    catch (...)
    {
        tryLogCurrentException(__PRETTY_FUNCTION__);
    }

    mv_attached.store(false);

    if (!shutdown_called && do_reschedule)
        streaming_task->scheduleAfter(RESCHEDULE_MS);
}


bool StorageNATS::streamToViews()
{
    auto table_id = getStorageID();
    auto table = DatabaseCatalog::instance().getTable(table_id, getContext());
    if (!table)
        throw Exception(ErrorCodes::LOGICAL_ERROR, "Engine table {} doesn't exist.", table_id.getNameForLogs());

    // Create an INSERT query for streaming data
    auto insert = std::make_shared<ASTInsertQuery>();
    insert->table_id = table_id;

    // Only insert into dependent views and expect that input blocks contain virtual columns
    InterpreterInsertQuery interpreter(
        insert,
        nats_context,
        /* allow_materialized */ false,
        /* no_squash */ true,
        /* no_destination */ true,
        /* async_isnert */ false);
    auto block_io = interpreter.execute();

    auto storage_snapshot = getStorageSnapshot(getInMemoryMetadataPtr(), getContext());
    auto column_names = block_io.pipeline.getHeader().getNames();
    auto sample_block = storage_snapshot->getSampleBlockForColumns(column_names);

    auto block_size = getMaxBlockSize();

    // Create a stream for each consumer and join them in a union stream
    std::vector<std::shared_ptr<NATSSource>> sources;
    Pipes pipes;
    sources.reserve(num_created_consumers);
    pipes.reserve(num_created_consumers);

    for (size_t i = 0; i < num_created_consumers; ++i)
    {
        LOG_DEBUG(log, "Current queue[{}] size: {}", i, consumers[i]->queueSize());
        auto source = std::make_shared<NATSSource>(*this, storage_snapshot, nats_context, column_names, block_size, nats_settings->nats_handle_error_mode);
        sources.emplace_back(source);
        pipes.emplace_back(source);

        Poco::Timespan max_execution_time = nats_settings->nats_flush_interval_ms.changed
            ? nats_settings->nats_flush_interval_ms
            : getContext()->getSettingsRef()[Setting::stream_flush_interval_ms];

        source->setTimeLimit(max_execution_time);
    }

    block_io.pipeline.complete(Pipe::unitePipes(std::move(pipes)));

    {
        CompletedPipelineExecutor executor(block_io.pipeline);
        executor.execute();
    }

    size_t queue_empty = 0;

    if (!consumers_connection->isConnected())
    {
        if (shutdown_called)
            return true;

        reconnection_task->activateAndSchedule();

        LOG_TRACE(log, "Reschedule streaming. Unable to restore connection.");
        return true;
    }
    else
    {
        for (auto & source : sources)
        {
            if (source->queueEmpty())
                ++queue_empty;
        }
    }

    if (queue_empty == num_created_consumers)
    {
        LOG_TRACE(log, "Reschedule streaming. Queues are empty.");
        return true;
    }
<<<<<<< HEAD
=======

    startLoop();

>>>>>>> 6f88ada7

    /// Do not reschedule, do not stop event loop.
    return false;
}


void registerStorageNATS(StorageFactory & factory)
{
    auto creator_fn = [](const StorageFactory::Arguments & args)
    {
        auto nats_settings = std::make_unique<NATSSettings>();
        if (auto named_collection = tryGetNamedCollectionWithOverrides(args.engine_args, args.getLocalContext()))
        {
            for (const auto & setting : nats_settings->all())
            {
                const auto & setting_name = setting.getName();
                if (named_collection->has(setting_name))
                    nats_settings->set(setting_name, named_collection->get<String>(setting_name));
            }
        }
        else if (!args.storage_def->settings)
            throw Exception(ErrorCodes::BAD_ARGUMENTS, "NATS engine must have settings");

        nats_settings->loadFromQuery(*args.storage_def);

        if (!nats_settings->nats_url.changed && !nats_settings->nats_server_list.changed)
            throw Exception(ErrorCodes::NUMBER_OF_ARGUMENTS_DOESNT_MATCH, "You must specify either `nats_url` or `nats_server_list` settings");

        if (!nats_settings->nats_format.changed)
            throw Exception(ErrorCodes::NUMBER_OF_ARGUMENTS_DOESNT_MATCH, "You must specify `nats_format` setting");

        if (!nats_settings->nats_subjects.changed)
            throw Exception(ErrorCodes::NUMBER_OF_ARGUMENTS_DOESNT_MATCH, "You must specify `nats_subjects` setting");

        return std::make_shared<StorageNATS>(args.table_id, args.getContext(), args.columns, args.comment, std::move(nats_settings), args.mode);
    };

    factory.registerStorage("NATS", creator_fn, StorageFactory::StorageFeatures{ .supports_settings = true, });
}

}<|MERGE_RESOLUTION|>--- conflicted
+++ resolved
@@ -722,12 +722,6 @@
         LOG_TRACE(log, "Reschedule streaming. Queues are empty.");
         return true;
     }
-<<<<<<< HEAD
-=======
-
-    startLoop();
-
->>>>>>> 6f88ada7
 
     /// Do not reschedule, do not stop event loop.
     return false;
