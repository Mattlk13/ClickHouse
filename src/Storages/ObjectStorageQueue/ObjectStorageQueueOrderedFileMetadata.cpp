--- conflicted
+++ resolved
@@ -384,23 +384,20 @@
     processing_id = node_metadata.processing_id = getRandomASCIIString(10);
     auto processor_info = getProcessorInfo(processing_id.value());
 
-<<<<<<< HEAD
     std::string processed_node_hive_path;
     if (is_path_with_hive_partitioning)
         processed_node_hive_path = std::filesystem::path(processed_node_path) / getHivePart(path);
 
-    while (true)
-    {
-        std::optional<NodeMetadata> processed_node;
-        std::optional<Coordination::Stat> processed_node_stat;
-=======
     const size_t max_num_tries = 1000;
     Coordination::Error code;
     for (size_t i = 0; i < max_num_tries; ++i)
     {
         std::optional<NodeMetadata> processed_node;
-        Coordination::Stat processed_node_stat;
-        if (zk_client->isFeatureEnabled(DB::KeeperFeatureFlag::MULTI_READ))
+        std::optional<Coordination::Stat> processed_node_stat;
+
+        Coordination::Stat processed_node_stat_;
+        auto processed_file_info = getLastProcessedFile(&processed_node_stat_, zk_client, true);
+        if (processed_file_info.file_path.has_value())
         {
             Coordination::Requests requests;
             std::vector<std::string> paths{processed_node_path, failed_node_path};
@@ -413,13 +410,8 @@
             };
             check_code(responses[0].error);
             check_code(responses[1].error);
->>>>>>> 0e43a730
-
-        Coordination::Stat processed_node_stat_;
-        auto processed_file_info = getLastProcessedFile(&processed_node_stat_, zk_client, true);
-        if (processed_file_info.file_path.has_value())
-        {
-            if (processed_file_info.is_failed)
+
+            if (responses[1].error == Coordination::Error::ZOK)
             {
                 LOG_TEST(log, "File {} is Failed, path {}", path, failed_node_path);
                 return {false, FileStatus::State::Failed};
