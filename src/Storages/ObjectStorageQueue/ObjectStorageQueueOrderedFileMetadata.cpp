--- conflicted
+++ resolved
@@ -1,10 +1,7 @@
 #include <Storages/ObjectStorageQueue/ObjectStorageQueueOrderedFileMetadata.h>
-<<<<<<< HEAD
+#include <Storages/ObjectStorageQueue/ObjectStorageQueueMetadata.h>
 #include <Storages/VirtualColumnUtils.h>
-=======
-#include <Storages/ObjectStorageQueue/ObjectStorageQueueMetadata.h>
 #include <Common/ZooKeeper/ZooKeeperWithFaultInjection.h>
->>>>>>> 78a7ef31
 #include <Common/SipHash.h>
 #include <Common/logger_useful.h>
 #include <Core/Field.h>
@@ -201,33 +198,28 @@
 bool ObjectStorageQueueOrderedFileMetadata::getMaxProcessedNode(
     NodeMetadata & result,
     Coordination::Stat * stat,
-<<<<<<< HEAD
     const std::string & processed_node_path_,
-    const zkutil::ZooKeeperPtr & zk_client)
-{
-    std::vector<std::string> paths = {processed_node_path_};
-
-    auto responses = zk_client->tryGet(paths);
-
-    if (responses[0].data.empty())
-        return false;
-
-    result = NodeMetadata::fromString(responses[0].data);
-    if (stat)
-        *stat = responses[0].stat;
-
-    return true;
-=======
     LoggerPtr log_)
 {
-    return getMaxProcessedFile(result, stat, processed_node_path, log_);
->>>>>>> 78a7ef31
+    std::string data;
+    bool processed_node_exists = false;
+    ObjectStorageQueueMetadata::getKeeperRetriesControl(log_).retryLoop([&]
+    {
+        processed_node_exists = ObjectStorageQueueMetadata::getZooKeeper(log_)->tryGet(processed_node_path_, data, stat);
+    });
+    if (processed_node_exists)
+    {
+        if (!data.empty())
+            result = NodeMetadata::fromString(data);
+        return true;
+    }
+    return false;
 }
 
 ObjectStorageQueueOrderedFileMetadata::LastProcessedInfo ObjectStorageQueueOrderedFileMetadata::getLastProcessedFile(
     Coordination::Stat * stat,
-    const zkutil::ZooKeeperPtr & zk_client,
-    bool check_failed)
+    bool check_failed,
+    LoggerPtr log_)
 {
     std::optional<std::string> processed_node_hive_partitioning_path;
     if (is_path_with_hive_partitioning)
@@ -235,18 +227,17 @@
     std::optional<std::string> failed_node_path_;
     if (check_failed)
         failed_node_path_ = failed_node_path;
-    return getLastProcessedFile(stat, processed_node_path, zk_client, path, processed_node_hive_partitioning_path,
-        failed_node_path_);
+    return getLastProcessedFile(stat, processed_node_path,  path, processed_node_hive_partitioning_path,
+        failed_node_path_, log_);
 }
 
 ObjectStorageQueueOrderedFileMetadata::LastProcessedInfo ObjectStorageQueueOrderedFileMetadata::getLastProcessedFile(
     Coordination::Stat * stat,
     const std::string & processed_node_path_,
-<<<<<<< HEAD
-    const zkutil::ZooKeeperPtr & zk_client,
     const std::string & file_path,
     std::optional<std::string> processed_node_hive_partitioning_path,
-    std::optional<std::string> failed_node_path_)
+    std::optional<std::string> failed_node_path_,
+    LoggerPtr log_)
 {
     std::vector<std::string> paths = {processed_node_path_};
     if (failed_node_path_.has_value())
@@ -255,7 +246,13 @@
     if (processed_node_hive_partitioning_path.has_value())
         paths.push_back(*processed_node_hive_partitioning_path);
 
-    auto responses = zk_client->tryGet(paths);
+    zkutil::ZooKeeper::MultiTryGetResponse responses;
+    
+    auto zk_retry = ObjectStorageQueueMetadata::getKeeperRetriesControl(log_);
+    zk_retry.retryLoop([&]
+    {
+        responses = ObjectStorageQueueMetadata::getZooKeeper(log_)->tryGet(paths);
+    });
 
     auto check_code = [](auto code, auto path)
     {
@@ -295,10 +292,11 @@
 bool ObjectStorageQueueOrderedFileMetadata::getMaxProcessedFilesByHivePartition(
     std::unordered_map<std::string, std::string> & max_processed_files,
     const std::string & processed_node_path_,
-    const zkutil::ZooKeeperPtr & zk_client)
+    LoggerPtr log_)
 {
     Strings hive_partitions;
 
+    auto zk_client = ObjectStorageQueueMetadata::getZooKeeper(log_);
     auto code = zk_client->tryGetChildren(processed_node_path_, hive_partitions);
 
     if (code == Coordination::Error::ZNONODE)
@@ -323,17 +321,6 @@
 
     size_t size = hive_partitions.size();
     for (size_t i = 0; i < size; ++i)
-=======
-    LoggerPtr log_)
-{
-    std::string data;
-    bool processed_node_exists = false;
-    ObjectStorageQueueMetadata::getKeeperRetriesControl(log_).retryLoop([&]
-    {
-        processed_node_exists = ObjectStorageQueueMetadata::getZooKeeper(log_)->tryGet(processed_node_path_, data, stat);
-    });
-    if (processed_node_exists)
->>>>>>> 78a7ef31
     {
         if (responses[i].error == Coordination::Error::ZOK)
             max_processed_files[hive_partitions[i]] = responses[i].data;
@@ -423,22 +410,28 @@
     for (size_t i = 0; i < max_num_tries; ++i)
     {
         std::optional<NodeMetadata> processed_node;
-<<<<<<< HEAD
         std::optional<Coordination::Stat> processed_node_stat;
 
         Coordination::Stat processed_node_stat_;
-        auto processed_file_info = getLastProcessedFile(&processed_node_stat_, zk_client, true);
+        auto processed_file_info = getLastProcessedFile(&processed_node_stat_, true, log);
+
         if (processed_file_info.file_path.has_value())
-=======
-        Coordination::Stat processed_node_stat;
-        std::optional<std::pair<bool, ObjectStorageQueueIFileMetadata::FileStatus::State>> result;
-        zk_retry.retryLoop([&]
->>>>>>> 78a7ef31
-        {
-            bool is_multi_read_enabled = zk_client->isFeatureEnabled(DB::KeeperFeatureFlag::MULTI_READ);
-            if (is_multi_read_enabled)
-            {
-<<<<<<< HEAD
+        {
+            Coordination::Requests requests;
+            std::vector<std::string> paths{processed_node_path, failed_node_path};
+
+            zkutil::ZooKeeper::MultiTryGetResponse responses = zk_client->tryGet(paths);
+
+            auto check_code = [this](auto code_)
+            {
+                if (!(code_ == Coordination::Error::ZOK || code_ == Coordination::Error::ZNONODE))
+                    throw zkutil::KeeperException::fromPath(code_, path);
+            };
+            check_code(responses[0].error);
+            check_code(responses[1].error);
+
+            if (responses[1].error == Coordination::Error::ZOK)
+            {
                 LOG_TEST(log, "File {} is Failed, path {}", path, failed_node_path);
                 return {false, FileStatus::State::Failed};
             }
@@ -451,69 +444,8 @@
             if (!processed_file_info.file_path->empty() && path <= *processed_file_info.file_path)
             {
                 return {false, FileStatus::State::Processed};
-=======
-                Coordination::Requests requests;
-                std::vector<std::string> paths{processed_node_path, failed_node_path};
-                zkutil::ZooKeeper::MultiTryGetResponse responses = ObjectStorageQueueMetadata::getZooKeeper(log)->tryGet(paths);
-
-                auto check_code = [this](auto code_)
-                {
-                    if (!(code_ == Coordination::Error::ZOK || code_ == Coordination::Error::ZNONODE))
-                        throw zkutil::KeeperException::fromPath(code_, path);
-                };
-                check_code(responses[0].error);
-                check_code(responses[1].error);
-
-                if (responses[1].error == Coordination::Error::ZOK)
-                {
-                    LOG_TEST(log, "File {} is Failed", path);
-                    result = {false, FileStatus::State::Failed};
-                }
-
-                if (responses[0].error == Coordination::Error::ZOK)
-                {
-                    if (!responses[0].data.empty())
-                    {
-                        processed_node.emplace(NodeMetadata::fromString(responses[0].data));
-                        processed_node_stat = responses[0].stat;
-
-                        LOG_TEST(log, "Current max processed file {} from path: {}",
-                                processed_node->file_path, processed_node_path);
-
-                        if (!processed_node->file_path.empty() && path <= processed_node->file_path)
-                        {
-                            result = {false, FileStatus::State::Processed};
-                        }
-                    }
-                }
-            }
-            else
-            {
-                NodeMetadata node_metadata;
-                if (getMaxProcessedFile(node_metadata, &processed_node_stat, log))
-                {
-                    bool failed_node_exists = ObjectStorageQueueMetadata::getZooKeeper(log)->exists(failed_node_path);
-                    if (failed_node_exists)
-                    {
-                        LOG_TEST(log, "File {} is Failed", path);
-                        result = {false, FileStatus::State::Failed};
-                    }
-
-                    processed_node.emplace(node_metadata);
-                    LOG_TEST(log, "Current max processed file {} from path: {}",
-                            processed_node->file_path, processed_node_path);
-
-                    if (!processed_node->file_path.empty() && path <= processed_node->file_path)
-                    {
-                        result = {false, FileStatus::State::Processed};
-                    }
-                }
->>>>>>> 78a7ef31
-            }
-        });
-
-        if (result.has_value())
-            return result.value();
+            }
+        }
 
         Coordination::Requests requests;
 
@@ -616,12 +548,10 @@
     LastProcessedFileInfoMapPtr created_nodes)
 {
     Coordination::Stat processed_node_stat;
-<<<<<<< HEAD
-    auto processed_file_info = getLastProcessedFile(&processed_node_stat, zk_client);
+
+    auto zk_client = ObjectStorageQueueMetadata::getZooKeeper(log);
+    auto processed_file_info = getLastProcessedFile(&processed_node_stat, false, log);
     if (processed_file_info.file_path.has_value())
-=======
-    if (getMaxProcessedFile(processed_node, &processed_node_stat, processed_node_path_, log))
->>>>>>> 78a7ef31
     {
         LOG_TEST(log, "Current max processed file: {}, condition less: {}",
                  *processed_file_info.file_path, bool(path <= *processed_file_info.file_path));
@@ -632,7 +562,6 @@
 
             if (ignore_if_exists)
                 return;
-
             throw Exception(
                 ErrorCodes::LOGICAL_ERROR,
                 "File ({}) is already processed, while expected it not to be (path: {})",
@@ -686,9 +615,8 @@
 void ObjectStorageQueueOrderedFileMetadata::prepareProcessedRequestsImpl(Coordination::Requests & requests,
     LastProcessedFileInfoMapPtr created_nodes)
 {
-<<<<<<< HEAD
-    const auto zk_client = getZooKeeper();
-    prepareProcessedRequests(requests, zk_client, processed_node_path, /* ignore_if_exists */false, created_nodes);
+    chassert(created_processing_node);
+    doPrepareProcessedRequests(requests, processed_node_path, /* ignore_if_exists */false, created_nodes);
 }
 
 void ObjectStorageQueueOrderedFileMetadata::prepareHiveProcessedMap(HiveLastProcessedFileInfoMap & file_map)
@@ -698,15 +626,11 @@
     auto file_info = file_map.find(node_path);
     if (file_info == file_map.end())
     {
-        const auto zk_client = getZooKeeper();
+        auto zk_client = ObjectStorageQueueMetadata::getZooKeeper(log);
         file_map.emplace(node_path, HiveLastProcessedFileInfo({zk_client->exists(node_path), node_metadata.file_path}));
     }
     else if (node_metadata.file_path > file_info->second.file_path)
         file_info->second.file_path = node_metadata.file_path;
-=======
-    chassert(created_processing_node);
-    doPrepareProcessedRequests(requests, processed_node_path, /* ignore_if_exists */false);
->>>>>>> 78a7ef31
 }
 
 void ObjectStorageQueueOrderedFileMetadata::migrateToBuckets(const std::string & zk_path, size_t value, size_t prev_value)
@@ -837,24 +761,18 @@
             ? getProcessedPathWithBucket(zk_path_, i)
             : getProcessedPathWithoutBucket(zk_path_);
 
-<<<<<<< HEAD
         if (is_path_with_hive_partitioning)
         {
             std::unordered_map<std::string, std::string> max_processed_files;
-            if (getMaxProcessedFilesByHivePartition(max_processed_files, processed_node_path, zk_client))
+            if (getMaxProcessedFilesByHivePartition(max_processed_files, processed_node_path, log_))
                 max_processed_file_per_bucket_and_hive_partition[i] = std::move(max_processed_files);
         }
         else
         {
-            auto processed_file_info = getLastProcessedFile({}, processed_node_path, zk_client, "");
+            auto processed_file_info = getLastProcessedFile({}, processed_node_path, "");
             if (processed_file_info.file_path.has_value())
                 max_processed_file_per_bucket_and_hive_partition[i][""] = std::move(*processed_file_info.file_path);
         }
-=======
-        NodeMetadata max_processed_file;
-        if (getMaxProcessedFile(max_processed_file, {}, processed_node_path, log_))
-            max_processed_file_per_bucket[i] = std::move(max_processed_file.file_path);
->>>>>>> 78a7ef31
     }
 
     std::vector<std::string> failed_paths;
