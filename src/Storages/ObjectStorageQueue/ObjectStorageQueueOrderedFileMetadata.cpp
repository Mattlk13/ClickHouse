--- conflicted
+++ resolved
@@ -388,15 +388,11 @@
     processing_id = node_metadata.processing_id = getRandomASCIIString(10);
     auto processor_info = getProcessorInfo(processing_id.value());
 
-<<<<<<< HEAD
     std::string processed_node_hive_path;
     if (is_path_with_hive_partitioning)
         processed_node_hive_path = std::filesystem::path(processed_node_path) / getHivePart(path);
 
-    const size_t max_num_tries = 1000;
-=======
     const size_t max_num_tries = 100;
->>>>>>> 9c9054a6
     Coordination::Error code;
     for (size_t i = 0; i < max_num_tries; ++i)
     {
