--- conflicted
+++ resolved
@@ -142,9 +142,9 @@
     void forEachTable(F && func) const;
 
     template <typename F>
-<<<<<<< HEAD
     void forEachTableName(F && func) const;
-=======
+
+    template <typename F>
     static StoragePtr traverseTablesUntilImpl(const ContextPtr & query_context, const IStorage * ignore_self, const DatabaseNameOrRegexp & database_name_or_regexp, F && predicate);
 
     /// Returns a unified column structure among multiple tables.
@@ -153,7 +153,6 @@
         const DatabaseNameOrRegexp & database_name_or_regexp,
         size_t max_tables_to_look,
         const IStorage * ignore_self);
->>>>>>> cb050202
 
     ColumnSizeByName getColumnSizes() const override;
 
