--- conflicted
+++ resolved
@@ -9998,18 +9998,11 @@
 
 bool StorageReplicatedMergeTree::checkIfDetachedPartExists(const String & part_name)
 {
-<<<<<<< HEAD
     for (const auto & disk : getStoragePolicy()->getDisks())
     {
-        for (auto it = disk->iterateDirectory(fs::path(getRelativeDataPath()) / "detached"); it->isValid(); it->next())
+        for (auto it = disk->iterateDirectory(fs::path(getRelativeDataPath()) / DETACHED_DIR_NAME); it->isValid(); it->next())
         {
             if (it->name() == part_name)
-=======
-    fs::directory_iterator dir_end;
-    for (const std::string & path : getDataPaths())
-        for (fs::directory_iterator dir_it{fs::path(path) / DETACHED_DIR_NAME}; dir_it != dir_end; ++dir_it)
-            if (dir_it->path().filename().string() == part_name)
->>>>>>> 14bff5c9
                 return true;
         }
     }
@@ -10021,11 +10014,7 @@
 {
     for (const auto & disk : getStoragePolicy()->getDisks())
     {
-<<<<<<< HEAD
-        for (auto it = disk->iterateDirectory(fs::path(getRelativeDataPath()) / "detached"); it->isValid(); it->next())
-=======
-        for (fs::directory_iterator dir_it{fs::path(path) / DETACHED_DIR_NAME}; dir_it != dir_end; ++dir_it)
->>>>>>> 14bff5c9
+        for (auto it = disk->iterateDirectory(fs::path(getRelativeDataPath()) / DETACHED_DIR_NAME); it->isValid(); it->next())
         {
             const String file_name = it->name();
             auto part_info = MergeTreePartInfo::tryParsePartName(file_name, format_version);
