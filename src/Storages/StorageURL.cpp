#include <Storages/StorageURL.h>
#include <Storages/PartitionedSink.h>
#include <Storages/checkAndGetLiteralArgument.h>
#include <Storages/NamedCollectionsHelpers.h>
#include <Storages/VirtualColumnUtils.h>

#include <Interpreters/evaluateConstantExpression.h>
#include <Parsers/ASTCreateQuery.h>
#include <Parsers/ASTInsertQuery.h>
#include <Parsers/ASTLiteral.h>
#include <Parsers/ASTFunction.h>
#include <Parsers/ASTIdentifier.h>

#include <IO/ConnectionTimeouts.h>
#include <IO/WriteBufferFromHTTP.h>
#include <IO/WriteHelpers.h>

#include <Formats/FormatFactory.h>
#include <Formats/ReadSchemaUtils.h>
#include <Processors/Formats/IInputFormat.h>
#include <Processors/Formats/IOutputFormat.h>
#include <Processors/Executors/PullingPipelineExecutor.h>
#include <Processors/ISource.h>
#include <Processors/Sources/NullSource.h>
#include <Processors/Transforms/AddingDefaultsTransform.h>
#include <Processors/Transforms/ExtractColumnsTransform.h>
#include <Processors/Sources/ConstChunkGenerator.h>
#include <Processors/QueryPlan/QueryPlan.h>
#include <Processors/QueryPlan/SourceStepWithFilter.h>

#include <Common/HTTPHeaderFilter.h>
#include <Common/ThreadStatus.h>
#include <Common/parseRemoteDescription.h>
#include <Common/NamedCollections/NamedCollections.h>
#include <Common/ProxyConfigurationResolverProvider.h>
#include <Common/ProfileEvents.h>
#include <Common/thread_local_rng.h>
#include <Common/logger_useful.h>
#include <Common/re2.h>

#include <TableFunctions/TableFunctionURL.h>

#include <Formats/SchemaInferenceUtils.h>
#include <Core/FormatFactorySettings.h>
#include <Core/ServerSettings.h>
#include <Core/Settings.h>
#include <IO/ReadWriteBufferFromHTTP.h>
#include <IO/HTTPHeaderEntries.h>

#include <algorithm>
#include <DataTypes/DataTypeLowCardinality.h>
#include <DataTypes/DataTypeMap.h>
#include <DataTypes/DataTypeString.h>
#include <QueryPipeline/QueryPipelineBuilder.h>
#include <Poco/Net/HTTPRequest.h>

namespace ProfileEvents
{
    extern const Event EngineFileLikeReadFiles;
}

namespace DB
{
namespace Setting
{
    extern const SettingsBool enable_url_encoding;
    extern const SettingsBool engine_url_skip_empty_files;
    extern const SettingsUInt64 glob_expansion_max_elements;
    extern const SettingsUInt64 max_http_get_redirects;
    extern const SettingsMaxThreads max_parsing_threads;
    extern const SettingsUInt64 max_read_buffer_size;
    extern const SettingsBool optimize_count_from_files;
    extern const SettingsBool schema_inference_cache_require_modification_time_for_url;
    extern const SettingsSchemaInferenceMode schema_inference_mode;
    extern const SettingsBool schema_inference_use_cache_for_url;
    extern const SettingsBool parallelize_output_from_storages;
    extern const SettingsUInt64 output_format_compression_level;
    extern const SettingsUInt64 output_format_compression_zstd_window_log;
    extern const SettingsBool use_cache_for_count_from_files;
    extern const SettingsInt64 zstd_window_log_max;
}

namespace ErrorCodes
{
    extern const int NUMBER_OF_ARGUMENTS_DOESNT_MATCH;
    extern const int NETWORK_ERROR;
    extern const int BAD_ARGUMENTS;
    extern const int CANNOT_EXTRACT_TABLE_STRUCTURE;
}

static constexpr auto bad_arguments_error_message = "Storage URL requires 1-4 arguments: "
                                                    "url, name of used format (taken from file extension by default), "
                                                    "optional compression method, optional headers (specified as `headers('name'='value', 'name2'='value2')`)";

static const std::unordered_set<std::string_view> required_configuration_keys = {
    "url",
};

static const std::unordered_set<std::string_view> optional_configuration_keys = {
    "format",
    "compression",
    "compression_method",
    "structure",
    "filename",
    "method",
    "http_method",
    "description",
    "headers.header.name",
    "headers.header.value",
};

/// Headers in config file will have structure "headers.header.name" and "headers.header.value".
/// But Poco::AbstractConfiguration converts them into "header", "header[1]", "header[2]".
static const std::vector<std::shared_ptr<re2::RE2>> optional_regex_keys = {
    std::make_shared<re2::RE2>(R"(headers.header\[[0-9]*\].name)"),
    std::make_shared<re2::RE2>(R"(headers.header\[[0-9]*\].value)"),
};

bool urlWithGlobs(const String & uri)
{
    return (uri.contains('{') && uri.contains('}')) || uri.contains('|');
}

String getSampleURI(String uri, ContextPtr context)
{
    if (urlWithGlobs(uri))
    {
        auto uris = parseRemoteDescription(uri, 0, uri.size(), ',', context->getSettingsRef()[Setting::glob_expansion_max_elements]);
        if (!uris.empty())
            return uris[0];
    }
    return uri;
}

static ConnectionTimeouts getHTTPTimeouts(ContextPtr context)
{
    return ConnectionTimeouts::getHTTPTimeouts(context->getSettingsRef(), context->getServerSettings());
}

IStorageURLBase::IStorageURLBase(
    const String & uri_,
    const ContextPtr & context_,
    const StorageID & table_id_,
    const String & format_name_,
    const std::optional<FormatSettings> & format_settings_,
    const ColumnsDescription & columns_,
    const ConstraintsDescription & constraints_,
    const String & comment,
    const String & compression_method_,
    const HTTPHeaderEntries & headers_,
    const String & http_method_,
    ASTPtr partition_by_,
    bool distributed_processing_)
    : IStorage(table_id_)
    , uri(uri_)
    , compression_method(chooseCompressionMethod(Poco::URI(uri_).getPath(), compression_method_))
    , format_name(format_name_)
    , format_settings(format_settings_)
    , headers(headers_)
    , http_method(http_method_)
    , partition_by(partition_by_)
    , distributed_processing(distributed_processing_)
{
    if (format_name != "auto")
        FormatFactory::instance().checkFormatName(format_name);

    StorageInMemoryMetadata storage_metadata;

    if (columns_.empty())
    {
        ColumnsDescription columns;
        if (format_name == "auto")
            std::tie(columns, format_name) = getTableStructureAndFormatFromData(uri, compression_method, headers, format_settings, context_);
        else
            columns = getTableStructureFromData(format_name, uri, compression_method, headers, format_settings, context_);

        storage_metadata.setColumns(columns);
    }
    else
    {
        if (format_name == "auto")
            format_name = getTableStructureAndFormatFromData(uri, compression_method, headers, format_settings, context_).second;

        /// We don't allow special columns in URL storage.
        if (!columns_.hasOnlyOrdinary())
            throw Exception(ErrorCodes::BAD_ARGUMENTS, "Table engine URL doesn't support special columns like MATERIALIZED, ALIAS or EPHEMERAL");
        storage_metadata.setColumns(columns_);
    }

    storage_metadata.setConstraints(constraints_);
    storage_metadata.setComment(comment);

    auto virtual_columns_desc = VirtualColumnUtils::getVirtualsForFileLikeStorage(
        storage_metadata.columns, context_, getSampleURI(uri, context_), format_settings);
    if (!storage_metadata.getColumns().has("_headers"))
    {
        virtual_columns_desc.addEphemeral(
            "_headers",
            std::make_shared<DataTypeMap>(
                std::make_shared<DataTypeLowCardinality>(std::make_shared<DataTypeString>()),
                std::make_shared<DataTypeLowCardinality>(std::make_shared<DataTypeString>())),
            "");
    }

    setVirtuals(virtual_columns_desc);
    setInMemoryMetadata(storage_metadata);
}


namespace
{
    HTTPHeaderEntries getHeaders(const HTTPHeaderEntries & headers_)
    {
        HTTPHeaderEntries headers(headers_.begin(), headers_.end());

        // Propagate OpenTelemetry trace context, if any, downstream.
        const auto & current_trace_context = OpenTelemetry::CurrentContext();
        if (current_trace_context.isTraceEnabled())
        {
            headers.emplace_back("traceparent", current_trace_context.composeTraceparentHeader());

            if (!current_trace_context.tracestate.empty())
            {
                headers.emplace_back("tracestate", current_trace_context.tracestate);
            }
        }

        return headers;
    }

    StorageURLSource::FailoverOptions getFailoverOptions(const String & uri, size_t max_addresses)
    {
        return parseRemoteDescription(uri, 0, uri.size(), '|', max_addresses);
    }

    auto getProxyConfiguration(const std::string & protocol_string)
    {
        auto protocol = protocol_string == "https" ? ProxyConfigurationResolver::Protocol::HTTPS
                                             : ProxyConfigurationResolver::Protocol::HTTP;
        return ProxyConfigurationResolverProvider::get(protocol, Context::getGlobalContextInstance()->getConfigRef())->resolve();
    }
}

class StorageURLSource::DisclosedGlobIterator::Impl
{
public:
    Impl(const String & uri_, size_t max_addresses, const ActionsDAG::Node * predicate, const NamesAndTypesList & virtual_columns, const ContextPtr & context)
    {
        uris = parseRemoteDescription(uri_, 0, uri_.size(), ',', max_addresses);

        std::optional<ActionsDAG> filter_dag;
        if (!uris.empty())
            filter_dag = VirtualColumnUtils::createPathAndFileFilterDAG(predicate, virtual_columns);

        if (filter_dag)
        {
            std::vector<String> paths;
            paths.reserve(uris.size());
            for (const auto & uri : uris)
                paths.push_back(Poco::URI(uri).getPath());

            VirtualColumnUtils::buildSetsForDAG(*filter_dag, context);
            auto actions = std::make_shared<ExpressionActions>(std::move(*filter_dag));
            VirtualColumnUtils::filterByPathOrFile(uris, paths, actions, virtual_columns, context);
        }
    }

    String next()
    {
        size_t current_index = index.fetch_add(1, std::memory_order_relaxed);
        if (current_index >= uris.size())
            return {};

        return uris[current_index];
    }

    size_t size()
    {
        return uris.size();
    }

private:
    Strings uris;
    std::atomic_size_t index = 0;
};

StorageURLSource::DisclosedGlobIterator::DisclosedGlobIterator(const String & uri, size_t max_addresses, const ActionsDAG::Node * predicate, const NamesAndTypesList & virtual_columns, const ContextPtr & context)
    : pimpl(std::make_shared<StorageURLSource::DisclosedGlobIterator::Impl>(uri, max_addresses, predicate, virtual_columns, context)) {}

String StorageURLSource::DisclosedGlobIterator::next()
{
    return pimpl->next();
}

size_t StorageURLSource::DisclosedGlobIterator::size()
{
    return pimpl->size();
}

void StorageURLSource::setCredentials(Poco::Net::HTTPBasicCredentials & credentials, const Poco::URI & request_uri)
{
    const auto & user_info = request_uri.getUserInfo();
    if (!user_info.empty())
    {
        std::size_t n = user_info.find(':');
        if (n != std::string::npos)
        {
            credentials.setUsername(user_info.substr(0, n));
            credentials.setPassword(user_info.substr(n + 1));
        }
    }
}

StorageURLSource::StorageURLSource(
    const ReadFromFormatInfo & info,
    std::shared_ptr<IteratorWrapper> uri_iterator_,
    const std::string & http_method,
    std::function<void(std::ostream &)> callback,
    const String & format_,
    const std::optional<FormatSettings> & format_settings_,
    String name_,
    const ContextPtr & context_,
    UInt64 max_block_size,
    const ConnectionTimeouts & timeouts,
    CompressionMethod compression_method,
    size_t max_parsing_threads,
    const HTTPHeaderEntries & headers_,
    const URIParams & params,
    bool glob_url,
    bool need_only_count_)
    : SourceWithKeyCondition(info.source_header, false)
    , WithContext(context_)
    , name(std::move(name_))
    , columns_description(info.columns_description)
    , requested_columns(info.requested_columns)
    , need_headers_virtual_column(info.requested_virtual_columns.contains("_headers"))
    , requested_virtual_columns(info.requested_virtual_columns.eraseNames({"_headers"}))
    , block_for_format(info.format_header)
    , uri_iterator(uri_iterator_)
    , format(format_)
    , format_settings(format_settings_)
    , headers(getHeaders(headers_))
    , need_only_count(need_only_count_)
{
    /// Lazy initialization. We should not perform requests in constructor, because we need to do it in query pipeline.
    initialize = [=, this]()
    {
        std::vector<String> current_uri_options;
        std::pair<Poco::URI, std::unique_ptr<ReadWriteBufferFromHTTP>> uri_and_buf;
        do
        {
            current_uri_options = (*uri_iterator)();
            if (current_uri_options.empty())
                return false;

            auto first_option = current_uri_options.cbegin();
            uri_and_buf = getFirstAvailableURIAndReadBuffer(
                first_option,
                current_uri_options.end(),
                getContext(),
                params,
                http_method,
                callback,
                timeouts,
                credentials,
                headers,
                glob_url,
                current_uri_options.size() == 1);

            /// If file is empty and engine_url_skip_empty_files=1, skip it and go to the next file.
        }
        while (getContext()->getSettingsRef()[Setting::engine_url_skip_empty_files] && uri_and_buf.second->eof());

        curr_uri = uri_and_buf.first;
        auto last_mod_time = uri_and_buf.second->tryGetLastModificationTime();
        read_buf = std::move(uri_and_buf.second);
        current_file_size = tryGetFileSizeFromReadBuffer(*read_buf);

        if (auto file_progress_callback = getContext()->getFileProgressCallback())
            file_progress_callback(FileProgress(0, current_file_size.value_or(0)));

        QueryPipelineBuilder builder;
        std::optional<size_t> num_rows_from_cache = std::nullopt;
        if (need_only_count && getContext()->getSettingsRef()[Setting::use_cache_for_count_from_files])
            num_rows_from_cache = tryGetNumRowsFromCache(curr_uri.toString(), last_mod_time);

        if (num_rows_from_cache)
        {
            /// We should not return single chunk with all number of rows,
            /// because there is a chance that this chunk will be materialized later
            /// (it can cause memory problems even with default values in columns or when virtual columns are requested).
            /// Instead, we use special ConstChunkGenerator that will generate chunks
            /// with max_block_size rows until total number of rows is reached.
            auto source = std::make_shared<ConstChunkGenerator>(block_for_format, *num_rows_from_cache, max_block_size);
            builder.init(Pipe(source));
        }
        else
        {
            // TODO: Pass max_parsing_threads and max_download_threads adjusted for num_streams.
            input_format = FormatFactory::instance().getInput(
                format,
                *read_buf,
                block_for_format,
                getContext(),
                max_block_size,
                format_settings,
                max_parsing_threads,
                /*max_download_threads*/ std::nullopt,
                /* is_remote_ fs */ true,
                compression_method,
                need_only_count);

            input_format->setSerializationHints(info.serialization_hints);

            if (key_condition)
                input_format->setKeyCondition(key_condition);

            if (need_only_count)
                input_format->needOnlyCount();

          builder.init(Pipe(input_format));

            if (columns_description.hasDefaults())
            {
                builder.addSimpleTransform([&](const Block & cur_header)
                {
                    return std::make_shared<AddingDefaultsTransform>(cur_header, columns_description, *input_format, getContext());
                });
            }
        }

        /// Add ExtractColumnsTransform to extract requested columns/subcolumns
        /// from chunk read by IInputFormat.
        builder.addSimpleTransform([&](const Block & header)
        {
            return std::make_shared<ExtractColumnsTransform>(header, requested_columns);
        });

        pipeline = std::make_unique<QueryPipeline>(QueryPipelineBuilder::getPipeline(std::move(builder)));
        reader = std::make_unique<PullingPipelineExecutor>(*pipeline);

        ProfileEvents::increment(ProfileEvents::EngineFileLikeReadFiles);
        return true;
    };
}

StorageURLSource::~StorageURLSource() = default;

Chunk StorageURLSource::generate()
{
    while (true)
    {
        if (isCancelled())
        {
            if (reader)
                reader->cancel();
            break;
        }

        if (!reader && !initialize())
            return {};

        Chunk chunk;
        if (reader->pull(chunk))
        {
            UInt64 num_rows = chunk.getNumRows();
            total_rows_in_file += num_rows;
            size_t chunk_size = 0;
            if (input_format)
                chunk_size = input_format->getApproxBytesReadForChunk();

            progress(num_rows, chunk_size ? chunk_size : chunk.bytes());
            VirtualColumnUtils::addRequestedFileLikeStorageVirtualsToChunk(
                chunk,
                requested_virtual_columns,
                {
                    .path = curr_uri.getPath(),
                    .size = current_file_size,
                },
                getContext());
            chassert(dynamic_cast<ReadWriteBufferFromHTTP *>(read_buf.get()));
            if (need_headers_virtual_column)
            {
                if (!http_response_headers_initialized)
                {
                    http_response_headers = dynamic_cast<ReadWriteBufferFromHTTP *>(read_buf.get())->getResponseHeaders();
                    http_response_headers_initialized = true;
                }

                auto type = std::make_shared<DataTypeMap>(
                    std::make_shared<DataTypeLowCardinality>(std::make_shared<DataTypeString>()),
                    std::make_shared<DataTypeLowCardinality>(std::make_shared<DataTypeString>()));

                chunk.addColumn(type->createColumnConst(chunk.getNumRows(), http_response_headers)->convertToFullColumnIfConst());
            }
            return chunk;
        }

        if (input_format && getContext()->getSettingsRef()[Setting::use_cache_for_count_from_files])
            addNumRowsToCache(curr_uri.toString(), total_rows_in_file);

        pipeline->reset();
        reader.reset();
        input_format.reset();
        read_buf.reset();
        http_response_headers_initialized = false;
        total_rows_in_file = 0;
    }
    return {};
}

std::pair<Poco::URI, std::unique_ptr<ReadWriteBufferFromHTTP>> StorageURLSource::getFirstAvailableURIAndReadBuffer(
    std::vector<String>::const_iterator & option,
    const std::vector<String>::const_iterator & end,
    ContextPtr context_,
    const URIParams & params,
    const String & http_method,
    std::function<void(std::ostream &)> callback,
    const ConnectionTimeouts & timeouts,
    Poco::Net::HTTPBasicCredentials & credentials,
    const HTTPHeaderEntries & headers,
    bool glob_url,
    bool delay_initialization)
{
    String first_exception_message;
    ReadSettings read_settings = context_->getReadSettings();

    size_t options = std::distance(option, end);
    std::pair<Poco::URI, std::unique_ptr<ReadWriteBufferFromHTTP>> last_skipped_empty_res;
    for (; option != end; ++option)
    {
        bool skip_url_not_found_error = glob_url && read_settings.http_skip_not_found_url_for_globs && option == std::prev(end);
        auto request_uri = Poco::URI(*option, context_->getSettingsRef()[Setting::enable_url_encoding]);

        for (const auto & [param, value] : params)
            request_uri.addQueryParameter(param, value);

        setCredentials(credentials, request_uri);

        const auto & settings = context_->getSettingsRef();

        auto proxy_config = getProxyConfiguration(request_uri.getScheme());

        try
        {
            auto res = BuilderRWBufferFromHTTP(request_uri)
                           .withConnectionGroup(HTTPConnectionGroupType::STORAGE)
                           .withMethod(http_method)
                           .withProxy(proxy_config)
                           .withSettings(read_settings)
                           .withTimeouts(timeouts)
                           .withHostFilter(&context_->getRemoteHostFilter())
                           .withBufSize(settings[Setting::max_read_buffer_size])
                           .withRedirects(settings[Setting::max_http_get_redirects])
                           .withOutCallback(callback)
                           .withSkipNotFound(skip_url_not_found_error)
                           .withHeaders(headers)
                           .withDelayInit(delay_initialization)
                           .create(credentials);

            if (context_->getSettingsRef()[Setting::engine_url_skip_empty_files] && res->eof() && option != std::prev(end))
            {
                last_skipped_empty_res = {request_uri, std::move(res)};
                continue;
            }

            return std::make_tuple(request_uri, std::move(res));
        }
        catch (...)
        {
            if (options == 1)
                throw;

            if (first_exception_message.empty())
                first_exception_message = getCurrentExceptionMessage(false);

            tryLogCurrentException(__PRETTY_FUNCTION__);

            continue;
        }
    }

    /// If all options are unreachable except empty ones that we skipped,
    /// return last empty result. It will be skipped later.
    if (last_skipped_empty_res.second)
        return last_skipped_empty_res;

    throw Exception(ErrorCodes::NETWORK_ERROR, "All uri ({}) options are unreachable: {}", options, first_exception_message);
}

void StorageURLSource::addNumRowsToCache(const String & uri, size_t num_rows)
{
    auto cache_key = getKeyForSchemaCache(uri, format, format_settings, getContext());
    StorageURL::getSchemaCache(getContext()).addNumRows(cache_key, num_rows);
}

std::optional<size_t> StorageURLSource::tryGetNumRowsFromCache(const String & uri, std::optional<time_t> last_mod_time)
{
    auto cache_key = getKeyForSchemaCache(uri, format, format_settings, getContext());
    auto get_last_mod_time = [&]() -> std::optional<time_t>
    {
        /// Some URLs could not have Last-Modified header, in this case we cannot be sure that
        /// data wasn't changed after adding it's schema to cache. Use schema from cache only if
        /// special setting for this case is enabled.
        if (!last_mod_time && !getContext()->getSettingsRef()[Setting::schema_inference_cache_require_modification_time_for_url])
            return 0;
        return last_mod_time;
    };

    return StorageURL::getSchemaCache(getContext()).tryGetNumRows(cache_key, get_last_mod_time);
}

StorageURLSink::StorageURLSink(
    const String & uri,
    const String & format,
    const std::optional<FormatSettings> & format_settings,
    const Block & sample_block,
    const ContextPtr & context,
    const ConnectionTimeouts & timeouts,
    const CompressionMethod compression_method,
    const HTTPHeaderEntries & headers,
    const String & http_method)
    : SinkToStorage(sample_block)
{
    std::string content_type = FormatFactory::instance().getContentType(format, context, format_settings);
    std::string content_encoding = toContentEncodingName(compression_method);

    auto poco_uri = Poco::URI(uri);
    auto proxy_config = getProxyConfiguration(poco_uri.getScheme());

    auto write_buffer = std::make_unique<WriteBufferFromHTTP>(
        HTTPConnectionGroupType::STORAGE, poco_uri, http_method, content_type, content_encoding, headers, timeouts, DBMS_DEFAULT_BUFFER_SIZE, proxy_config
    );

    const auto & settings = context->getSettingsRef();
    write_buf = wrapWriteBufferWithCompressionMethod(
        std::move(write_buffer),
        compression_method,
        static_cast<int>(settings[Setting::output_format_compression_level]),
        static_cast<int>(settings[Setting::output_format_compression_zstd_window_log]));
    writer = FormatFactory::instance().getOutputFormat(format, *write_buf, sample_block, context, format_settings);
}


void StorageURLSink::consume(Chunk & chunk)
{
    if (isCancelled())
        return;
    writer->write(getHeader().cloneWithColumns(chunk.getColumns()));
}

void StorageURLSink::onFinish()
{
    finalizeBuffers();
    releaseBuffers();
}

void StorageURLSink::finalizeBuffers()
{
    if (!writer)
        return;

    try
    {
        writer->finalize();
        writer->flush();
    }
    catch (...)
    {
        /// Stop ParallelFormattingOutputFormat correctly.
        releaseBuffers();
        throw;
    }

    write_buf->finalize();
}

void StorageURLSink::releaseBuffers()
{
    writer.reset();
    write_buf.reset();
}

void StorageURLSink::cancelBuffers()
{
    if (writer)
        writer->cancel();
    if (write_buf)
        write_buf->cancel();
}

class PartitionedStorageURLSink : public PartitionedSink
{
public:
    PartitionedStorageURLSink(
        const ASTPtr & partition_by,
        const String & uri_,
        const String & format_,
        const std::optional<FormatSettings> & format_settings_,
        const Block & sample_block_,
        ContextPtr context_,
        const ConnectionTimeouts & timeouts_,
        const CompressionMethod compression_method_,
        const HTTPHeaderEntries & headers_,
        const String & http_method_)
        : PartitionedSink(partition_by, context_, sample_block_)
        , uri(uri_)
        , format(format_)
        , format_settings(format_settings_)
        , sample_block(sample_block_)
        , context(context_)
        , timeouts(timeouts_)
        , compression_method(compression_method_)
        , headers(headers_)
        , http_method(http_method_)
    {
    }

    SinkPtr createSinkForPartition(const String & partition_id) override
    {
        auto partition_path = PartitionedSink::replaceWildcards(uri, partition_id);
        context->getRemoteHostFilter().checkURL(Poco::URI(partition_path));
        return std::make_shared<StorageURLSink>(
            partition_path, format, format_settings, sample_block, context, timeouts, compression_method, headers, http_method);
    }

private:
    const String uri;
    const String format;
    const std::optional<FormatSettings> format_settings;
    const Block sample_block;
    ContextPtr context;
    const ConnectionTimeouts timeouts;

    const CompressionMethod compression_method;
    const HTTPHeaderEntries headers;
    const String http_method;
};

std::string IStorageURLBase::getReadMethod() const
{
    return Poco::Net::HTTPRequest::HTTP_GET;
}

std::vector<std::pair<std::string, std::string>> IStorageURLBase::getReadURIParams(
    const Names & /*column_names*/,
    const StorageSnapshotPtr & /*storage_snapshot*/,
    const SelectQueryInfo & /*query_info*/,
    const ContextPtr & /*context*/,
    QueryProcessingStage::Enum & /*processed_stage*/,
    size_t /*max_block_size*/) const
{
    return {};
}

std::function<void(std::ostream &)> IStorageURLBase::getReadPOSTDataCallback(
    const Names & /*column_names*/,
    const ColumnsDescription & /* columns_description */,
    const SelectQueryInfo & /*query_info*/,
    const ContextPtr & /*context*/,
    QueryProcessingStage::Enum & /*processed_stage*/,
    size_t /*max_block_size*/) const
{
    return nullptr;
}

namespace
{
    class ReadBufferIterator : public IReadBufferIterator, WithContext
    {
    public:
        ReadBufferIterator(
            const std::vector<String> & urls_to_check_,
            std::optional<String> format_,
            const CompressionMethod & compression_method_,
            const HTTPHeaderEntries & headers_,
            const std::optional<FormatSettings> & format_settings_,
            const ContextPtr & context_)
            : WithContext(context_), format(std::move(format_)), compression_method(compression_method_), headers(headers_), format_settings(format_settings_)
        {
            url_options_to_check.reserve(urls_to_check_.size());
            for (const auto & url : urls_to_check_)
                url_options_to_check.push_back(getFailoverOptions(url, getContext()->getSettingsRef()[Setting::glob_expansion_max_elements]));
        }

        Data next() override
        {
            bool is_first = (current_index == 0);
            if (is_first)
            {
                /// If format is unknown we iterate through all url options on first iteration and
                /// try to determine format by file name.
                if (!format)
                {
                    for (const auto & options : url_options_to_check)
                    {
                        for (const auto & url : options)
                        {
                            auto format_from_file_name = FormatFactory::instance().tryGetFormatFromFileName(url);
                            /// Use this format only if we have a schema reader for it.
                            if (format_from_file_name && FormatFactory::instance().checkIfFormatHasAnySchemaReader(*format_from_file_name))
                            {
                                format = format_from_file_name;
                                break;
                            }
                        }
                    }
                }

                /// For default mode check cached columns for all urls on first iteration.
                if (getContext()->getSettingsRef()[Setting::schema_inference_mode] == SchemaInferenceMode::DEFAULT)
                {
                    for (const auto & options : url_options_to_check)
                    {
                        if (auto cached_columns = tryGetColumnsFromCache(options))
                            return {nullptr, cached_columns, format};
                    }
                }
            }

            std::pair<Poco::URI, std::unique_ptr<ReadWriteBufferFromHTTP>> uri_and_buf;
            do
            {
                if (current_index == url_options_to_check.size())
                {
                    if (is_first)
                    {
                        if (format)
                            throw Exception(
                                ErrorCodes::CANNOT_EXTRACT_TABLE_STRUCTURE,
                                "The table structure cannot be extracted from a {} format file, because all files are empty. "
                                "You can specify table structure manually",
                                *format);

                        throw Exception(
                            ErrorCodes::CANNOT_EXTRACT_TABLE_STRUCTURE,
                            "The data format cannot be detected by the contents of the files, because there are no files with provided path "
                            "You can specify the format manually");

                    }

                    return {nullptr, std::nullopt, format};
                }

                if (getContext()->getSettingsRef()[Setting::schema_inference_mode] == SchemaInferenceMode::UNION)
                {
                    if (auto cached_schema = tryGetColumnsFromCache(url_options_to_check[current_index]))
                    {
                        ++current_index;
                        return {nullptr, cached_schema, format};
                    }
                }

                auto first_option = url_options_to_check[current_index].cbegin();
                uri_and_buf = StorageURLSource::getFirstAvailableURIAndReadBuffer(
                    first_option,
                    url_options_to_check[current_index].cend(),
                    getContext(),
                    {},
                    Poco::Net::HTTPRequest::HTTP_GET,
                    {},
                    getHTTPTimeouts(getContext()),
                    credentials,
                    headers,
                    false,
                    false);

                ++current_index;
            } while (getContext()->getSettingsRef()[Setting::engine_url_skip_empty_files] && uri_and_buf.second->eof());

            current_url_option = uri_and_buf.first.toString();
            return {wrapReadBufferWithCompressionMethod(
                std::move(uri_and_buf.second),
                compression_method,
                static_cast<int>(getContext()->getSettingsRef()[Setting::zstd_window_log_max])), std::nullopt, format};
        }

        void setNumRowsToLastFile(size_t num_rows) override
        {
            if (!getContext()->getSettingsRef()[Setting::schema_inference_use_cache_for_url])
                return;

            auto key = getKeyForSchemaCache(current_url_option, *format, format_settings, getContext());
            StorageURL::getSchemaCache(getContext()).addNumRows(key, num_rows);
        }

        void setSchemaToLastFile(const ColumnsDescription & columns) override
        {
            if (!getContext()->getSettingsRef()[Setting::schema_inference_use_cache_for_url]
                || getContext()->getSettingsRef()[Setting::schema_inference_mode] != SchemaInferenceMode::UNION)
                return;

            auto key = getKeyForSchemaCache(current_url_option, *format, format_settings, getContext());
            StorageURL::getSchemaCache(getContext()).addColumns(key, columns);
        }

        void setResultingSchema(const ColumnsDescription & columns) override
        {
            if (!getContext()->getSettingsRef()[Setting::schema_inference_use_cache_for_url]
                || getContext()->getSettingsRef()[Setting::schema_inference_mode] != SchemaInferenceMode::DEFAULT)
                return;

            for (const auto & options : url_options_to_check)
            {
                auto keys = getKeysForSchemaCache(options, *format, format_settings, getContext());
                StorageURL::getSchemaCache(getContext()).addManyColumns(keys, columns);
            }
        }

        void setFormatName(const String & format_name) override
        {
            format = format_name;
        }

        String getLastFilePath() const override { return current_url_option; }

        bool supportsLastReadBufferRecreation() const override { return true; }

        std::unique_ptr<ReadBuffer> recreateLastReadBuffer() override
        {
            chassert(current_index > 0 && current_index <= url_options_to_check.size());
            auto first_option = url_options_to_check[current_index - 1].cbegin();
            auto uri_and_buf = StorageURLSource::getFirstAvailableURIAndReadBuffer(
                first_option,
                url_options_to_check[current_index - 1].cend(),
                getContext(),
                {},
                Poco::Net::HTTPRequest::HTTP_GET,
                {},
                getHTTPTimeouts(getContext()),
                credentials,
                headers,
                false,
                false);

            return wrapReadBufferWithCompressionMethod(
                std::move(uri_and_buf.second), compression_method, static_cast<int>(getContext()->getSettingsRef()[Setting::zstd_window_log_max]));
        }

    private:
        std::optional<ColumnsDescription> tryGetColumnsFromCache(const Strings & urls)
        {
            auto context = getContext();
            if (!context->getSettingsRef()[Setting::schema_inference_use_cache_for_url])
                return std::nullopt;

            auto & schema_cache = StorageURL::getSchemaCache(getContext());
            for (const auto & url : urls)
            {
                auto get_last_mod_time = [&]() -> std::optional<time_t>
                {
                    auto last_mod_time = StorageURL::tryGetLastModificationTime(url, headers, credentials, context);
                    /// Some URLs could not have Last-Modified header, in this case we cannot be sure that
                    /// data wasn't changed after adding it's schema to cache. Use schema from cache only if
                    /// special setting for this case is enabled.
                    if (!last_mod_time && !getContext()->getSettingsRef()[Setting::schema_inference_cache_require_modification_time_for_url])
                        return 0;
                    return last_mod_time;
                };

                if (format)
                {
                    auto cache_key = getKeyForSchemaCache(url, *format, format_settings, context);
                    if (auto columns = schema_cache.tryGetColumns(cache_key, get_last_mod_time))
                        return columns;
                }
                else
                {
                    /// If format is unknown, we can iterate through all possible input formats
                    /// and check if we have an entry with this format and this file in schema cache.
                    /// If we have such entry for some format, we can use this format to read the file.
                    for (const auto & format_name : FormatFactory::instance().getAllInputFormats())
                    {
                        auto cache_key = getKeyForSchemaCache(url, format_name, format_settings, context);
                        if (auto columns = schema_cache.tryGetColumns(cache_key, get_last_mod_time))
                        {
                            format = format_name;
                            return columns;
                        }
                    }
                }
            }

            return std::nullopt;
        }

        std::vector<std::vector<String>> url_options_to_check;
        size_t current_index = 0;
        String current_url_option;
        std::optional<String> format;
        const CompressionMethod & compression_method;
        const HTTPHeaderEntries & headers;
        Poco::Net::HTTPBasicCredentials credentials;
        const std::optional<FormatSettings> & format_settings;
    };
}

std::pair<ColumnsDescription, String> IStorageURLBase::getTableStructureAndFormatFromDataImpl(
    std::optional<String> format,
    const String & uri,
    CompressionMethod compression_method,
    const HTTPHeaderEntries & headers,
    const std::optional<FormatSettings> & format_settings,
    const ContextPtr & context)
{
    context->getRemoteHostFilter().checkURL(Poco::URI(uri));

    Poco::Net::HTTPBasicCredentials credentials;

    std::vector<String> urls_to_check;
    if (urlWithGlobs(uri))
        urls_to_check = parseRemoteDescription(uri, 0, uri.size(), ',', context->getSettingsRef()[Setting::glob_expansion_max_elements], "url");
    else
        urls_to_check = {uri};

    ReadBufferIterator read_buffer_iterator(urls_to_check, format, compression_method, headers, format_settings, context);
    if (format)
        return {readSchemaFromFormat(*format, format_settings, read_buffer_iterator, context), *format};
    return detectFormatAndReadSchema(format_settings, read_buffer_iterator, context);
}

ColumnsDescription IStorageURLBase::getTableStructureFromData(
    const String & format,
    const String & uri,
    CompressionMethod compression_method,
    const HTTPHeaderEntries & headers,
    const std::optional<FormatSettings> & format_settings,
    const ContextPtr & context)
{
    return getTableStructureAndFormatFromDataImpl(format, uri, compression_method, headers, format_settings, context).first;
}

std::pair<ColumnsDescription, String> IStorageURLBase::getTableStructureAndFormatFromData(
    const String & uri,
    CompressionMethod compression_method,
    const HTTPHeaderEntries & headers,
    const std::optional<FormatSettings> & format_settings,
    const ContextPtr & context)
{
    return getTableStructureAndFormatFromDataImpl(std::nullopt, uri, compression_method, headers, format_settings, context);
}

bool IStorageURLBase::supportsSubsetOfColumns(const ContextPtr & context) const
{
    return FormatFactory::instance().checkIfFormatSupportsSubsetOfColumns(format_name, context, format_settings);
}

bool IStorageURLBase::prefersLargeBlocks() const
{
    return FormatFactory::instance().checkIfOutputFormatPrefersLargeBlocks(format_name);
}

bool IStorageURLBase::parallelizeOutputAfterReading(ContextPtr context) const
{
    return FormatFactory::instance().checkParallelizeOutputAfterReading(format_name, context);
}

class ReadFromURL : public SourceStepWithFilter
{
public:
    std::string getName() const override { return "ReadFromURL"; }
    void initializePipeline(QueryPipelineBuilder & pipeline, const BuildQueryPipelineSettings &) override;
    void applyFilters(ActionDAGNodes added_filter_nodes) override;

    ReadFromURL(
        const Names & column_names_,
        const SelectQueryInfo & query_info_,
        const StorageSnapshotPtr & storage_snapshot_,
        const ContextPtr & context_,
        Block sample_block,
        std::shared_ptr<IStorageURLBase> storage_,
        std::vector<String> * uri_options_,
        ReadFromFormatInfo info_,
        const bool need_only_count_,
        std::vector<std::pair<std::string, std::string>> read_uri_params_,
        std::function<void(std::ostream &)> read_post_data_callback_,
        size_t max_block_size_,
        size_t num_streams_)
        : SourceStepWithFilter(std::move(sample_block), column_names_, query_info_, storage_snapshot_, context_)
        , storage(std::move(storage_))
        , uri_options(uri_options_)
        , info(std::move(info_))
        , need_only_count(need_only_count_)
        , read_uri_params(std::move(read_uri_params_))
        , read_post_data_callback(std::move(read_post_data_callback_))
        , max_block_size(max_block_size_)
        , num_streams(num_streams_)
        , max_num_streams(num_streams_)
    {
    }

private:
    std::shared_ptr<IStorageURLBase> storage;
    std::vector<String> * uri_options;

    ReadFromFormatInfo info;
    const bool need_only_count;
    std::vector<std::pair<std::string, std::string>> read_uri_params;
    std::function<void(std::ostream &)> read_post_data_callback;

    size_t max_block_size;
    size_t num_streams;
    const size_t max_num_streams;

    std::shared_ptr<StorageURLSource::IteratorWrapper> iterator_wrapper;
    bool is_url_with_globs = false;
    bool is_empty_glob = false;

    void createIterator(const ActionsDAG::Node * predicate);
};

void ReadFromURL::applyFilters(ActionDAGNodes added_filter_nodes)
{
    SourceStepWithFilter::applyFilters(std::move(added_filter_nodes));

    const ActionsDAG::Node * predicate = nullptr;
    if (filter_actions_dag)
        predicate = filter_actions_dag->getOutputs().at(0);

    createIterator(predicate);
}

void IStorageURLBase::read(
    QueryPlan & query_plan,
    const Names & column_names,
    const StorageSnapshotPtr & storage_snapshot,
    SelectQueryInfo & query_info,
    ContextPtr local_context,
    QueryProcessingStage::Enum processed_stage,
    size_t max_block_size,
    size_t num_streams)
{
    auto params = getReadURIParams(column_names, storage_snapshot, query_info, local_context, processed_stage, max_block_size);
    auto read_from_format_info = prepareReadingFromFormat(column_names, storage_snapshot, local_context, supportsSubsetOfColumns(local_context));

    bool need_only_count = (query_info.optimize_trivial_count || read_from_format_info.requested_columns.empty())
        && local_context->getSettingsRef()[Setting::optimize_count_from_files];

    auto read_post_data_callback = getReadPOSTDataCallback(
        read_from_format_info.columns_description.getNamesOfPhysical(),
        read_from_format_info.columns_description,
        query_info,
        local_context,
        processed_stage,
        max_block_size);

    auto this_ptr = std::static_pointer_cast<IStorageURLBase>(shared_from_this());

    auto reading = std::make_unique<ReadFromURL>(
        column_names,
        query_info,
        storage_snapshot,
        local_context,
        read_from_format_info.source_header,
        std::move(this_ptr),
        nullptr,
        std::move(read_from_format_info),
        need_only_count,
        std::move(params),
        std::move(read_post_data_callback),
        max_block_size,
        num_streams);

    query_plan.addStep(std::move(reading));
}

void ReadFromURL::createIterator(const ActionsDAG::Node * predicate)
{
    if (iterator_wrapper || is_empty_glob)
        return;

    if (uri_options)
    {
        iterator_wrapper = std::make_shared<StorageURLSource::IteratorWrapper>([&, done = false]() mutable
        {
            if (done)
                return StorageURLSource::FailoverOptions{};
            done = true;
            return *uri_options;
        });

        return;
    }

    size_t max_addresses = context->getSettingsRef()[Setting::glob_expansion_max_elements];
    is_url_with_globs = urlWithGlobs(storage->uri);

    if (storage->distributed_processing)
    {
        iterator_wrapper = std::make_shared<StorageURLSource::IteratorWrapper>(
            [callback = context->getReadTaskCallback(), max_addresses]()
            {
                String next_uri = callback();
                if (next_uri.empty())
                    return StorageURLSource::FailoverOptions{};
                return getFailoverOptions(next_uri, max_addresses);
            });
    }
    else if (is_url_with_globs)
    {
        /// Iterate through disclosed globs and make a source for each file
        auto glob_iterator = std::make_shared<StorageURLSource::DisclosedGlobIterator>(storage->uri, max_addresses, predicate, storage->getVirtualsList(), context);

        /// check if we filtered out all the paths
        if (glob_iterator->size() == 0)
        {
            is_empty_glob = true;
            return;
        }

        iterator_wrapper = std::make_shared<StorageURLSource::IteratorWrapper>([glob_iterator, max_addresses]()
        {
            String next_uri = glob_iterator->next();
            if (next_uri.empty())
                return StorageURLSource::FailoverOptions{};
            return getFailoverOptions(next_uri, max_addresses);
        });

        num_streams = std::min(num_streams, glob_iterator->size());
    }
    else
    {
        iterator_wrapper = std::make_shared<StorageURLSource::IteratorWrapper>([max_addresses, done = false, &uri = storage->uri]() mutable
        {
            if (done)
                return StorageURLSource::FailoverOptions{};
            done = true;
            return getFailoverOptions(uri, max_addresses);
        });
        num_streams = 1;
    }
}

void ReadFromURL::initializePipeline(QueryPipelineBuilder & pipeline, const BuildQueryPipelineSettings &)
{
    createIterator(nullptr);
    const auto & settings = context->getSettingsRef();

    if (is_empty_glob)
    {
        pipeline.init(Pipe(std::make_shared<NullSource>(info.source_header)));
        return;
    }

    Pipes pipes;
    pipes.reserve(num_streams);

    const size_t max_parsing_threads = num_streams >= settings[Setting::max_parsing_threads] ? 1 : (settings[Setting::max_parsing_threads] / num_streams);

    for (size_t i = 0; i < num_streams; ++i)
    {
        auto source = std::make_shared<StorageURLSource>(
            info,
            iterator_wrapper,
            storage->getReadMethod(),
            read_post_data_callback,
            storage->format_name,
            storage->format_settings,
            storage->getName(),
            context,
            max_block_size,
            getHTTPTimeouts(context),
            storage->compression_method,
            max_parsing_threads,
            storage->headers,
            read_uri_params,
            is_url_with_globs,
            need_only_count);

        source->setKeyCondition(filter_actions_dag, context);
        pipes.emplace_back(std::move(source));
    }

    if (uri_options)
        std::shuffle(uri_options->begin(), uri_options->end(), thread_local_rng);

    auto pipe = Pipe::unitePipes(std::move(pipes));
    size_t output_ports = pipe.numOutputPorts();
    const bool parallelize_output = settings[Setting::parallelize_output_from_storages];
    if (parallelize_output && storage->parallelizeOutputAfterReading(context) && output_ports > 0 && output_ports < max_num_streams)
        pipe.resize(max_num_streams);

    if (pipe.empty())
        pipe = Pipe(std::make_shared<NullSource>(info.source_header));

    for (const auto & processor : pipe.getProcessors())
        processors.emplace_back(processor);

    pipeline.init(std::move(pipe));
}


void StorageURLWithFailover::read(
    QueryPlan & query_plan,
    const Names & column_names,
    const StorageSnapshotPtr & storage_snapshot,
    SelectQueryInfo & query_info,
    ContextPtr local_context,
    QueryProcessingStage::Enum processed_stage,
    size_t max_block_size,
    size_t num_streams)
{
    auto params = getReadURIParams(column_names, storage_snapshot, query_info, local_context, processed_stage, max_block_size);
    auto read_from_format_info = prepareReadingFromFormat(column_names, storage_snapshot, local_context, supportsSubsetOfColumns(local_context));

    bool need_only_count = (query_info.optimize_trivial_count || read_from_format_info.requested_columns.empty())
        && local_context->getSettingsRef()[Setting::optimize_count_from_files];

    auto read_post_data_callback = getReadPOSTDataCallback(
        read_from_format_info.columns_description.getNamesOfPhysical(),
        read_from_format_info.columns_description,
        query_info,
        local_context,
        processed_stage,
        max_block_size);

    auto this_ptr = std::static_pointer_cast<StorageURL>(shared_from_this());

    auto reading = std::make_unique<ReadFromURL>(
        column_names,
        query_info,
        storage_snapshot,
        local_context,
        read_from_format_info.source_header,
        std::move(this_ptr),
        &uri_options,
        std::move(read_from_format_info),
        need_only_count,
        std::move(params),
        std::move(read_post_data_callback),
        max_block_size,
        num_streams);

    query_plan.addStep(std::move(reading));
}


SinkToStoragePtr IStorageURLBase::write(const ASTPtr & query, const StorageMetadataPtr & metadata_snapshot, ContextPtr context, bool /*async_insert*/)
{
    if (http_method.empty())
        http_method = Poco::Net::HTTPRequest::HTTP_POST;

    bool has_wildcards = uri.contains(PartitionedSink::PARTITION_ID_WILDCARD);
    const auto * insert_query = dynamic_cast<const ASTInsertQuery *>(query.get());
    auto partition_by_ast = insert_query ? (insert_query->partition_by ? insert_query->partition_by : partition_by) : nullptr;
    bool is_partitioned_implementation = partition_by_ast && has_wildcards;

    if (is_partitioned_implementation)
    {
        return std::make_shared<PartitionedStorageURLSink>(
            partition_by_ast,
            uri,
            format_name,
            format_settings,
            metadata_snapshot->getSampleBlock(),
            context,
            getHTTPTimeouts(context),
            compression_method,
            headers,
            http_method);
    }

    return std::make_shared<StorageURLSink>(
        uri,
        format_name,
        format_settings,
        metadata_snapshot->getSampleBlock(),
        context,
        getHTTPTimeouts(context),
        compression_method,
        headers,
        http_method);
}

SchemaCache & IStorageURLBase::getSchemaCache(const ContextPtr & context)
{
    static SchemaCache schema_cache(context->getConfigRef().getUInt("schema_inference_cache_max_elements_for_url", DEFAULT_SCHEMA_CACHE_ELEMENTS));
    return schema_cache;
}

std::optional<time_t> IStorageURLBase::tryGetLastModificationTime(
    const String & url,
    const HTTPHeaderEntries & headers,
    const Poco::Net::HTTPBasicCredentials & credentials,
    const ContextPtr & context)
{
    const auto & settings = context->getSettingsRef();

    auto uri = Poco::URI(url);

    auto proxy_config = getProxyConfiguration(uri.getScheme());

    auto buf = BuilderRWBufferFromHTTP(uri)
                   .withConnectionGroup(HTTPConnectionGroupType::STORAGE)
                   .withSettings(context->getReadSettings())
                   .withTimeouts(getHTTPTimeouts(context))
                   .withHostFilter(&context->getRemoteHostFilter())
                   .withBufSize(settings[Setting::max_read_buffer_size])
                   .withRedirects(settings[Setting::max_http_get_redirects])
                   .withHeaders(headers)
                   .withProxy(proxy_config)
                   .create(credentials);

    return buf->tryGetLastModificationTime();
}

StorageURL::StorageURL(
    const String & uri_,
    const StorageID & table_id_,
    const String & format_name_,
    const std::optional<FormatSettings> & format_settings_,
    const ColumnsDescription & columns_,
    const ConstraintsDescription & constraints_,
    const String & comment,
    const ContextPtr & context_,
    const String & compression_method_,
    const HTTPHeaderEntries & headers_,
    const String & http_method_,
    ASTPtr partition_by_,
    bool distributed_processing_)
    : IStorageURLBase(
        uri_,
        context_,
        table_id_,
        format_name_,
        format_settings_,
        columns_,
        constraints_,
        comment,
        compression_method_,
        headers_,
        http_method_,
        partition_by_,
        distributed_processing_)
{
    context_->getRemoteHostFilter().checkURL(Poco::URI(uri));
    context_->getHTTPHeaderFilter().checkHeaders(headers);
}


StorageURLWithFailover::StorageURLWithFailover(
    const std::vector<String> & uri_options_,
    const StorageID & table_id_,
    const String & format_name_,
    const std::optional<FormatSettings> & format_settings_,
    const ColumnsDescription & columns_,
    const ConstraintsDescription & constraints_,
    const ContextPtr & context_,
    const String & compression_method_)
    : StorageURL("", table_id_, format_name_, format_settings_, columns_, constraints_, String{}, context_, compression_method_)
{
    for (const auto & uri_option : uri_options_)
    {
        Poco::URI poco_uri(uri_option);
        context_->getRemoteHostFilter().checkURL(poco_uri);
        LOG_DEBUG(getLogger("StorageURLDistributed"), "Adding URL option: {}", uri_option);
        uri_options.emplace_back(uri_option);
    }
}

StorageURLSink::~StorageURLSink()
{
    if (isCancelled())
        cancelBuffers();
}

FormatSettings StorageURL::getFormatSettingsFromArgs(const StorageFactory::Arguments & args)
{
    // Use format settings from global server context + settings from
    // the SETTINGS clause of the create query. Settings from current
    // session and user are ignored.
    FormatSettings format_settings;
    if (args.storage_def->settings)
    {
        Settings settings = args.getContext()->getSettingsCopy();

        // Apply changes from SETTINGS clause, with validation.
        settings.applyChanges(args.storage_def->settings->changes);

        format_settings = getFormatSettings(args.getContext(), settings);
    }
    else
    {
        format_settings = getFormatSettings(args.getContext());
    }

    return format_settings;
}

size_t StorageURL::evalArgsAndCollectHeaders(
    ASTs & url_function_args, HTTPHeaderEntries & header_entries, const ContextPtr & context, bool evaluate_arguments)
{
    ASTs::iterator headers_it = url_function_args.end();

    for (auto * arg_it = url_function_args.begin(); arg_it != url_function_args.end(); ++arg_it)
    {
        const auto * headers_ast_function = (*arg_it)->as<ASTFunction>();
        if (headers_ast_function && headers_ast_function->name == "headers")
        {
            if (headers_it != url_function_args.end())
                throw Exception(
                    ErrorCodes::BAD_ARGUMENTS,
                    "URL table function can have only one key-value argument: headers=(). {}",
                    bad_arguments_error_message);

            const auto * headers_function_args_expr = assert_cast<const ASTExpressionList *>(headers_ast_function->arguments.get());
            auto headers_function_args = headers_function_args_expr->children;

            for (auto & header_arg : headers_function_args)
            {
                const auto * header_ast = header_arg->as<ASTFunction>();
                if (!header_ast || header_ast->name != "equals")
                    throw Exception(ErrorCodes::BAD_ARGUMENTS, "Headers argument is incorrect. {}", bad_arguments_error_message);

                const auto * header_args_expr = assert_cast<const ASTExpressionList *>(header_ast->arguments.get());
                auto header_args = header_args_expr->children;
                if (header_args.size() != 2)
                    throw Exception(
                        ErrorCodes::BAD_ARGUMENTS,
                        "Headers argument is incorrect: expected 2 arguments, got {}",
                        header_args.size());

                auto ast_literal = evaluateConstantExpressionOrIdentifierAsLiteral(header_args[0], context);
                auto arg_name_value = ast_literal->as<ASTLiteral>()->value;
                if (arg_name_value.getType() != Field::Types::Which::String)
                    throw Exception(ErrorCodes::BAD_ARGUMENTS, "Expected string as header name");
                auto arg_name = arg_name_value.safeGet<String>();

                ast_literal = evaluateConstantExpressionOrIdentifierAsLiteral(header_args[1], context);
                auto arg_value = ast_literal->as<ASTLiteral>()->value;
                if (arg_value.getType() != Field::Types::Which::String)
                    throw Exception(ErrorCodes::BAD_ARGUMENTS, "Expected string as header value");

                header_entries.emplace_back(arg_name, arg_value.safeGet<String>());
            }

            headers_it = arg_it;

            continue;
        }

        if (headers_ast_function && headers_ast_function->name == "equals")
            continue;

        if (evaluate_arguments)
            (*arg_it) = evaluateConstantExpressionOrIdentifierAsLiteral((*arg_it), context);
    }

    if (headers_it == url_function_args.end())
        return url_function_args.size();

    std::rotate(headers_it, std::next(headers_it), url_function_args.end());
    return url_function_args.size() - 1;
}

void StorageURL::processNamedCollectionResult(Configuration & configuration, const NamedCollection & collection)
{
    validateNamedCollection(collection, required_configuration_keys, optional_configuration_keys, optional_regex_keys);

    configuration.url = collection.get<String>("url");
    configuration.headers = getHeadersFromNamedCollection(collection);

    configuration.http_method = collection.getOrDefault<String>("http_method", collection.getOrDefault<String>("method", ""));
    if (!configuration.http_method.empty() && configuration.http_method != Poco::Net::HTTPRequest::HTTP_POST
        && configuration.http_method != Poco::Net::HTTPRequest::HTTP_PUT)
        throw Exception(
            ErrorCodes::BAD_ARGUMENTS,
            "HTTP method can be POST or PUT (current: {}). For insert default is POST, for select GET",
            configuration.http_method);

    configuration.format = collection.getOrDefault<String>("format", "auto");
    configuration.compression_method = collection.getOrDefault<String>("compression_method", collection.getOrDefault<String>("compression", "auto"));
    configuration.structure = collection.getOrDefault<String>("structure", "auto");
}

void StorageURL::addInferredEngineArgsToCreateQuery(ASTs & args, const ContextPtr & context) const
{
    TableFunctionURL::updateStructureAndFormatArgumentsIfNeeded(args, "", format_name, context, /*with_structure=*/false);
}

StorageURL::Configuration StorageURL::getConfiguration(ASTs & args, const ContextPtr & local_context)
{
    StorageURL::Configuration configuration;

    if (auto named_collection = tryGetNamedCollectionWithOverrides(args, local_context))
    {
        StorageURL::processNamedCollectionResult(configuration, *named_collection);
        evalArgsAndCollectHeaders(args, configuration.headers, local_context, false);
    }
    else
    {
        size_t count = evalArgsAndCollectHeaders(args, configuration.headers, local_context);

        if (count == 0 || count > 3)
            throw Exception(ErrorCodes::NUMBER_OF_ARGUMENTS_DOESNT_MATCH, bad_arguments_error_message);

        configuration.url = checkAndGetLiteralArgument<String>(args[0], "url");
        if (count > 1)
            configuration.format = checkAndGetLiteralArgument<String>(args[1], "format");
        if (count == 3)
            configuration.compression_method = checkAndGetLiteralArgument<String>(args[2], "compression_method");
    }

    if (configuration.format == "auto")
        configuration.format = FormatFactory::instance().tryGetFormatFromFileName(Poco::URI(configuration.url).getPath()).value_or("auto");

    for (const auto & [header, value] : configuration.headers)
    {
        if (header == "Range")
            throw Exception(ErrorCodes::BAD_ARGUMENTS, "Range headers are not allowed");
    }

    return configuration;
}


void registerStorageURL(StorageFactory & factory)
{
    factory.registerStorage(
        "URL",
        [](const StorageFactory::Arguments & args)
        {
            ASTs & engine_args = args.engine_args;
            auto configuration = StorageURL::getConfiguration(engine_args, args.getLocalContext());
            auto format_settings = StorageURL::getFormatSettingsFromArgs(args);

            ASTPtr partition_by;
            if (args.storage_def->partition_by)
                partition_by = args.storage_def->partition_by->clone();

            return std::make_shared<StorageURL>(
                configuration.url,
                args.table_id,
                configuration.format,
                format_settings,
                args.columns,
                args.constraints,
                args.comment,
                args.getContext(),
                configuration.compression_method,
                configuration.headers,
                configuration.http_method,
                partition_by);
        },
        {
            .supports_settings = true,
            .supports_schema_inference = true,
<<<<<<< HEAD
            .source_access_type = AccessTypeObjects::Source::URL,
=======
            .source_access_type = AccessType::URL,
            .has_builtin_setting_fn = Settings::hasBuiltin,
>>>>>>> 19ceaa89
        });
}

}<|MERGE_RESOLUTION|>--- conflicted
+++ resolved
@@ -1645,12 +1645,8 @@
         {
             .supports_settings = true,
             .supports_schema_inference = true,
-<<<<<<< HEAD
             .source_access_type = AccessTypeObjects::Source::URL,
-=======
-            .source_access_type = AccessType::URL,
             .has_builtin_setting_fn = Settings::hasBuiltin,
->>>>>>> 19ceaa89
         });
 }
 
