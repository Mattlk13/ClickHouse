#include <Storages/StorageURL.h>
#include <Storages/PartitionedSink.h>
#include <Storages/checkAndGetLiteralArgument.h>
#include <Storages/NamedCollectionsHelpers.h>
#include <Storages/VirtualColumnUtils.h>
#include <Storages/HivePartitioningUtils.h>

#include <Interpreters/evaluateConstantExpression.h>
#include <Interpreters/Context.h>
#include <Parsers/ASTCreateQuery.h>
#include <Parsers/ASTInsertQuery.h>
#include <Parsers/ASTLiteral.h>
#include <Parsers/ASTFunction.h>

#include <IO/ConnectionTimeouts.h>
#include <IO/WriteBufferFromHTTP.h>

#include <Formats/FormatFactory.h>
#include <Formats/ReadSchemaUtils.h>
#include <Processors/Formats/IInputFormat.h>
#include <Processors/Formats/IOutputFormat.h>
#include <Processors/Executors/PullingPipelineExecutor.h>
#include <Processors/Sources/NullSource.h>
#include <Processors/Transforms/AddingDefaultsTransform.h>
#include <Processors/Transforms/ExtractColumnsTransform.h>
#include <Processors/Sources/ConstChunkGenerator.h>
#include <Processors/QueryPlan/QueryPlan.h>
#include <Processors/QueryPlan/SourceStepWithFilter.h>

#include <Interpreters/convertFieldToType.h>
#include <Interpreters/ExpressionActions.h>
#include <Interpreters/ClusterFunctionReadTask.h>

#include <Common/HTTPHeaderFilter.h>
#include <Common/OpenTelemetryTraceContext.h>
#include <Common/ThreadStatus.h>
#include <Common/parseRemoteDescription.h>
#include <Common/NamedCollections/NamedCollections.h>
#include <Common/ProfileEvents.h>
#include <Common/thread_local_rng.h>
#include <Common/logger_useful.h>
#include <Common/re2.h>

#include <TableFunctions/TableFunctionURL.h>

#include <Formats/SchemaInferenceUtils.h>
#include <Core/FormatFactorySettings.h>
#include <Core/ServerSettings.h>
#include <Core/Settings.h>
#include <IO/ReadWriteBufferFromHTTP.h>
#include <IO/HTTPHeaderEntries.h>

#include <algorithm>
#include <DataTypes/DataTypeLowCardinality.h>
#include <DataTypes/DataTypeMap.h>
#include <DataTypes/DataTypeString.h>
#include <QueryPipeline/QueryPipelineBuilder.h>
#include <Poco/Net/HTTPRequest.h>

namespace ProfileEvents
{
    extern const Event EngineFileLikeReadFiles;
}

namespace DB
{
namespace Setting
{
    extern const SettingsBool enable_url_encoding;
    extern const SettingsBool engine_url_skip_empty_files;
    extern const SettingsUInt64 glob_expansion_max_elements;
    extern const SettingsUInt64 max_http_get_redirects;
    extern const SettingsMaxThreads max_parsing_threads;
    extern const SettingsNonZeroUInt64 max_read_buffer_size;
    extern const SettingsBool optimize_count_from_files;
    extern const SettingsBool schema_inference_cache_require_modification_time_for_url;
    extern const SettingsSchemaInferenceMode schema_inference_mode;
    extern const SettingsBool schema_inference_use_cache_for_url;
    extern const SettingsBool parallelize_output_from_storages;
    extern const SettingsUInt64 output_format_compression_level;
    extern const SettingsUInt64 output_format_compression_zstd_window_log;
    extern const SettingsBool use_cache_for_count_from_files;
    extern const SettingsInt64 zstd_window_log_max;
    extern const SettingsBool use_hive_partitioning;
}

namespace ErrorCodes
{
    extern const int NUMBER_OF_ARGUMENTS_DOESNT_MATCH;
    extern const int NETWORK_ERROR;
    extern const int BAD_ARGUMENTS;
    extern const int CANNOT_EXTRACT_TABLE_STRUCTURE;
}

static constexpr auto bad_arguments_error_message = "Storage URL requires 1-4 arguments: "
                                                    "url, name of used format (taken from file extension by default), "
                                                    "optional compression method, optional headers (specified as `headers('name'='value', 'name2'='value2')`)";

static const std::unordered_set<std::string_view> required_configuration_keys = {
    "url",
};

static const std::unordered_set<std::string_view> optional_configuration_keys = {
    "format",
    "compression",
    "compression_method",
    "structure",
    "filename",
    "method",
    "http_method",
    "description",
    "headers.header.name",
    "headers.header.value",
};


bool urlWithGlobs(const String & uri)
{
    return (uri.contains('{') && uri.contains('}')) || uri.contains('|');
}

String getSampleURI(String uri, ContextPtr context)
{
    if (urlWithGlobs(uri))
    {
        auto uris = parseRemoteDescription(uri, 0, uri.size(), ',', context->getSettingsRef()[Setting::glob_expansion_max_elements]);
        if (!uris.empty())
            return uris[0];
    }
    return uri;
}

static ConnectionTimeouts getHTTPTimeouts(ContextPtr context)
{
    return ConnectionTimeouts::getHTTPTimeouts(context->getSettingsRef(), context->getServerSettings());
}

IStorageURLBase::IStorageURLBase(
    const String & uri_,
    const ContextPtr & context_,
    const StorageID & table_id_,
    const String & format_name_,
    const std::optional<FormatSettings> & format_settings_,
    const ColumnsDescription & columns_,
    const ConstraintsDescription & constraints_,
    const String & comment,
    const String & compression_method_,
    const HTTPHeaderEntries & headers_,
    const String & http_method_,
    ASTPtr partition_by_,
    bool distributed_processing_)
    : IStorage(table_id_)
    , uri(uri_)
    , compression_method(chooseCompressionMethod(Poco::URI(uri_).getPath(), compression_method_))
    , format_name(format_name_)
    , format_settings(format_settings_)
    , headers(headers_)
    , http_method(http_method_)
    , partition_by(partition_by_)
    , distributed_processing(distributed_processing_)
{
    if (format_name != "auto")
        FormatFactory::instance().checkFormatName(format_name);

    StorageInMemoryMetadata storage_metadata;

    if (columns_.empty())
    {
        ColumnsDescription columns;
        if (format_name == "auto")
            std::tie(columns, format_name) = getTableStructureAndFormatFromData(uri, compression_method, headers, format_settings, context_);
        else
            columns = getTableStructureFromData(format_name, uri, compression_method, headers, format_settings, context_);

        storage_metadata.setColumns(columns);
    }
    else
    {
        if (format_name == "auto")
            format_name = getTableStructureAndFormatFromData(uri, compression_method, headers, format_settings, context_).second;

        /// We don't allow special columns in URL storage.
        if (!columns_.hasOnlyOrdinary())
            throw Exception(ErrorCodes::BAD_ARGUMENTS, "Table engine URL doesn't support special columns like MATERIALIZED, ALIAS or EPHEMERAL");
        storage_metadata.setColumns(columns_);
    }

    supports_prewhere = FormatFactory::instance().checkIfFormatSupportsPrewhere(format_name, context_, format_settings);

    storage_metadata.setConstraints(constraints_);
    storage_metadata.setComment(comment);

    auto & storage_columns = storage_metadata.columns;

    if (context_->getSettingsRef()[Setting::use_hive_partitioning])
    {
        HivePartitioningUtils::extractPartitionColumnsFromPathAndEnrichStorageColumns(
            storage_columns,
            hive_partition_columns_to_read_from_file_path,
            getSampleURI(uri, context_),
            columns_.empty(),
            format_settings,
            context_);
    }

    /// If the `partition_strategy` argument is ever implemented for URL storage, this must be updated
    file_columns = storage_columns.getAllPhysical();

    auto virtual_columns_desc = VirtualColumnUtils::getVirtualsForFileLikeStorage(storage_metadata.columns);
    if (!storage_metadata.getColumns().has("_headers"))
    {
        virtual_columns_desc.addEphemeral(
            "_headers",
            std::make_shared<DataTypeMap>(
                std::make_shared<DataTypeLowCardinality>(std::make_shared<DataTypeString>()),
                std::make_shared<DataTypeLowCardinality>(std::make_shared<DataTypeString>())),
            "");
    }

    setVirtuals(virtual_columns_desc);
    setInMemoryMetadata(storage_metadata);
}


namespace
{
    HTTPHeaderEntries getHeaders(const HTTPHeaderEntries & headers_)
    {
        HTTPHeaderEntries headers(headers_.begin(), headers_.end());

        // Propagate OpenTelemetry trace context, if any, downstream.
        const auto & current_trace_context = OpenTelemetry::CurrentContext();
        if (current_trace_context.isTraceEnabled())
        {
            headers.emplace_back("traceparent", current_trace_context.composeTraceparentHeader());

            if (!current_trace_context.tracestate.empty())
            {
                headers.emplace_back("tracestate", current_trace_context.tracestate);
            }
        }

        return headers;
    }

    StorageURLSource::FailoverOptions getFailoverOptions(const String & uri, size_t max_addresses)
    {
        return parseRemoteDescription(uri, 0, uri.size(), '|', max_addresses);
    }
}

class StorageURLSource::DisclosedGlobIterator::Impl
{
public:
    Impl(const String & uri_, size_t max_addresses, const ActionsDAG::Node * predicate, const NamesAndTypesList & virtual_columns, const NamesAndTypesList & hive_columns, const ContextPtr & context)
    {
        uris = parseRemoteDescription(uri_, 0, uri_.size(), ',', max_addresses);

        std::optional<ActionsDAG> filter_dag;
        if (!uris.empty())
            filter_dag = VirtualColumnUtils::createPathAndFileFilterDAG(predicate, virtual_columns, hive_columns);

        if (filter_dag)
        {
            std::vector<String> paths;
            paths.reserve(uris.size());
            for (const auto & uri : uris)
                paths.push_back(Poco::URI(uri).getPath());

            VirtualColumnUtils::buildSetsForDAG(*filter_dag, context);
            auto actions = std::make_shared<ExpressionActions>(std::move(*filter_dag));
            VirtualColumnUtils::filterByPathOrFile(uris, paths, actions, virtual_columns, hive_columns, context);
        }
    }

    String next()
    {
        size_t current_index = index.fetch_add(1, std::memory_order_relaxed);
        if (current_index >= uris.size())
            return {};

        return uris[current_index];
    }

    size_t size()
    {
        return uris.size();
    }

private:
    Strings uris;
    std::atomic_size_t index = 0;
};

StorageURLSource::DisclosedGlobIterator::DisclosedGlobIterator(const String & uri, size_t max_addresses, const ActionsDAG::Node * predicate, const NamesAndTypesList & virtual_columns, const NamesAndTypesList & hive_columns, const ContextPtr & context)
    : pimpl(std::make_shared<StorageURLSource::DisclosedGlobIterator::Impl>(uri, max_addresses, predicate, virtual_columns, hive_columns, context)) {}

String StorageURLSource::DisclosedGlobIterator::next()
{
    return pimpl->next();
}

size_t StorageURLSource::DisclosedGlobIterator::size()
{
    return pimpl->size();
}

void StorageURLSource::setCredentials(Poco::Net::HTTPBasicCredentials & credentials, const Poco::URI & request_uri)
{
    const auto & user_info = request_uri.getUserInfo();
    if (!user_info.empty())
    {
        std::size_t n = user_info.find(':');
        if (n != std::string::npos)
        {
            credentials.setUsername(user_info.substr(0, n));
            credentials.setPassword(user_info.substr(n + 1));
        }
    }
}

StorageURLSource::StorageURLSource(
    const ReadFromFormatInfo & info,
    std::shared_ptr<IteratorWrapper> uri_iterator_,
    const std::string & http_method,
    std::function<void(std::ostream &)> callback,
    const String & format_,
    const std::optional<FormatSettings> & format_settings_,
    String name_,
    const ContextPtr & context_,
    UInt64 max_block_size,
    const ConnectionTimeouts & timeouts,
    CompressionMethod compression_method,
    FormatParserSharedResourcesPtr parser_shared_resources_,
    FormatFilterInfoPtr format_filter_info_,
    const HTTPHeaderEntries & headers_,
    const URIParams & params,
    bool glob_url,
    bool need_only_count_)
    : ISource(std::make_shared<const Block>(info.source_header), false)
    , WithContext(context_)
    , name(std::move(name_))
    , columns_description(info.columns_description)
    , requested_columns(info.requested_columns)
    , need_headers_virtual_column(info.requested_virtual_columns.contains("_headers"))
    , requested_virtual_columns(info.requested_virtual_columns.eraseNames({"_headers"}))
    , block_for_format(info.format_header)
    , uri_iterator(uri_iterator_)
    , format(format_)
    , format_settings(format_settings_)
    , parser_shared_resources(std::move(parser_shared_resources_))
    , format_filter_info(std::move(format_filter_info_))
    , headers(getHeaders(headers_))
    , need_only_count(need_only_count_)
    , hive_partition_columns_to_read_from_file_path(info.hive_partition_columns_to_read_from_file_path)
{
    /// Lazy initialization. We should not perform requests in constructor, because we need to do it in query pipeline.
    initialize = [=, this]()
    {
        std::vector<String> current_uri_options;
        std::pair<Poco::URI, std::unique_ptr<ReadWriteBufferFromHTTP>> uri_and_buf;
        do
        {
            current_uri_options = (*uri_iterator)();
            if (current_uri_options.empty())
                return false;

            auto first_option = current_uri_options.cbegin();
            uri_and_buf = getFirstAvailableURIAndReadBuffer(
                first_option,
                current_uri_options.end(),
                getContext(),
                params,
                http_method,
                callback,
                timeouts,
                credentials,
                headers,
                glob_url,
                current_uri_options.size() == 1);

            /// If file is empty and engine_url_skip_empty_files=1, skip it and go to the next file.
        }
        while (getContext()->getSettingsRef()[Setting::engine_url_skip_empty_files] && uri_and_buf.second->eof());

        curr_uri = uri_and_buf.first;
        auto last_mod_time = uri_and_buf.second->tryGetLastModificationTime();
        read_buf = std::move(uri_and_buf.second);
        current_file_size = tryGetFileSizeFromReadBuffer(*read_buf);

        if (auto file_progress_callback = getContext()->getFileProgressCallback())
            file_progress_callback(FileProgress(0, current_file_size.value_or(0)));

        QueryPipelineBuilder builder;
        std::optional<size_t> num_rows_from_cache = std::nullopt;
        if (need_only_count && getContext()->getSettingsRef()[Setting::use_cache_for_count_from_files])
            num_rows_from_cache = tryGetNumRowsFromCache(curr_uri.toString(), last_mod_time);

        if (num_rows_from_cache)
        {
            /// We should not return single chunk with all number of rows,
            /// because there is a chance that this chunk will be materialized later
            /// (it can cause memory problems even with default values in columns or when virtual columns are requested).
            /// Instead, we use special ConstChunkGenerator that will generate chunks
            /// with max_block_size rows until total number of rows is reached.
            auto source = std::make_shared<ConstChunkGenerator>(std::make_shared<const Block>(block_for_format), *num_rows_from_cache, max_block_size);
            builder.init(Pipe(source));
        }
        else
        {
            // TODO: Pass max_parsing_threads and max_download_threads adjusted for num_streams.
            input_format = FormatFactory::instance().getInput(
                format,
                *read_buf,
                block_for_format,
                getContext(),
                max_block_size,
                format_settings,
                parser_shared_resources,
                format_filter_info,
                /* is_remote_ fs */ true,
                compression_method,
                need_only_count);

            input_format->setSerializationHints(info.serialization_hints);

            if (need_only_count)
                input_format->needOnlyCount();

            builder.init(Pipe(input_format));

            if (columns_description.hasDefaults())
            {
                builder.addSimpleTransform([&](const SharedHeader & cur_header)
                {
                    return std::make_shared<AddingDefaultsTransform>(cur_header, columns_description, *input_format, getContext());
                });
            }
        }

        /// Add ExtractColumnsTransform to extract requested columns/subcolumns
        /// from chunk read by IInputFormat.
        builder.addSimpleTransform([&](const SharedHeader & header)
        {
            return std::make_shared<ExtractColumnsTransform>(header, requested_columns);
        });

        pipeline = std::make_unique<QueryPipeline>(QueryPipelineBuilder::getPipeline(std::move(builder)));
        reader = std::make_unique<PullingPipelineExecutor>(*pipeline);

        ProfileEvents::increment(ProfileEvents::EngineFileLikeReadFiles);
        return true;
    };
}

StorageURLSource::~StorageURLSource() = default;

Chunk StorageURLSource::generate()
{
    while (true)
    {
        if (isCancelled())
        {
            if (reader)
                reader->cancel();
            break;
        }

        if (!reader && !initialize())
            return {};

        Chunk chunk;
        if (reader->pull(chunk))
        {
            UInt64 num_rows = chunk.getNumRows();
            total_rows_in_file += num_rows;
            size_t chunk_size = 0;
            if (input_format)
                chunk_size = input_format->getApproxBytesReadForChunk();

            progress(num_rows, chunk_size ? chunk_size : chunk.bytes());
            VirtualColumnUtils::addRequestedFileLikeStorageVirtualsToChunk(
                chunk,
                requested_virtual_columns,
                {
                    .path = curr_uri.getPath(),
                    .size = current_file_size,
                },
                getContext());

            // The order is important, hive partition columns must be added after virtual columns
            if (!hive_partition_columns_to_read_from_file_path.empty())
            {
                const auto path = curr_uri.getPath();
                HivePartitioningUtils::addPartitionColumnsToChunk(
                    chunk,
                    hive_partition_columns_to_read_from_file_path,
                    path);
            }

            chassert(dynamic_cast<ReadWriteBufferFromHTTP *>(read_buf.get()));
            if (need_headers_virtual_column)
            {
                if (!http_response_headers_initialized)
                {
                    http_response_headers = dynamic_cast<ReadWriteBufferFromHTTP *>(read_buf.get())->getResponseHeaders();
                    http_response_headers_initialized = true;
                }

                auto type = std::make_shared<DataTypeMap>(
                    std::make_shared<DataTypeLowCardinality>(std::make_shared<DataTypeString>()),
                    std::make_shared<DataTypeLowCardinality>(std::make_shared<DataTypeString>()));

                chunk.addColumn(type->createColumnConst(chunk.getNumRows(), http_response_headers)->convertToFullColumnIfConst());
            }
            return chunk;
        }

        if (input_format && getContext()->getSettingsRef()[Setting::use_cache_for_count_from_files]
            && (!format_filter_info || !format_filter_info->hasFilter()))
            addNumRowsToCache(curr_uri.toString(), total_rows_in_file);

        pipeline->reset();
        reader.reset();
        input_format.reset();
        read_buf.reset();
        http_response_headers_initialized = false;
        total_rows_in_file = 0;
    }
    return {};
}

std::pair<Poco::URI, std::unique_ptr<ReadWriteBufferFromHTTP>> StorageURLSource::getFirstAvailableURIAndReadBuffer(
    std::vector<String>::const_iterator & option,
    const std::vector<String>::const_iterator & end,
    ContextPtr context_,
    const URIParams & params,
    const String & http_method,
    std::function<void(std::ostream &)> callback,
    const ConnectionTimeouts & timeouts,
    Poco::Net::HTTPBasicCredentials & credentials,
    const HTTPHeaderEntries & headers,
    bool glob_url,
    bool delay_initialization)
{
    String first_exception_message;
    ReadSettings read_settings = context_->getReadSettings();

    size_t options = std::distance(option, end);
    std::pair<Poco::URI, std::unique_ptr<ReadWriteBufferFromHTTP>> last_skipped_empty_res;
    for (; option != end; ++option)
    {
        bool skip_url_not_found_error = glob_url && read_settings.http_skip_not_found_url_for_globs && option == std::prev(end);
        auto request_uri = Poco::URI(*option, context_->getSettingsRef()[Setting::enable_url_encoding]);

        for (const auto & [param, value] : params)
            request_uri.addQueryParameter(param, value);

        setCredentials(credentials, request_uri);

        const auto & settings = context_->getSettingsRef();

        try
        {
            auto res = BuilderRWBufferFromHTTP(request_uri)
                           .withConnectionGroup(HTTPConnectionGroupType::STORAGE)
                           .withMethod(http_method)
                           .withSettings(read_settings)
                           .withTimeouts(timeouts)
                           .withHostFilter(&context_->getRemoteHostFilter())
                           .withBufSize(settings[Setting::max_read_buffer_size])
                           .withRedirects(settings[Setting::max_http_get_redirects])
                           .withEnableUrlEncoding(settings[Setting::enable_url_encoding])
                           .withOutCallback(callback)
                           .withSkipNotFound(skip_url_not_found_error)
                           .withHeaders(headers)
                           .withDelayInit(delay_initialization)
                           .create(credentials);

            if (context_->getSettingsRef()[Setting::engine_url_skip_empty_files] && res->eof() && option != std::prev(end))
            {
                last_skipped_empty_res = {request_uri, std::move(res)};
                continue;
            }

            return std::make_tuple(request_uri, std::move(res));
        }
        catch (...)
        {
            if (options == 1)
                throw;

            if (first_exception_message.empty())
                first_exception_message = getCurrentExceptionMessage(false);

            tryLogCurrentException(__PRETTY_FUNCTION__);

            continue;
        }
    }

    /// If all options are unreachable except empty ones that we skipped,
    /// return last empty result. It will be skipped later.
    if (last_skipped_empty_res.second)
        return last_skipped_empty_res;

    throw Exception(ErrorCodes::NETWORK_ERROR, "All uri ({}) options are unreachable: {}", options, first_exception_message);
}

void StorageURLSource::addNumRowsToCache(const String & uri, size_t num_rows)
{
    auto cache_key = getKeyForSchemaCache(uri, format, format_settings, getContext());
    StorageURL::getSchemaCache(getContext()).addNumRows(cache_key, num_rows);
}

std::optional<size_t> StorageURLSource::tryGetNumRowsFromCache(const String & uri, std::optional<time_t> last_mod_time)
{
    auto cache_key = getKeyForSchemaCache(uri, format, format_settings, getContext());
    auto get_last_mod_time = [&]() -> std::optional<time_t>
    {
        /// Some URLs could not have Last-Modified header, in this case we cannot be sure that
        /// data wasn't changed after adding it's schema to cache. Use schema from cache only if
        /// special setting for this case is enabled.
        if (!last_mod_time && !getContext()->getSettingsRef()[Setting::schema_inference_cache_require_modification_time_for_url])
            return 0;
        return last_mod_time;
    };

    return StorageURL::getSchemaCache(getContext()).tryGetNumRows(cache_key, get_last_mod_time);
}

StorageURLSink::StorageURLSink(
    String uri_,
    String format_,
    const std::optional<FormatSettings> & format_settings_,
    const Block & sample_block,
    const ContextPtr & context_,
    const ConnectionTimeouts & timeouts_,
    const CompressionMethod & compression_method_,
    HTTPHeaderEntries headers_,
    String method)
    : SinkToStorage(std::make_shared<const Block>(sample_block))
    , uri(std::move(uri_))
    , format(std::move(format_))
    , format_settings(format_settings_)
    , context(context_)
    , timeouts(timeouts_)
    , compression_method(compression_method_)
    , headers(std::move(headers_))
    , http_method(std::move(method))
{
}


void StorageURLSink::initBuffers()
{
    if (write_buf)
        return;

    std::string content_type = FormatFactory::instance().getContentType(format, format_settings);
    std::string content_encoding = toContentEncodingName(compression_method);

    auto poco_uri = Poco::URI(uri);

    auto write_buffer = BuilderWriteBufferFromHTTP(poco_uri)
        .withConnectionGroup(HTTPConnectionGroupType::STORAGE)
        .withMethod(http_method)
        .withContentType(content_type)
        .withContentEncoding(content_encoding)
        .withAdditionalHeaders(headers)
        .withTimeouts(timeouts)
        .withBufferSize(DBMS_DEFAULT_BUFFER_SIZE)
        .create();

    const auto & settings = context->getSettingsRef();
    write_buf = wrapWriteBufferWithCompressionMethod(
        std::move(write_buffer),
        compression_method,
        static_cast<int>(settings[Setting::output_format_compression_level]),
        static_cast<int>(settings[Setting::output_format_compression_zstd_window_log]));
    writer = FormatFactory::instance().getOutputFormat(format, *write_buf, getHeader(), context, format_settings);
}


void StorageURLSink::consume(Chunk & chunk)
{
    if (isCancelled())
        return;

    initBuffers();

    writer->write(getHeader().cloneWithColumns(chunk.getColumns()));
}

void StorageURLSink::onFinish()
{
    finalizeBuffers();
    releaseBuffers();
}

void StorageURLSink::finalizeBuffers()
{
    if (!writer)
        return;

    try
    {
        writer->finalize();
        writer->flush();
    }
    catch (...)
    {
        /// Stop ParallelFormattingOutputFormat correctly.
        releaseBuffers();
        throw;
    }

    write_buf->finalize();
}

void StorageURLSink::releaseBuffers()
{
    writer.reset();
    write_buf.reset();
}

void StorageURLSink::cancelBuffers()
{
    if (writer)
        writer->cancel();
    if (write_buf)
        write_buf->cancel();
}

class PartitionedStorageURLSink : public PartitionedSink
{
public:
    PartitionedStorageURLSink(
        std::shared_ptr<IPartitionStrategy> partition_strategy_,
        const String & uri_,
        const String & format_,
        const std::optional<FormatSettings> & format_settings_,
        const Block & sample_block_,
        ContextPtr context_,
        const ConnectionTimeouts & timeouts_,
        const CompressionMethod compression_method_,
        const HTTPHeaderEntries & headers_,
        const String & http_method_)
        : PartitionedSink(partition_strategy_, context_, std::make_shared<const Block>(sample_block_))
        , uri(uri_)
        , format(format_)
        , format_settings(format_settings_)
        , sample_block(sample_block_)
        , context(context_)
        , timeouts(timeouts_)
        , compression_method(compression_method_)
        , headers(headers_)
        , http_method(http_method_)
    {
    }

    SinkPtr createSinkForPartition(const String & partition_id) override
    {
        std::string partition_path = partition_strategy->getPathForWrite(uri, partition_id);

        context->getRemoteHostFilter().checkURL(Poco::URI(partition_path));
        return std::make_shared<StorageURLSink>(
            partition_path, format, format_settings, sample_block, context, timeouts, compression_method, headers, http_method);
    }

private:
    const String uri;
    const String format;
    const std::optional<FormatSettings> format_settings;
    const Block sample_block;
    ContextPtr context;
    const ConnectionTimeouts timeouts;

    const CompressionMethod compression_method;
    const HTTPHeaderEntries headers;
    const String http_method;
};

std::string IStorageURLBase::getReadMethod() const
{
    return Poco::Net::HTTPRequest::HTTP_GET;
}

std::vector<std::pair<std::string, std::string>> IStorageURLBase::getReadURIParams(
    const Names & /*column_names*/,
    const StorageSnapshotPtr & /*storage_snapshot*/,
    const SelectQueryInfo & /*query_info*/,
    const ContextPtr & /*context*/,
    QueryProcessingStage::Enum & /*processed_stage*/,
    size_t /*max_block_size*/) const
{
    return {};
}

std::function<void(std::ostream &)> IStorageURLBase::getReadPOSTDataCallback(
    const Names & /*column_names*/,
    const ColumnsDescription & /* columns_description */,
    const SelectQueryInfo & /*query_info*/,
    const ContextPtr & /*context*/,
    QueryProcessingStage::Enum & /*processed_stage*/,
    size_t /*max_block_size*/) const
{
    return nullptr;
}

namespace
{
    class ReadBufferIterator : public IReadBufferIterator, WithContext
    {
    public:
        ReadBufferIterator(
            const std::vector<String> & urls_to_check_,
            std::optional<String> format_,
            const CompressionMethod & compression_method_,
            const HTTPHeaderEntries & headers_,
            const std::optional<FormatSettings> & format_settings_,
            const ContextPtr & context_)
            : WithContext(context_), format(std::move(format_)), compression_method(compression_method_), headers(headers_), format_settings(format_settings_)
        {
            url_options_to_check.reserve(urls_to_check_.size());
            for (const auto & url : urls_to_check_)
                url_options_to_check.push_back(getFailoverOptions(url, getContext()->getSettingsRef()[Setting::glob_expansion_max_elements]));
        }

        Data next() override
        {
            bool is_first = (current_index == 0);
            if (is_first)
            {
                /// If format is unknown we iterate through all url options on first iteration and
                /// try to determine format by file name.
                if (!format)
                {
                    for (const auto & options : url_options_to_check)
                    {
                        for (const auto & url : options)
                        {
                            auto format_from_file_name = FormatFactory::instance().tryGetFormatFromFileName(url);
                            /// Use this format only if we have a schema reader for it.
                            if (format_from_file_name && FormatFactory::instance().checkIfFormatHasAnySchemaReader(*format_from_file_name))
                            {
                                format = format_from_file_name;
                                break;
                            }
                        }
                    }
                }

                /// For default mode check cached columns for all urls on first iteration.
                if (getContext()->getSettingsRef()[Setting::schema_inference_mode] == SchemaInferenceMode::DEFAULT)
                {
                    for (const auto & options : url_options_to_check)
                    {
                        if (auto cached_columns = tryGetColumnsFromCache(options))
                            return {nullptr, cached_columns, format};
                    }
                }
            }

            std::pair<Poco::URI, std::unique_ptr<ReadWriteBufferFromHTTP>> uri_and_buf;
            do
            {
                if (current_index == url_options_to_check.size())
                {
                    if (is_first)
                    {
                        if (format)
                            throw Exception(
                                ErrorCodes::CANNOT_EXTRACT_TABLE_STRUCTURE,
                                "The table structure cannot be extracted from a {} format file, because all files are empty. "
                                "You can specify table structure manually",
                                *format);

                        throw Exception(
                            ErrorCodes::CANNOT_EXTRACT_TABLE_STRUCTURE,
                            "The data format cannot be detected by the contents of the files, because there are no files with provided path "
                            "You can specify the format manually");

                    }

                    return {nullptr, std::nullopt, format};
                }

                if (getContext()->getSettingsRef()[Setting::schema_inference_mode] == SchemaInferenceMode::UNION)
                {
                    if (auto cached_schema = tryGetColumnsFromCache(url_options_to_check[current_index]))
                    {
                        ++current_index;
                        return {nullptr, cached_schema, format};
                    }
                }

                auto first_option = url_options_to_check[current_index].cbegin();
                uri_and_buf = StorageURLSource::getFirstAvailableURIAndReadBuffer(
                    first_option,
                    url_options_to_check[current_index].cend(),
                    getContext(),
                    {},
                    Poco::Net::HTTPRequest::HTTP_GET,
                    {},
                    getHTTPTimeouts(getContext()),
                    credentials,
                    headers,
                    false,
                    false);

                ++current_index;
            } while (getContext()->getSettingsRef()[Setting::engine_url_skip_empty_files] && uri_and_buf.second->eof());

            current_url_option = uri_and_buf.first.toString();
            return {wrapReadBufferWithCompressionMethod(
                std::move(uri_and_buf.second),
                compression_method,
                static_cast<int>(getContext()->getSettingsRef()[Setting::zstd_window_log_max])), std::nullopt, format};
        }

        void setNumRowsToLastFile(size_t num_rows) override
        {
            if (!getContext()->getSettingsRef()[Setting::schema_inference_use_cache_for_url])
                return;

            auto key = getKeyForSchemaCache(current_url_option, *format, format_settings, getContext());
            StorageURL::getSchemaCache(getContext()).addNumRows(key, num_rows);
        }

        void setSchemaToLastFile(const ColumnsDescription & columns) override
        {
            if (!getContext()->getSettingsRef()[Setting::schema_inference_use_cache_for_url]
                || getContext()->getSettingsRef()[Setting::schema_inference_mode] != SchemaInferenceMode::UNION)
                return;

            auto key = getKeyForSchemaCache(current_url_option, *format, format_settings, getContext());
            StorageURL::getSchemaCache(getContext()).addColumns(key, columns);
        }

        void setResultingSchema(const ColumnsDescription & columns) override
        {
            if (!getContext()->getSettingsRef()[Setting::schema_inference_use_cache_for_url]
                || getContext()->getSettingsRef()[Setting::schema_inference_mode] != SchemaInferenceMode::DEFAULT)
                return;

            for (const auto & options : url_options_to_check)
            {
                auto keys = getKeysForSchemaCache(options, *format, format_settings, getContext());
                StorageURL::getSchemaCache(getContext()).addManyColumns(keys, columns);
            }
        }

        void setFormatName(const String & format_name) override
        {
            format = format_name;
        }

        String getLastFilePath() const override { return current_url_option; }

        bool supportsLastReadBufferRecreation() const override { return true; }

        std::unique_ptr<ReadBuffer> recreateLastReadBuffer() override
        {
            chassert(current_index > 0 && current_index <= url_options_to_check.size());
            auto first_option = url_options_to_check[current_index - 1].cbegin();
            auto uri_and_buf = StorageURLSource::getFirstAvailableURIAndReadBuffer(
                first_option,
                url_options_to_check[current_index - 1].cend(),
                getContext(),
                {},
                Poco::Net::HTTPRequest::HTTP_GET,
                {},
                getHTTPTimeouts(getContext()),
                credentials,
                headers,
                false,
                false);

            return wrapReadBufferWithCompressionMethod(
                std::move(uri_and_buf.second), compression_method, static_cast<int>(getContext()->getSettingsRef()[Setting::zstd_window_log_max]));
        }

    private:
        std::optional<ColumnsDescription> tryGetColumnsFromCache(const Strings & urls)
        {
            auto context = getContext();
            if (!context->getSettingsRef()[Setting::schema_inference_use_cache_for_url])
                return std::nullopt;

            auto & schema_cache = StorageURL::getSchemaCache(getContext());
            for (const auto & url : urls)
            {
                auto get_last_mod_time = [&]() -> std::optional<time_t>
                {
                    auto last_mod_time = StorageURL::tryGetLastModificationTime(url, headers, credentials, context);
                    /// Some URLs could not have Last-Modified header, in this case we cannot be sure that
                    /// data wasn't changed after adding it's schema to cache. Use schema from cache only if
                    /// special setting for this case is enabled.
                    if (!last_mod_time && !getContext()->getSettingsRef()[Setting::schema_inference_cache_require_modification_time_for_url])
                        return 0;
                    return last_mod_time;
                };

                if (format)
                {
                    auto cache_key = getKeyForSchemaCache(url, *format, format_settings, context);
                    if (auto columns = schema_cache.tryGetColumns(cache_key, get_last_mod_time))
                        return columns;
                }
                else
                {
                    /// If format is unknown, we can iterate through all possible input formats
                    /// and check if we have an entry with this format and this file in schema cache.
                    /// If we have such entry for some format, we can use this format to read the file.
                    for (const auto & format_name : FormatFactory::instance().getAllInputFormats())
                    {
                        auto cache_key = getKeyForSchemaCache(url, format_name, format_settings, context);
                        if (auto columns = schema_cache.tryGetColumns(cache_key, get_last_mod_time))
                        {
                            format = format_name;
                            return columns;
                        }
                    }
                }
            }

            return std::nullopt;
        }

        std::vector<std::vector<String>> url_options_to_check;
        size_t current_index = 0;
        String current_url_option;
        std::optional<String> format;
        const CompressionMethod & compression_method;
        const HTTPHeaderEntries & headers;
        Poco::Net::HTTPBasicCredentials credentials;
        const std::optional<FormatSettings> & format_settings;
    };
}

std::pair<ColumnsDescription, String> IStorageURLBase::getTableStructureAndFormatFromDataImpl(
    std::optional<String> format,
    const String & uri,
    CompressionMethod compression_method,
    const HTTPHeaderEntries & headers,
    const std::optional<FormatSettings> & format_settings,
    const ContextPtr & context)
{
    context->getRemoteHostFilter().checkURL(Poco::URI(uri));

    Poco::Net::HTTPBasicCredentials credentials;

    std::vector<String> urls_to_check;
    if (urlWithGlobs(uri))
        urls_to_check = parseRemoteDescription(uri, 0, uri.size(), ',', context->getSettingsRef()[Setting::glob_expansion_max_elements], "url");
    else
        urls_to_check = {uri};

    ReadBufferIterator read_buffer_iterator(urls_to_check, format, compression_method, headers, format_settings, context);
    if (format)
        return {readSchemaFromFormat(*format, format_settings, read_buffer_iterator, context), *format};
    return detectFormatAndReadSchema(format_settings, read_buffer_iterator, context);
}

ColumnsDescription IStorageURLBase::getTableStructureFromData(
    const String & format,
    const String & uri,
    CompressionMethod compression_method,
    const HTTPHeaderEntries & headers,
    const std::optional<FormatSettings> & format_settings,
    const ContextPtr & context)
{
    return getTableStructureAndFormatFromDataImpl(format, uri, compression_method, headers, format_settings, context).first;
}

std::pair<ColumnsDescription, String> IStorageURLBase::getTableStructureAndFormatFromData(
    const String & uri,
    CompressionMethod compression_method,
    const HTTPHeaderEntries & headers,
    const std::optional<FormatSettings> & format_settings,
    const ContextPtr & context)
{
    return getTableStructureAndFormatFromDataImpl(std::nullopt, uri, compression_method, headers, format_settings, context);
}

bool IStorageURLBase::supportsSubsetOfColumns(const ContextPtr & context) const
{
    return FormatFactory::instance().checkIfFormatSupportsSubsetOfColumns(format_name, context, format_settings);
}

bool IStorageURLBase::supportsPrewhere() const
{
    return supports_prewhere;
}

bool IStorageURLBase::canMoveConditionsToPrewhere() const
{
    return supports_prewhere;
}

std::optional<NameSet> IStorageURLBase::supportedPrewhereColumns() const
{
    return getInMemoryMetadataPtr()->getColumnsWithoutDefaultExpressions();
}

IStorage::ColumnSizeByName IStorageURLBase::getColumnSizes() const
{
    return getInMemoryMetadataPtr()->getFakeColumnSizes();
}

bool IStorageURLBase::prefersLargeBlocks() const
{
    return FormatFactory::instance().checkIfOutputFormatPrefersLargeBlocks(format_name);
}

bool IStorageURLBase::parallelizeOutputAfterReading(ContextPtr context) const
{
    return FormatFactory::instance().checkParallelizeOutputAfterReading(format_name, context);
}

class ReadFromURL : public SourceStepWithFilter
{
public:
    std::string getName() const override { return "ReadFromURL"; }
    void initializePipeline(QueryPipelineBuilder & pipeline, const BuildQueryPipelineSettings &) override;
    void applyFilters(ActionDAGNodes added_filter_nodes) override;
    void updatePrewhereInfo(const PrewhereInfoPtr & prewhere_info_value) override;

    ReadFromURL(
        const Names & column_names_,
        const SelectQueryInfo & query_info_,
        const StorageSnapshotPtr & storage_snapshot_,
        const ContextPtr & context_,
        Block sample_block,
        std::shared_ptr<IStorageURLBase> storage_,
        std::vector<String> * uri_options_,
        ReadFromFormatInfo info_,
        const bool need_only_count_,
        std::vector<std::pair<std::string, std::string>> read_uri_params_,
        std::function<void(std::ostream &)> read_post_data_callback_,
        size_t max_block_size_,
        size_t num_streams_)
        : SourceStepWithFilter(std::make_shared<const Block>(std::move(sample_block)), column_names_, query_info_, storage_snapshot_, context_)
        , storage(std::move(storage_))
        , uri_options(uri_options_)
        , info(std::move(info_))
        , need_only_count(need_only_count_)
        , read_uri_params(std::move(read_uri_params_))
        , read_post_data_callback(std::move(read_post_data_callback_))
        , max_block_size(max_block_size_)
        , num_streams(num_streams_)
        , max_num_streams(num_streams_)
    {
    }

private:
    std::shared_ptr<IStorageURLBase> storage;
    std::vector<String> * uri_options;

    ReadFromFormatInfo info;
    const bool need_only_count;
    std::vector<std::pair<std::string, std::string>> read_uri_params;
    std::function<void(std::ostream &)> read_post_data_callback;

    size_t max_block_size;
    size_t num_streams;
    const size_t max_num_streams;

    std::shared_ptr<StorageURLSource::IteratorWrapper> iterator_wrapper;
    bool is_url_with_globs = false;
    bool is_empty_glob = false;

    void createIterator(const ActionsDAG::Node * predicate);
};

void ReadFromURL::applyFilters(ActionDAGNodes added_filter_nodes)
{
    SourceStepWithFilter::applyFilters(std::move(added_filter_nodes));

    const ActionsDAG::Node * predicate = nullptr;
    if (filter_actions_dag)
        predicate = filter_actions_dag->getOutputs().at(0);

    createIterator(predicate);
}

void ReadFromURL::updatePrewhereInfo(const PrewhereInfoPtr & prewhere_info_value)
{
    info = updateFormatPrewhereInfo(info, prewhere_info_value);
    query_info.prewhere_info = prewhere_info_value;
    prewhere_info = prewhere_info_value;
    output_header = std::make_shared<const Block>(info.source_header);
}

void IStorageURLBase::read(
    QueryPlan & query_plan,
    const Names & column_names,
    const StorageSnapshotPtr & storage_snapshot,
    SelectQueryInfo & query_info,
    ContextPtr local_context,
    QueryProcessingStage::Enum processed_stage,
    size_t max_block_size,
    size_t num_streams)
{
    auto params = getReadURIParams(column_names, storage_snapshot, query_info, local_context, processed_stage, max_block_size);
<<<<<<< HEAD
    auto read_from_format_info = prepareReadingFromFormat(column_names, storage_snapshot, local_context, supportsSubsetOfColumns(local_context), /*supports_tuple_elements=*/ supports_prewhere);
    if (query_info.prewhere_info)
        read_from_format_info = updateFormatPrewhereInfo(read_from_format_info, query_info.prewhere_info);
=======
    auto read_from_format_info = prepareReadingFromFormat(
        column_names,
        storage_snapshot,
        local_context,
        supportsSubsetOfColumns(local_context),
        PrepareReadingFromFormatHiveParams {file_columns, hive_partition_columns_to_read_from_file_path.getNameToTypeMap()});
>>>>>>> 594159d4

    bool need_only_count = (query_info.optimize_trivial_count || (read_from_format_info.requested_columns.empty() && !read_from_format_info.prewhere_info))
        && local_context->getSettingsRef()[Setting::optimize_count_from_files];

    auto read_post_data_callback = getReadPOSTDataCallback(
        read_from_format_info.columns_description.getNamesOfPhysical(),
        read_from_format_info.columns_description,
        query_info,
        local_context,
        processed_stage,
        max_block_size);

    auto this_ptr = std::static_pointer_cast<IStorageURLBase>(shared_from_this());

    auto reading = std::make_unique<ReadFromURL>(
        column_names,
        query_info,
        storage_snapshot,
        local_context,
        read_from_format_info.source_header,
        std::move(this_ptr),
        nullptr,
        std::move(read_from_format_info),
        need_only_count,
        std::move(params),
        std::move(read_post_data_callback),
        max_block_size,
        num_streams);

    query_plan.addStep(std::move(reading));
}

void ReadFromURL::createIterator(const ActionsDAG::Node * predicate)
{
    if (iterator_wrapper || is_empty_glob)
        return;

    if (uri_options)
    {
        iterator_wrapper = std::make_shared<StorageURLSource::IteratorWrapper>([&, done = false]() mutable
        {
            if (done)
                return StorageURLSource::FailoverOptions{};
            done = true;
            return *uri_options;
        });

        return;
    }

    size_t max_addresses = context->getSettingsRef()[Setting::glob_expansion_max_elements];
    is_url_with_globs = urlWithGlobs(storage->uri);

    if (storage->distributed_processing)
    {
        iterator_wrapper = std::make_shared<StorageURLSource::IteratorWrapper>(
            [callback = context->getClusterFunctionReadTaskCallback(), max_addresses]()
            {
                auto task = callback();
                if (!task || task->isEmpty())
                    return StorageURLSource::FailoverOptions{};
                return getFailoverOptions(task->path, max_addresses);
            });
    }
    else if (is_url_with_globs)
    {
        /// Iterate through disclosed globs and make a source for each file
        auto glob_iterator = std::make_shared<StorageURLSource::DisclosedGlobIterator>(storage->uri, max_addresses, predicate, storage->getVirtualsList(), info.hive_partition_columns_to_read_from_file_path, context);

        /// check if we filtered out all the paths
        if (glob_iterator->size() == 0)
        {
            is_empty_glob = true;
            return;
        }

        iterator_wrapper = std::make_shared<StorageURLSource::IteratorWrapper>([glob_iterator, max_addresses]()
        {
            String next_uri = glob_iterator->next();
            if (next_uri.empty())
                return StorageURLSource::FailoverOptions{};
            return getFailoverOptions(next_uri, max_addresses);
        });

        num_streams = std::min(num_streams, glob_iterator->size());
    }
    else
    {
        iterator_wrapper = std::make_shared<StorageURLSource::IteratorWrapper>([max_addresses, done = false, &uri = storage->uri]() mutable
        {
            if (done)
                return StorageURLSource::FailoverOptions{};
            done = true;
            return getFailoverOptions(uri, max_addresses);
        });
        num_streams = 1;
    }
}

void ReadFromURL::initializePipeline(QueryPipelineBuilder & pipeline, const BuildQueryPipelineSettings &)
{
    createIterator(nullptr);
    const auto & settings = context->getSettingsRef();

    if (is_empty_glob)
    {
        pipeline.init(Pipe(std::make_shared<NullSource>(std::make_shared<const Block>(info.source_header))));
        return;
    }

    Pipes pipes;
    pipes.reserve(num_streams);

<<<<<<< HEAD
    auto parser_group = std::make_shared<FormatParserGroup>(settings, num_streams, filter_actions_dag, context);
    parser_group->prewhere_info = prewhere_info;
=======
    auto parser_shared_resources = std::make_shared<FormatParserSharedResources>(settings, num_streams);
    auto format_filter_info = std::make_shared<FormatFilterInfo>(filter_actions_dag, context, nullptr);
>>>>>>> 594159d4

    for (size_t i = 0; i < num_streams; ++i)
    {
        auto source = std::make_shared<StorageURLSource>(
            info,
            iterator_wrapper,
            storage->getReadMethod(),
            read_post_data_callback,
            storage->format_name,
            storage->format_settings,
            storage->getName(),
            context,
            max_block_size,
            getHTTPTimeouts(context),
            storage->compression_method,
            parser_shared_resources,
            format_filter_info,
            storage->headers,
            read_uri_params,
            is_url_with_globs,
            need_only_count);

        pipes.emplace_back(std::move(source));
    }

    if (uri_options)
        std::shuffle(uri_options->begin(), uri_options->end(), thread_local_rng);

    auto pipe = Pipe::unitePipes(std::move(pipes));
    size_t output_ports = pipe.numOutputPorts();
    const bool parallelize_output = settings[Setting::parallelize_output_from_storages];
    if (parallelize_output && storage->parallelizeOutputAfterReading(context) && output_ports > 0 && output_ports < max_num_streams)
        pipe.resize(max_num_streams);

    if (pipe.empty())
        pipe = Pipe(std::make_shared<NullSource>(std::make_shared<const Block>(info.source_header)));

    for (const auto & processor : pipe.getProcessors())
        processors.emplace_back(processor);

    pipeline.init(std::move(pipe));
}


void StorageURLWithFailover::read(
    QueryPlan & query_plan,
    const Names & column_names,
    const StorageSnapshotPtr & storage_snapshot,
    SelectQueryInfo & query_info,
    ContextPtr local_context,
    QueryProcessingStage::Enum processed_stage,
    size_t max_block_size,
    size_t num_streams)
{
    auto params = getReadURIParams(column_names, storage_snapshot, query_info, local_context, processed_stage, max_block_size);
<<<<<<< HEAD
    auto read_from_format_info = prepareReadingFromFormat(column_names, storage_snapshot, local_context, supportsSubsetOfColumns(local_context), /*supports_tuple_elements=*/ supports_prewhere);
    if (query_info.prewhere_info)
        read_from_format_info = updateFormatPrewhereInfo(read_from_format_info, query_info.prewhere_info);
=======
    auto read_from_format_info = prepareReadingFromFormat(
        column_names,
        storage_snapshot,
        local_context,
        supportsSubsetOfColumns(local_context),
        PrepareReadingFromFormatHiveParams {file_columns, hive_partition_columns_to_read_from_file_path.getNameToTypeMap()});
>>>>>>> 594159d4

    bool need_only_count = (query_info.optimize_trivial_count || (read_from_format_info.requested_columns.empty() && !read_from_format_info.prewhere_info))
        && local_context->getSettingsRef()[Setting::optimize_count_from_files];

    auto read_post_data_callback = getReadPOSTDataCallback(
        read_from_format_info.columns_description.getNamesOfPhysical(),
        read_from_format_info.columns_description,
        query_info,
        local_context,
        processed_stage,
        max_block_size);

    auto this_ptr = std::static_pointer_cast<StorageURL>(shared_from_this());

    auto reading = std::make_unique<ReadFromURL>(
        column_names,
        query_info,
        storage_snapshot,
        local_context,
        read_from_format_info.source_header,
        std::move(this_ptr),
        &uri_options,
        std::move(read_from_format_info),
        need_only_count,
        std::move(params),
        std::move(read_post_data_callback),
        max_block_size,
        num_streams);

    query_plan.addStep(std::move(reading));
}


SinkToStoragePtr IStorageURLBase::write(const ASTPtr & query, const StorageMetadataPtr & metadata_snapshot, ContextPtr context, bool /*async_insert*/)
{
    if (http_method.empty())
        http_method = Poco::Net::HTTPRequest::HTTP_POST;

    bool has_wildcards = uri.contains(PartitionedSink::PARTITION_ID_WILDCARD);
    const auto * insert_query = dynamic_cast<const ASTInsertQuery *>(query.get());
    auto partition_by_ast = insert_query ? (insert_query->partition_by ? insert_query->partition_by : partition_by) : nullptr;
    bool is_partitioned_implementation = partition_by_ast && has_wildcards;

    if (is_partitioned_implementation)
    {
        auto partition_strategy = PartitionStrategyFactory::get(
            PartitionStrategyFactory::StrategyType::WILDCARD,
            partition_by_ast,
            metadata_snapshot->getColumns().getAll(),
            context,
            format_name,
            urlWithGlobs(uri),
            has_wildcards,
            /* partition_columns_in_data_file */true);

        return std::make_shared<PartitionedStorageURLSink>(
            partition_strategy,
            uri,
            format_name,
            format_settings,
            metadata_snapshot->getSampleBlock(),
            context,
            getHTTPTimeouts(context),
            compression_method,
            headers,
            http_method);
    }

    return std::make_shared<StorageURLSink>(
        uri,
        format_name,
        format_settings,
        metadata_snapshot->getSampleBlock(),
        context,
        getHTTPTimeouts(context),
        compression_method,
        headers,
        http_method);
}

SchemaCache & IStorageURLBase::getSchemaCache(const ContextPtr & context)
{
    static SchemaCache schema_cache(context->getConfigRef().getUInt("schema_inference_cache_max_elements_for_url", DEFAULT_SCHEMA_CACHE_ELEMENTS));
    return schema_cache;
}

std::optional<time_t> IStorageURLBase::tryGetLastModificationTime(
    const String & url,
    const HTTPHeaderEntries & headers,
    const Poco::Net::HTTPBasicCredentials & credentials,
    const ContextPtr & context)
{
    const auto & settings = context->getSettingsRef();

    auto uri = Poco::URI(url);

    auto buf = BuilderRWBufferFromHTTP(uri)
                   .withConnectionGroup(HTTPConnectionGroupType::STORAGE)
                   .withSettings(context->getReadSettings())
                   .withTimeouts(getHTTPTimeouts(context))
                   .withHostFilter(&context->getRemoteHostFilter())
                   .withBufSize(settings[Setting::max_read_buffer_size])
                   .withRedirects(settings[Setting::max_http_get_redirects])
                   .withHeaders(headers)
                   .create(credentials);

    return buf->tryGetLastModificationTime();
}

StorageURL::StorageURL(
    const String & uri_,
    const StorageID & table_id_,
    const String & format_name_,
    const std::optional<FormatSettings> & format_settings_,
    const ColumnsDescription & columns_,
    const ConstraintsDescription & constraints_,
    const String & comment,
    const ContextPtr & context_,
    const String & compression_method_,
    const HTTPHeaderEntries & headers_,
    const String & http_method_,
    ASTPtr partition_by_,
    bool distributed_processing_)
    : IStorageURLBase(
        uri_,
        context_,
        table_id_,
        format_name_,
        format_settings_,
        columns_,
        constraints_,
        comment,
        compression_method_,
        headers_,
        http_method_,
        partition_by_,
        distributed_processing_)
{
    context_->getRemoteHostFilter().checkURL(Poco::URI(uri));
    context_->getHTTPHeaderFilter().checkHeaders(headers);
}


StorageURLWithFailover::StorageURLWithFailover(
    const std::vector<String> & uri_options_,
    const StorageID & table_id_,
    const String & format_name_,
    const std::optional<FormatSettings> & format_settings_,
    const ColumnsDescription & columns_,
    const ConstraintsDescription & constraints_,
    const ContextPtr & context_,
    const String & compression_method_)
    : StorageURL("", table_id_, format_name_, format_settings_, columns_, constraints_, String{}, context_, compression_method_)
{
    for (const auto & uri_option : uri_options_)
    {
        Poco::URI poco_uri(uri_option);
        context_->getRemoteHostFilter().checkURL(poco_uri);
        LOG_DEBUG(getLogger("StorageURLDistributed"), "Adding URL option: {}", uri_option);
        uri_options.emplace_back(uri_option);
    }
}

StorageURLSink::~StorageURLSink()
{
    if (isCancelled())
        cancelBuffers();
}

FormatSettings StorageURL::getFormatSettingsFromArgs(const StorageFactory::Arguments & args)
{
    // Use format settings from global server context + settings from
    // the SETTINGS clause of the create query. Settings from current
    // session and user are ignored.
    FormatSettings format_settings;
    if (args.storage_def->settings)
    {
        Settings settings = args.getContext()->getSettingsCopy();

        // Apply changes from SETTINGS clause, with validation.
        settings.applyChanges(args.storage_def->settings->changes);

        format_settings = getFormatSettings(args.getContext(), settings);
    }
    else
    {
        format_settings = getFormatSettings(args.getContext());
    }

    return format_settings;
}

size_t StorageURL::evalArgsAndCollectHeaders(
    ASTs & url_function_args, HTTPHeaderEntries & header_entries, const ContextPtr & context, bool evaluate_arguments)
{
    ASTs::iterator headers_it = url_function_args.end();

    for (auto * arg_it = url_function_args.begin(); arg_it != url_function_args.end(); ++arg_it)
    {
        const auto * headers_ast_function = (*arg_it)->as<ASTFunction>();
        if (headers_ast_function && headers_ast_function->name == "headers")
        {
            if (headers_it != url_function_args.end())
                throw Exception(
                    ErrorCodes::BAD_ARGUMENTS,
                    "URL table function can have only one key-value argument: headers=(). {}",
                    bad_arguments_error_message);

            const auto * headers_function_args_expr = assert_cast<const ASTExpressionList *>(headers_ast_function->arguments.get());
            auto headers_function_args = headers_function_args_expr->children;

            for (auto & header_arg : headers_function_args)
            {
                const auto * header_ast = header_arg->as<ASTFunction>();
                if (!header_ast || header_ast->name != "equals")
                    throw Exception(ErrorCodes::BAD_ARGUMENTS, "Headers argument is incorrect. {}", bad_arguments_error_message);

                const auto * header_args_expr = assert_cast<const ASTExpressionList *>(header_ast->arguments.get());
                auto header_args = header_args_expr->children;
                if (header_args.size() != 2)
                    throw Exception(
                        ErrorCodes::BAD_ARGUMENTS,
                        "Headers argument is incorrect: expected 2 arguments, got {}",
                        header_args.size());

                auto ast_literal = evaluateConstantExpressionOrIdentifierAsLiteral(header_args[0], context);
                auto arg_name_value = ast_literal->as<ASTLiteral>()->value;
                if (arg_name_value.getType() != Field::Types::Which::String)
                    throw Exception(ErrorCodes::BAD_ARGUMENTS, "Expected string as header name");
                auto arg_name = arg_name_value.safeGet<String>();

                ast_literal = evaluateConstantExpressionOrIdentifierAsLiteral(header_args[1], context);
                auto arg_value = ast_literal->as<ASTLiteral>()->value;
                if (arg_value.getType() != Field::Types::Which::String)
                    throw Exception(ErrorCodes::BAD_ARGUMENTS, "Expected string as header value");

                header_entries.emplace_back(arg_name, arg_value.safeGet<String>());
            }

            headers_it = arg_it;

            continue;
        }

        if (headers_ast_function && headers_ast_function->name == "equals")
            continue;

        if (evaluate_arguments)
            (*arg_it) = evaluateConstantExpressionOrIdentifierAsLiteral((*arg_it), context);
    }

    if (headers_it == url_function_args.end())
        return url_function_args.size();

    std::rotate(headers_it, std::next(headers_it), url_function_args.end());
    return url_function_args.size() - 1;
}

void StorageURL::processNamedCollectionResult(Configuration & configuration, const NamedCollection & collection)
{
    /// Headers in config file will have structure "headers.header.name" and "headers.header.value".
    /// But Poco::AbstractConfiguration converts them into "header", "header[1]", "header[2]".
    static const std::vector<std::shared_ptr<re2::RE2>> optional_regex_keys
    {
        std::make_shared<re2::RE2>(R"(headers.header\[[0-9]*\].name)"),
        std::make_shared<re2::RE2>(R"(headers.header\[[0-9]*\].value)"),
    };

    validateNamedCollection(collection, required_configuration_keys, optional_configuration_keys, optional_regex_keys);

    configuration.url = collection.get<String>("url");
    configuration.headers = getHeadersFromNamedCollection(collection);

    configuration.http_method = collection.getOrDefault<String>("http_method", collection.getOrDefault<String>("method", ""));
    if (!configuration.http_method.empty() && configuration.http_method != Poco::Net::HTTPRequest::HTTP_POST
        && configuration.http_method != Poco::Net::HTTPRequest::HTTP_PUT)
        throw Exception(
            ErrorCodes::BAD_ARGUMENTS,
            "HTTP method can be POST or PUT (current: {}). For insert default is POST, for select GET",
            configuration.http_method);

    configuration.format = collection.getOrDefault<String>("format", "auto");
    configuration.compression_method = collection.getOrDefault<String>("compression_method", collection.getOrDefault<String>("compression", "auto"));
    configuration.structure = collection.getOrDefault<String>("structure", "auto");
}

void StorageURL::addInferredEngineArgsToCreateQuery(ASTs & args, const ContextPtr & context) const
{
    TableFunctionURL::updateStructureAndFormatArgumentsIfNeeded(args, "", format_name, context, /*with_structure=*/false);
}

StorageURL::Configuration StorageURL::getConfiguration(ASTs & args, const ContextPtr & local_context)
{
    StorageURL::Configuration configuration;

    if (auto named_collection = tryGetNamedCollectionWithOverrides(args, local_context))
    {
        StorageURL::processNamedCollectionResult(configuration, *named_collection);
        evalArgsAndCollectHeaders(args, configuration.headers, local_context, false);
    }
    else
    {
        size_t count = evalArgsAndCollectHeaders(args, configuration.headers, local_context);

        if (count == 0 || count > 3)
            throw Exception(ErrorCodes::NUMBER_OF_ARGUMENTS_DOESNT_MATCH, bad_arguments_error_message);

        configuration.url = checkAndGetLiteralArgument<String>(args[0], "url");
        if (count > 1)
            configuration.format = checkAndGetLiteralArgument<String>(args[1], "format");
        if (count == 3)
            configuration.compression_method = checkAndGetLiteralArgument<String>(args[2], "compression_method");
    }

    if (configuration.format == "auto")
        configuration.format = FormatFactory::instance().tryGetFormatFromFileName(Poco::URI(configuration.url).getPath()).value_or("auto");

    for (const auto & [header, value] : configuration.headers)
    {
        if (header == "Range")
            throw Exception(ErrorCodes::BAD_ARGUMENTS, "Range headers are not allowed");
    }

    return configuration;
}


void registerStorageURL(StorageFactory & factory)
{
    factory.registerStorage(
        "URL",
        [](const StorageFactory::Arguments & args)
        {
            ASTs & engine_args = args.engine_args;
            auto configuration = StorageURL::getConfiguration(engine_args, args.getLocalContext());
            auto format_settings = StorageURL::getFormatSettingsFromArgs(args);

            ASTPtr partition_by;
            if (args.storage_def->partition_by)
                partition_by = args.storage_def->partition_by->clone();

            return std::make_shared<StorageURL>(
                configuration.url,
                args.table_id,
                configuration.format,
                format_settings,
                args.columns,
                args.constraints,
                args.comment,
                args.getContext(),
                configuration.compression_method,
                configuration.headers,
                configuration.http_method,
                partition_by);
        },
        {
            .supports_settings = true,
            .supports_schema_inference = true,
            .source_access_type = AccessTypeObjects::Source::URL,
            .has_builtin_setting_fn = Settings::hasBuiltin,
        });
}

}<|MERGE_RESOLUTION|>--- conflicted
+++ resolved
@@ -1204,18 +1204,16 @@
     size_t num_streams)
 {
     auto params = getReadURIParams(column_names, storage_snapshot, query_info, local_context, processed_stage, max_block_size);
-<<<<<<< HEAD
-    auto read_from_format_info = prepareReadingFromFormat(column_names, storage_snapshot, local_context, supportsSubsetOfColumns(local_context), /*supports_tuple_elements=*/ supports_prewhere);
-    if (query_info.prewhere_info)
-        read_from_format_info = updateFormatPrewhereInfo(read_from_format_info, query_info.prewhere_info);
-=======
     auto read_from_format_info = prepareReadingFromFormat(
         column_names,
         storage_snapshot,
         local_context,
         supportsSubsetOfColumns(local_context),
+        /*supports_tuple_elements=*/ supports_prewhere,
         PrepareReadingFromFormatHiveParams {file_columns, hive_partition_columns_to_read_from_file_path.getNameToTypeMap()});
->>>>>>> 594159d4
+
+    if (query_info.prewhere_info)
+        read_from_format_info = updateFormatPrewhereInfo(read_from_format_info, query_info.prewhere_info);
 
     bool need_only_count = (query_info.optimize_trivial_count || (read_from_format_info.requested_columns.empty() && !read_from_format_info.prewhere_info))
         && local_context->getSettingsRef()[Setting::optimize_count_from_files];
@@ -1329,13 +1327,9 @@
     Pipes pipes;
     pipes.reserve(num_streams);
 
-<<<<<<< HEAD
-    auto parser_group = std::make_shared<FormatParserGroup>(settings, num_streams, filter_actions_dag, context);
-    parser_group->prewhere_info = prewhere_info;
-=======
     auto parser_shared_resources = std::make_shared<FormatParserSharedResources>(settings, num_streams);
     auto format_filter_info = std::make_shared<FormatFilterInfo>(filter_actions_dag, context, nullptr);
->>>>>>> 594159d4
+    format_filter_info->prewhere_info = prewhere_info;
 
     for (size_t i = 0; i < num_streams; ++i)
     {
@@ -1391,18 +1385,16 @@
     size_t num_streams)
 {
     auto params = getReadURIParams(column_names, storage_snapshot, query_info, local_context, processed_stage, max_block_size);
-<<<<<<< HEAD
-    auto read_from_format_info = prepareReadingFromFormat(column_names, storage_snapshot, local_context, supportsSubsetOfColumns(local_context), /*supports_tuple_elements=*/ supports_prewhere);
-    if (query_info.prewhere_info)
-        read_from_format_info = updateFormatPrewhereInfo(read_from_format_info, query_info.prewhere_info);
-=======
     auto read_from_format_info = prepareReadingFromFormat(
         column_names,
         storage_snapshot,
         local_context,
         supportsSubsetOfColumns(local_context),
+        /*supports_tuple_elements=*/ supports_prewhere
         PrepareReadingFromFormatHiveParams {file_columns, hive_partition_columns_to_read_from_file_path.getNameToTypeMap()});
->>>>>>> 594159d4
+
+    if (query_info.prewhere_info)
+        read_from_format_info = updateFormatPrewhereInfo(read_from_format_info, query_info.prewhere_info);
 
     bool need_only_count = (query_info.optimize_trivial_count || (read_from_format_info.requested_columns.empty() && !read_from_format_info.prewhere_info))
         && local_context->getSettingsRef()[Setting::optimize_count_from_files];
