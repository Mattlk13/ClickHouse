#include <memory>
#include <stack>

#include <Storages/VirtualColumnUtils.h>
#include "Formats/NumpyDataTypes.h"

#include <Core/NamesAndTypes.h>
#include <Core/TypeId.h>

#include <Interpreters/ActionsVisitor.h>
#include <Interpreters/Context.h>
#include <Interpreters/ExpressionActions.h>
#include <Interpreters/ExpressionAnalyzer.h>
#include <Interpreters/IdentifierSemantic.h>
#include <Interpreters/TreeRewriter.h>
#include <Interpreters/convertFieldToType.h>
#include <Interpreters/misc.h>

#include <Parsers/ASTIdentifier.h>
#include <Parsers/ASTExpressionList.h>
#include <Parsers/ASTLiteral.h>
#include <Parsers/ASTFunction.h>
#include <Parsers/ASTSelectQuery.h>
#include <Parsers/ASTSubquery.h>

#include <Columns/ColumnConst.h>
#include <Columns/ColumnsNumber.h>
#include <Columns/ColumnsCommon.h>
#include <Columns/FilterDescription.h>

#include <DataTypes/DataTypeNullable.h>
#include <DataTypes/DataTypesNumber.h>
#include <DataTypes/DataTypeString.h>
#include <DataTypes/DataTypeLowCardinality.h>
#include <DataTypes/DataTypeDateTime.h>

#include <Processors/Port.h>
#include <Processors/QueryPlan/QueryPlan.h>
#include <Processors/Executors/CompletedPipelineExecutor.h>

#include <Columns/ColumnSet.h>
#include <Columns/ColumnMap.h>
#include <Columns/ColumnTuple.h>
#include <Common/typeid_cast.h>
#include <Core/Settings.h>
#include <Formats/EscapingRuleUtils.h>
#include <Formats/FormatFactory.h>
#include <Formats/SchemaInferenceUtils.h>
#include <Functions/FunctionHelpers.h>
#include <Functions/FunctionsLogical.h>
#include <Functions/IFunction.h>
#include <Functions/IFunctionAdaptors.h>
#include <Functions/indexHint.h>
#include <Functions/keyvaluepair/impl/KeyValuePairExtractorBuilder.h>
#include <IO/ReadBufferFromString.h>
#include <IO/WriteHelpers.h>
#include <Parsers/makeASTForLogicalFunction.h>
#include <QueryPipeline/QueryPipelineBuilder.h>
#include <Functions/keyvaluepair/impl/DuplicateKeyFoundException.h>


namespace DB
{
namespace Setting
{
    extern const SettingsBool use_hive_partitioning;
}

namespace ErrorCodes
{
    extern const int INCORRECT_DATA;
}

namespace VirtualColumnUtils
{

void buildSetsForDAG(const ActionsDAG & dag, const ContextPtr & context)
{
    for (const auto & node : dag.getNodes())
    {
        if (node.type == ActionsDAG::ActionType::COLUMN)
        {
            const ColumnSet * column_set = checkAndGetColumnConstData<const ColumnSet>(node.column.get());
            if (!column_set)
                column_set = checkAndGetColumn<const ColumnSet>(node.column.get());

            if (column_set)
            {
                auto future_set = column_set->getData();
                if (!future_set->get())
                {
                    if (auto * set_from_subquery = typeid_cast<FutureSetFromSubquery *>(future_set.get()))
                        set_from_subquery->buildSetInplace(context);
                }
            }
        }
    }
}

ExpressionActionsPtr buildFilterExpression(ActionsDAG dag, ContextPtr context)
{
    buildSetsForDAG(dag, context);
    return std::make_shared<ExpressionActions>(std::move(dag));
}

void filterBlockWithExpression(const ExpressionActionsPtr & actions, Block & block)
{
    Block block_with_filter = block;
    actions->execute(block_with_filter, /*dry_run=*/ false, /*allow_duplicates_in_input=*/ true);

    /// Filter the block.
    String filter_column_name = actions->getActionsDAG().getOutputs().at(0)->result_name;
    ColumnPtr filter_column = block_with_filter.getByName(filter_column_name).column->convertToFullColumnIfConst();

    ConstantFilterDescription constant_filter(*filter_column);

    if (constant_filter.always_true)
    {
        return;
    }

    if (constant_filter.always_false)
    {
        block = block.cloneEmpty();
        return;
    }

    FilterDescription filter(*filter_column);

    for (size_t i = 0; i < block.columns(); ++i)
    {
        ColumnPtr & column = block.safeGetByPosition(i).column;
        column = column->filter(*filter.data, -1);
    }
}

static NamesAndTypesList getCommonVirtualsForFileLikeStorage()
{
    return {{"_path", std::make_shared<DataTypeLowCardinality>(std::make_shared<DataTypeString>())},
            {"_file", std::make_shared<DataTypeLowCardinality>(std::make_shared<DataTypeString>())},
            {"_size", makeNullable(std::make_shared<DataTypeUInt64>())},
            {"_time", makeNullable(std::make_shared<DataTypeDateTime>())},
            {"_etag", std::make_shared<DataTypeLowCardinality>(std::make_shared<DataTypeString>())}};
}

NameSet getVirtualNamesForFileLikeStorage()
{
    return getCommonVirtualsForFileLikeStorage().getNameSet();
}

static auto makeExtractor()
{
    return KeyValuePairExtractorBuilder().withItemDelimiters({'/'}).withKeyValueDelimiter('=').buildWithReferenceMap();
}

HivePartitioningKeysAndValues parseHivePartitioningKeysAndValues(const String & path)
{
    static auto extractor = makeExtractor();

    HivePartitioningKeysAndValues key_values;

    // cutting the filename to prevent malformed filenames that contain key-value-pairs from being extracted
    // not sure if we actually need to do that, but just in case. Plus, the previous regex impl took care of it
    const auto last_slash_pos = path.find_last_of('/');

    if (last_slash_pos == std::string::npos)
    {
        // nothing to extract, there is no path, just a filename
        return key_values;
    }

    std::string_view path_without_filename(path.data(), last_slash_pos);

    try
    {
        extractor.extract(path_without_filename, key_values);
    }
    catch (const extractKV::DuplicateKeyFoundException & ex)
    {
        throw Exception(ErrorCodes::INCORRECT_DATA, "Path '{}' to file with enabled hive-style partitioning contains duplicated partition key {} with different values, only unique keys are allowed", path, ex.key);
    }

    return key_values;
}

<<<<<<< HEAD
std::string_view findHivePartitioningInPath(const String & path)
{
    auto key_values = parseHivePartitioningKeysAndValues(path);

    if (key_values.empty())
        return std::string_view();
    
    // All keys and values are string_view over 'path', so starts and ends must be inside 'path'
    auto kv = key_values.begin();
    auto start = kv->first.data();
    auto end = kv->second.data() + kv->second.size();
    ++kv;
    while (kv != key_values.end())
    {
        start = std::min(kv->first.data(), start);
        end = std::max(kv->second.data() + kv->second.size(), end);
        ++kv;
    }

    if (start < path.data() || start > path.data() + path.size()
            || end < path.data() || end > path.data() + path.size()
            || end < start)
    {
        throw Exception(ErrorCodes::LOGICAL_ERROR, "String views are not inside initial string");
    }

    return std::string_view(start, end - start);
}

VirtualColumnsDescription getVirtualsForFileLikeStorage(ColumnsDescription & storage_columns, const ContextPtr & context, const std::string & path, std::optional<FormatSettings> format_settings_)
=======
VirtualColumnsDescription getVirtualsForFileLikeStorage(
    ColumnsDescription & storage_columns,
    const ContextPtr & context,
    const std::string & path,
    std::optional<FormatSettings> format_settings_,
    bool is_data_lake)
>>>>>>> fc0e3723
{
    VirtualColumnsDescription desc;

    auto add_virtual = [&](const NameAndTypePair & pair, bool prefer_virtual_column) /// By using prefer_virtual_column we define whether we will overwrite the storage column with the virtual one
    {
        const auto & name = pair.getNameInStorage();
        const auto & type = pair.getTypeInStorage();
        if (storage_columns.has(name))
        {
            if (!prefer_virtual_column)
                return;

            if (storage_columns.size() == 1)
                throw Exception(ErrorCodes::INCORRECT_DATA, "Cannot use hive partitioning for file {}: it contains only partition columns. Disable use_hive_partitioning setting to read/write this file", path);
            auto local_type = storage_columns.get(name).type;
            storage_columns.remove(name);
            desc.addEphemeral(name, local_type, "");
            return;
        }

        desc.addEphemeral(name, type, "");
    };

    for (const auto & item : getCommonVirtualsForFileLikeStorage())
        add_virtual(item, false);

    if (context->getSettingsRef()[Setting::use_hive_partitioning] && !is_data_lake)
    {
        const auto map = parseHivePartitioningKeysAndValues(path);
        auto format_settings = format_settings_ ? *format_settings_ : getFormatSettings(context);

        for (const auto & item : map)
        {
            const std::string key(item.first);
            const std::string value(item.second);

            auto type = tryInferDataTypeByEscapingRule(value, format_settings, FormatSettings::EscapingRule::Raw);

            if (type == nullptr)
                type = std::make_shared<DataTypeString>();
            if (type->canBeInsideLowCardinality())
                add_virtual({key, std::make_shared<DataTypeLowCardinality>(type)}, true);
            else
                add_virtual({key, type}, true);
        }
    }

    return desc;
}

static void addPathAndFileToVirtualColumns(Block & block, const String & path, size_t idx, const FormatSettings & format_settings, bool use_hive_partitioning)
{
    if (block.has("_path"))
        block.getByName("_path").column->assumeMutableRef().insert(path);

    if (block.has("_file"))
    {
        auto pos = path.find_last_of('/');
        String file;
        if (pos != std::string::npos)
            file = path.substr(pos + 1);
        else
            file = path;

        block.getByName("_file").column->assumeMutableRef().insert(file);
    }

    if (use_hive_partitioning)
    {
        const auto keys_and_values = parseHivePartitioningKeysAndValues(path);
        for (const auto & [key, value] : keys_and_values)
        {
            if (const auto * column = block.findByName(key))
            {
                ReadBufferFromString buf(value);
                column->type->getDefaultSerialization()->deserializeWholeText(column->column->assumeMutableRef(), buf, format_settings);
            }
        }
    }

    block.getByName("_idx").column->assumeMutableRef().insert(idx);
}

std::optional<ActionsDAG> createPathAndFileFilterDAG(const ActionsDAG::Node * predicate, const NamesAndTypesList & virtual_columns)
{
    if (!predicate || virtual_columns.empty())
        return {};

    Block block;
    NameSet common_virtuals = getVirtualNamesForFileLikeStorage();
    for (const auto & column : virtual_columns)
    {
        if (column.name == "_file" || column.name == "_path" || !common_virtuals.contains(column.name))
            block.insert({column.type->createColumn(), column.type, column.name});
    }

    block.insert({ColumnUInt64::create(), std::make_shared<DataTypeUInt64>(), "_idx"});
    return splitFilterDagForAllowedInputs(predicate, &block);
}

ColumnPtr getFilterByPathAndFileIndexes(const std::vector<String> & paths, const ExpressionActionsPtr & actions, const NamesAndTypesList & virtual_columns, const ContextPtr & context)
{
    Block block;
    NameSet common_virtuals = getVirtualNamesForFileLikeStorage();
    for (const auto & column : virtual_columns)
    {
        if (column.name == "_file" || column.name == "_path" || !common_virtuals.contains(column.name))
            block.insert({column.type->createColumn(), column.type, column.name});
    }
    block.insert({ColumnUInt64::create(), std::make_shared<DataTypeUInt64>(), "_idx"});

    for (size_t i = 0; i != paths.size(); ++i)
        addPathAndFileToVirtualColumns(block, paths[i], i, getFormatSettings(context), context->getSettingsRef()[Setting::use_hive_partitioning]);

    filterBlockWithExpression(actions, block);

    return block.getByName("_idx").column;
}

void addRequestedFileLikeStorageVirtualsToChunk(
    Chunk & chunk, const NamesAndTypesList & requested_virtual_columns,
    VirtualsForFileLikeStorage virtual_values, ContextPtr context)
{
    HivePartitioningKeysAndValues hive_map;
    if (context->getSettingsRef()[Setting::use_hive_partitioning])
        hive_map = parseHivePartitioningKeysAndValues(virtual_values.path);

    for (const auto & virtual_column : requested_virtual_columns)
    {
        if (virtual_column.name == "_path")
        {
            chunk.addColumn(virtual_column.type->createColumnConst(chunk.getNumRows(), virtual_values.path)->convertToFullColumnIfConst());
        }
        else if (virtual_column.name == "_file")
        {
            if (virtual_values.filename)
            {
                chunk.addColumn(virtual_column.type->createColumnConst(chunk.getNumRows(), (*virtual_values.filename))->convertToFullColumnIfConst());
            }
            else
            {
                size_t last_slash_pos = virtual_values.path.find_last_of('/');
                auto filename_from_path = virtual_values.path.substr(last_slash_pos + 1);
                chunk.addColumn(virtual_column.type->createColumnConst(chunk.getNumRows(), filename_from_path)->convertToFullColumnIfConst());
            }
        }
        else if (virtual_column.name == "_size")
        {
            if (virtual_values.size)
                chunk.addColumn(virtual_column.type->createColumnConst(chunk.getNumRows(), *virtual_values.size)->convertToFullColumnIfConst());
            else
                chunk.addColumn(virtual_column.type->createColumnConstWithDefaultValue(chunk.getNumRows())->convertToFullColumnIfConst());
        }
        else if (virtual_column.name == "_time")
        {
            if (virtual_values.last_modified)
                chunk.addColumn(virtual_column.type->createColumnConst(chunk.getNumRows(), virtual_values.last_modified->epochTime())->convertToFullColumnIfConst());
            else
                chunk.addColumn(virtual_column.type->createColumnConstWithDefaultValue(chunk.getNumRows())->convertToFullColumnIfConst());
        }
        else if (auto it = hive_map.find(virtual_column.getNameInStorage()); it != hive_map.end())
        {
            chunk.addColumn(virtual_column.type->createColumnConst(chunk.getNumRows(), convertFieldToType(Field(it->second), *virtual_column.type))->convertToFullColumnIfConst());
        }
        else if (virtual_column.name == "_etag")
        {
            if (virtual_values.etag)
                chunk.addColumn(virtual_column.type->createColumnConst(chunk.getNumRows(), (*virtual_values.etag))->convertToFullColumnIfConst());
            else
                chunk.addColumn(virtual_column.type->createColumnConstWithDefaultValue(chunk.getNumRows())->convertToFullColumnIfConst());
        }
    }
}

static bool canEvaluateSubtree(const ActionsDAG::Node * node, const Block * allowed_inputs)
{
    std::stack<const ActionsDAG::Node *> nodes;
    nodes.push(node);
    while (!nodes.empty())
    {
        const auto * cur = nodes.top();
        nodes.pop();

        if (cur->type == ActionsDAG::ActionType::ARRAY_JOIN)
            return false;

        if (cur->type == ActionsDAG::ActionType::INPUT && allowed_inputs && !allowed_inputs->has(cur->result_name))
            return false;

        for (const auto * child : cur->children)
            nodes.push(child);
    }

    return true;
}

bool isDeterministic(const ActionsDAG::Node * node)
{
    for (const auto * child : node->children)
    {
        if (!isDeterministic(child))
            return false;
    }

    if (node->type != ActionsDAG::ActionType::FUNCTION)
        return true;

    if (!node->function_base->isDeterministic())
        return false;

    return true;
}

bool isDeterministicInScopeOfQuery(const ActionsDAG::Node * node)
{
    for (const auto * child : node->children)
    {
        if (!isDeterministicInScopeOfQuery(child))
            return false;
    }

    if (node->type != ActionsDAG::ActionType::FUNCTION)
        return true;

    if (!node->function_base->isDeterministicInScopeOfQuery())
        return false;

    return true;
}

static const ActionsDAG::Node * splitFilterNodeForAllowedInputs(
    const ActionsDAG::Node * node, const Block * allowed_inputs, ActionsDAG::Nodes & additional_nodes, bool allow_partial_result)
{
    if (node->type == ActionsDAG::ActionType::FUNCTION)
    {
        if (node->function_base->getName() == "and")
        {
            auto & node_copy = additional_nodes.emplace_back(*node);
            node_copy.children.clear();
            for (const auto * child : node->children)
                if (const auto * child_copy
                    = splitFilterNodeForAllowedInputs(child, allowed_inputs, additional_nodes, allow_partial_result))
                    node_copy.children.push_back(child_copy);
                /// Expression like (now_allowed AND allowed) is not allowed if allow_partial_result = true. This is important for
                /// trivial count optimization, otherwise we can get incorrect results. For example, if the query is
                /// SELECT count() FROM table WHERE _partition_id = '0' AND rowNumberInBlock() = 1, we cannot apply
                /// trivial count.
                else if (!allow_partial_result)
                    return nullptr;

            if (node_copy.children.empty())
                return nullptr;

            if (node_copy.children.size() == 1)
            {
                const ActionsDAG::Node * res = node_copy.children.front();
                /// Expression like (not_allowed AND 256) can't be reduced to (and(256)) because AND requires
                /// at least two arguments; also it can't be reduced to (256) because result type is different.
                if (!res->result_type->equals(*node->result_type))
                {
                    ActionsDAG tmp_dag;
                    res = &tmp_dag.addCast(*res, node->result_type, {});
                    additional_nodes.splice(additional_nodes.end(), ActionsDAG::detachNodes(std::move(tmp_dag)));
                }

                return res;
            }

            return &node_copy;
        }
        if (node->function_base->getName() == "or")
        {
            auto & node_copy = additional_nodes.emplace_back(*node);
            for (auto & child : node_copy.children)
                if (child = splitFilterNodeForAllowedInputs(child, allowed_inputs, additional_nodes, allow_partial_result); !child)
                    return nullptr;

            return &node_copy;
        }
        if (node->function_base->getName() == "indexHint")
        {
            if (const auto * adaptor = typeid_cast<const FunctionToFunctionBaseAdaptor *>(node->function_base.get()))
            {
                if (const auto * index_hint = typeid_cast<const FunctionIndexHint *>(adaptor->getFunction().get()))
                {
                    auto index_hint_dag = index_hint->getActions().clone();
                    ActionsDAG::NodeRawConstPtrs atoms;
                    for (const auto & output : index_hint_dag.getOutputs())
                        if (const auto * child_copy
                            = splitFilterNodeForAllowedInputs(output, allowed_inputs, additional_nodes, allow_partial_result))
                            atoms.push_back(child_copy);

                    if (!atoms.empty())
                    {
                        const auto * res = atoms.at(0);

                        if (atoms.size() > 1)
                        {
                            FunctionOverloadResolverPtr func_builder_and
                                = std::make_unique<FunctionToOverloadResolverAdaptor>(std::make_shared<FunctionAnd>());
                            res = &index_hint_dag.addFunction(func_builder_and, atoms, {});
                        }

                        if (!res->result_type->equals(*node->result_type))
                            res = &index_hint_dag.addCast(*res, node->result_type, {});

                        additional_nodes.splice(additional_nodes.end(), ActionsDAG::detachNodes(std::move(index_hint_dag)));
                        return res;
                    }
                }
            }
        }
        else if (!isDeterministicInScopeOfQuery(node))
        {
            return nullptr;
        }
    }

    if (!canEvaluateSubtree(node, allowed_inputs))
        return nullptr;

    return node;
}

std::optional<ActionsDAG>
splitFilterDagForAllowedInputs(const ActionsDAG::Node * predicate, const Block * allowed_inputs, bool allow_partial_result)
{
    if (!predicate)
        return {};

    ActionsDAG::Nodes additional_nodes;
    const auto * res = splitFilterNodeForAllowedInputs(predicate, allowed_inputs, additional_nodes, allow_partial_result);
    if (!res)
        return {};

    return ActionsDAG::cloneSubDAG({res}, true);
}

void filterBlockWithPredicate(
    const ActionsDAG::Node * predicate, Block & block, ContextPtr context, bool allow_filtering_with_partial_predicate)
{
    auto dag = splitFilterDagForAllowedInputs(predicate, &block, /*allow_partial_result=*/allow_filtering_with_partial_predicate);
    if (dag)
        filterBlockWithExpression(buildFilterExpression(std::move(*dag), context), block);
}

}

}<|MERGE_RESOLUTION|>--- conflicted
+++ resolved
@@ -69,6 +69,7 @@
 namespace ErrorCodes
 {
     extern const int INCORRECT_DATA;
+    extern const int LOGICAL_ERROR;
 }
 
 namespace VirtualColumnUtils
@@ -183,14 +184,13 @@
     return key_values;
 }
 
-<<<<<<< HEAD
 std::string_view findHivePartitioningInPath(const String & path)
 {
     auto key_values = parseHivePartitioningKeysAndValues(path);
 
     if (key_values.empty())
         return std::string_view();
-    
+
     // All keys and values are string_view over 'path', so starts and ends must be inside 'path'
     auto kv = key_values.begin();
     auto start = kv->first.data();
@@ -213,15 +213,12 @@
     return std::string_view(start, end - start);
 }
 
-VirtualColumnsDescription getVirtualsForFileLikeStorage(ColumnsDescription & storage_columns, const ContextPtr & context, const std::string & path, std::optional<FormatSettings> format_settings_)
-=======
 VirtualColumnsDescription getVirtualsForFileLikeStorage(
     ColumnsDescription & storage_columns,
     const ContextPtr & context,
     const std::string & path,
     std::optional<FormatSettings> format_settings_,
     bool is_data_lake)
->>>>>>> fc0e3723
 {
     VirtualColumnsDescription desc;
 
