--- conflicted
+++ resolved
@@ -59,19 +59,10 @@
 
 namespace DB
 {
-<<<<<<< HEAD
-namespace Setting
-{
-    extern const SettingsBool use_hive_partitioning;
-}
-
 namespace ErrorCodes
 {
-    extern const int INCORRECT_DATA;
     extern const int LOGICAL_ERROR;
 }
-=======
->>>>>>> 0e43a730
 
 namespace VirtualColumnUtils
 {
@@ -151,45 +142,9 @@
     return getCommonVirtualsForFileLikeStorage().getNameSet();
 }
 
-<<<<<<< HEAD
-static auto makeExtractor()
-{
-    return KeyValuePairExtractorBuilder().withItemDelimiters({'/'}).withKeyValueDelimiter('=').buildWithReferenceMap();
-}
-
-HivePartitioningKeysAndValues parseHivePartitioningKeysAndValues(const String & path)
-{
-    static auto extractor = makeExtractor();
-
-    HivePartitioningKeysAndValues key_values;
-
-    // cutting the filename to prevent malformed filenames that contain key-value-pairs from being extracted
-    // not sure if we actually need to do that, but just in case. Plus, the previous regex impl took care of it
-    const auto last_slash_pos = path.find_last_of('/');
-
-    if (last_slash_pos == std::string::npos)
-    {
-        // nothing to extract, there is no path, just a filename
-        return key_values;
-    }
-
-    std::string_view path_without_filename(path.data(), last_slash_pos);
-
-    try
-    {
-        extractor.extract(path_without_filename, key_values);
-    }
-    catch (const extractKV::DuplicateKeyFoundException & ex)
-    {
-        throw Exception(ErrorCodes::INCORRECT_DATA, "Path '{}' to file with enabled hive-style partitioning contains duplicated partition key {} with different values, only unique keys are allowed", path, ex.key);
-    }
-
-    return key_values;
-}
-
 std::string_view findHivePartitioningInPath(const String & path)
 {
-    auto key_values = parseHivePartitioningKeysAndValues(path);
+    auto key_values = HivePartitioningUtils::parseHivePartitioningKeysAndValues(path);
 
     if (key_values.empty())
         return std::string_view();
@@ -216,15 +171,7 @@
     return std::string_view(start, end - start);
 }
 
-VirtualColumnsDescription getVirtualsForFileLikeStorage(
-    ColumnsDescription & storage_columns,
-    const ContextPtr & context,
-    const std::string & path,
-    std::optional<FormatSettings> format_settings_,
-    bool is_data_lake)
-=======
 VirtualColumnsDescription getVirtualsForFileLikeStorage(ColumnsDescription & storage_columns)
->>>>>>> 0e43a730
 {
     VirtualColumnsDescription desc;
 
