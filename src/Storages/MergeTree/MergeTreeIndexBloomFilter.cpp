#include <Storages/MergeTree/MergeTreeIndexBloomFilter.h>

#include <Columns/ColumnConst.h>
#include <Columns/ColumnTuple.h>
#include <Columns/ColumnsNumber.h>
#include <Common/FieldAccurateComparison.h>
#include <DataTypes/DataTypeArray.h>
#include <DataTypes/DataTypeTuple.h>
#include <IO/WriteHelpers.h>
#include <Interpreters/BloomFilterHash.h>
#include <Interpreters/ExpressionAnalyzer.h>
#include <Interpreters/PreparedSets.h>
#include <Interpreters/Set.h>
#include <Interpreters/castColumn.h>
#include <Interpreters/convertFieldToType.h>
#include <Interpreters/misc.h>
#include <Parsers/ASTIdentifier.h>
#include <Parsers/ASTSubquery.h>
#include <Storages/MergeTree/MergeTreeData.h>
#include <Storages/MergeTree/RPNBuilder.h>


namespace DB
{

namespace ErrorCodes
{
    extern const int BAD_ARGUMENTS;
    extern const int ILLEGAL_COLUMN;
    extern const int INCORRECT_QUERY;
    extern const int NUMBER_OF_ARGUMENTS_DOESNT_MATCH;
    extern const int LOGICAL_ERROR;
}

MergeTreeIndexGranuleBloomFilter::MergeTreeIndexGranuleBloomFilter(size_t bits_per_row_, size_t hash_functions_, size_t index_columns_)
    : bits_per_row(bits_per_row_), hash_functions(hash_functions_), bloom_filters(index_columns_)
{
    total_rows = 0;
    for (size_t column = 0; column < index_columns_; ++column)
        bloom_filters[column] = std::make_shared<BloomFilter>(bits_per_row, hash_functions, 0);
}

MergeTreeIndexGranuleBloomFilter::MergeTreeIndexGranuleBloomFilter(
    size_t bits_per_row_, size_t hash_functions_, const std::vector<HashSet<UInt64>>& column_hashes_)
        : bits_per_row(bits_per_row_), hash_functions(hash_functions_), bloom_filters(column_hashes_.size())
{
    if (column_hashes_.empty())
        throw Exception(ErrorCodes::LOGICAL_ERROR, "Granule_index_blocks empty or total_rows is zero.");

    size_t bloom_filter_max_size = 0;
    for (const auto & column_hash : column_hashes_)
        bloom_filter_max_size = std::max(bloom_filter_max_size, column_hash.size());

    static size_t atom_size = 8;

    // If multiple columns are given, we will initialize all the bloom filters
    // with the size of the highest-cardinality one. This is done for compatibility with
    // existing binary serialization format
    total_rows = bloom_filter_max_size;
    size_t bytes_size = (bits_per_row * total_rows + atom_size - 1) / atom_size;

    for (size_t column = 0, columns = column_hashes_.size(); column < columns; ++column)
    {
        bloom_filters[column] = std::make_shared<BloomFilter>(bytes_size, hash_functions, 0);
        fillingBloomFilter(bloom_filters[column], column_hashes_[column]);
    }
}

bool MergeTreeIndexGranuleBloomFilter::empty() const
{
    return !total_rows;
}

size_t MergeTreeIndexGranuleBloomFilter::memoryUsageBytes() const
{
    size_t sum = 0;
    for (const auto & bloom_filter : bloom_filters)
        sum += bloom_filter->memoryUsageBytes();
    return sum;
}

void MergeTreeIndexGranuleBloomFilter::deserializeBinary(ReadBuffer & istr, MergeTreeIndexVersion version)
{
    if (version != 1)
        throw Exception(ErrorCodes::LOGICAL_ERROR, "Unknown index version {}.", version);

    readVarUInt(total_rows, istr);

    static size_t atom_size = 8;
    size_t bytes_size = (bits_per_row * total_rows + atom_size - 1) / atom_size;
    size_t read_size = bytes_size;
    for (auto & filter : bloom_filters)
    {
        filter->resize(bytes_size);
        if constexpr (std::endian::native == std::endian::big)
            read_size = filter->getFilter().size() * sizeof(BloomFilter::UnderType);
        else
            istr.readStrict(reinterpret_cast<char *>(filter->getFilter().data()), read_size);
    }
}

void MergeTreeIndexGranuleBloomFilter::serializeBinary(WriteBuffer & ostr) const
{
    if (empty())
        throw Exception(ErrorCodes::LOGICAL_ERROR, "Attempt to write empty bloom filter index.");

    writeVarUInt(total_rows, ostr);

    static size_t atom_size = 8;
    size_t write_size = (bits_per_row * total_rows + atom_size - 1) / atom_size;
    for (const auto & bloom_filter : bloom_filters)
    {
        if constexpr (std::endian::native == std::endian::big)
            write_size = bloom_filter->getFilter().size() * sizeof(BloomFilter::UnderType);
        else
            ostr.write(reinterpret_cast<const char *>(bloom_filter->getFilter().data()), write_size);
    }
}

void MergeTreeIndexGranuleBloomFilter::fillingBloomFilter(BloomFilterPtr & bf, const HashSet<UInt64> &hashes) const
{
    for (const auto & bf_base_hash : hashes)
        for (size_t i = 0; i < hash_functions; ++i)
            bf->addHashWithSeed(bf_base_hash.getKey(), BloomFilterHash::bf_hash_seed[i]);
}

namespace
{

ColumnWithTypeAndName getPreparedSetInfo(const ConstSetPtr & prepared_set)
{
    if (prepared_set->getDataTypes().size() == 1)
        return {prepared_set->getSetElements()[0], prepared_set->getElementsTypes()[0], "dummy"};

    Columns set_elements;
    for (auto & set_element : prepared_set->getSetElements())

        set_elements.emplace_back(set_element->convertToFullColumnIfConst());

    return {ColumnTuple::create(set_elements), std::make_shared<DataTypeTuple>(prepared_set->getElementsTypes()), "dummy"};
}

bool hashMatchesFilter(const BloomFilterPtr& bloom_filter, UInt64 hash, size_t hash_functions)
{
    return std::all_of(BloomFilterHash::bf_hash_seed,
                       BloomFilterHash::bf_hash_seed + hash_functions,
                       [&](const auto &hash_seed)
                       {
                           return bloom_filter->findHashWithSeed(hash,
                                                                 hash_seed);
                       });
}

bool maybeTrueOnBloomFilter(const IColumn * hash_column, const BloomFilterPtr & bloom_filter, size_t hash_functions, bool match_all)
{
    const auto * const_column = typeid_cast<const ColumnConst *>(hash_column);
    const auto * non_const_column = typeid_cast<const ColumnUInt64 *>(hash_column);

    if (!const_column && !non_const_column)
        throw Exception(ErrorCodes::LOGICAL_ERROR, "Hash column must be Const or UInt64.");

    if (const_column)
    {
        return hashMatchesFilter(bloom_filter,
                                 const_column->getValue<UInt64>(),
                                 hash_functions);
    }

    const ColumnUInt64::Container & hashes = non_const_column->getData();

    if (match_all)
    {
        return std::all_of(hashes.begin(),
                           hashes.end(),
                           [&](const auto& hash_row)
                           {
                               return hashMatchesFilter(bloom_filter,
                                                        hash_row,
                                                        hash_functions);
                           });
    }

    return std::any_of(
        hashes.begin(), hashes.end(), [&](const auto & hash_row) { return hashMatchesFilter(bloom_filter, hash_row, hash_functions); });
}

}

MergeTreeIndexConditionBloomFilter::MergeTreeIndexConditionBloomFilter(
    const ActionsDAG::Node * predicate, ContextPtr context_, const Block & header_, size_t hash_functions_)
    : WithContext(context_), header(header_), hash_functions(hash_functions_)
{
    if (!predicate)
    {
        rpn.push_back(RPNElement::FUNCTION_UNKNOWN);
        return;
    }

    RPNBuilder<RPNElement> builder(
        predicate,
        context_,
        [&](const RPNBuilderTreeNode & node, RPNElement & out) { return extractAtomFromTree(node, out); });
    rpn = std::move(builder).extractRPN();
}

bool MergeTreeIndexConditionBloomFilter::alwaysUnknownOrTrue() const
{
    return rpnEvaluatesAlwaysUnknownOrTrue(
        rpn,
        {RPNElement::FUNCTION_EQUALS,
         RPNElement::FUNCTION_NOT_EQUALS,
         RPNElement::FUNCTION_HAS,
         RPNElement::FUNCTION_HAS_ANY,
         RPNElement::FUNCTION_HAS_ALL,
         RPNElement::FUNCTION_IN,
         RPNElement::FUNCTION_NOT_IN});
}

bool MergeTreeIndexConditionBloomFilter::mayBeTrueOnGranule(const MergeTreeIndexGranuleBloomFilter * granule, const PartialEvalResultsFunction & partial_eval_results_function) const
{
    std::vector<BoolMask> rpn_stack;
    const auto & filters = granule->getFilters();

    size_t position = 0;
    for (const auto & element : rpn)
    {
        switch (element.function)
        {
            case RPNElement::FUNCTION_UNKNOWN:
                rpn_stack.emplace_back(true, true);
                break;
            case RPNElement::FUNCTION_IN:
            case RPNElement::FUNCTION_NOT_IN:
            case RPNElement::FUNCTION_EQUALS:
            case RPNElement::FUNCTION_NOT_EQUALS:
            case RPNElement::FUNCTION_HAS:
            case RPNElement::FUNCTION_HAS_ANY:
            case RPNElement::FUNCTION_HAS_ALL:
            {
                bool match_rows = true;
                bool match_all = element.function == RPNElement::FUNCTION_HAS_ALL;
                const auto & predicate = element.predicate;
                for (size_t index = 0; match_rows && index < predicate.size(); ++index)
                {
                    const auto & query_index_hash = predicate[index];
                    const auto & filter = filters[query_index_hash.first];
                    const ColumnPtr & hash_column = query_index_hash.second;

                    match_rows = maybeTrueOnBloomFilter(&*hash_column,
                                                        filter,
                                                        hash_functions,
                                                        match_all);
                }

                rpn_stack.emplace_back(match_rows, true);
                if (element.function == RPNElement::FUNCTION_NOT_EQUALS || element.function == RPNElement::FUNCTION_NOT_IN)
                    rpn_stack.back() = !rpn_stack.back();
                break;
            }
            case RPNElement::FUNCTION_NOT:
                rpn_stack.back() = !rpn_stack.back();
                break;
            case RPNElement::FUNCTION_OR:
            {
                auto arg1 = rpn_stack.back();
                rpn_stack.pop_back();
                auto arg2 = rpn_stack.back();
                rpn_stack.back() = arg1 | arg2;
                break;
            }
            case RPNElement::FUNCTION_AND:
            {
                auto arg1 = rpn_stack.back();
                rpn_stack.pop_back();
                auto arg2 = rpn_stack.back();
                rpn_stack.back() = arg1 & arg2;
                break;
            }
            case RPNElement::ALWAYS_TRUE:
                rpn_stack.emplace_back(true, false);
                break;
            case RPNElement::ALWAYS_FALSE:
                rpn_stack.emplace_back(false, true);
                break;
            /// No `default:` to make the compiler warn if not all enum values are handled.
        }
<<<<<<< HEAD
        else if (element.function == RPNElement::FUNCTION_NOT)
        {
            rpn_stack.back() = !rpn_stack.back();
        }
        else if (element.function == RPNElement::FUNCTION_OR)
        {
            auto arg1 = rpn_stack.back();
            rpn_stack.pop_back();
            auto arg2 = rpn_stack.back();
            rpn_stack.back() = arg1 | arg2;
        }
        else if (element.function == RPNElement::FUNCTION_AND)
        {
            auto arg1 = rpn_stack.back();
            rpn_stack.pop_back();
            auto arg2 = rpn_stack.back();
            rpn_stack.back() = arg1 & arg2;
        }
        else if (element.function == RPNElement::ALWAYS_TRUE)
        {
            rpn_stack.emplace_back(true, false);
        }
        else if (element.function == RPNElement::ALWAYS_FALSE)
        {
            rpn_stack.emplace_back(false, true);
        }
        else
            throw Exception(ErrorCodes::LOGICAL_ERROR, "Unexpected function type in KeyCondition::RPNElement");

        if (unlikely(partial_eval_results_function))
        {
            partial_eval_results_function(position, rpn_stack.back().can_be_true, element.function == RPNElement::FUNCTION_UNKNOWN);
            position++;
        }
=======
>>>>>>> 3a371ef4
    }

    if (rpn_stack.size() != 1)
        throw Exception(ErrorCodes::LOGICAL_ERROR, "Unexpected stack size in KeyCondition::mayBeTrueInRange");

    return rpn_stack[0].can_be_true;
}

bool MergeTreeIndexConditionBloomFilter::extractAtomFromTree(const RPNBuilderTreeNode & node, RPNElement & out)
{
    {
        Field const_value;
        DataTypePtr const_type;

        if (node.tryGetConstant(const_value, const_type))
        {
            if (const_value.getType() == Field::Types::UInt64)
            {
                out.function = const_value.safeGet<UInt64>() ? RPNElement::ALWAYS_TRUE : RPNElement::ALWAYS_FALSE;
                return true;
            }

            if (const_value.getType() == Field::Types::Int64)
            {
                out.function = const_value.safeGet<Int64>() ? RPNElement::ALWAYS_TRUE : RPNElement::ALWAYS_FALSE;
                return true;
            }

            if (const_value.getType() == Field::Types::Float64)
            {
                out.function = const_value.safeGet<Float64>() != 0.0 ? RPNElement::ALWAYS_TRUE : RPNElement::ALWAYS_FALSE;
                return true;
            }
        }
    }

    return traverseFunction(node, out, nullptr /*parent*/);
}

bool MergeTreeIndexConditionBloomFilter::traverseFunction(const RPNBuilderTreeNode & node, RPNElement & out, const RPNBuilderTreeNode * parent)
{
    if (!node.isFunction())
        return false;

    const auto function = node.toFunctionNode();
    auto arguments_size = function.getArgumentsSize();
    auto function_name = function.getFunctionName();

    if (parent == nullptr)
    {
        /// Recurse a little bit for indexOf().
        for (size_t i = 0; i < arguments_size; ++i)
        {
            auto argument = function.getArgumentAt(i);
            if (traverseFunction(argument, out, &node))
                return true;
        }
    }

    if (arguments_size != 2)
        return false;

    /// indexOf() should be inside comparison function, e.g. greater(indexOf(key, 42), 0).
    /// Other conditions should be at top level, e.g. equals(key, 42), not equals(equals(key, 42), 1).
    if ((function_name == "indexOf") != (parent != nullptr))
        return false;

    auto lhs_argument = function.getArgumentAt(0);
    auto rhs_argument = function.getArgumentAt(1);

    if (functionIsInOrGlobalInOperator(function_name))
    {
        if (auto future_set = rhs_argument.tryGetPreparedSet(); future_set)
        {
            if (auto prepared_set = future_set->buildOrderedSetInplace(rhs_argument.getTreeContext().getQueryContext()); prepared_set)
            {
                if (prepared_set->hasExplicitSetElements())
                {
                    const auto prepared_info = getPreparedSetInfo(prepared_set);
                    if (traverseTreeIn(function_name, lhs_argument, prepared_set, prepared_info.type, prepared_info.column, out))
                        return true;
                }
            }
        }
        return false;
    }

    if (function_name == "equals" ||
        function_name == "notEquals" ||
        function_name == "has" ||
        function_name == "mapContains" ||
        function_name == "mapContainsKey" ||
        function_name == "mapContainsValue" ||
        function_name == "indexOf" ||
        function_name == "hasAny" ||
        function_name == "hasAll")
    {
        Field const_value;
        DataTypePtr const_type;

        if (rhs_argument.tryGetConstant(const_value, const_type))
        {
            if (traverseTreeEquals(function_name, lhs_argument, const_type, const_value, out, parent))
                return true;
        }
        else if (lhs_argument.tryGetConstant(const_value, const_type) &&
            (function_name == "equals" || function_name == "has" || function_name == "hasAny" || function_name == "notEquals"))
        {
            if (traverseTreeEquals(function_name, rhs_argument, const_type, const_value, out, parent))
                return true;
        }

        return false;
    }

    return false;
}

bool MergeTreeIndexConditionBloomFilter::traverseTreeIn(
    const String & function_name,
    const RPNBuilderTreeNode & key_node,
    const ConstSetPtr & prepared_set,
    const DataTypePtr & type,
    const ColumnPtr & column,
    RPNElement & out)
{
    auto key_node_column_name = key_node.getColumnName();

    if (header.has(key_node_column_name))
    {
        size_t row_size = column->size();
        size_t position = header.getPositionByName(key_node_column_name);
        const DataTypePtr & index_type = header.getByPosition(position).type;
        const auto & converted_column = castColumn(ColumnWithTypeAndName{column, type, ""}, index_type);
        out.predicate.emplace_back(std::make_pair(position, BloomFilterHash::hashWithColumn(index_type, converted_column, 0, row_size)));

        if (function_name == "in"  || function_name == "globalIn")
            out.function = RPNElement::FUNCTION_IN;

        if (function_name == "notIn"  || function_name == "globalNotIn")
            out.function = RPNElement::FUNCTION_NOT_IN;

        return true;
    }

    if (key_node.isFunction())
    {
        auto key_node_function = key_node.toFunctionNode();
        auto key_node_function_name = key_node_function.getFunctionName();
        size_t key_node_function_arguments_size = key_node_function.getArgumentsSize();

        WhichDataType which(type);

        if (which.isTuple() && key_node_function_name == "tuple")
        {
            const auto & tuple_column = typeid_cast<const ColumnTuple *>(column.get());
            const auto & tuple_data_type = typeid_cast<const DataTypeTuple *>(type.get());

            if (tuple_data_type->getElements().size() != key_node_function_arguments_size || tuple_column->getColumns().size() != key_node_function_arguments_size)
                return false;

            bool match_with_subtype = false;
            const auto & sub_columns = tuple_column->getColumns();
            const auto & sub_data_types = tuple_data_type->getElements();

            for (size_t index = 0; index < key_node_function_arguments_size; ++index)
                match_with_subtype |= traverseTreeIn(function_name, key_node_function.getArgumentAt(index), nullptr, sub_data_types[index], sub_columns[index], out);

            return match_with_subtype;
        }

        if (key_node_function_name == "arrayElement")
        {
            /** Try to parse arrayElement for mapKeys index.
              * It is important to ignore keys like column_map['Key'] IN ('') because if the key does not exist in the map
              * we return the default value for arrayElement.
              *
              * We cannot skip keys that does not exist in map if comparison is with default type value because
              * that way we skip necessary granules where the map key does not exist.
              */
            if (!prepared_set)
                return false;

            auto default_column_to_check = type->createColumnConstWithDefaultValue(1)->convertToFullColumnIfConst();
            ColumnWithTypeAndName default_column_with_type_to_check { default_column_to_check, type, "" };
            ColumnsWithTypeAndName default_columns_with_type_to_check = {default_column_with_type_to_check};
            auto set_contains_default_value_predicate_column = prepared_set->execute(default_columns_with_type_to_check, false /*negative*/);
            const auto & set_contains_default_value_predicate_column_typed = assert_cast<const ColumnUInt8 &>(*set_contains_default_value_predicate_column);
            bool set_contain_default_value = set_contains_default_value_predicate_column_typed.getData()[0];
            if (set_contain_default_value)
                return false;

            auto first_argument = key_node_function.getArgumentAt(0);
            const auto column_name = first_argument.getColumnName();
            auto map_keys_index_column_name = fmt::format("mapKeys({})", column_name);
            auto map_values_index_column_name = fmt::format("mapValues({})", column_name);

            if (header.has(map_keys_index_column_name))
            {
                /// For mapKeys we serialize key argument with bloom filter

                auto second_argument = key_node_function.getArgumentAt(1);

                Field constant_value;
                DataTypePtr constant_type;

                if (second_argument.tryGetConstant(constant_value, constant_type))
                {
                    size_t position = header.getPositionByName(map_keys_index_column_name);
                    const DataTypePtr & index_type = header.getByPosition(position).type;
                    const DataTypePtr actual_type = BloomFilter::getPrimitiveType(index_type);
                    out.predicate.emplace_back(std::make_pair(position, BloomFilterHash::hashWithField(actual_type.get(), constant_value)));
                }
                else
                {
                    return false;
                }
            }
            else if (header.has(map_values_index_column_name))
            {
                /// For mapValues we serialize set with bloom filter

                size_t row_size = column->size();
                size_t position = header.getPositionByName(map_values_index_column_name);
                const DataTypePtr & index_type = header.getByPosition(position).type;
                const auto & array_type = assert_cast<const DataTypeArray &>(*index_type);
                const auto & array_nested_type = array_type.getNestedType();
                const auto & converted_column = castColumn(ColumnWithTypeAndName{column, type, ""}, array_nested_type);
                out.predicate.emplace_back(std::make_pair(position, BloomFilterHash::hashWithColumn(array_nested_type, converted_column, 0, row_size)));
            }
            else
            {
                return false;
            }

            if (function_name == "in"  || function_name == "globalIn")
                out.function = RPNElement::FUNCTION_IN;

            if (function_name == "notIn"  || function_name == "globalNotIn")
                out.function = RPNElement::FUNCTION_NOT_IN;

            return true;
        }
    }

    return false;
}


static ColumnPtr createColumnFromConstantArray(const Field & value_field, const DataTypePtr & actual_type)
{
    if (value_field.getType() != Field::Types::Array)
        return nullptr;

    const bool is_nullable = actual_type->isNullable();
    auto mutable_column = actual_type->createColumn();

    for (const auto & f : value_field.safeGet<Array>())
    {
        if ((f.isNull() && !is_nullable) || f.isDecimal(f.getType())) /// NOLINT(readability-static-accessed-through-instance)
            return nullptr;

        auto converted = convertFieldToType(f, *actual_type);
        if (converted.isNull())
            return nullptr;

        mutable_column->insert(converted);
    }

    return std::move(mutable_column);
}


static bool indexOfCanUseBloomFilter(const RPNBuilderTreeNode * parent)
{
    if (!parent)
        return true;

    if (!parent->isFunction())
        return false;

    auto function = parent->toFunctionNode();
    auto function_name = function.getFunctionName();

    /// `parent` is a function where `indexOf` is located.
    /// Example: `indexOf(arr, x) = 1`, parent is a function named `equals`.
    if (function_name == "and")
    {
        return true;
    }
    if (function_name == "equals" /// notEquals is not applicable
        || function_name == "greater" || function_name == "greaterOrEquals" || function_name == "less" || function_name == "lessOrEquals")
    {
        size_t function_arguments_size = function.getArgumentsSize();
        if (function_arguments_size != 2)
            return false;

        /// We don't allow constant expressions like `indexOf(arr, x) = 1 + 0` but it's negligible.

        /// We should return true when the corresponding expression implies that the array contains the element.
        /// Example: when `indexOf(arr, x)` > 10 is written, it means that arr definitely should contain the element
        /// (at least at 11th position but it does not matter).

        bool reversed = false;
        Field constant_value;
        DataTypePtr constant_type;

        if (function.getArgumentAt(0).tryGetConstant(constant_value, constant_type))
        {
            reversed = true;
        }
        else if (function.getArgumentAt(1).tryGetConstant(constant_value, constant_type))
        {
        }
        else
        {
            return false;
        }

        Field zero(0);
        bool constant_equal_zero = accurateEquals(constant_value, zero);

        if (function_name == "equals" && !constant_equal_zero)
        {
            /// indexOf(...) = c, c != 0
            return true;
        }
        if (function_name == "notEquals" && constant_equal_zero)
        {
            /// indexOf(...) != c, c = 0
            return true;
        }
        if (function_name == (reversed ? "less" : "greater") && !accurateLess(constant_value, zero))
        {
            /// indexOf(...) > c, c >= 0
            return true;
        }
        if (function_name == (reversed ? "lessOrEquals" : "greaterOrEquals")
            && accurateLess(zero, constant_value))
        {
            /// indexOf(...) >= c, c > 0
            return true;
        }

        return false;
    }

    return false;
}


bool MergeTreeIndexConditionBloomFilter::traverseTreeEquals(
    const String & function_name,
    const RPNBuilderTreeNode & key_node,
    const DataTypePtr & value_type,
    const Field & value_field,
    RPNElement & out,
    const RPNBuilderTreeNode * parent)
{
    auto key_column_name = key_node.getColumnName();

    if (header.has(key_column_name))
    {
        size_t position = header.getPositionByName(key_column_name);
        const DataTypePtr & index_type = header.getByPosition(position).type;
        const auto * array_type = typeid_cast<const DataTypeArray *>(index_type.get());

        if (function_name == "has" || function_name == "indexOf")
        {
            if (array_type)
            {
                /// We can treat `indexOf` function similar to `has`.
                /// But it is little more cumbersome, compare: `has(arr, elem)` and `indexOf(arr, elem) != 0`.
                /// The `parent` in this context is expected to be function `!=` (`notEquals`).
                if (function_name == "has" || indexOfCanUseBloomFilter(parent))
                {
                    out.function = RPNElement::FUNCTION_HAS;
                    const DataTypePtr actual_type = BloomFilter::getPrimitiveType(array_type->getNestedType());
                    auto converted_field = convertFieldToType(value_field, *actual_type, value_type.get());
                    if (converted_field.isNull())
                        return false;

                    out.predicate.emplace_back(std::make_pair(position, BloomFilterHash::hashWithField(actual_type.get(), converted_field)));
                }
            }
            else if (function_name == "has")
            {
                const DataTypePtr actual_type = BloomFilter::getPrimitiveType(index_type);
                ColumnPtr column = createColumnFromConstantArray(value_field, actual_type);

                if (!column)
                    return false;

                out.function = RPNElement::FUNCTION_HAS_ANY;
                out.predicate.emplace_back(std::make_pair(position, BloomFilterHash::hashWithColumn(actual_type, column, 0, column->size())));
            }
        }
        else if (function_name == "hasAny" || function_name == "hasAll")
        {
            if (!array_type)
                return false;

            const DataTypePtr actual_type = BloomFilter::getPrimitiveType(array_type->getNestedType());
            ColumnPtr column = createColumnFromConstantArray(value_field, actual_type);

            if (!column)
                return false;

            out.function = function_name == "hasAny" ?
                RPNElement::FUNCTION_HAS_ANY :
                RPNElement::FUNCTION_HAS_ALL;
            out.predicate.emplace_back(std::make_pair(position, BloomFilterHash::hashWithColumn(actual_type, column, 0, column->size())));
        }
        else
        {
            if (array_type)
                return false;

            out.function = function_name == "equals" ? RPNElement::FUNCTION_EQUALS : RPNElement::FUNCTION_NOT_EQUALS;
            const DataTypePtr actual_type = BloomFilter::getPrimitiveType(index_type);
            auto converted_field = convertFieldToType(value_field, *actual_type, value_type.get());
            if (converted_field.isNull())
                return false;

            out.predicate.emplace_back(std::make_pair(position, BloomFilterHash::hashWithField(actual_type.get(), converted_field)));
        }

        return true;
    }

    if (function_name == "mapContainsValue" || function_name == "mapContainsKey" || function_name == "mapContains" || function_name == "has")
    {
        auto map_keys_index_column_name = fmt::format("mapKeys({})", key_column_name);
        if (function_name == "mapContainsValue")
            map_keys_index_column_name = fmt::format("mapValues({})", key_column_name);

        if (!header.has(map_keys_index_column_name))
            return false;

        size_t position = header.getPositionByName(map_keys_index_column_name);

        const DataTypePtr & index_type = header.getByPosition(position).type;
        const auto * array_type = typeid_cast<const DataTypeArray *>(index_type.get());

        if (!array_type)
            return false;

        out.function = RPNElement::FUNCTION_HAS;
        const DataTypePtr actual_type = BloomFilter::getPrimitiveType(array_type->getNestedType());
        auto converted_field = convertFieldToType(value_field, *actual_type, value_type.get());
        if (converted_field.isNull())
            return false;

        out.predicate.emplace_back(std::make_pair(position, BloomFilterHash::hashWithField(actual_type.get(), converted_field)));
        return true;
    }

    if (key_node.isFunction())
    {
        WhichDataType which(value_type);

        auto key_node_function = key_node.toFunctionNode();
        auto key_node_function_name = key_node_function.getFunctionName();
        size_t key_node_function_arguments_size = key_node_function.getArgumentsSize();

        if (which.isTuple() && key_node_function_name == "tuple")
        {
            const Tuple & tuple = value_field.safeGet<Tuple>();
            const auto * value_tuple_data_type = typeid_cast<const DataTypeTuple *>(value_type.get());

            if (tuple.size() != key_node_function_arguments_size)
                return false;

            bool match_with_subtype = false;
            const DataTypes & subtypes = value_tuple_data_type->getElements();

            for (size_t index = 0; index < tuple.size(); ++index)
                match_with_subtype |= traverseTreeEquals(function_name, key_node_function.getArgumentAt(index), subtypes[index], tuple[index], out, &key_node);

            return match_with_subtype;
        }

        if (key_node_function_name == "arrayElement" && (function_name == "equals" || function_name == "notEquals"))
        {
            /** Try to parse arrayElement for mapKeys index.
              * It is important to ignore keys like column_map['Key'] = '' because if key does not exist in the map
              * we return default the value for arrayElement.
              *
              * We cannot skip keys that does not exist in map if comparison is with default type value because
              * that way we skip necessary granules where map key does not exist.
              */
            if (value_field == value_type->getDefault())
                return false;

            auto first_argument = key_node_function.getArgumentAt(0);
            const auto column_name = first_argument.getColumnName();

            auto map_keys_index_column_name = fmt::format("mapKeys({})", column_name);
            auto map_values_index_column_name = fmt::format("mapValues({})", column_name);

            size_t position = 0;
            Field const_value = value_field;
            DataTypePtr const_type;

            if (header.has(map_keys_index_column_name))
            {
                position = header.getPositionByName(map_keys_index_column_name);
                auto second_argument = key_node_function.getArgumentAt(1);

                if (!second_argument.tryGetConstant(const_value, const_type))
                    return false;
            }
            else if (header.has(map_values_index_column_name))
            {
                position = header.getPositionByName(map_values_index_column_name);
            }
            else
            {
                return false;
            }

            out.function = function_name == "equals" ? RPNElement::FUNCTION_EQUALS : RPNElement::FUNCTION_NOT_EQUALS;

            const auto & index_type = header.getByPosition(position).type;
            const auto actual_type = BloomFilter::getPrimitiveType(index_type);
            out.predicate.emplace_back(std::make_pair(position, BloomFilterHash::hashWithField(actual_type.get(), const_value)));

            return true;
        }
    }

    return false;
}

MergeTreeIndexAggregatorBloomFilter::MergeTreeIndexAggregatorBloomFilter(
    size_t bits_per_row_, size_t hash_functions_, const Names & columns_name_)
    : bits_per_row(bits_per_row_), hash_functions(hash_functions_), index_columns_name(columns_name_), column_hashes(columns_name_.size())
{
    assert(bits_per_row != 0);
    assert(hash_functions != 0);
}

bool MergeTreeIndexAggregatorBloomFilter::empty() const
{
    return !total_rows;
}

MergeTreeIndexGranulePtr MergeTreeIndexAggregatorBloomFilter::getGranuleAndReset()
{
    const auto granule = std::make_shared<MergeTreeIndexGranuleBloomFilter>(bits_per_row, hash_functions, column_hashes);
    total_rows = 0;
    column_hashes.clear();
    return granule;
}

void MergeTreeIndexAggregatorBloomFilter::update(const Block & block, size_t * pos, size_t limit)
{
    if (*pos >= block.rows())
        throw Exception(ErrorCodes::LOGICAL_ERROR, "The provided position is not less than the number of block rows. "
                        "Position: {}, Block rows: {}.", *pos, block.rows());

    Block granule_index_block;
    size_t max_read_rows = std::min(block.rows() - *pos, limit);

    for (size_t column = 0; column < index_columns_name.size(); ++column)
    {
        const auto & column_and_type = block.getByName(index_columns_name[column]);
        auto index_column = BloomFilterHash::hashWithColumn(column_and_type.type, column_and_type.column, *pos, max_read_rows);

        const auto & index_col = checkAndGetColumn<ColumnUInt64>(*index_column);
        const auto & index_data = index_col.getData();
        for (const auto & hash: index_data)
            column_hashes[column].insert(hash);
    }

    *pos += max_read_rows;
    total_rows += max_read_rows;
}

MergeTreeIndexBloomFilter::MergeTreeIndexBloomFilter(
    const IndexDescription & index_,
    size_t bits_per_row_,
    size_t hash_functions_)
    : IMergeTreeIndex(index_)
    , bits_per_row(bits_per_row_)
    , hash_functions(hash_functions_)
{
    assert(bits_per_row != 0);
    assert(hash_functions != 0);
}

MergeTreeIndexGranulePtr MergeTreeIndexBloomFilter::createIndexGranule() const
{
    return std::make_shared<MergeTreeIndexGranuleBloomFilter>(bits_per_row, hash_functions, index.column_names.size());
}

MergeTreeIndexAggregatorPtr MergeTreeIndexBloomFilter::createIndexAggregator(const MergeTreeWriterSettings & /*settings*/) const
{
    return std::make_shared<MergeTreeIndexAggregatorBloomFilter>(bits_per_row, hash_functions, index.column_names);
}

MergeTreeIndexConditionPtr MergeTreeIndexBloomFilter::createIndexCondition(const ActionsDAG::Node * predicate, ContextPtr context) const
{
    return std::make_shared<MergeTreeIndexConditionBloomFilter>(predicate, context, index.sample_block, hash_functions);
}

static void assertIndexColumnsType(const Block & header)
{
    if (header.empty() || !header.columns())
        throw Exception(ErrorCodes::INCORRECT_QUERY, "Index must have columns.");

    const DataTypes & columns_data_types = header.getDataTypes();

    for (const auto & type : columns_data_types)
    {
        const IDataType * actual_type = BloomFilter::getPrimitiveType(type).get();
        WhichDataType which(actual_type);

        if (!which.isUInt() && !which.isInt() && !which.isString() && !which.isFixedString() && !which.isFloat() &&
            !which.isDate() && !which.isDateTime() && !which.isDateTime64() && !which.isEnum() && !which.isUUID() &&
            !which.isIPv4() && !which.isIPv6())
            throw Exception(ErrorCodes::ILLEGAL_COLUMN, "Unexpected type {} of bloom filter index.", type->getName());
    }
}

MergeTreeIndexPtr bloomFilterIndexCreator(
    const IndexDescription & index)
{
    double false_positive_rate = 0.025;

    if (!index.arguments.empty())
    {
        const auto & argument = index.arguments[0];
        false_positive_rate = std::min<Float64>(1.0, std::max<Float64>(argument.safeGet<Float64>(), 0.0));
    }

    const auto & bits_per_row_and_size_of_hash_functions = BloomFilterHash::calculationBestPractices(false_positive_rate);

    return std::make_shared<MergeTreeIndexBloomFilter>(
        index, bits_per_row_and_size_of_hash_functions.first, bits_per_row_and_size_of_hash_functions.second);
}

void bloomFilterIndexValidator(const IndexDescription & index, bool attach)
{
    assertIndexColumnsType(index.sample_block);

    if (index.arguments.size() > 1)
    {
        if (!attach) /// This is for backward compatibility.
            throw Exception(ErrorCodes::NUMBER_OF_ARGUMENTS_DOESNT_MATCH, "BloomFilter index cannot have more than one parameter.");
    }

    if (!index.arguments.empty())
    {
        const auto & argument = index.arguments[0];

        if (!attach && (argument.getType() != Field::Types::Float64 || argument.safeGet<Float64>() < 0 || argument.safeGet<Float64>() > 1))
            throw Exception(ErrorCodes::BAD_ARGUMENTS, "The BloomFilter false positive must be a double number between 0 and 1.");
    }
}

}<|MERGE_RESOLUTION|>--- conflicted
+++ resolved
@@ -284,43 +284,11 @@
                 break;
             /// No `default:` to make the compiler warn if not all enum values are handled.
         }
-<<<<<<< HEAD
-        else if (element.function == RPNElement::FUNCTION_NOT)
-        {
-            rpn_stack.back() = !rpn_stack.back();
-        }
-        else if (element.function == RPNElement::FUNCTION_OR)
-        {
-            auto arg1 = rpn_stack.back();
-            rpn_stack.pop_back();
-            auto arg2 = rpn_stack.back();
-            rpn_stack.back() = arg1 | arg2;
-        }
-        else if (element.function == RPNElement::FUNCTION_AND)
-        {
-            auto arg1 = rpn_stack.back();
-            rpn_stack.pop_back();
-            auto arg2 = rpn_stack.back();
-            rpn_stack.back() = arg1 & arg2;
-        }
-        else if (element.function == RPNElement::ALWAYS_TRUE)
-        {
-            rpn_stack.emplace_back(true, false);
-        }
-        else if (element.function == RPNElement::ALWAYS_FALSE)
-        {
-            rpn_stack.emplace_back(false, true);
-        }
-        else
-            throw Exception(ErrorCodes::LOGICAL_ERROR, "Unexpected function type in KeyCondition::RPNElement");
-
         if (unlikely(partial_eval_results_function))
         {
             partial_eval_results_function(position, rpn_stack.back().can_be_true, element.function == RPNElement::FUNCTION_UNKNOWN);
             position++;
         }
-=======
->>>>>>> 3a371ef4
     }
 
     if (rpn_stack.size() != 1)
