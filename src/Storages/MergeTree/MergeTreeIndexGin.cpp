--- conflicted
+++ resolved
@@ -576,14 +576,8 @@
         }
         else
         {
-<<<<<<< HEAD
-            out.gin_filter = std::make_unique<GinFilter>(gin_filter_params);
-            token_extractor->substringToGinFilter(
-                result.required_substring.data(), result.required_substring.size(), *out.gin_filter, false, false);
-=======
             out.gin_filter = std::make_unique<GinFilter>();
             token_extractor->substringToGinFilter(required_substring.data(), required_substring.size(), *out.gin_filter, false, false);
->>>>>>> e83ae279
         }
 
         return true;
