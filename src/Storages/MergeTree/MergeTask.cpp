--- conflicted
+++ resolved
@@ -456,14 +456,11 @@
     {
         .metadata_version = global_ctx->metadata_snapshot->getMetadataVersion(),
         .min_part_metadata_version = MergeTreeData::getMinMetadataVersion(global_ctx->future_part->parts),
-<<<<<<< HEAD
+        .min_part_data_versions = nullptr,
+        .max_mutation_versions = nullptr,
         .need_data_mutations = false,
         .need_alter_mutations = !patch_parts.empty(),
         .need_patch_parts = false,
-        .max_partition_blocks = nullptr,
-=======
-        .min_part_data_versions = nullptr,
->>>>>>> 49cd7c65
     };
 
     auto mutations_snapshot = global_ctx->data->getMutationsSnapshot(params);
