--- conflicted
+++ resolved
@@ -417,13 +417,9 @@
             return &buf;
         };
 
-<<<<<<< HEAD
         auto mark_getter = [](const ISerialization::SubstreamPath &) { return MarkInCompressedFile(); };
-        writeColumnSingleGranule(sample.getByName(name_and_type.name), getSerialization(name_and_type.name), buffer_getter, mark_getter, sample.getByName(name_and_type.name).column->size(), 0, false, settings);
-=======
         const auto & column = sample.getByName(name_and_type.name);
-        writeColumnSingleGranule(column, getSerialization(name_and_type.name), buffer_getter, column.column->size(), 0, settings);
->>>>>>> 7b863329
+        writeColumnSingleGranule(column, getSerialization(name_and_type.name), buffer_getter, mark_getter, column.column->size(), 0, false, settings);
     }
 }
 
