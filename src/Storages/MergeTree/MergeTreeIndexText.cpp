#include <Storages/MergeTree/MergeTreeIndexText.h>

#include <Columns/ColumnString.h>
#include <Columns/ColumnsNumber.h>
#include <Common/ElapsedTimeProfileEventIncrement.h>
#include <Common/HashTable/HashSet.h>
#include <Common/formatReadable.h>
#include <Common/logger_useful.h>
#include <Common/typeid_cast.h>
#include <DataTypes/Serializations/SerializationNumber.h>
#include <DataTypes/Serializations/SerializationString.h>
#include <Interpreters/BloomFilterHash.h>
#include <Interpreters/ITokenExtractor.h>
#include <Parsers/ASTFunction.h>
#include <Parsers/ASTIdentifier.h>
#include <Parsers/ASTLiteral.h>
#include <Storages/MergeTree/IDataPartStorage.h>
#include <Storages/MergeTree/MergeTreeDataPartChecksum.h>
#include <Storages/MergeTree/MergeTreeIndexConditionText.h>
#include <Storages/MergeTree/MergeTreeWriterStream.h>
#include <Storages/MergeTree/TextIndexCache.h>
#include <Storages/MergeTree/MergeTreeIndexTextPreprocessor.h>


#include <base/range.h>
#include <fmt/ranges.h>

namespace ProfileEvents
{
    extern const Event TextIndexReadDictionaryBlocks;
    extern const Event TextIndexReadSparseIndexBlocks;
    extern const Event TextIndexBloomFilterTrueNegatives;
    extern const Event TextIndexBloomFilterTruePositives;
    extern const Event TextIndexBloomFilterFalsePositives;
    extern const Event TextIndexReadGranulesMicroseconds;
}

namespace DB
{

namespace ErrorCodes
{
    extern const int LOGICAL_ERROR;
    extern const int INCORRECT_QUERY;
    extern const int INCORRECT_NUMBER_OF_COLUMNS;
    extern const int CORRUPTED_DATA;
}

static size_t getBloomFilterSizeInBytes(size_t bits_per_row, size_t num_tokens)
{
    static constexpr size_t atom_size = 8;
    return std::max(1UL, (bits_per_row * num_tokens + atom_size - 1) / atom_size);
}

static constexpr UInt64 MAX_CARDINALITY_FOR_RAW_POSTINGS = 16;
static_assert(PostingListBuilder::max_small_size <= MAX_CARDINALITY_FOR_RAW_POSTINGS, "max_small_size must be less than or equal to MAX_CARDINALITY_FOR_RAW_POSTINGS");

static constexpr UInt64 DEFAULT_NGRAM_SIZE = 3;
static constexpr UInt64 DEFAULT_SPARSE_GRAMS_MIN_LENGTH = 3;
static constexpr UInt64 DEFAULT_SPARSE_GRAMS_MAX_LENGTH = 100;
static constexpr UInt64 DEFAULT_DICTIONARY_BLOCK_SIZE = 128;
static constexpr bool DEFAULT_DICTIONARY_BLOCK_USE_FRONTCODING = true;
static constexpr UInt64 DEFAULT_MAX_CARDINALITY_FOR_EMBEDDED_POSTINGS = 16;
/// 0.1 may seem quite high. The motivation of it is to minimize the size of the bloom filter.
/// Rate of 0.1 gives 5 bits per token. 0.05 gives 7 bits; 0.025 - 8 bits.
static constexpr double DEFAULT_BLOOM_FILTER_FALSE_POSITIVE_RATE = 0.1; /// 10%

enum class TokensSerializationFormat : UInt64
{
    RawStrings = 0,
    FrontCodedStrings = 1
};

UInt32 TokenPostingsInfo::getCardinality() const
{
    return std::visit([]<typename T>(const T & arg) -> UInt32
    {
        if constexpr (std::is_same_v<T, PostingListPtr>)
            return arg->cardinality();
        else
            return arg.cardinality;
    }, postings);
}

bool DictionaryBlockBase::empty() const
{
    return !tokens || tokens->empty();
}

size_t DictionaryBlockBase::size() const
{
    return tokens ? tokens->size() : 0;
}

<<<<<<< HEAD
size_t DictionaryBlockBase::lowerBound(const std::string_view & token) const
{
    auto range = collections::range(0, tokens->size());

    auto it = std::lower_bound(range.begin(), range.end(), token, [this](size_t lhs_idx, const std::string_view & rhs_ref)
    {
        return assert_cast<const ColumnString &>(*tokens).getDataAt(lhs_idx) < rhs_ref;
    });

    return it - range.begin();
}

size_t DictionaryBlockBase::upperBound(const std::string_view & token) const
=======
size_t DictionaryBlockBase::upperBound(const StringRef & token) const
>>>>>>> 157ac6fb
{
    auto range = collections::range(0, tokens->size());

    auto it = std::upper_bound(range.begin(), range.end(), token, [this](const std::string_view & lhs_ref, size_t rhs_idx)
    {
        return lhs_ref < assert_cast<const ColumnString &>(*tokens).getDataAt(rhs_idx);
    });

    return it - range.begin();
}

<<<<<<< HEAD
std::optional<size_t> DictionaryBlockBase::binarySearch(const std::string_view & token) const
{
    size_t idx = lowerBound(token);
    const auto & tokens_str = assert_cast<const ColumnString &>(*tokens);

    if (idx == tokens_str.size() || token != tokens_str.getDataAt(idx))
        return std::nullopt;

    return idx;
}

DictionarySparseIndex::DictionarySparseIndex(ColumnPtr tokens_, ColumnPtr offsets_in_file_)
=======
TextIndexHeader::DictionarySparseIndex::DictionarySparseIndex(ColumnPtr tokens_, ColumnPtr offsets_in_file_)
>>>>>>> 157ac6fb
    : DictionaryBlockBase(std::move(tokens_)), offsets_in_file(std::move(offsets_in_file_))
{
}

UInt64 TextIndexHeader::DictionarySparseIndex::getOffsetInFile(size_t idx) const
{
    return assert_cast<const ColumnUInt64 &>(*offsets_in_file).getData()[idx];
}

DictionaryBlock::DictionaryBlock(ColumnPtr tokens_, std::vector<TokenPostingsInfo> token_infos_)
    : DictionaryBlockBase(std::move(tokens_))
    , token_infos(std::move(token_infos_))
{
}

UInt64 PostingsSerialization::serialize(UInt64 header, PostingListBuilder && postings, WriteBuffer & ostr)
{
    UInt64 written_bytes = 0;
    if (header & Flags::RawPostings)
    {
        if (postings.isSmall())
        {
            size_t size = postings.size();
            const auto & array = postings.getSmall();
            for (size_t i = 0; i < size; ++i)
            {
                writeVarUInt(array[i], ostr);
                written_bytes += getLengthOfVarUInt(array[i]);
            }
        }
        else
        {
            const auto & posting_list = postings.getLarge();
            for (const auto row_id : posting_list)
            {
                writeVarUInt(row_id, ostr);
                written_bytes += getLengthOfVarUInt(row_id);
            }
        }
    }
    else
    {
        chassert(!postings.isSmall());
        auto & posting_list = postings.getLarge();

        posting_list.runOptimize();
        size_t num_bytes = posting_list.getSizeInBytes();
        writeVarUInt(num_bytes, ostr);
        written_bytes += getLengthOfVarUInt(num_bytes);

        std::vector<char> memory(num_bytes);
        posting_list.write(memory.data());
        ostr.write(memory.data(), num_bytes);
        written_bytes += num_bytes;
    }
    return written_bytes;
}

PostingListPtr PostingsSerialization::deserialize(UInt64 header, UInt32 cardinality, ReadBuffer & istr)
{
    if (header & Flags::RawPostings)
    {
        std::vector<UInt32> values(cardinality);
        for (size_t i = 0; i < cardinality; ++i)
            readVarUInt(values[i], istr);

        auto postings = std::make_shared<PostingList>();
        postings->addMany(cardinality, values.data());
        return postings;
    }

    size_t num_bytes;
    readVarUInt(num_bytes, istr);

    /// If the posting list is completely in the buffer, avoid copying.
    if (istr.position() && istr.position() + num_bytes <= istr.buffer().end())
        return std::make_shared<PostingList>(PostingList::read(istr.position()));

    std::vector<char> buf(num_bytes);
    istr.readStrict(buf.data(), num_bytes);
    return std::make_shared<PostingList>(PostingList::read(buf.data()));
}

MergeTreeIndexGranuleText::MergeTreeIndexGranuleText(MergeTreeIndexTextParams params_)
    : params(std::move(params_))
{
}

void MergeTreeIndexGranuleText::serializeBinary(WriteBuffer &) const
{
    throw Exception(ErrorCodes::LOGICAL_ERROR, "Serialization of MergeTreeIndexGranuleText is not implemented");
}

void MergeTreeIndexGranuleText::deserializeBinary(ReadBuffer &, MergeTreeIndexVersion)
{
    throw Exception(ErrorCodes::LOGICAL_ERROR, "Index with type 'text' must be deserialized with 3 streams: index, dictionary, postings");
}

namespace
{
ColumnPtr deserializeTokensRaw(ReadBuffer & istr, size_t num_tokens)
{
    auto tokens_column = ColumnString::create();
    tokens_column->reserve(num_tokens);

    SerializationString serialization_string;
    serialization_string.deserializeBinaryBulk(*tokens_column, istr, 0, num_tokens, 0.0);

    return tokens_column;
}

ColumnPtr deserializeTokensFrontCoding(ReadBuffer & istr, size_t num_tokens)
{
    auto tokens_column = ColumnString::create();

    if (num_tokens != 0)
    {
        tokens_column->reserve(num_tokens);
        ColumnString::Chars & data = tokens_column->getChars();
        ColumnString::Offsets & offsets = tokens_column->getOffsets();

        /// Avoiding calling resize in a loop improves the performance.
        /// The average length of words in English language is 4.7 characters, rounded up to the next power of 2.
        data.resize(roundUpToPowerOfTwoOrZero(num_tokens * 8));

        size_t offset = 0;

        /// Read the first token
        {
            UInt64 first_token_size = 0;
            readVarUInt(first_token_size, istr);
            offset += first_token_size;
            if (offset > data.size())
                data.resize_exact(roundUpToPowerOfTwoOrZero(std::max(offset, data.size() * 2)));
            istr.readStrict(reinterpret_cast<char *>(data.data()), first_token_size);
            offsets.push_back(offset);
        }

        size_t previous_token_offset = 0;
        for (size_t i = 1; i < num_tokens; ++i)
        {
            const UInt64 data_offset = offset;

            UInt64 lcp = 0;
            readVarUInt(lcp, istr);
            UInt64 data_size = 0;
            readVarUInt(data_size, istr);

            offset += lcp + data_size;

            if (offset > data.size())
                data.resize_exact(roundUpToPowerOfTwoOrZero(std::max(offset, data.size() * 2)));

            std::memcpy(&data[data_offset], &data[previous_token_offset], lcp);
            istr.readStrict(reinterpret_cast<char *>(&data[data_offset + lcp]), data_size);

            offsets.push_back(offset);
            previous_token_offset = data_offset;
        }

        data.resize_exact(offset);
    }

    return tokens_column;
}

/// TODO: add cache for dictionary sparse index
TextIndexHeader::DictionarySparseIndex deserializeSparseIndex(ReadBuffer & istr)
{
    ProfileEvents::increment(ProfileEvents::TextIndexReadSparseIndexBlocks);

    size_t num_sparse_index_tokens = 0;
    readVarUInt(num_sparse_index_tokens, istr);

    TextIndexHeader::DictionarySparseIndex sparse_index;
    sparse_index.tokens = deserializeTokensRaw(istr, num_sparse_index_tokens);

    auto offsets_in_file = ColumnUInt64::create();
    SerializationNumber<UInt64> serialization_number;
    serialization_number.deserializeBinaryBulk(*offsets_in_file, istr, 0, num_sparse_index_tokens, 0.0);
    sparse_index.offsets_in_file = std::move(offsets_in_file);

    return sparse_index;
}

BloomFilter deserializeBloomFilter(ReadBuffer & istr, const MergeTreeIndexTextParams & params, size_t num_tokens)
{
    size_t bytes_size = getBloomFilterSizeInBytes(params.bloom_filter_bits_per_row, num_tokens);

    BloomFilter bloom_filter(bytes_size, params.bloom_filter_num_hashes, 0);
    istr.readStrict(reinterpret_cast<char *>(bloom_filter.getFilter().data()), bytes_size);

    return bloom_filter;
}

TextIndexHeaderPtr deserializeHeader(
    ReadBuffer & istr,
    const MergeTreeIndexTextParams & params,
    const MergeTreeIndexDeserializationState & state)
{
    const auto & condition_text = typeid_cast<const MergeTreeIndexConditionText &>(*state.condition);
    /// Either retrieves a text index header from cache or from disk when cache is disabled.
    const auto load_header = [&]
    {
        size_t num_tokens;
        readVarUInt(num_tokens, istr);
        auto bloom_filter = deserializeBloomFilter(istr, params, num_tokens);
        auto sparse_index = deserializeSparseIndex(istr);
        return std::make_shared<TextIndexHeader>(num_tokens, std::move(bloom_filter), std::move(sparse_index));
    };

    if (condition_text.useHeaderCache())
        return condition_text.headerCache()->getOrSet(
            TextIndexHeaderCache::hash(state.path_to_data_part, state.index_name, state.index_mark), load_header);

    return load_header();
}
}

void MergeTreeIndexGranuleText::deserializeBinaryWithMultipleStreams(MergeTreeIndexInputStreams & streams, MergeTreeIndexDeserializationState & state)
{
    ProfileEventTimeIncrement<Microseconds> watch(ProfileEvents::TextIndexReadGranulesMicroseconds);

    auto * index_stream = streams.at(MergeTreeIndexSubstream::Type::Regular);
    auto * dictionary_stream = streams.at(MergeTreeIndexSubstream::Type::TextIndexDictionary);

    if (!index_stream || !dictionary_stream)
        throw Exception(ErrorCodes::LOGICAL_ERROR, "Index with type 'text' must be deserialized with 3 streams: index, dictionary, postings. One of the streams is missing");

    header = deserializeHeader(*index_stream->getDataBuffer(), params, state);

    analyzeBloomFilter(*state.condition);
    analyzeDictionary(*dictionary_stream, state);
}

void MergeTreeIndexGranuleText::analyzeBloomFilter(const IMergeTreeIndexCondition & condition)
{
    const auto & condition_text = typeid_cast<const MergeTreeIndexConditionText &>(condition);
    const auto & search_tokens = condition_text.getAllSearchTokens();
    auto global_search_mode = condition_text.getGlobalSearchMode();

    if (condition_text.useBloomFilter())
    {
        for (const auto & token : search_tokens)
        {
            if (header->bloomFilter().find(token.data(), token.size()))
            {
                /// Create empty postings info, it will be filled during the dictionary analysis.
                remaining_tokens.emplace(token, TokenPostingsInfo{});
            }
            else
            {
                ProfileEvents::increment(ProfileEvents::TextIndexBloomFilterTrueNegatives);

                if (global_search_mode == TextSearchMode::All)
                {
                    remaining_tokens.clear();
                    return;
                }
            }
        }
    }
    else
    {
        for (const auto & token : search_tokens)
            remaining_tokens.emplace(token, TokenPostingsInfo{});
    }
}

namespace
{
DictionaryBlock deserializeDictionaryBlock(ReadBuffer & istr)
{
    ProfileEvents::increment(ProfileEvents::TextIndexReadDictionaryBlocks);

    UInt64 tokens_format;
    readVarUInt(tokens_format, istr);

    size_t num_tokens = 0;
    readVarUInt(num_tokens, istr);

    ColumnPtr tokens_column;
    switch (tokens_format)
    {
        case static_cast<UInt64>(TokensSerializationFormat::RawStrings):
            tokens_column = deserializeTokensRaw(istr, num_tokens);
            break;
        case static_cast<UInt64>(TokensSerializationFormat::FrontCodedStrings):
            tokens_column = deserializeTokensFrontCoding(istr, num_tokens);
            break;
        default:
            throw Exception(ErrorCodes::CORRUPTED_DATA, "Unknown tokens serialization format ({}) in dictionary block", tokens_format);
    }

    std::vector<TokenPostingsInfo> token_infos;
    token_infos.reserve(num_tokens);

    for (size_t i = 0; i < num_tokens; ++i)
    {
        UInt64 header;
        UInt32 cardinality;

        readVarUInt(header, istr);
        readVarUInt(cardinality, istr);

        if (header & PostingsSerialization::EmbeddedPostings)
        {
            auto postings = PostingsSerialization::deserialize(header, cardinality, istr);
            token_infos.emplace_back(std::move(postings));
        }
        else
        {
            UInt64 offset_in_file;
            readVarUInt(offset_in_file, istr);
            token_infos.emplace_back(
                TokenPostingsInfo::FuturePostings{
                    .header = header,
                    .offset_in_file = offset_in_file,
                    .cardinality = cardinality,
                });
        }
    }

    return DictionaryBlock{std::move(tokens_column), std::move(token_infos)};
}
}

void MergeTreeIndexGranuleText::analyzeDictionary(MergeTreeIndexReaderStream & stream, MergeTreeIndexDeserializationState & state)
{
    if (remaining_tokens.empty())
        return;

    const auto & condition_text = typeid_cast<const MergeTreeIndexConditionText &>(*state.condition);
    auto global_search_mode = condition_text.getGlobalSearchMode();
    std::map<size_t, std::vector<std::string_view>> block_to_tokens;

    for (const auto & [token, _] : remaining_tokens)
    {
        size_t idx = header->sparseIndex().upperBound(token);

        if (idx != 0)
            --idx;

        block_to_tokens[idx].emplace_back(token);
    }

    auto * data_buffer = stream.getDataBuffer();
    auto * compressed_buffer = stream.getCompressedDataBuffer();

    /// Either retrieves a dictionary block from cache or from disk when cache is disabled.
    const auto get_dictionary_block = [&](size_t block_id)
    {
        const auto load_dictionary_block = [&] -> TextIndexDictionaryBlockCacheEntryPtr
        {
            UInt64 offset_in_file = header->sparseIndex().getOffsetInFile(block_id);
            compressed_buffer->seek(offset_in_file, 0);
            return std::make_shared<TextIndexDictionaryBlockCacheEntry>(deserializeDictionaryBlock(*data_buffer));
        };

        if (condition_text.useDictionaryBlockCache())
            return condition_text.dictionaryBlockCache()->getOrSet(
                TextIndexDictionaryBlockCache::hash(state.path_to_data_part, state.index_name, state.index_mark, block_id),
                load_dictionary_block);

        return load_dictionary_block();
    };

    for (const auto & [block_idx, tokens] : block_to_tokens)
    {
        const auto dictionary_block = get_dictionary_block(block_idx);
        for (const auto & token : tokens)
        {
            auto it = remaining_tokens.find(token);
            chassert(it != remaining_tokens.end());
            auto * token_info = dictionary_block->getTokenInfo(token.toView());

            if (token_info)
            {
                ProfileEvents::increment(ProfileEvents::TextIndexBloomFilterTruePositives);
                it->second = *token_info;
            }
            else
            {
                ProfileEvents::increment(ProfileEvents::TextIndexBloomFilterFalsePositives);

                if (global_search_mode == TextSearchMode::All)
                {
                    remaining_tokens.clear();
                    return;
                }

                remaining_tokens.erase(it);
            }
        }
    }
}

size_t MergeTreeIndexGranuleText::memoryUsageBytes() const
{
    return sizeof(*this)
        + header->memoryUsageBytes()
        + remaining_tokens.capacity() * sizeof(*remaining_tokens.begin());
}

bool MergeTreeIndexGranuleText::hasAnyTokenFromQuery(const TextSearchQuery & query) const
{
    for (const auto & token : query.tokens)
    {
        if (remaining_tokens.contains(token))
            return true;
    }
    return query.tokens.empty();
}

bool MergeTreeIndexGranuleText::hasAllTokensFromQuery(const TextSearchQuery & query) const
{
    for (const auto & token : query.tokens)
    {
        if (!remaining_tokens.contains(token))
            return false;
    }
    return true;
}

void MergeTreeIndexGranuleText::resetAfterAnalysis()
{
    /// Reset data that is not needed after the analysis.
    /// Keep only remaining tokens with postings lists.
    header = nullptr;
}

MergeTreeIndexGranuleTextWritable::MergeTreeIndexGranuleTextWritable(
    MergeTreeIndexTextParams params_,
    BloomFilter && bloom_filter_,
    SortedTokensAndPostings && tokens_and_postings_,
    TokenToPostingsMap && tokens_map_,
    std::list<PostingList> && posting_lists_,
    std::unique_ptr<Arena> && arena_)
    : params(std::move(params_))
    , bloom_filter(std::move(bloom_filter_))
    , tokens_and_postings(std::move(tokens_and_postings_))
    , tokens_map(std::move(tokens_map_))
    , posting_lists(std::move(posting_lists_))
    , arena(std::move(arena_))
    , logger(getLogger("TextIndexGranuleWriter"))
{
}

namespace
{
struct SerializationStats
{
    UInt64 front_coded_strings_size = 0;
    UInt64 raw_strings_size = 0;
    UInt64 posting_lists_size = 0;

    [[nodiscard]] std::string toString() const
    {
        if (front_coded_strings_size != 0)
            return fmt::format("FrontCoded strings size = {} | Raw strings size = {} | Posting lists size = {}",
                               ReadableSize(front_coded_strings_size),
                               ReadableSize(raw_strings_size),
                               ReadableSize(posting_lists_size));

        return fmt::format("Raw strings size = {} | Posting lists size = {}",
                           ReadableSize(raw_strings_size), ReadableSize(posting_lists_size));
    }
};

size_t computeCommonPrefixLength(const StringRef & lhs, const StringRef & rhs)
{
    size_t common_prefix_length = 0;
    for (size_t max_length = std::min(lhs.size, rhs.size);
         common_prefix_length < max_length && lhs.data[common_prefix_length] == rhs.data[common_prefix_length];
         ++common_prefix_length)
        ;
    return common_prefix_length;
}

void serializeTokensRaw(
    SerializationStats & stats,
    WriteBuffer & write_buffer,
    const SortedTokensAndPostings & tokens_and_postings,
    size_t block_begin,
    size_t block_end)
{
    /// Write tokens the same as in SerializationString::serializeBinaryBulk
    /// to be able to read them later with SerializationString::deserializeBinaryBulk.

    for (size_t i = block_begin; i < block_end; ++i)
    {
        auto current_token = tokens_and_postings[i].first;
        writeVarUInt(current_token.size, write_buffer);
        write_buffer.write(current_token.data, current_token.size);

        stats.raw_strings_size += getLengthOfVarUInt(current_token.size);
        stats.raw_strings_size += (current_token.size);
    }
}

/*
 * The front coding implementation is based on the idea from following papers.
 * 1. https://doi.org/10.1109/Innovate-Data.2017.9
 * 2. https://doi.org/10.1145/3448016.345279
 */
void serializeTokensFrontCoding(
    SerializationStats & stats,
    WriteBuffer & write_buffer,
    const SortedTokensAndPostings & tokens_and_postings,
    size_t block_begin,
    size_t block_end)
{
    const auto & first_token = tokens_and_postings[block_begin].first;
    writeVarUInt(first_token.size, write_buffer);
    write_buffer.write(first_token.data, first_token.size);

    StringRef previous_token = first_token;
    for (size_t i = block_begin + 1; i < block_end; ++i)
    {
        auto current_token = tokens_and_postings[i].first;
        auto lcp = computeCommonPrefixLength(previous_token, current_token);
        writeVarUInt(lcp, write_buffer);
        writeVarUInt(current_token.size - lcp, write_buffer);
        write_buffer.write(current_token.data + lcp, current_token.size - lcp);
        previous_token = current_token;

        stats.raw_strings_size += getLengthOfVarUInt(current_token.size);
        stats.raw_strings_size += (current_token.size);
        stats.front_coded_strings_size += getLengthOfVarUInt(lcp);
        stats.front_coded_strings_size += getLengthOfVarUInt(current_token.size - lcp);
        stats.front_coded_strings_size += (current_token.size - lcp);
    }
}
}

template <typename Stream>
TextIndexHeader::DictionarySparseIndex serializeTokensAndPostings(
    const SortedTokensAndPostings & tokens_and_postings,
    Stream & dictionary_stream,
    Stream & postings_stream,
    const MergeTreeIndexTextParams & params,
    LoggerPtr logger)
{
    size_t num_tokens = tokens_and_postings.size();
    size_t num_blocks = (num_tokens + params.dictionary_block_size - 1) / params.dictionary_block_size;

    auto sparse_index_tokens = ColumnString::create();
    auto & sparse_index_str = assert_cast<ColumnString &>(*sparse_index_tokens);
    sparse_index_str.reserve(num_blocks);

    auto sparse_index_offsets = ColumnUInt64::create();
    auto & sparse_index_offsets_data = sparse_index_offsets->getData();
    sparse_index_offsets_data.reserve(num_blocks);

    TokensSerializationFormat tokens_format
        = params.dictionary_block_frontcoding_compression ? TokensSerializationFormat::FrontCodedStrings : TokensSerializationFormat::RawStrings;

    SerializationStats stats;
    for (size_t block_idx = 0; block_idx < num_blocks; ++block_idx)
    {
        size_t block_begin = block_idx * params.dictionary_block_size;
        size_t block_end = std::min(block_begin + params.dictionary_block_size, num_tokens);

        /// Start a new compressed block because the dictionary blocks
        /// are usually read with random reads and it is more efficient
        /// to decompress only the needed data.
        dictionary_stream.compressed_hashing.next();
        auto current_mark = dictionary_stream.getCurrentMark();
        chassert(current_mark.offset_in_decompressed_block == 0);

        const auto & first_token = tokens_and_postings[block_begin].first;
        sparse_index_offsets_data.emplace_back(current_mark.offset_in_compressed_file);
        sparse_index_str.insertData(first_token.data(), first_token.size());

        size_t num_tokens_in_block = block_end - block_begin;
        writeVarUInt(static_cast<UInt64>(tokens_format), dictionary_stream.compressed_hashing);
        writeVarUInt(num_tokens_in_block, dictionary_stream.compressed_hashing);

        switch (tokens_format)
        {
<<<<<<< HEAD
            /// Write tokens the same as in SerializationString::serializeBinaryBulk
            /// to be able to read them later with SerializationString::deserializeBinaryBulk.
            const auto & token = tokens_and_postings[i].first;
            writeVarUInt(token.size(), dictionary_stream.compressed_hashing);
            dictionary_stream.compressed_hashing.write(token.data(), token.size());
=======
            case TokensSerializationFormat::RawStrings:
                serializeTokensRaw(stats, dictionary_stream.compressed_hashing, tokens_and_postings, block_begin, block_end);
                break;
            case TokensSerializationFormat::FrontCodedStrings:
                serializeTokensFrontCoding(stats, dictionary_stream.compressed_hashing, tokens_and_postings, block_begin, block_end);
                break;
>>>>>>> 157ac6fb
        }

        for (size_t i = block_begin; i < block_end; ++i)
        {
            auto & postings = *tokens_and_postings[i].second;
            UInt32 cardinality = postings.size();

            UInt64 header = 0;
            bool raw_postings = cardinality <= MAX_CARDINALITY_FOR_RAW_POSTINGS;
            bool embedded_postings = cardinality <= params.max_cardinality_for_embedded_postings;

            if (raw_postings)
                header |= PostingsSerialization::RawPostings;

            if (embedded_postings)
                header |= PostingsSerialization::EmbeddedPostings;

            writeVarUInt(header, dictionary_stream.compressed_hashing);
            writeVarUInt(cardinality, dictionary_stream.compressed_hashing);
            stats.posting_lists_size += getLengthOfVarUInt(header);
            stats.posting_lists_size += getLengthOfVarUInt(cardinality);

            if (embedded_postings)
            {
                stats.posting_lists_size += PostingsSerialization::serialize(header, std::move(postings), dictionary_stream.compressed_hashing);
            }
            else
            {
                /// Start a new compressed block because of the same reason as above for dictionary block.
                postings_stream.compressed_hashing.next();
                auto postings_mark = postings_stream.getCurrentMark();
                chassert(postings_mark.offset_in_decompressed_block == 0);
                UInt64 offset_in_file = postings_mark.offset_in_compressed_file;

                writeVarUInt(offset_in_file, dictionary_stream.compressed_hashing);
                stats.posting_lists_size += getLengthOfVarUInt(offset_in_file);
                stats.posting_lists_size += PostingsSerialization::serialize(header, std::move(postings), postings_stream.compressed_hashing);
            }
        }
    }
    LOG_TRACE(logger, "Dictionary stats: {}", stats.toString());

    return TextIndexHeader::DictionarySparseIndex(std::move(sparse_index_tokens), std::move(sparse_index_offsets));
}

template <typename Stream>
void serializeBloomFilter(size_t num_tokens, const BloomFilter & bloom_filter, Stream & stream)
{
    writeVarUInt(num_tokens, stream.compressed_hashing);
    const char * filter_data = reinterpret_cast<const char *>(bloom_filter.getFilter().data());
    stream.compressed_hashing.write(filter_data, bloom_filter.getFilterSizeBytes());
}

template <typename Stream>
void serializeSparseIndex(const TextIndexHeader::DictionarySparseIndex & sparse_index, Stream & stream)
{
    chassert(sparse_index.tokens->size() == sparse_index.offsets_in_file->size());

    SerializationString serialization_string;
    SerializationNumber<UInt64> serialization_number;

    writeVarUInt(sparse_index.tokens->size(), stream.compressed_hashing);
    serialization_string.serializeBinaryBulk(*sparse_index.tokens, stream.compressed_hashing, 0, sparse_index.tokens->size());
    serialization_number.serializeBinaryBulk(*sparse_index.offsets_in_file, stream.compressed_hashing, 0, sparse_index.offsets_in_file->size());
}

void MergeTreeIndexGranuleTextWritable::serializeBinary(WriteBuffer &) const
{
    throw Exception(ErrorCodes::LOGICAL_ERROR, "Index with type 'text' must be serialized with 3 streams: index, dictionary, postings");
}

void MergeTreeIndexGranuleTextWritable::serializeBinaryWithMultipleStreams(MergeTreeIndexOutputStreams & streams) const
{
    auto * index_stream = streams.at(MergeTreeIndexSubstream::Type::Regular);
    auto * dictionary_stream = streams.at(MergeTreeIndexSubstream::Type::TextIndexDictionary);
    auto * postings_stream = streams.at(MergeTreeIndexSubstream::Type::TextIndexPostings);

    if (!index_stream || !dictionary_stream || !postings_stream)
        throw Exception(ErrorCodes::LOGICAL_ERROR, "Index with type 'text' must be serialized with 3 streams: index, dictionary, postings. One of the streams is missing");

    auto sparse_index_block = serializeTokensAndPostings(
        tokens_and_postings,
        *dictionary_stream,
        *postings_stream,
        params,
        logger);

    serializeBloomFilter(tokens_and_postings.size(), bloom_filter, *index_stream);
    serializeSparseIndex(sparse_index_block, *index_stream);
}

void MergeTreeIndexGranuleTextWritable::deserializeBinary(ReadBuffer &, MergeTreeIndexVersion)
{
    throw Exception(ErrorCodes::LOGICAL_ERROR, "Deserialization of MergeTreeIndexGranuleTextWritable is not implemented");
}

size_t MergeTreeIndexGranuleTextWritable::memoryUsageBytes() const
{
    size_t posting_lists_size = 0;
    for (const auto & plist : posting_lists)
        posting_lists_size += plist.getSizeInBytes();

    return sizeof(*this)
        + bloom_filter.getFilterSizeBytes()
        /// can ignore the sizeof(PostingListBuilder) here since it is just references to tokens_map
        + tokens_and_postings.capacity() * sizeof(std::pair<StringRef, PostingListBuilder *>)
        + tokens_map.getBufferSizeInBytes()
        + posting_lists_size
        + arena->allocatedBytes();
}

<<<<<<< HEAD
void MergeTreeIndexTextGranuleBuilder::addDocument(std::string_view document)
{
    size_t cur = 0;
    size_t token_start = 0;
    size_t token_len = 0;
    size_t length = document.size();

    while (cur < length && token_extractor->nextInStringPadded(document.data(), length, &cur, &token_start, &token_len)) /// NOLINT(bugprone-suspicious-stringview-data-usage)
=======
MergeTreeIndexTextGranuleBuilder::MergeTreeIndexTextGranuleBuilder(
    MergeTreeIndexTextParams params_,
    TokenExtractorPtr token_extractor_)
    : params(std::move(params_))
    , token_extractor(token_extractor_)
    , arena(std::make_unique<Arena>())
{
}

void PostingListBuilder::add(UInt32 value, PostingListsHolder & postings_holder)
{
    if (small_size < max_small_size)
>>>>>>> 157ac6fb
    {
        if (small_size)
        {
            /// Values are added in non-descending order.
            chassert(small[small_size - 1] <= value);
            if (small[small_size - 1] == value)
                return;
        }

<<<<<<< HEAD
        ArenaKeyHolder key_holder{std::string_view(document.data() + token_start, token_len), *arena};
        tokens_map.emplace(key_holder, it, inserted);
        auto & [posting_list, bulk_context] = it->getMapped();
=======
        small[small_size++] = value;
>>>>>>> 157ac6fb

        if (small_size == max_small_size)
        {
            auto small_copy = std::move(small);
            large.first = &postings_holder.emplace_back();
            large.second = roaring::BulkContext();

            for (size_t i = 0; i < max_small_size; ++i)
                large.first->addBulk(large.second, small_copy[i]);
        }
    }
    else
    {
        /// Use addBulk to optimize consecutive insertions into the posting list.
        large.first->addBulk(large.second, value);
    }
}

void MergeTreeIndexTextGranuleBuilder::addDocument(StringRef document)
{
    forEachTokenPadded(*token_extractor, document.data, document.size, [&](const char * token_start, size_t token_length)
    {
        bool inserted;
        TokenToPostingsMap::LookupResult it;

        ArenaKeyHolder key_holder{StringRef(token_start, token_length), *arena};
        tokens_map.emplace(key_holder, it, inserted);

        auto & posting_list_builder = it->getMapped();
        posting_list_builder.add(current_row, posting_lists);
        return false;
    });
}

std::unique_ptr<MergeTreeIndexGranuleTextWritable> MergeTreeIndexTextGranuleBuilder::build()
{
    SortedTokensAndPostings sorted_values;
    sorted_values.reserve(tokens_map.size());

    size_t bloom_filter_bytes = getBloomFilterSizeInBytes(params.bloom_filter_bits_per_row, tokens_map.size());
    BloomFilter bloom_filter(bloom_filter_bytes, params.bloom_filter_num_hashes, 0);

    tokens_map.forEachValue([&](const auto & key, auto & mapped)
    {
<<<<<<< HEAD
        sorted_values.emplace_back(key, mapped.first);
        bloom_filter.add(key.data(), key.size());
=======
        sorted_values.emplace_back(key, &mapped);
        bloom_filter.add(key.data, key.size);
>>>>>>> 157ac6fb
    });

    std::ranges::sort(sorted_values, [](const auto & lhs, const auto & rhs) { return lhs.first < rhs.first; });

    return std::make_unique<MergeTreeIndexGranuleTextWritable>(
        params,
        std::move(bloom_filter),
        std::move(sorted_values),
        std::move(tokens_map),
        std::move(posting_lists),
        std::move(arena));
}

void MergeTreeIndexTextGranuleBuilder::reset()
{
    current_row = 0;
    tokens_map = {};
    posting_lists.clear();
    arena = std::make_unique<Arena>();
}

MergeTreeIndexAggregatorText::MergeTreeIndexAggregatorText(
    String index_column_name_,
    MergeTreeIndexTextParams params_,
    TokenExtractorPtr token_extractor_,
    MergeTreeIndexTextPreprocessorPtr preprocessor_)
    : index_column_name(std::move(index_column_name_))
    , params(std::move(params_))
    , token_extractor(token_extractor_)
    , granule_builder(params, token_extractor_)
    , preprocessor(preprocessor_)
{
}

MergeTreeIndexGranulePtr MergeTreeIndexAggregatorText::getGranuleAndReset()
{
    auto granule = granule_builder.build();
    granule_builder.reset();
    return granule;
}

void MergeTreeIndexAggregatorText::update(const Block & block, size_t * pos, size_t limit)
{
    if (*pos >= block.rows())
    {
        throw Exception(ErrorCodes::LOGICAL_ERROR,
            "The provided position is not less than the number of block rows. Position: {}, Block rows: {}.",
            *pos, block.rows());
    }

    const size_t rows_read = std::min(limit, block.rows() - *pos);
    if (rows_read == 0)
        return;

    const auto & index_column = block.getByName(index_column_name);

    if (isArray(index_column.type))
    {
        size_t offset = *pos;

        const auto & column_array = assert_cast<const ColumnArray &>(*index_column.column);
        const auto & column_data = column_array.getData();
        const auto & column_offsets = column_array.getOffsets();
        for (size_t i = 0; i < rows_read; ++i)
        {
            size_t element_start_row = column_offsets[offset + i - 1];
            size_t elements_size = column_offsets[offset + i] - element_start_row;

            for (size_t element_idx = 0; element_idx < elements_size; ++element_idx)
            {
                auto ref = column_data.getDataAt(element_start_row + element_idx);
                granule_builder.addDocument(ref);
            }

            granule_builder.incrementCurrentRow();
        }
    }
    else
    {
        auto [processed_column, offset] = preprocessor->processColumn(index_column, *pos, rows_read);

        for (size_t i = 0; i < rows_read; ++i)
        {
            const StringRef ref = processed_column->getDataAt(offset + i);
            granule_builder.addDocument(ref);
            granule_builder.incrementCurrentRow();
        }
    }

    *pos += rows_read;
}

MergeTreeIndexText::MergeTreeIndexText(
    const IndexDescription & index_,
    MergeTreeIndexTextParams params_,
    std::unique_ptr<ITokenExtractor> token_extractor_)
    : IMergeTreeIndex(index_)
    , params(std::move(params_))
    , token_extractor(std::move(token_extractor_))
    , preprocessor(std::make_shared<MergeTreeIndexTextPreprocessor>(params.preprocessor, index_))
{
}

MergeTreeIndexSubstreams MergeTreeIndexText::getSubstreams() const
{
    return
    {
        {MergeTreeIndexSubstream::Type::Regular, "", ".idx"},
        {MergeTreeIndexSubstream::Type::TextIndexDictionary, ".dct", ".idx"},
        {MergeTreeIndexSubstream::Type::TextIndexPostings, ".pst", ".idx"}
    };
}

MergeTreeIndexFormat MergeTreeIndexText::getDeserializedFormat(const MergeTreeDataPartChecksums & checksums, const std::string & path_prefix) const
{
    if (checksums.files.contains(path_prefix + ".idx"))
        return {1, getSubstreams()};
    return {0, {}};
}

MergeTreeIndexGranulePtr MergeTreeIndexText::createIndexGranule() const
{
    return std::make_shared<MergeTreeIndexGranuleText>(params);
}

MergeTreeIndexAggregatorPtr MergeTreeIndexText::createIndexAggregator(const MergeTreeWriterSettings & /*settings*/) const
{
    return std::make_shared<MergeTreeIndexAggregatorText>(index.column_names[0], params, token_extractor.get(), preprocessor);
}

MergeTreeIndexConditionPtr MergeTreeIndexText::createIndexCondition(const ActionsDAG::Node * predicate, ContextPtr context) const
{
    return std::make_shared<MergeTreeIndexConditionText>(predicate, context, index.sample_block, token_extractor.get(), preprocessor);
}

static const String ARGUMENT_TOKENIZER = "tokenizer";
static const String ARGUMENT_PREPROCESSOR = "preprocessor";
static const String ARGUMENT_DICTIONARY_BLOCK_SIZE = "dictionary_block_size";
static const String ARGUMENT_DICTIONARY_BLOCK_FRONTCODING_COMPRESSION = "dictionary_block_frontcoding_compression";
static const String ARGUMENT_MAX_CARDINALITY_FOR_EMBEDDED_POSTINGS = "max_cardinality_for_embedded_postings";
static const String ARGUMENT_BLOOM_FILTER_FALSE_POSITIVE_RATE = "bloom_filter_false_positive_rate";

namespace
{

void assertParamsCount(const String & tokenizer, size_t params_count, size_t max_count)
{
    if (params_count > max_count)
    {
        throw Exception(
            ErrorCodes::INCORRECT_QUERY,
            "Tokenizer for text index of type '{}' accepts at most {} parameters, but got {}",
            tokenizer, max_count, params_count);
    }
}

template <typename Type>
std::optional<Type> tryCastAs(const Field & field)
{
    auto expected_type = Field::TypeToEnum<Type>::value;
    return expected_type == field.getType() ? std::make_optional(field.safeGet<Type>()) : std::nullopt;
}

template <typename Type>
Type castAs(const Field & field, std::string_view argument_name)
{
    auto result = tryCastAs<Type>(field);

    if (!result.has_value())
    {
        throw Exception(
            ErrorCodes::INCORRECT_QUERY,
            "Text index argument '{}' expected to be {}, but got {}",
            argument_name, fieldTypeToString(Field::TypeToEnum<Type>::value), field.getTypeName());
    }

    return result.value();
}

template <typename Type>
std::optional<Type> extractOption(std::unordered_map<String, Field> & options, const String & option, bool throw_on_unexpected_type = true)
{
    auto it = options.find(option);
    if (it == options.end())
        return {};

    Field value;

    if (throw_on_unexpected_type)
    {
        value = castAs<Type>(it->second, option);
    }
    else
    {
        auto maybe_value = tryCastAs<Type>(it->second);
        if (!maybe_value.has_value())
            return {};

        value = maybe_value.value();
    }

    options.erase(it);
    return value.safeGet<Type>();
}

std::unordered_map<String, Field> convertArgumentsToOptionsMap(const FieldVector & arguments)
{
    std::unordered_map<String, Field> options;
    for (const Field & argument : arguments)
    {
        if (argument.getType() != Field::Types::Tuple)
            throw Exception(ErrorCodes::INCORRECT_QUERY, "Arguments of text index must be key-value pair (identifier = literal)");

        Tuple tuple = argument.safeGet<Tuple>();
        String key = tuple[0].safeGet<String>();

        if (options.contains(key))
            throw Exception(ErrorCodes::INCORRECT_QUERY, "Text index '{}' argument is specified more than once", key);

        options[key] = tuple[1];
    }
    return options;
}

/**
 * Tokenizer option can be String literal, identifier or function.
 * In case of a function, tokenizer specific argument is provided as parameter of the function.
 * This function is responsible to extract the tokenizer name and parameter if provided.
 */
std::pair<String, std::vector<Field>> extractTokenizer(std::unordered_map<String, Field> & options)
{
    /// Check that tokenizer is present
    if (!options.contains(ARGUMENT_TOKENIZER))
        throw Exception(ErrorCodes::INCORRECT_QUERY, "Text index must have an '{}' argument", ARGUMENT_TOKENIZER);

    /// Tokenizer is provided as Literal or Identifier.
    if (auto tokenizer_str = extractOption<String>(options, ARGUMENT_TOKENIZER, false); tokenizer_str)
        return {tokenizer_str.value(), {}};

    /// Tokenizer is provided as Function.
    if (auto tokenizer_tuple = extractOption<Tuple>(options, ARGUMENT_TOKENIZER, false); tokenizer_tuple)
    {
        /// Functions are converted into Tuples as the first entry is the name of the function and rest is arguments.
        chassert(!tokenizer_tuple->empty());

        const auto & function_name = tokenizer_tuple->at(0);
        if (function_name.getType() != Field::Types::Which::String)
        {
            throw Exception(
                ErrorCodes::INCORRECT_QUERY,
                "Text index argument '{}': function name expected to be String, but got {}",
                ARGUMENT_TOKENIZER,
                function_name.getTypeName());
        }

        std::vector<Field> params(tokenizer_tuple->begin() + 1, tokenizer_tuple->end());
        return {function_name.safeGet<String>(), std::move(params)};
    }

    throw Exception(
        ErrorCodes::INCORRECT_QUERY,
        "Text index argument '{}' expected to be either String or Function, but got {}",
        ARGUMENT_TOKENIZER,
        options.at(ARGUMENT_TOKENIZER).getTypeName());
}

UInt64 extractNgramParam(const std::vector<Field> & params)
{
    assertParamsCount(NgramTokenExtractor::getExternalName(), params.size(), 1);
    return params.empty() ? DEFAULT_NGRAM_SIZE : castAs<UInt64>(params.at(0), "ngram_size");
}

std::vector<String> extractSplitByStringParam(const std::vector<Field> & params)
{
    assertParamsCount(SplitTokenExtractor::getExternalName(), params.size(), 1);
    if (params.empty())
        return std::vector<String>{" "};

    std::vector<String> values;
    auto array = castAs<Array>(params.at(0), "separators");

    for (const auto & value : array)
        values.emplace_back(castAs<String>(value, "separator"));

    return values;
}

std::tuple<UInt64, UInt64, std::optional<UInt64>> extractSparseGramsParams(const std::vector<Field> & params)
{
    assertParamsCount(SparseGramTokenExtractor::getExternalName(), params.size(), 3);

    UInt64 min_length = DEFAULT_SPARSE_GRAMS_MIN_LENGTH;
    UInt64 max_length = DEFAULT_SPARSE_GRAMS_MAX_LENGTH;
    std::optional<UInt64> min_cutoff_length;

    if (!params.empty())
        min_length = castAs<UInt64>(params.at(0), "min_length");

    if (params.size() > 1)
        max_length = castAs<UInt64>(params.at(1), "max_length");

    if (params.size() > 2)
        min_cutoff_length = castAs<UInt64>(params.at(2), "min_cutoff_length");

    return {min_length, max_length, min_cutoff_length};
}

}

MergeTreeIndexPtr textIndexCreator(const IndexDescription & index)
{
    std::unordered_map<String, Field> options = convertArgumentsToOptionsMap(index.arguments);
    const auto [tokenizer, params] = extractTokenizer(options);
    std::unique_ptr<ITokenExtractor> token_extractor;

    if (tokenizer == DefaultTokenExtractor::getExternalName())
    {
        token_extractor = std::make_unique<DefaultTokenExtractor>();
    }
    else if (tokenizer == NgramTokenExtractor::getExternalName())
    {
        auto ngram_size = extractNgramParam(params);
        token_extractor = std::make_unique<NgramTokenExtractor>(ngram_size);
    }
    else if (tokenizer == SplitTokenExtractor::getExternalName())
    {
        auto separators = extractSplitByStringParam(params);
        token_extractor = std::make_unique<SplitTokenExtractor>(separators);
    }
    else if (tokenizer == NoOpTokenExtractor::getExternalName())
    {
        token_extractor = std::make_unique<NoOpTokenExtractor>();
    }
    else if (tokenizer == SparseGramTokenExtractor::getExternalName())
    {
        auto [min_length, max_length, min_cutoff_length] = extractSparseGramsParams(params);
        token_extractor = std::make_unique<SparseGramTokenExtractor>(min_length, max_length, min_cutoff_length);
    }
    else
    {
        throw Exception(ErrorCodes::LOGICAL_ERROR, "Tokenizer {} not supported", tokenizer);
    }

    String preprocessor = extractOption<String>(options, ARGUMENT_PREPROCESSOR).value_or("");
    UInt64 dictionary_block_size = extractOption<UInt64>(options, ARGUMENT_DICTIONARY_BLOCK_SIZE).value_or(DEFAULT_DICTIONARY_BLOCK_SIZE);
    UInt64 dictionary_block_frontcoding_compression = extractOption<UInt64>(options, ARGUMENT_DICTIONARY_BLOCK_FRONTCODING_COMPRESSION).value_or(DEFAULT_DICTIONARY_BLOCK_USE_FRONTCODING);
    UInt64 max_cardinality_for_embedded_postings = extractOption<UInt64>(options, ARGUMENT_MAX_CARDINALITY_FOR_EMBEDDED_POSTINGS).value_or(DEFAULT_MAX_CARDINALITY_FOR_EMBEDDED_POSTINGS);
    double bloom_filter_false_positive_rate = extractOption<double>(options, ARGUMENT_BLOOM_FILTER_FALSE_POSITIVE_RATE).value_or(DEFAULT_BLOOM_FILTER_FALSE_POSITIVE_RATE);

    const auto [bits_per_rows, num_hashes] = BloomFilterHash::calculationBestPractices(bloom_filter_false_positive_rate);
    MergeTreeIndexTextParams index_params{
        dictionary_block_size,
        dictionary_block_frontcoding_compression,
        max_cardinality_for_embedded_postings,
        bits_per_rows,
        num_hashes,
        preprocessor};

    if (!options.empty())
        throw Exception(ErrorCodes::INCORRECT_QUERY, "Unexpected text index arguments: {}", fmt::join(std::views::keys(options), ", "));

    return std::make_shared<MergeTreeIndexText>(index, index_params, std::move(token_extractor));
}

void textIndexValidator(const IndexDescription & index, bool /*attach*/)
{
    std::unordered_map<String, Field> options = convertArgumentsToOptionsMap(index.arguments);
    const auto [tokenizer, params] = extractTokenizer(options);

    /// Check that tokenizer is supported
    const bool is_supported_tokenizer = (tokenizer == DefaultTokenExtractor::getExternalName()
                                      || tokenizer == NgramTokenExtractor::getExternalName()
                                      || tokenizer == SplitTokenExtractor::getExternalName()
                                      || tokenizer == NoOpTokenExtractor::getExternalName()
                                      || tokenizer == SparseGramTokenExtractor::getExternalName());
    if (!is_supported_tokenizer)
    {
        throw Exception(
            ErrorCodes::INCORRECT_QUERY,
            "Text index argument '{}' supports only 'splitByNonAlpha', 'ngrams', 'splitByString', 'sparseGrams', and 'array', but got {}",
            ARGUMENT_TOKENIZER,
            tokenizer);
    }

    if (tokenizer == DefaultTokenExtractor::getExternalName() || tokenizer == NoOpTokenExtractor::getExternalName())
    {
        assertParamsCount(tokenizer, params.size(), 0);
    }
    else if (tokenizer == NgramTokenExtractor::getExternalName())
    {
        auto ngram_size = extractNgramParam(params);

        if (ngram_size < 2 || ngram_size > 8)
        {
            throw Exception(ErrorCodes::INCORRECT_QUERY,
                "Incorrect params of {} tokenizer: ngram size must be between 2 and 8, but got {}",
                tokenizer, ngram_size);
        }
    }
    else if (tokenizer == SplitTokenExtractor::getExternalName())
    {
        auto separators = extractSplitByStringParam(params);

        if (separators.empty())
        {
            throw Exception(ErrorCodes::INCORRECT_QUERY,
                "Incorrect params of {} tokenizer: separators cannot be empty",
                tokenizer);
        }
    }
    else if (tokenizer == SparseGramTokenExtractor::getExternalName())
    {
        auto [min_length, max_length, min_cutoff_length] = extractSparseGramsParams(params);

        if (min_length < 3)
        {
            throw Exception(ErrorCodes::INCORRECT_QUERY,
                "Incorrect params of {} tokenizer: minimal length must be at least 3, but got {}",
                tokenizer, min_length);
        }
        if (max_length > 100)
        {
            throw Exception(ErrorCodes::INCORRECT_QUERY,
                "Incorrect params of {} tokenizer: maximal length must be at most 100, but got {}",
                tokenizer, max_length);
        }
        if (min_length > max_length)
        {
            throw Exception(ErrorCodes::INCORRECT_QUERY,
                "Incorrect params of {} tokenizer: minimal length ({}) cannot be larger than maximal length ({})",
                tokenizer, min_length, max_length);
        }
        if (min_cutoff_length.has_value() && min_cutoff_length.value() < min_length)
        {
            throw Exception(ErrorCodes::INCORRECT_QUERY,
                "Incorrect params of {} tokenizer: minimal cutoff length ({}) cannot be smaller than minimal length ({})",
                tokenizer, min_length, min_cutoff_length.value());
        }
        if (min_cutoff_length.has_value() && min_cutoff_length.value() > max_length)
        {
            throw Exception(
                ErrorCodes::INCORRECT_QUERY,
                "Incorrect params of {} tokenizer: minimal cutoff length ({}) cannot be larger than maximal length ({})",
                tokenizer, min_cutoff_length.value(), max_length);
        }
    }

    double bloom_filter_false_positive_rate = extractOption<double>(options, ARGUMENT_BLOOM_FILTER_FALSE_POSITIVE_RATE).value_or(DEFAULT_BLOOM_FILTER_FALSE_POSITIVE_RATE);

    if (!std::isfinite(bloom_filter_false_positive_rate) || bloom_filter_false_positive_rate <= 0.0 || bloom_filter_false_positive_rate >= 1.0)
    {
        throw Exception(
            ErrorCodes::INCORRECT_QUERY,
            "Text index argument '{}' must be between 0.0 and 1.0, but got {}",
            ARGUMENT_BLOOM_FILTER_FALSE_POSITIVE_RATE,
            bloom_filter_false_positive_rate);
    }

    UInt64 dictionary_block_size = extractOption<UInt64>(options, ARGUMENT_DICTIONARY_BLOCK_SIZE).value_or(DEFAULT_DICTIONARY_BLOCK_SIZE);
    if (dictionary_block_size == 0)
        throw Exception(ErrorCodes::INCORRECT_QUERY, "Text index argument '{}' must be greater than 0, but got {}", ARGUMENT_DICTIONARY_BLOCK_SIZE, dictionary_block_size);

    UInt64 dictionary_block_use_fc_compression = extractOption<UInt64>(options, ARGUMENT_DICTIONARY_BLOCK_FRONTCODING_COMPRESSION).value_or(DEFAULT_DICTIONARY_BLOCK_USE_FRONTCODING);
    if (dictionary_block_use_fc_compression > 1)
        throw Exception(ErrorCodes::INCORRECT_QUERY, "Text index argument '{}' must be 0 or 1, but got {}", ARGUMENT_DICTIONARY_BLOCK_FRONTCODING_COMPRESSION, dictionary_block_use_fc_compression);

    /// No validation for max_cardinality_for_embedded_postings.
    extractOption<UInt64>(options, ARGUMENT_MAX_CARDINALITY_FOR_EMBEDDED_POSTINGS);
    auto preprocessor = extractOption<String>(options, ARGUMENT_PREPROCESSOR, false);

    if (!options.empty())
        throw Exception(ErrorCodes::INCORRECT_QUERY, "Unexpected text index arguments: {}", fmt::join(std::views::keys(options), ", "));

    /// Check that the index is created on a single column
    if (index.column_names.size() != 1 || index.data_types.size() != 1)
        throw Exception(ErrorCodes::INCORRECT_NUMBER_OF_COLUMNS, "Text index must be created on a single column");

    WhichDataType data_type(index.data_types[0]);
    if (data_type.isArray())
    {
        if (preprocessor.has_value())
            throw Exception(ErrorCodes::INCORRECT_QUERY, "Text index created on Array columns does not support preprocessor argument yet.");

        const auto & array_type = assert_cast<const DataTypeArray &>(*index.data_types[0]);
        data_type = WhichDataType(array_type.getNestedType());
    }
    else if (data_type.isLowCardinality())
    {
        const auto & low_cardinality = assert_cast<const DataTypeLowCardinality &>(*index.data_types[0]);
        data_type = WhichDataType(low_cardinality.getDictionaryType());
    }

    if (!data_type.isString() && !data_type.isFixedString())
    {
        throw Exception(
            ErrorCodes::INCORRECT_QUERY,
            "Text index must be created on columns of type `String`, `FixedString`, `LowCardinality(String)`, `LowCardinality(FixedString)`, `Array(String)` or `Array(FixedString)`");
    }

    /// Check preprocessor now, after data_type and column_names and index.data_types were already checked because we want to get accurate
    /// error messages.
    if (preprocessor.has_value())
    {
        /// For very strict validation of the expression we fully parse it here.  However it will be parsed again for index construction,
        /// generally immediately after this call.
        /// This is a bit redundant but I won't expect that this impact performance anyhow because the expression is intended to be simple
        /// enough.  But if this redundant construction represents an issue we could simple build the "intermediate" ASTPtr and use it for
        /// validation. That way we skip the ActionsDAG and ExpressionActions constructions.
        ExpressionActions expression = MergeTreeIndexTextPreprocessor::parseExpression(index, preprocessor.value());

        const Names required_columns = expression.getRequiredColumns();

        /// This is expected that never happen because the `validatePreprocessorASTExpression` already checks that we have a single identifier.
        /// But once again, with user inputs: Don't trust, validate!
        if (required_columns.size() != 1 || required_columns.front() != index.column_names.front())
            throw Exception(ErrorCodes::LOGICAL_ERROR, "Text index preprocessor expression must depend only of column: {}", index.column_names.front());
    }

}

namespace
{
Tuple parseNamedArgumentFromAST(const ASTFunction * ast_equal_function)
{
    if (ast_equal_function == nullptr
        || ast_equal_function->name != "equals"
        || ast_equal_function->arguments->children.size() != 2)
        throw Exception(ErrorCodes::INCORRECT_QUERY, "Cannot mix key-value pair and single argument as text index arguments");

    Tuple result;

    ASTPtr arguments = ast_equal_function->arguments;
    /// Parse parameter name. It can be Identifier.
    {
        const auto * identifier = arguments->children[0]->as<ASTIdentifier>();
        if (identifier == nullptr)
            throw Exception(ErrorCodes::INCORRECT_QUERY, "Text index parameter name: Expected identifier");

        result.emplace_back(identifier->name());
    }

    if (result.back() == ARGUMENT_PREPROCESSOR)
    {
        const ASTFunction * preprocessor_function = arguments->children[1]->as<ASTFunction>();
        if (preprocessor_function == nullptr)
            throw Exception(ErrorCodes::INCORRECT_QUERY, "Text index preprocessor argument must be an expression");

        /// preprocessor_function->getColumnName() returns the string representation for the expression. That string will be parsed again on
        /// index recreation but can also be stored in the index metadata as is.
        result.emplace_back(preprocessor_function->getColumnName());
    }
    else
    {
        /// Parse parameter value. It can be Literal, Identifier or Function.
        if (const auto * literal_arg = arguments->children[1]->as<ASTLiteral>(); literal_arg != nullptr)
        {
            result.emplace_back(literal_arg->value);
        }
        else if (const auto * identifier_arg = arguments->children[1]->as<ASTIdentifier>(); identifier_arg != nullptr)
        {
            result.emplace_back(identifier_arg->name());
        }
        else if (const auto * function_arg = arguments->children[1]->as<ASTFunction>(); function_arg != nullptr)
        {
            Tuple tuple;
            tuple.emplace_back(function_arg->name);
            for (const auto & subargument : function_arg->arguments->children)
            {
                const auto * arg_literal = subargument->as<ASTLiteral>();
                if (arg_literal == nullptr)
                    throw Exception(ErrorCodes::INCORRECT_QUERY, "Text index function argument: Expected literal");

                tuple.emplace_back(arg_literal->value);
            }
            result.emplace_back(tuple);
        }
        else
        {
            throw Exception(ErrorCodes::INCORRECT_QUERY, "Text index parameter value: Expected literal, identifier or function");
        }
    }

    return result;
}
}

FieldVector MergeTreeIndexText::parseArgumentsListFromAST(const ASTPtr & arguments)
{
    FieldVector result;
    result.reserve(arguments->children.size());

    for (const auto & argument : arguments->children)
    {
        const auto * ast_equal_function = argument->as<ASTFunction>();
        result.emplace_back(parseNamedArgumentFromAST(ast_equal_function));
    }

    return result;
}
}<|MERGE_RESOLUTION|>--- conflicted
+++ resolved
@@ -92,23 +92,7 @@
     return tokens ? tokens->size() : 0;
 }
 
-<<<<<<< HEAD
-size_t DictionaryBlockBase::lowerBound(const std::string_view & token) const
-{
-    auto range = collections::range(0, tokens->size());
-
-    auto it = std::lower_bound(range.begin(), range.end(), token, [this](size_t lhs_idx, const std::string_view & rhs_ref)
-    {
-        return assert_cast<const ColumnString &>(*tokens).getDataAt(lhs_idx) < rhs_ref;
-    });
-
-    return it - range.begin();
-}
-
-size_t DictionaryBlockBase::upperBound(const std::string_view & token) const
-=======
-size_t DictionaryBlockBase::upperBound(const StringRef & token) const
->>>>>>> 157ac6fb
+size_t DictionaryBlockBase::upperBound(const std::string_view token) const
 {
     auto range = collections::range(0, tokens->size());
 
@@ -120,22 +104,7 @@
     return it - range.begin();
 }
 
-<<<<<<< HEAD
-std::optional<size_t> DictionaryBlockBase::binarySearch(const std::string_view & token) const
-{
-    size_t idx = lowerBound(token);
-    const auto & tokens_str = assert_cast<const ColumnString &>(*tokens);
-
-    if (idx == tokens_str.size() || token != tokens_str.getDataAt(idx))
-        return std::nullopt;
-
-    return idx;
-}
-
-DictionarySparseIndex::DictionarySparseIndex(ColumnPtr tokens_, ColumnPtr offsets_in_file_)
-=======
 TextIndexHeader::DictionarySparseIndex::DictionarySparseIndex(ColumnPtr tokens_, ColumnPtr offsets_in_file_)
->>>>>>> 157ac6fb
     : DictionaryBlockBase(std::move(tokens_)), offsets_in_file(std::move(offsets_in_file_))
 {
 }
@@ -510,7 +479,7 @@
         {
             auto it = remaining_tokens.find(token);
             chassert(it != remaining_tokens.end());
-            auto * token_info = dictionary_block->getTokenInfo(token.toView());
+            auto * token_info = dictionary_block->getTokenInfo(token);
 
             if (token_info)
             {
@@ -605,11 +574,11 @@
     }
 };
 
-size_t computeCommonPrefixLength(const StringRef & lhs, const StringRef & rhs)
+size_t computeCommonPrefixLength(const std::string_view lhs, const std::string_view rhs)
 {
     size_t common_prefix_length = 0;
-    for (size_t max_length = std::min(lhs.size, rhs.size);
-         common_prefix_length < max_length && lhs.data[common_prefix_length] == rhs.data[common_prefix_length];
+    for (size_t max_length = std::min(lhs.size(), rhs.size());
+         common_prefix_length < max_length && lhs[common_prefix_length] == rhs[common_prefix_length];
          ++common_prefix_length)
         ;
     return common_prefix_length;
@@ -628,11 +597,11 @@
     for (size_t i = block_begin; i < block_end; ++i)
     {
         auto current_token = tokens_and_postings[i].first;
-        writeVarUInt(current_token.size, write_buffer);
-        write_buffer.write(current_token.data, current_token.size);
-
-        stats.raw_strings_size += getLengthOfVarUInt(current_token.size);
-        stats.raw_strings_size += (current_token.size);
+        writeVarUInt(current_token.size(), write_buffer);
+        write_buffer.write(current_token.data(), current_token.size());
+
+        stats.raw_strings_size += getLengthOfVarUInt(current_token.size());
+        stats.raw_strings_size += (current_token.size());
     }
 }
 
@@ -649,24 +618,24 @@
     size_t block_end)
 {
     const auto & first_token = tokens_and_postings[block_begin].first;
-    writeVarUInt(first_token.size, write_buffer);
-    write_buffer.write(first_token.data, first_token.size);
-
-    StringRef previous_token = first_token;
+    writeVarUInt(first_token.size(), write_buffer);
+    write_buffer.write(first_token.data(), first_token.size());
+
+    std::string_view previous_token = first_token;
     for (size_t i = block_begin + 1; i < block_end; ++i)
     {
         auto current_token = tokens_and_postings[i].first;
         auto lcp = computeCommonPrefixLength(previous_token, current_token);
         writeVarUInt(lcp, write_buffer);
-        writeVarUInt(current_token.size - lcp, write_buffer);
-        write_buffer.write(current_token.data + lcp, current_token.size - lcp);
+        writeVarUInt(current_token.size() - lcp, write_buffer);
+        write_buffer.write(current_token.data() + lcp, current_token.size() - lcp);
         previous_token = current_token;
 
-        stats.raw_strings_size += getLengthOfVarUInt(current_token.size);
-        stats.raw_strings_size += (current_token.size);
+        stats.raw_strings_size += getLengthOfVarUInt(current_token.size());
+        stats.raw_strings_size += (current_token.size());
         stats.front_coded_strings_size += getLengthOfVarUInt(lcp);
-        stats.front_coded_strings_size += getLengthOfVarUInt(current_token.size - lcp);
-        stats.front_coded_strings_size += (current_token.size - lcp);
+        stats.front_coded_strings_size += getLengthOfVarUInt(current_token.size() - lcp);
+        stats.front_coded_strings_size += (current_token.size() - lcp);
     }
 }
 }
@@ -716,20 +685,12 @@
 
         switch (tokens_format)
         {
-<<<<<<< HEAD
-            /// Write tokens the same as in SerializationString::serializeBinaryBulk
-            /// to be able to read them later with SerializationString::deserializeBinaryBulk.
-            const auto & token = tokens_and_postings[i].first;
-            writeVarUInt(token.size(), dictionary_stream.compressed_hashing);
-            dictionary_stream.compressed_hashing.write(token.data(), token.size());
-=======
             case TokensSerializationFormat::RawStrings:
                 serializeTokensRaw(stats, dictionary_stream.compressed_hashing, tokens_and_postings, block_begin, block_end);
                 break;
             case TokensSerializationFormat::FrontCodedStrings:
                 serializeTokensFrontCoding(stats, dictionary_stream.compressed_hashing, tokens_and_postings, block_begin, block_end);
                 break;
->>>>>>> 157ac6fb
         }
 
         for (size_t i = block_begin; i < block_end; ++i)
@@ -835,22 +796,12 @@
     return sizeof(*this)
         + bloom_filter.getFilterSizeBytes()
         /// can ignore the sizeof(PostingListBuilder) here since it is just references to tokens_map
-        + tokens_and_postings.capacity() * sizeof(std::pair<StringRef, PostingListBuilder *>)
+        + tokens_and_postings.capacity() * sizeof(std::pair<std::string_view, PostingListBuilder *>)
         + tokens_map.getBufferSizeInBytes()
         + posting_lists_size
         + arena->allocatedBytes();
 }
 
-<<<<<<< HEAD
-void MergeTreeIndexTextGranuleBuilder::addDocument(std::string_view document)
-{
-    size_t cur = 0;
-    size_t token_start = 0;
-    size_t token_len = 0;
-    size_t length = document.size();
-
-    while (cur < length && token_extractor->nextInStringPadded(document.data(), length, &cur, &token_start, &token_len)) /// NOLINT(bugprone-suspicious-stringview-data-usage)
-=======
 MergeTreeIndexTextGranuleBuilder::MergeTreeIndexTextGranuleBuilder(
     MergeTreeIndexTextParams params_,
     TokenExtractorPtr token_extractor_)
@@ -863,7 +814,6 @@
 void PostingListBuilder::add(UInt32 value, PostingListsHolder & postings_holder)
 {
     if (small_size < max_small_size)
->>>>>>> 157ac6fb
     {
         if (small_size)
         {
@@ -873,13 +823,7 @@
                 return;
         }
 
-<<<<<<< HEAD
-        ArenaKeyHolder key_holder{std::string_view(document.data() + token_start, token_len), *arena};
-        tokens_map.emplace(key_holder, it, inserted);
-        auto & [posting_list, bulk_context] = it->getMapped();
-=======
         small[small_size++] = value;
->>>>>>> 157ac6fb
 
         if (small_size == max_small_size)
         {
@@ -898,20 +842,24 @@
     }
 }
 
-void MergeTreeIndexTextGranuleBuilder::addDocument(StringRef document)
-{
-    forEachTokenPadded(*token_extractor, document.data, document.size, [&](const char * token_start, size_t token_length)
-    {
-        bool inserted;
-        TokenToPostingsMap::LookupResult it;
-
-        ArenaKeyHolder key_holder{StringRef(token_start, token_length), *arena};
-        tokens_map.emplace(key_holder, it, inserted);
-
-        auto & posting_list_builder = it->getMapped();
-        posting_list_builder.add(current_row, posting_lists);
-        return false;
-    });
+void MergeTreeIndexTextGranuleBuilder::addDocument(std::string_view document)
+{
+    forEachTokenPadded(
+        *token_extractor,
+        document.data(),
+        document.size(),
+        [&](const char * token_start, size_t token_length)
+        {
+            bool inserted;
+            TokenToPostingsMap::LookupResult it;
+
+            ArenaKeyHolder key_holder{std::string_view(token_start, token_length), *arena};
+            tokens_map.emplace(key_holder, it, inserted);
+
+            auto & posting_list_builder = it->getMapped();
+            posting_list_builder.add(current_row, posting_lists);
+            return false;
+        });
 }
 
 std::unique_ptr<MergeTreeIndexGranuleTextWritable> MergeTreeIndexTextGranuleBuilder::build()
@@ -924,13 +872,8 @@
 
     tokens_map.forEachValue([&](const auto & key, auto & mapped)
     {
-<<<<<<< HEAD
-        sorted_values.emplace_back(key, mapped.first);
+        sorted_values.emplace_back(key, &mapped);
         bloom_filter.add(key.data(), key.size());
-=======
-        sorted_values.emplace_back(key, &mapped);
-        bloom_filter.add(key.data, key.size);
->>>>>>> 157ac6fb
     });
 
     std::ranges::sort(sorted_values, [](const auto & lhs, const auto & rhs) { return lhs.first < rhs.first; });
@@ -1014,7 +957,7 @@
 
         for (size_t i = 0; i < rows_read; ++i)
         {
-            const StringRef ref = processed_column->getDataAt(offset + i);
+            const std::string_view ref = processed_column->getDataAt(offset + i);
             granule_builder.addDocument(ref);
             granule_builder.incrementCurrentRow();
         }
