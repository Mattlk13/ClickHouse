--- conflicted
+++ resolved
@@ -309,15 +309,11 @@
             {
                 getSerialization(name_type.name)->enumerateStreams([&](const ISerialization::SubstreamPath & substream_path)
                 {
-<<<<<<< HEAD
-                    auto stream_name = getStreamNameForColumn(name_type, substream_path, checksums, storage.getSettings());
-=======
                     /// Skip ephemeral subcolumns that don't store any real data.
                     if (ISerialization::isEphemeralSubcolumn(substream_path, substream_path.size()))
                         return;
 
-                    auto stream_name = getStreamNameForColumn(name_type, substream_path, checksums);
->>>>>>> 94ce8e95
+                    auto stream_name = getStreamNameForColumn(name_type, substream_path, checksums, storage.getSettings());
                     if (!stream_name)
                         throw Exception(
                             ErrorCodes::NO_FILE_IN_DATA_PART,
