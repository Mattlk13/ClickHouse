#include <optional>
#include <unordered_set>
#include <boost/rational.hpp> /// For calculations related to sampling coefficients.

#include <Storages/MergeTree/MergeTreeDataSelectExecutor.h>
#include <Storages/MergeTree/MergeTreeIndices.h>
#include <Storages/MergeTree/MergeTreeIndexReader.h>
#include <Storages/MergeTree/MergeTreeSettings.h>
#include <Storages/MergeTree/KeyCondition.h>
#include <Storages/MergeTree/MergeTreeDataPartUUID.h>
#include <Storages/MergeTree/StorageFromMergeTreeDataPart.h>
#include <Storages/MergeTree/MergeTreeIndexGin.h>
#include <Storages/MergeTree/MergeTreeSelectProcessor.h>
#include <Storages/ReadInOrderOptimizer.h>
#include <Storages/VirtualColumnUtils.h>
#include <Parsers/ASTLiteral.h>
#include <Parsers/ASTFunction.h>
#include <Parsers/ASTSampleRatio.h>
#include <Parsers/parseIdentifierOrStringLiteral.h>
#include <Interpreters/ExpressionAnalyzer.h>
#include <Interpreters/ExpressionActions.h>
#include <Interpreters/InterpreterSelectQuery.h>
#include <Interpreters/Context.h>
#include <Interpreters/ProcessList.h>
#include <Interpreters/Cache/QueryConditionCache.h>
#include <Processors/QueryPlan/QueryPlan.h>
#include <Processors/QueryPlan/CreatingSetsStep.h>
#include <Processors/QueryPlan/ReadFromMergeTree.h>
#include <Processors/QueryPlan/UnionStep.h>
#include <Processors/QueryPlan/QueryIdHolder.h>
#include <Processors/QueryPlan/SortingStep.h>
#include <Processors/QueryPlan/Optimizations/actionsDAGUtils.h>
#include <Processors/Transforms/AggregatingTransform.h>

#include <Core/Settings.h>
#include <Core/UUID.h>
#include <DataTypes/DataTypeArray.h>
#include <DataTypes/DataTypeDate.h>
#include <DataTypes/DataTypeEnum.h>
#include <DataTypes/DataTypeLowCardinality.h>
#include <DataTypes/DataTypesNumber.h>
#include <Functions/FunctionFactory.h>
#include <base/sleep.h>
#include <Common/LoggingFormatStringHelpers.h>
#include <Common/CurrentMetrics.h>
#include <Common/ElapsedTimeProfileEventIncrement.h>
#include <Common/FailPoint.h>
#include <Common/ProfileEvents.h>
#include <Common/quoteString.h>

#include <IO/WriteBufferFromOStream.h>

namespace CurrentMetrics
{
    extern const Metric MergeTreeDataSelectExecutorThreads;
    extern const Metric MergeTreeDataSelectExecutorThreadsActive;
    extern const Metric MergeTreeDataSelectExecutorThreadsScheduled;
    extern const Metric FilteringMarksWithPrimaryKey;
    extern const Metric FilteringMarksWithSecondaryKeys;
}

namespace ProfileEvents
{
extern const Event FilteringMarksWithPrimaryKeyMicroseconds;
extern const Event FilteringMarksWithSecondaryKeysMicroseconds;
extern const Event IndexBinarySearchAlgorithm;
extern const Event IndexGenericExclusionSearchAlgorithm;
}

namespace DB
{
namespace Setting
{
    extern const SettingsBool per_part_index_stats;
    extern const SettingsBool allow_experimental_query_deduplication;
    extern const SettingsUInt64 allow_experimental_parallel_reading_from_replicas;
    extern const SettingsString force_data_skipping_indices;
    extern const SettingsBool force_index_by_date;
    extern const SettingsSeconds lock_acquire_timeout;
    extern const SettingsInt64 max_partitions_to_read;
    extern const SettingsUInt64 max_threads_for_indexes;
    extern const SettingsNonZeroUInt64 max_parallel_replicas;
    extern const SettingsUInt64 merge_tree_coarse_index_granularity;
    extern const SettingsUInt64 merge_tree_min_bytes_for_seek;
    extern const SettingsUInt64 merge_tree_min_rows_for_seek;
    extern const SettingsUInt64 parallel_replica_offset;
    extern const SettingsUInt64 parallel_replicas_count;
    extern const SettingsParallelReplicasMode parallel_replicas_mode;
    extern const SettingsBool use_skip_indexes_if_final_exact_mode;
    extern const SettingsBool use_skip_indexes_on_data_read;
    extern const SettingsBool use_query_condition_cache;
    extern const SettingsBool allow_experimental_analyzer;
    extern const SettingsBool parallel_replicas_local_plan;
    extern const SettingsBool parallel_replicas_index_analysis_only_on_coordinator;
    extern const SettingsBool secondary_indices_enable_bulk_filtering;
    extern const SettingsBool parallel_replicas_support_projection;
    extern const SettingsBool vector_search_with_rescoring;
}

namespace MergeTreeSetting
{
    extern const MergeTreeSettingsUInt64 max_concurrent_queries;
    extern const MergeTreeSettingsInt64 max_partitions_to_read;
    extern const MergeTreeSettingsUInt64 min_marks_to_honor_max_concurrent_queries;
}

namespace ErrorCodes
{
    extern const int LOGICAL_ERROR;
    extern const int INDEX_NOT_USED;
    extern const int ILLEGAL_TYPE_OF_COLUMN_FOR_FILTER;
    extern const int ILLEGAL_COLUMN;
    extern const int ARGUMENT_OUT_OF_BOUND;
    extern const int CANNOT_PARSE_TEXT;
    extern const int TOO_MANY_PARTITIONS;
    extern const int DUPLICATED_PART_UUIDS;
    extern const int INCORRECT_DATA;
}

namespace FailPoints
{
    extern const char slowdown_index_analysis[];
}


MergeTreeDataSelectExecutor::MergeTreeDataSelectExecutor(const MergeTreeData & data_)
    : data(data_), log(getLogger(data.getLogName() + " (SelectExecutor)"))
{
}

size_t MergeTreeDataSelectExecutor::getApproximateTotalRowsToRead(
    const RangesInDataParts & parts,
    const StorageMetadataPtr & metadata_snapshot,
    const KeyCondition & key_condition,
    const Settings & settings,
    LoggerPtr log)
{
    size_t rows_count = 0;

    /// We will find out how many rows we would have read without sampling.
    LOG_DEBUG(log, "Preliminary index scan with condition: {}", key_condition.toString());

    MarkRanges exact_ranges;
    for (const auto & part : parts)
    {
        MarkRanges part_ranges = markRangesFromPKRange(part, metadata_snapshot, key_condition, {}, {}, &exact_ranges, settings, log);
        for (const auto & range : part_ranges)
            rows_count += part.data_part->index_granularity->getRowsCountInRange(range);
    }
    UNUSED(exact_ranges);

    return rows_count;
}


using RelativeSize = boost::rational<ASTSampleRatio::BigNum>;

static std::string toString(const RelativeSize & x)
{
    return ASTSampleRatio::toString(x.numerator()) + "/" + ASTSampleRatio::toString(x.denominator());
}

/// Converts sample size to an approximate number of rows (ex. `SAMPLE 1000000`) to relative value (ex. `SAMPLE 0.1`).
static RelativeSize convertAbsoluteSampleSizeToRelative(const ASTSampleRatio::Rational & ratio, size_t approx_total_rows)
{
    if (approx_total_rows == 0)
        return 1;

    auto absolute_sample_size = ratio.numerator / ratio.denominator;
    return std::min(RelativeSize(1), RelativeSize(absolute_sample_size) / RelativeSize(approx_total_rows));
}

QueryPlanPtr MergeTreeDataSelectExecutor::read(
    const Names & column_names_to_return,
    const StorageSnapshotPtr & storage_snapshot,
    const SelectQueryInfo & query_info,
    ContextPtr context,
    const UInt64 max_block_size,
    const size_t num_streams,
    PartitionIdToMaxBlockPtr max_block_numbers_to_read,
    bool enable_parallel_reading) const
{
    const auto & snapshot_data = assert_cast<const MergeTreeData::SnapshotData &>(*storage_snapshot->data);

    auto step = readFromParts(
        snapshot_data.parts,
        snapshot_data.mutations_snapshot,
        column_names_to_return,
        storage_snapshot,
        query_info,
        context,
        max_block_size,
        num_streams,
        max_block_numbers_to_read,
        /*merge_tree_select_result_ptr=*/ nullptr,
        enable_parallel_reading);

    auto plan = std::make_unique<QueryPlan>();
    if (step)
        plan->addStep(std::move(step));
    return plan;
}

MergeTreeDataSelectSamplingData MergeTreeDataSelectExecutor::getSampling(
    const SelectQueryInfo & select_query_info,
    NamesAndTypesList available_real_columns,
    const RangesInDataParts & parts,
    KeyCondition & key_condition,
    const MergeTreeData & data,
    const StorageMetadataPtr & metadata_snapshot,
    ContextPtr context,
    LoggerPtr log)
{
    const Settings & settings = context->getSettingsRef();
    /// Sampling.
    MergeTreeDataSelectSamplingData sampling;

    RelativeSize relative_sample_size = 0;
    RelativeSize relative_sample_offset = 0;

    std::optional<ASTSampleRatio::Rational> sample_size_ratio;
    std::optional<ASTSampleRatio::Rational> sample_offset_ratio;

    if (select_query_info.table_expression_modifiers)
    {
        const auto & table_expression_modifiers = *select_query_info.table_expression_modifiers;
        sample_size_ratio = table_expression_modifiers.getSampleSizeRatio();
        sample_offset_ratio = table_expression_modifiers.getSampleOffsetRatio();
    }
    else
    {
        auto & select = select_query_info.query->as<ASTSelectQuery &>();

        auto select_sample_size = select.sampleSize();
        auto select_sample_offset = select.sampleOffset();

        if (select_sample_size)
            sample_size_ratio = select_sample_size->as<ASTSampleRatio &>().ratio;

        if (select_sample_offset)
            sample_offset_ratio = select_sample_offset->as<ASTSampleRatio &>().ratio;
    }

    if (sample_size_ratio)
    {
        relative_sample_size.assign(sample_size_ratio->numerator, sample_size_ratio->denominator);

        if (relative_sample_size < 0)
            throw Exception(ErrorCodes::ARGUMENT_OUT_OF_BOUND, "Negative sample size");

        relative_sample_offset = 0;
        if (sample_offset_ratio)
            relative_sample_offset.assign(sample_offset_ratio->numerator, sample_offset_ratio->denominator);

        if (relative_sample_offset < 0)
            throw Exception(ErrorCodes::ARGUMENT_OUT_OF_BOUND, "Negative sample offset");

        /// Convert absolute value of the sampling (in form `SAMPLE 1000000` - how many rows to
        /// read) into the relative `SAMPLE 0.1` (how much data to read).
        size_t approx_total_rows = 0;
        if (relative_sample_size > 1 || relative_sample_offset > 1)
            approx_total_rows = getApproximateTotalRowsToRead(parts, metadata_snapshot, key_condition, settings, log);

        if (relative_sample_size > 1)
        {
            relative_sample_size = convertAbsoluteSampleSizeToRelative(*sample_size_ratio, approx_total_rows);
            LOG_DEBUG(log, "Selected relative sample size: {}", toString(relative_sample_size));
        }

        /// SAMPLE 1 is the same as the absence of SAMPLE.
        if (relative_sample_size == RelativeSize(1))
            relative_sample_size = 0;

        if (relative_sample_offset > 0 && RelativeSize(0) == relative_sample_size)
            throw Exception(ErrorCodes::ARGUMENT_OUT_OF_BOUND, "Sampling offset is incorrect because no sampling");

        if (relative_sample_offset > 1)
        {
            relative_sample_offset = convertAbsoluteSampleSizeToRelative(*sample_offset_ratio, approx_total_rows);
            LOG_DEBUG(log, "Selected relative sample offset: {}", toString(relative_sample_offset));
        }
    }

    /** Which range of sampling key values do I need to read?
        * First, in the whole range ("universe") we select the interval
        *  of relative `relative_sample_size` size, offset from the beginning by `relative_sample_offset`.
        *
        * Example: SAMPLE 0.4 OFFSET 0.3
        *
        * [------********------]
        *        ^ - offset
        *        <------> - size
        *
        * If the interval passes through the end of the universe, then cut its right side.
        *
        * Example: SAMPLE 0.4 OFFSET 0.8
        *
        * [----------------****]
        *                  ^ - offset
        *                  <------> - size
        *
        * Next, if the `parallel_replicas_count`, `parallel_replica_offset` settings are set,
        *  then it is necessary to break the received interval into pieces of the number `parallel_replicas_count`,
        *  and select a piece with the number `parallel_replica_offset` (from zero).
        *
        * Example: SAMPLE 0.4 OFFSET 0.3, parallel_replicas_count = 2, parallel_replica_offset = 1
        *
        * [----------****------]
        *        ^ - offset
        *        <------> - size
        *        <--><--> - pieces for different `parallel_replica_offset`, select the second one.
        *
        * It is very important that the intervals for different `parallel_replica_offset` cover the entire range without gaps and overlaps.
        * It is also important that the entire universe can be covered using SAMPLE 0.1 OFFSET 0, ... OFFSET 0.9 and similar decimals.
        */

    const bool can_use_sampling_key_parallel_replicas =
        settings[Setting::allow_experimental_parallel_reading_from_replicas] > 0
        && settings[Setting::max_parallel_replicas] > 1
        && settings[Setting::parallel_replicas_mode] == ParallelReplicasMode::SAMPLING_KEY;

    /// Parallel replicas has been requested but there is no way to sample data.
    /// Select all data from first replica and no data from other replicas.
    if (can_use_sampling_key_parallel_replicas && settings[Setting::parallel_replicas_count] > 1
        && !data.supportsSampling() && settings[Setting::parallel_replica_offset] > 0)
    {
        LOG_DEBUG(
            log,
            "Will use no data on this replica because parallel replicas processing has been requested"
            " (the setting 'max_parallel_replicas') but the table does not support sampling and this replica is not the first.");
        sampling.read_nothing = true;
        return sampling;
    }

    sampling.use_sampling = relative_sample_size > 0 || (can_use_sampling_key_parallel_replicas && settings[Setting::parallel_replicas_count] > 1 && data.supportsSampling());
    bool no_data = false; /// There is nothing left after sampling.

    if (sampling.use_sampling)
    {
        if (relative_sample_size != RelativeSize(0))
            sampling.used_sample_factor = 1.0 / boost::rational_cast<Float64>(relative_sample_size);

        RelativeSize size_of_universum = 0;
        const auto & sampling_key = metadata_snapshot->getSamplingKey();
        DataTypePtr sampling_column_type = sampling_key.data_types.at(0);

        if (sampling_key.data_types.size() == 1)
        {
            if (typeid_cast<const DataTypeUInt64 *>(sampling_column_type.get()))
                size_of_universum = RelativeSize(std::numeric_limits<UInt64>::max()) + RelativeSize(1);
            else if (typeid_cast<const DataTypeUInt32 *>(sampling_column_type.get()))
                size_of_universum = RelativeSize(std::numeric_limits<UInt32>::max()) + RelativeSize(1);
            else if (typeid_cast<const DataTypeUInt16 *>(sampling_column_type.get()))
                size_of_universum = RelativeSize(std::numeric_limits<UInt16>::max()) + RelativeSize(1);
            else if (typeid_cast<const DataTypeUInt8 *>(sampling_column_type.get()))
                size_of_universum = RelativeSize(std::numeric_limits<UInt8>::max()) + RelativeSize(1);
        }

        if (size_of_universum == RelativeSize(0))
            throw Exception(ErrorCodes::ILLEGAL_TYPE_OF_COLUMN_FOR_FILTER,
                "Invalid sampling column type in storage parameters: {}. Must be one unsigned integer type",
                sampling_column_type->getName());

        if (settings[Setting::parallel_replicas_count] > 1)
        {
            if (relative_sample_size == RelativeSize(0))
                relative_sample_size = 1;

            relative_sample_size /= settings[Setting::parallel_replicas_count].value;
            relative_sample_offset += relative_sample_size * RelativeSize(settings[Setting::parallel_replica_offset].value);
        }

        if (relative_sample_offset >= RelativeSize(1))
            no_data = true;

        /// Calculate the half-interval of `[lower, upper)` column values.
        bool has_lower_limit = false;
        bool has_upper_limit = false;

        RelativeSize lower_limit_rational = relative_sample_offset * size_of_universum;
        RelativeSize upper_limit_rational = (relative_sample_offset + relative_sample_size) * size_of_universum;

        UInt64 lower = boost::rational_cast<ASTSampleRatio::BigNum>(lower_limit_rational);
        UInt64 upper = boost::rational_cast<ASTSampleRatio::BigNum>(upper_limit_rational);

        if (lower > 0)
            has_lower_limit = true;

        if (upper_limit_rational < size_of_universum)
            has_upper_limit = true;

        /*std::cerr << std::fixed << std::setprecision(100)
            << "relative_sample_size: " << relative_sample_size << "\n"
            << "relative_sample_offset: " << relative_sample_offset << "\n"
            << "lower_limit_float: " << lower_limit_rational << "\n"
            << "upper_limit_float: " << upper_limit_rational << "\n"
            << "lower: " << lower << "\n"
            << "upper: " << upper << "\n";*/

        if ((has_upper_limit && upper == 0)
            || (has_lower_limit && has_upper_limit && lower == upper))
            no_data = true;

        if (no_data || (!has_lower_limit && !has_upper_limit))
        {
            sampling.use_sampling = false;
        }
        else
        {
            /// Let's add the conditions to cut off something else when the index is scanned again and when the request is processed.

            std::shared_ptr<ASTFunction> lower_function;
            std::shared_ptr<ASTFunction> upper_function;

            chassert(metadata_snapshot->getSamplingKeyAST() != nullptr);
            ASTPtr sampling_key_ast = metadata_snapshot->getSamplingKeyAST()->clone();

            if (has_lower_limit)
            {
                if (!key_condition.addCondition(
                        sampling_key.column_names[0],
                        Range::createLeftBounded(lower, true, isNullableOrLowCardinalityNullable(sampling_key.data_types[0]))))
                    throw Exception(ErrorCodes::ILLEGAL_COLUMN, "Sampling column not in primary key");

                ASTPtr args = std::make_shared<ASTExpressionList>();
                args->children.push_back(sampling_key_ast);
                args->children.push_back(std::make_shared<ASTLiteral>(lower));

                lower_function = std::make_shared<ASTFunction>();
                lower_function->name = "greaterOrEquals";
                lower_function->arguments = args;
                lower_function->children.push_back(lower_function->arguments);

                sampling.filter_function = lower_function;
            }

            if (has_upper_limit)
            {
                if (!key_condition.addCondition(
                        sampling_key.column_names[0],
                        Range::createRightBounded(upper, false, isNullableOrLowCardinalityNullable(sampling_key.data_types[0]))))
                    throw Exception(ErrorCodes::ILLEGAL_COLUMN, "Sampling column not in primary key");

                ASTPtr args = std::make_shared<ASTExpressionList>();
                args->children.push_back(sampling_key_ast);
                args->children.push_back(std::make_shared<ASTLiteral>(upper));

                upper_function = std::make_shared<ASTFunction>();
                upper_function->name = "less";
                upper_function->arguments = args;
                upper_function->children.push_back(upper_function->arguments);

                sampling.filter_function = upper_function;
            }

            if (has_lower_limit && has_upper_limit)
            {
                ASTPtr args = std::make_shared<ASTExpressionList>();
                args->children.push_back(lower_function);
                args->children.push_back(upper_function);

                sampling.filter_function = std::make_shared<ASTFunction>();
                sampling.filter_function->name = "and";
                sampling.filter_function->arguments = args;
                sampling.filter_function->children.push_back(sampling.filter_function->arguments);
            }

            ASTPtr query = sampling.filter_function;
            auto syntax_result = TreeRewriter(context).analyze(query, available_real_columns);
            sampling.filter_expression = std::make_shared<const ActionsDAG>(ExpressionAnalyzer(sampling.filter_function, syntax_result, context).getActionsDAG(false));
        }
    }

    if (no_data)
    {
        LOG_DEBUG(log, "Sampling yields no data.");
        sampling.read_nothing = true;
    }

    return sampling;
}

void MergeTreeDataSelectExecutor::buildKeyConditionFromPartOffset(
    std::optional<KeyCondition> & part_offset_condition, const ActionsDAG::Node * predicate, ContextPtr context)
{
    if (!predicate)
        return;

    auto part_offset_type = std::make_shared<DataTypeUInt64>();
    auto part_type = std::make_shared<DataTypeLowCardinality>(std::make_shared<DataTypeString>());
    Block sample
        = {ColumnWithTypeAndName(part_offset_type->createColumn(), part_offset_type, "_part_offset"),
           ColumnWithTypeAndName(part_type->createColumn(), part_type, "_part")};

    auto dag = VirtualColumnUtils::splitFilterDagForAllowedInputs(predicate, &sample);
    if (!dag)
        return;

    /// The _part filter should only be effective in conjunction with the _part_offset filter.
    auto required_columns = dag->getRequiredColumnsNames();
    if (std::find(required_columns.begin(), required_columns.end(), "_part_offset") == required_columns.end())
        return;

    part_offset_condition.emplace(KeyCondition{
        ActionsDAGWithInversionPushDown(dag->getOutputs().front(), context),
        context,
        sample.getNames(),
        std::make_shared<ExpressionActions>(ActionsDAG(sample.getColumnsWithTypeAndName()), ExpressionActionsSettings{}),
        {}});
}

void MergeTreeDataSelectExecutor::buildKeyConditionFromTotalOffset(
    std::optional<KeyCondition> & total_offset_condition, const ActionsDAG::Node * predicate, ContextPtr context)
{
    if (!predicate)
        return;

    auto part_offset_type = std::make_shared<DataTypeUInt64>();
    Block sample
        = {ColumnWithTypeAndName(part_offset_type->createColumn(), part_offset_type, "_part_offset"),
           ColumnWithTypeAndName(part_offset_type->createColumn(), part_offset_type, "_part_starting_offset")};

    auto dag = VirtualColumnUtils::splitFilterDagForAllowedInputs(predicate, &sample);
    if (!dag)
        return;

    /// Try to recognize and fold expressions of the form:
    ///     _part_offset + _part_starting_offset
    /// or  _part_starting_offset + _part_offset
    ActionsDAG total_offset;
    const auto * part_offset = &total_offset.addInput("_part_offset", part_offset_type);
    const auto * part_starting_offset = &total_offset.addInput("_part_starting_offset", part_offset_type);
    const auto * node1
        = &total_offset.addFunction(FunctionFactory::instance().get("plus", context), {part_offset, part_starting_offset}, {});
    const auto * node2
        = &total_offset.addFunction(FunctionFactory::instance().get("plus", context), {part_starting_offset, part_offset}, {});
    auto matches = matchTrees({node1, node2}, *dag, false /* check_monotonicity */);
    auto new_inputs = resolveMatchedInputs(matches, {node1, node2}, dag->getOutputs());
    if (!new_inputs)
        return;
    dag = ActionsDAG::foldActionsByProjection(*new_inputs, dag->getOutputs());

    /// total_offset_condition is only valid if _part_offset and _part_starting_offset are used *together*.
    /// After folding, we expect a single input representing their combination.
    /// If more than one input remains, it means either of them is used independently,
    /// and we should skip adding total_offset_condition in that case.
    if (dag->getInputs().size() != 1)
        return;

    auto required_columns = dag->getRequiredColumns();
    total_offset_condition.emplace(KeyCondition{
        ActionsDAGWithInversionPushDown(dag->getOutputs().front(), context),
        context,
        required_columns.getNames(),
        std::make_shared<ExpressionActions>(ActionsDAG(required_columns), ExpressionActionsSettings{}),
        {}});
}

std::optional<std::unordered_set<String>> MergeTreeDataSelectExecutor::filterPartsByVirtualColumns(
    const StorageMetadataPtr & metadata_snapshot,
    const MergeTreeData & data,
    const RangesInDataParts & parts,
    const ActionsDAG::Node * predicate,
    ContextPtr context)
{
    if (!predicate)
        return {};

    auto sample = data.getHeaderWithVirtualsForFilter(metadata_snapshot);
    auto dag = VirtualColumnUtils::splitFilterDagForAllowedInputs(predicate, &sample);
    if (!dag)
        return {};

    auto virtual_columns_block = data.getBlockWithVirtualsForFilter(metadata_snapshot, parts);
    VirtualColumnUtils::filterBlockWithExpression(VirtualColumnUtils::buildFilterExpression(std::move(*dag), context), virtual_columns_block);
    return VirtualColumnUtils::extractSingleValueFromBlock<String>(virtual_columns_block, "_part");
}

void MergeTreeDataSelectExecutor::filterPartsByPartition(
    RangesInDataParts & parts,
    const std::optional<PartitionPruner> & partition_pruner,
    const std::optional<KeyCondition> & minmax_idx_condition,
    const std::optional<std::unordered_set<String>> & part_values,
    const StorageMetadataPtr & metadata_snapshot,
    const MergeTreeData & data,
    const ContextPtr & context,
    const PartitionIdToMaxBlock * max_block_numbers_to_read,
    LoggerPtr log,
    ReadFromMergeTree::IndexStats & index_stats)
{
    const Settings & settings = context->getSettingsRef();
    DataTypes minmax_columns_types;

    if (metadata_snapshot->hasPartitionKey())
    {
        chassert(minmax_idx_condition && partition_pruner);
        const auto & partition_key = metadata_snapshot->getPartitionKey();
        minmax_columns_types = MergeTreeData::getMinMaxColumnsTypes(partition_key);

        if (settings[Setting::force_index_by_date] && (minmax_idx_condition->alwaysUnknownOrTrue() && partition_pruner->isUseless()))
        {
            auto minmax_columns_names = MergeTreeData::getMinMaxColumnsNames(partition_key);
            throw Exception(ErrorCodes::INDEX_NOT_USED,
                "Neither MinMax index by columns ({}) nor partition expr is used and setting 'force_index_by_date' is set",
                fmt::join(minmax_columns_names, ", "));
        }
    }

    auto query_context = context->hasQueryContext() ? context->getQueryContext() : context;
    QueryStatusPtr query_status = context->getProcessListElement();

    PartFilterCounters part_filter_counters;
    if (query_context->getSettingsRef()[Setting::allow_experimental_query_deduplication])
        selectPartsToReadWithUUIDFilter(
            parts,
            part_values,
            data.getPinnedPartUUIDs(),
            minmax_idx_condition,
            minmax_columns_types,
            partition_pruner,
            max_block_numbers_to_read,
            query_context,
            part_filter_counters,
            log);
    else
        selectPartsToRead(
            parts,
            part_values,
            minmax_idx_condition,
            minmax_columns_types,
            partition_pruner,
            max_block_numbers_to_read,
            part_filter_counters,
            query_status);

    index_stats.emplace_back(ReadFromMergeTree::IndexStat{
        .type = ReadFromMergeTree::IndexType::None,
        .num_parts_after = part_filter_counters.num_initial_selected_parts,
        .num_granules_after = part_filter_counters.num_initial_selected_granules});

    if (minmax_idx_condition)
    {
        auto description = minmax_idx_condition->getDescription();
        index_stats.emplace_back(ReadFromMergeTree::IndexStat{
            .type = ReadFromMergeTree::IndexType::MinMax,
            .condition = std::move(description.condition),
            .used_keys = std::move(description.used_keys),
            .num_parts_after = part_filter_counters.num_parts_after_minmax,
            .num_granules_after = part_filter_counters.num_granules_after_minmax});
        LOG_DEBUG(log, "MinMax index condition: {}", minmax_idx_condition->toString());
    }

    if (partition_pruner)
    {
        auto description = partition_pruner->getKeyCondition().getDescription();
        index_stats.emplace_back(ReadFromMergeTree::IndexStat{
            .type = ReadFromMergeTree::IndexType::Partition,
            .condition = std::move(description.condition),
            .used_keys = std::move(description.used_keys),
            .num_parts_after = part_filter_counters.num_parts_after_partition_pruner,
            .num_granules_after = part_filter_counters.num_granules_after_partition_pruner});
    }
}

RangesInDataParts MergeTreeDataSelectExecutor::filterPartsByPrimaryKeyAndSkipIndexes(
    RangesInDataParts parts_with_ranges,
    StorageMetadataPtr metadata_snapshot,
    MergeTreeData::MutationsSnapshotPtr mutations_snapshot,
    const ContextPtr & context,
    const KeyCondition & key_condition,
    const std::optional<KeyCondition> & part_offset_condition,
    const std::optional<KeyCondition> & total_offset_condition,
    const UsefulSkipIndexes & skip_indexes,
    const MergeTreeReaderSettings & reader_settings,
    LoggerPtr log,
    size_t num_streams,
    ReadFromMergeTree::IndexStats & index_stats,
    bool use_skip_indexes,
    bool find_exact_ranges,
    bool is_final_query,
    bool is_parallel_reading_from_replicas)
{

    const auto original_num_parts = parts_with_ranges.size();
    const Settings & settings = context->getSettingsRef();

    /// If parallel_replicas_support_projection is enabled, selected_marks will be used to determine the optimal projection.
    if (context->canUseParallelReplicasOnFollower() && settings[Setting::parallel_replicas_local_plan]
        && settings[Setting::parallel_replicas_index_analysis_only_on_coordinator]
        && !settings[Setting::parallel_replicas_support_projection])
    {
        // Skip index analysis and return parts with all marks
        // The coordinator will choose ranges to read for workers based on index analysis on its side
        return parts_with_ranges;
    }

    if (use_skip_indexes && settings[Setting::force_data_skipping_indices].changed)
    {
        const auto & indices_str = settings[Setting::force_data_skipping_indices].toString();
        auto forced_indices = parseIdentifiersOrStringLiterals(indices_str, settings);

        if (forced_indices.empty())
            throw Exception(ErrorCodes::CANNOT_PARSE_TEXT, "No indices parsed from force_data_skipping_indices ('{}')", indices_str);

        std::unordered_set<std::string> useful_indices_names;
        for (const auto & useful_index : skip_indexes.useful_indices)
            useful_indices_names.insert(useful_index.index->index.name);

        for (const auto & index_name : forced_indices)
        {
            if (!useful_indices_names.contains(index_name))
            {
                throw Exception(
                    ErrorCodes::INDEX_NOT_USED,
                    "Index {} is not used and setting 'force_data_skipping_indices' contains it",
                    backQuote(index_name));
            }
        }
    }

    struct IndexStat
    {
        std::atomic<size_t> total_granules = 0;
        std::atomic<size_t> granules_dropped = 0;
        std::atomic<size_t> total_parts = 0;
        std::atomic<size_t> parts_dropped = 0;
        std::atomic<size_t> elapsed_us = 0;
        std::atomic<MarkRanges::SearchAlgorithm> search_algorithm = MarkRanges::SearchAlgorithm::Unknown;
    };

    IndexStat pk_stat;

    size_t stat_size = skip_indexes.useful_indices.size();
    if (settings[Setting::per_part_index_stats])
    {
        stat_size = stat_size * parts_with_ranges.size();
    }

    std::vector<IndexStat> useful_indices_stat(stat_size);
    std::vector<IndexStat> merged_indices_stat(skip_indexes.merged_indices.size());


    std::atomic<size_t> sum_marks_pk = 0;
    std::atomic<size_t> sum_parts_pk = 0;

    std::vector<size_t> skip_index_used_in_part(parts_with_ranges.size(), 0);

    size_t num_threads = std::min<size_t>(num_streams, parts_with_ranges.size());
    if (settings[Setting::max_threads_for_indexes])
    {
        num_threads = std::min<size_t>(num_streams, settings[Setting::max_threads_for_indexes]);
    }

    const bool use_skip_indexes_on_data_read = settings[Setting::use_skip_indexes_on_data_read] && !is_parallel_reading_from_replicas;

    /// Let's find what range to read from each part.
    {
        auto mark_cache = context->getIndexMarkCache();
        auto uncompressed_cache = context->getIndexUncompressedCache();
        auto vector_similarity_index_cache = context->getVectorSimilarityIndexCache();

        auto query_status = context->getProcessListElement();

        auto process_part = [&](size_t part_index)
        {
            if (query_status)
                query_status->checkTimeLimit();

            auto & ranges = parts_with_ranges[part_index];
            if (metadata_snapshot->hasPrimaryKey() || part_offset_condition || total_offset_condition)
            {
                CurrentMetrics::Increment metric(CurrentMetrics::FilteringMarksWithPrimaryKey);
                ProfileEventTimeIncrement<Microseconds> watch(ProfileEvents::FilteringMarksWithPrimaryKeyMicroseconds);

                size_t total_marks_count = ranges.data_part->index_granularity->getMarksCountWithoutFinal();
                pk_stat.total_parts.fetch_add(1, std::memory_order_relaxed);
                pk_stat.total_granules.fetch_add(ranges.data_part->index_granularity->getMarksCountWithoutFinal(), std::memory_order_relaxed);

                ranges.ranges = markRangesFromPKRange(
                    ranges,
                    metadata_snapshot,
                    key_condition,
                    part_offset_condition,
                    total_offset_condition,
                    find_exact_ranges ? &ranges.exact_ranges : nullptr,
                    settings,
                    log);

                pk_stat.search_algorithm.store(ranges.ranges.search_algorithm, std::memory_order_relaxed);
                pk_stat.granules_dropped.fetch_add(total_marks_count - ranges.ranges.getNumberOfMarks(), std::memory_order_relaxed);
                if (ranges.ranges.empty())
                    pk_stat.parts_dropped.fetch_add(1, std::memory_order_relaxed);
                pk_stat.elapsed_us.fetch_add(watch.elapsed(), std::memory_order_relaxed);
            }

            sum_marks_pk.fetch_add(ranges.getMarksCount(), std::memory_order_relaxed);

            if (!ranges.ranges.empty())
                sum_parts_pk.fetch_add(1, std::memory_order_relaxed);

            CurrentMetrics::Increment metric(CurrentMetrics::FilteringMarksWithSecondaryKeys);
            auto alter_conversions = MergeTreeData::getAlterConversionsForPart(ranges.data_part, mutations_snapshot, context);
            const auto & all_updated_columns = alter_conversions->getAllUpdatedColumns();

            auto can_use_index = [&](const MergeTreeIndexPtr & index) -> std::expected<void, PreformattedMessage>
            {
                if (all_updated_columns.empty())
                    return {};

                auto options = GetColumnsOptions(GetColumnsOptions::Kind::All).withSubcolumns();
                auto required_columns_names = index ->getColumnsRequiredForIndexCalc();
                auto required_columns_list = metadata_snapshot->getColumns().getByNames(options, required_columns_names);

                auto it = std::ranges::find_if(required_columns_list, [&](const auto & column)
                {
                    return all_updated_columns.contains(column.getNameInStorage());
                });

                if (it == required_columns_list.end())
                    return {};

                return std::unexpected(PreformattedMessage::create(
                    "Index {} is not used for part {} because it depends on column {} which will be updated on fly",
                    index->index.name, index->index.name, it->getNameInStorage()));
            };

            auto can_use_merged_index = [&](const std::vector<MergeTreeIndexPtr> & indices) -> std::expected<void, PreformattedMessage>
            {
                for (const auto & index : indices)
                {
                    if (auto result = can_use_index(index); !result)
                        return result;
                }
                return {};
            };

            const auto num_indexes = skip_indexes.useful_indices.size();

            for (size_t idx = 0; idx < num_indexes; ++idx)
            {
                if (ranges.ranges.empty())
                    break;

                ProfileEventTimeIncrement<Microseconds> watch(ProfileEvents::FilteringMarksWithSecondaryKeysMicroseconds);


                const auto index_idx = skip_indexes.per_part_index_orders[part_index][idx];
                const auto & index_and_condition = skip_indexes.useful_indices[index_idx];

                auto index_stat_idx = idx;
                if (settings[Setting::per_part_index_stats])
                    index_stat_idx += num_indexes * part_index;

                auto & stat = useful_indices_stat[index_stat_idx];

                stat.total_parts.fetch_add(1, std::memory_order_relaxed);
                size_t total_granules = ranges.ranges.getNumberOfMarks();
                stat.total_granules.fetch_add(total_granules, std::memory_order_relaxed);

                if (auto result = can_use_index(index_and_condition.index); !result)
                {
                    LOG_TRACE(log, "{}", result.error().text);
                    continue;
                }

<<<<<<< HEAD
                if (!use_skip_indexes_on_data_read)
=======
                /// Vector similarity indexes are not applicable on data reads.
                if (!use_skip_indexes_on_data_read || index_and_condition.index->isVectorSimilarityIndex())
>>>>>>> dc199623
                {
                    std::tie(ranges.ranges, ranges.read_hints) = filterMarksUsingIndex(
                        index_and_condition.index,
                        index_and_condition.condition,
                        ranges.data_part,
                        ranges.ranges,
                        ranges.read_hints,
                        reader_settings,
                        mark_cache.get(),
                        uncompressed_cache.get(),
                        vector_similarity_index_cache.get(),
                        log);
                }

                stat.granules_dropped.fetch_add(total_granules - ranges.ranges.getNumberOfMarks(), std::memory_order_relaxed);
                if (ranges.ranges.empty())
                    stat.parts_dropped.fetch_add(1, std::memory_order_relaxed);
                stat.elapsed_us.fetch_add(watch.elapsed(), std::memory_order_relaxed);
                skip_index_used_in_part[part_index] = 1; /// thread-safe
            }

            for (size_t idx = 0; idx < skip_indexes.merged_indices.size(); ++idx)
            {
                if (ranges.ranges.empty())
                    break;

                ProfileEventTimeIncrement<Microseconds> watch(ProfileEvents::FilteringMarksWithSecondaryKeysMicroseconds);

                const auto & indices_and_condition = skip_indexes.merged_indices[idx];
                auto & stat = merged_indices_stat[idx];
                stat.total_parts.fetch_add(1, std::memory_order_relaxed);

                if (auto result = can_use_merged_index(indices_and_condition.indices); !result)
                {
                    LOG_TRACE(log, "{}", result.error().text);
                    continue;
                }

                size_t total_granules = ranges.ranges.getNumberOfMarks();
                if (!use_skip_indexes_on_data_read)
                {
                    ranges.ranges = filterMarksUsingMergedIndex(
                        indices_and_condition.indices,
                        indices_and_condition.condition,
                        ranges.data_part,
                        ranges.ranges,
                        reader_settings,
                        mark_cache.get(),
                        uncompressed_cache.get(),
                        vector_similarity_index_cache.get(),
                        log);
                }

                stat.total_granules.fetch_add(total_granules, std::memory_order_relaxed);
                stat.granules_dropped.fetch_add(total_granules - ranges.ranges.getNumberOfMarks(), std::memory_order_relaxed);

                if (ranges.ranges.empty())
                    stat.parts_dropped.fetch_add(1, std::memory_order_relaxed);
            }
        };

        LOG_TRACE(log, "Filtering marks by primary and secondary keys");

        if (num_threads <= 1)
        {
            for (size_t part_index = 0; part_index < parts_with_ranges.size(); ++part_index)
                process_part(part_index);
        }
        else
        {
            /// Parallel loading and filtering of data parts.
            ThreadPool pool(
                CurrentMetrics::MergeTreeDataSelectExecutorThreads,
                CurrentMetrics::MergeTreeDataSelectExecutorThreadsActive,
                CurrentMetrics::MergeTreeDataSelectExecutorThreadsScheduled,
                num_threads);


            /// Instances of ThreadPool "borrow" threads from the global thread pool.
            /// We intentionally use scheduleOrThrow here to avoid a deadlock.
            /// For example, queries can already be running with threads from the
            /// global pool, and if we saturate max_thread_pool_size whilst requesting
            /// more in this loop, queries will block infinitely.
            /// So we wait until lock_acquire_timeout, and then raise an exception.
            for (size_t part_index = 0; part_index < parts_with_ranges.size(); ++part_index)
            {
                pool.scheduleOrThrow(
                    [&, part_index, thread_group = CurrentThread::getGroup()]
                    {
                        ThreadGroupSwitcher switcher(thread_group, "MergeTreeIndex");

                        process_part(part_index);
                    },
                    Priority{},
                    context->getSettingsRef()[Setting::lock_acquire_timeout].totalMicroseconds());
            }

            pool.wait();
        }

    }

    if (metadata_snapshot->hasPrimaryKey())
    {
        LOG_DEBUG(
            log,
            "PK index has dropped {}/{} granules, it took {}ms across {} threads.",
            pk_stat.granules_dropped.load(),
            pk_stat.total_granules.load(),
            pk_stat.elapsed_us.load() / 1000,
            num_threads);

        auto description = key_condition.getDescription();

        index_stats.emplace_back(ReadFromMergeTree::IndexStat{
            .type = ReadFromMergeTree::IndexType::PrimaryKey,
            .condition = std::move(description.condition),
            .used_keys = std::move(description.used_keys),
            .num_parts_after = sum_parts_pk.load(std::memory_order_relaxed),
            .num_granules_after = sum_marks_pk.load(std::memory_order_relaxed),
            .search_algorithm = pk_stat.search_algorithm.load(std::memory_order_relaxed)
        });
    }

    const auto num_indices = skip_indexes.useful_indices.size();

    const auto part_stats_granularity = settings[Setting::per_part_index_stats] ? original_num_parts : 1;
    for (size_t part_index = 0; part_index < part_stats_granularity; ++part_index)
    {
        for (size_t idx = 0; idx < skip_indexes.useful_indices.size(); ++idx)
        {
            const auto & stat = useful_indices_stat[part_index * num_indices + idx];
            const auto & index_and_condition = skip_indexes.useful_indices[skip_indexes.per_part_index_orders[part_index][idx]];
            const auto & index_name = index_and_condition.index->index.name;
            LOG_DEBUG(
                log,
                "Index {} has dropped {}/{} granules, it took {}ms across {} threads.",
                backQuote(index_name),
                stat.granules_dropped.load(),
                stat.total_granules.load(),
                stat.elapsed_us.load() / 1000,
                num_threads);

            std::string description = index_and_condition.index->index.type + " GRANULARITY " + std::to_string(index_and_condition.index->index.granularity);
            if (settings[Setting::per_part_index_stats])
            {
                description += " PART " + std::to_string(part_index) + "/" + std::to_string(part_stats_granularity);
                index_stats.emplace_back(ReadFromMergeTree::IndexStat{
                    .type = ReadFromMergeTree::IndexType::Skip,
                    .name = index_name,
                    .part_name = parts_with_ranges[part_index].data_part->name,
                    .description = std::move(description),
                    .num_parts_after = stat.total_parts - stat.parts_dropped,
                    .num_granules_after = stat.total_granules - stat.granules_dropped});
            }
            else
            {
                index_stats.emplace_back(ReadFromMergeTree::IndexStat{
                    .type = ReadFromMergeTree::IndexType::Skip,
                    .name = index_name,
                    .description = std::move(description),
                    .num_parts_after = stat.total_parts - stat.parts_dropped,
                    .num_granules_after = stat.total_granules - stat.granules_dropped});
            }
        }
    }

    for (size_t idx = 0; idx < skip_indexes.merged_indices.size(); ++idx)
    {
        const auto & index_and_condition = skip_indexes.merged_indices[idx];
        const auto & stat = merged_indices_stat[idx];
        const auto & index_name = "Merged";
        LOG_DEBUG(
            log,
            "Index {} has dropped {}/{} granules, it took {}ms across {} threads.",
            backQuote(index_name),
            stat.granules_dropped.load(),
            stat.total_granules.load(),
            stat.elapsed_us.load() / 1000,
            num_threads);

        std::string description = "MERGED GRANULARITY " + std::to_string(index_and_condition.indices.at(0)->index.granularity);

        index_stats.emplace_back(ReadFromMergeTree::IndexStat{
            .type = ReadFromMergeTree::IndexType::Skip,
            .name = index_name,
            .description = std::move(description),
            .num_parts_after = stat.total_parts - stat.parts_dropped,
            .num_granules_after = stat.total_granules - stat.granules_dropped});
    }
    /// Skip empty ranges.
    std::erase_if(
        parts_with_ranges,
        [&](const auto & part)
        {
            size_t index = &part - parts_with_ranges.data();
            if (is_final_query && settings[Setting::use_skip_indexes_if_final_exact_mode] && skip_index_used_in_part[index])
            {
                /// retain this part even if empty due to FINAL
                return false;
            }

            return !part.data_part || part.ranges.empty();
        });

    return parts_with_ranges;
}

void MergeTreeDataSelectExecutor::filterPartsByQueryConditionCache(
    RangesInDataParts & parts_with_ranges,
    const SelectQueryInfo & select_query_info,
    const std::optional<VectorSearchParameters> & vector_search_parameters,
    const ContextPtr & context,
    LoggerPtr log)
{
    const auto & settings = context->getSettingsRef();
    if (!settings[Setting::use_query_condition_cache]
            || !settings[Setting::allow_experimental_analyzer]
            || (!select_query_info.prewhere_info && !select_query_info.filter_actions_dag)
            || (vector_search_parameters.has_value())) /// vector search has filter in the ORDER BY
        return;

    QueryConditionCachePtr query_condition_cache = context->getQueryConditionCache();

    struct Stats
    {
        size_t total_granules = 0;
        size_t granules_dropped = 0;
    };

    auto drop_mark_ranges = [&](const ActionsDAG::Node * dag)
    {
        UInt64 condition_hash = dag->getHash();
        Stats stats;
        for (auto it = parts_with_ranges.begin(); it != parts_with_ranges.end();)
        {
            auto & part_with_ranges = *it;
            stats.total_granules += part_with_ranges.getMarksCount();

            const auto & data_part = part_with_ranges.data_part;
            auto storage_id = data_part->storage.getStorageID();
            auto matching_marks_opt = query_condition_cache->read(storage_id.uuid, data_part->name, condition_hash);
            if (!matching_marks_opt)
            {
                ++it;
                continue;
            }

            auto & matching_marks = *matching_marks_opt;
            MarkRanges ranges;
            const auto & part = it->data_part;
            size_t min_marks_for_seek = roundRowsOrBytesToMarks(
                settings[Setting::merge_tree_min_rows_for_seek],
                settings[Setting::merge_tree_min_bytes_for_seek],
                part->index_granularity_info.fixed_index_granularity,
                part->index_granularity_info.index_granularity_bytes);

            for (const auto & mark_range : part_with_ranges.ranges)
            {
                size_t begin = mark_range.begin;
                for (size_t mark_it = begin; mark_it < mark_range.end;)
                {
                    if (!matching_marks[mark_it])
                    {
                        if (mark_it == begin)
                        {
                            /// mark_range.begin -> 0 0 0 1 x x x x. Need to skip starting zeros.
                            ++stats.granules_dropped;
                            ++begin;
                            ++mark_it;
                        }
                        else
                        {
                            size_t end = mark_it;
                            for (; end < mark_range.end && !matching_marks[end]; ++end)
                                ;

                            if (min_marks_for_seek && end != mark_range.end && end - mark_it <= min_marks_for_seek)
                            {
                                /// x x x 1 1 1 0 0 1 x x x. And gap is small enough to merge, skip gap.
                                mark_it = end + 1;
                            }
                            else
                            {
                                /// Case1: x x x 1 1 1 0 0 1 x x x. Gap is too big to merge, do not merge
                                /// Case2: x x x 1 1 1 0 0 0 0 -> mark_range.end. Reach the end of range, do not merge
                                stats.granules_dropped += end - mark_it;
                                ranges.emplace_back(begin, mark_it);
                                begin = end;

                                if (end == mark_range.end)
                                    break;

                                mark_it = end + 1;
                            }
                        }
                    }
                    else
                        ++mark_it;
                }

                if (begin != mark_range.begin && begin != mark_range.end)
                    ranges.emplace_back(begin, mark_range.end);
                else if (begin == mark_range.begin)
                    ranges.emplace_back(begin, mark_range.end);
            }

            if (ranges.empty())
                it = parts_with_ranges.erase(it);
            else
            {
                part_with_ranges.ranges = std::move(ranges);
                ++it;
            }
        }

        return stats;
    };

    if (const auto & prewhere_info = select_query_info.prewhere_info)
    {
        for (const auto * outputs : prewhere_info->prewhere_actions.getOutputs())
        {
            if (outputs->result_name == prewhere_info->prewhere_column_name)
            {
                auto stats = drop_mark_ranges(outputs);
                LOG_DEBUG(log,
                        "Query condition cache has dropped {}/{} granules for PREWHERE condition {}.",
                        stats.granules_dropped,
                        stats.total_granules,
                        prewhere_info->prewhere_column_name);
                break;
            }
        }
    }

    if (const auto & filter_actions_dag = select_query_info.filter_actions_dag)
    {
        const auto * output = filter_actions_dag->getOutputs().front();
        auto stats = drop_mark_ranges(output);
        LOG_DEBUG(log,
                "Query condition cache has dropped {}/{} granules for WHERE condition {}.",
                stats.granules_dropped,
                stats.total_granules,
                filter_actions_dag->getOutputs().front()->result_name);
    }
}


std::shared_ptr<QueryIdHolder> MergeTreeDataSelectExecutor::checkLimits(
    const MergeTreeData & data,
    const ReadFromMergeTree::AnalysisResult & result,
    const ContextPtr & context)
{
    const auto & settings = context->getSettingsRef();
    const auto data_settings = data.getSettings();
    auto max_partitions_to_read = settings[Setting::max_partitions_to_read].changed
        ? settings[Setting::max_partitions_to_read].value
        : (*data_settings)[MergeTreeSetting::max_partitions_to_read].value;
    if (max_partitions_to_read > 0)
    {
        std::set<String> partitions;
        for (const auto & part_with_ranges : result.parts_with_ranges)
            partitions.insert(part_with_ranges.data_part->info.getPartitionId());
        if (partitions.size() > static_cast<size_t>(max_partitions_to_read))
            throw Exception(
                ErrorCodes::TOO_MANY_PARTITIONS,
                "Too many partitions to read. Current {}, max {}",
                partitions.size(),
                max_partitions_to_read);
    }

    if ((*data_settings)[MergeTreeSetting::max_concurrent_queries] > 0
        && (*data_settings)[MergeTreeSetting::min_marks_to_honor_max_concurrent_queries] > 0
        && result.selected_marks >= (*data_settings)[MergeTreeSetting::min_marks_to_honor_max_concurrent_queries])
    {
        auto query_id = context->getCurrentQueryId();
        if (!query_id.empty())
            return data.getQueryIdHolder(query_id, (*data_settings)[MergeTreeSetting::max_concurrent_queries]);
    }
    return nullptr;
}

ReadFromMergeTree::AnalysisResultPtr MergeTreeDataSelectExecutor::estimateNumMarksToRead(
    RangesInDataParts parts,
    MergeTreeData::MutationsSnapshotPtr mutations_snapshot,
    const Names & column_names_to_return,
    const StorageMetadataPtr & metadata_snapshot,
    const SelectQueryInfo & query_info,
    ContextPtr context,
    size_t num_streams,
    PartitionIdToMaxBlockPtr max_block_numbers_to_read) const
{
    size_t total_parts = parts.size();
    if (total_parts == 0)
        return std::make_shared<ReadFromMergeTree::AnalysisResult>();

    std::optional<ReadFromMergeTree::Indexes> indexes;
    return ReadFromMergeTree::selectRangesToRead(
        std::move(parts),
        mutations_snapshot,
        std::nullopt,
        metadata_snapshot,
        query_info,
        context,
        num_streams,
        max_block_numbers_to_read,
        data,
        column_names_to_return,
        log,
        indexes,
        /*find_exact_ranges*/false,
        /*is_parallel_reading_from_replicas*/false);
}

QueryPlanStepPtr MergeTreeDataSelectExecutor::readFromParts(
    RangesInDataParts parts,
    MergeTreeData::MutationsSnapshotPtr mutations_snapshot,
    const Names & column_names_to_return,
    const StorageSnapshotPtr & storage_snapshot,
    const SelectQueryInfo & query_info,
    ContextPtr context,
    const UInt64 max_block_size,
    const size_t num_streams,
    PartitionIdToMaxBlockPtr max_block_numbers_to_read,
    ReadFromMergeTree::AnalysisResultPtr merge_tree_select_result_ptr,
    bool enable_parallel_reading,
    std::shared_ptr<ParallelReadingExtension> extension_) const
{
    /// If merge_tree_select_result_ptr != nullptr, we use analyzed result so parts will always be empty.
    if (merge_tree_select_result_ptr)
    {
        if (merge_tree_select_result_ptr->parts_with_ranges.empty())
            return {};
    }
    else if (parts.empty())
        return {};

    return std::make_unique<ReadFromMergeTree>(
        parts,
        std::move(mutations_snapshot),
        column_names_to_return,
        data,
        query_info,
        storage_snapshot,
        context,
        max_block_size,
        num_streams,
        max_block_numbers_to_read,
        log,
        merge_tree_select_result_ptr,
        enable_parallel_reading,
        extension_ ? std::optional(extension_->getAllRangesCallback()) : std::nullopt,
        extension_ ? std::optional(extension_->getReadTaskCallback()) : std::nullopt,
        extension_ ? std::optional(extension_->getNumberOfCurrentReplica()) : std::nullopt);
}


/// Marks are placed whenever threshold on rows or bytes is met.
/// So we have to return the number of marks on whatever estimate is higher - by rows or by bytes.
size_t MergeTreeDataSelectExecutor::roundRowsOrBytesToMarks(
    size_t rows_setting,
    size_t bytes_setting,
    size_t rows_granularity,
    size_t bytes_granularity)
{
    size_t res = (rows_setting + rows_granularity - 1) / rows_granularity;

    if (bytes_granularity == 0)
        return res;
    return std::max(res, (bytes_setting + bytes_granularity - 1) / bytes_granularity);
}

/// Same as roundRowsOrBytesToMarks() but do not return more then max_marks
size_t MergeTreeDataSelectExecutor::minMarksForConcurrentRead(
    size_t rows_setting, size_t bytes_setting, size_t rows_granularity, size_t bytes_granularity, size_t min_marks, size_t max_marks)
{
    size_t marks = 1;

    if (rows_setting + rows_granularity <= rows_setting) /// overflow
        marks = max_marks;
    else if (rows_setting)
        marks = (rows_setting + rows_granularity - 1) / rows_granularity;

    if (bytes_granularity)
    {
        /// Overflow
        if (bytes_setting + bytes_granularity <= bytes_setting) /// overflow
            marks = max_marks;
        else if (bytes_setting)
            marks = std::max(marks, (bytes_setting + bytes_granularity - 1) / bytes_granularity);
    }
    return std::max(marks, min_marks);
}

/// Calculates a set of mark ranges, that could possibly contain keys, required by condition.
/// In other words, it removes subranges from whole range, that definitely could not contain required keys.
/// If @exact_ranges is not null, fill it with ranges containing marks of fully matched records.
MarkRanges MergeTreeDataSelectExecutor::markRangesFromPKRange(
    const RangesInDataPart & part_with_ranges,
    const StorageMetadataPtr & metadata_snapshot,
    const KeyCondition & key_condition,
    const std::optional<KeyCondition> & part_offset_condition,
    const std::optional<KeyCondition> & total_offset_condition,
    MarkRanges * exact_ranges,
    const Settings & settings,
    LoggerPtr log)
{
    const auto & part = part_with_ranges.data_part;
    MarkRanges res;

    size_t marks_count = part->index_granularity->getMarksCount();
    if (marks_count == 0)
        return res;

    bool has_final_mark = part->index_granularity->hasFinalMark();

    bool key_condition_useful = !key_condition.alwaysUnknownOrTrue();
    bool part_offset_condition_useful = part_offset_condition && !part_offset_condition->alwaysUnknownOrTrue();
    bool total_offset_condition_useful = total_offset_condition && !total_offset_condition->alwaysUnknownOrTrue();

    /// If index is not used.
    if (!key_condition_useful && !part_offset_condition_useful && !total_offset_condition_useful)
    {
        if (has_final_mark)
            res.push_back(MarkRange(0, marks_count - 1));
        else
            res.push_back(MarkRange(0, marks_count));

        return res;
    }

    /// If conditions are relaxed, don't fill exact ranges.
    if (key_condition.isRelaxed() || (part_offset_condition && part_offset_condition->isRelaxed())
        || (total_offset_condition && total_offset_condition->isRelaxed()))
        exact_ranges = nullptr;

    const auto & primary_key = metadata_snapshot->getPrimaryKey();
    const auto & sorting_key = metadata_snapshot->getSortingKey();
    auto index_columns = std::make_shared<ColumnsWithTypeAndName>();
    std::vector<bool> reverse_flags;
    size_t num_key_columns = key_condition.getNumKeyColumns();
    DataTypes key_types;
    if (num_key_columns > 0)
    {
        const auto index = part->getIndex();

        for (size_t i = 0; i < num_key_columns; ++i)
        {
            if (i < index->size())
            {
                index_columns->emplace_back(index->at(i), primary_key.data_types[i], primary_key.column_names[i]);
                reverse_flags.push_back(!sorting_key.reverse_flags.empty() && sorting_key.reverse_flags[i]);
            }
            else
            {
                index_columns->emplace_back(); /// The column of the primary key was not loaded in memory - we'll skip it.
                reverse_flags.push_back(false);
            }

            key_types.emplace_back(primary_key.data_types[i]);
        }
    }

    /// If there are no monotonic functions, there is no need to save block reference.
    /// Passing explicit field to FieldRef allows to optimize ranges and shows better performance.
    std::function<void(size_t, size_t, FieldRef &)> create_field_ref;
    if (key_condition.hasMonotonicFunctionsChain())
    {
        create_field_ref = [index_columns](size_t row, size_t column, FieldRef & field)
        {
            field = {index_columns.get(), row, column};
            // NULL_LAST
            if (field.isNull())
                field = POSITIVE_INFINITY;
        };
    }
    else
    {
        create_field_ref = [index_columns](size_t row, size_t column, FieldRef & field)
        {
            (*index_columns)[column].column->get(row, field);
            // NULL_LAST
            if (field.isNull())
                field = POSITIVE_INFINITY;
        };
    }

    /// NOTE Creating temporary Field objects to pass to KeyCondition.
    size_t used_key_size = num_key_columns;
    std::vector<FieldRef> index_left(used_key_size);
    std::vector<FieldRef> index_right(used_key_size);

    /// For _part_offset and _part virtual columns
    DataTypes part_offset_types
        = {std::make_shared<DataTypeUInt64>(), std::make_shared<DataTypeLowCardinality>(std::make_shared<DataTypeString>())};
    std::vector<FieldRef> part_offset_left(2);
    std::vector<FieldRef> part_offset_right(2);

    auto check_in_range = [&](const MarkRange & range, BoolMask initial_mask = {})
    {
        auto check_key_condition = [&]()
        {
            if (range.end == marks_count)
            {
                for (size_t i = 0; i < used_key_size; ++i)
                {
                    auto & left = reverse_flags[i] ? index_right[i] : index_left[i];
                    auto & right = reverse_flags[i] ? index_left[i] : index_right[i];
                    if ((*index_columns)[i].column)
                        create_field_ref(range.begin, i, left);
                    else
                        left = NEGATIVE_INFINITY;

                    right = POSITIVE_INFINITY;
                }
            }
            else
            {
                for (size_t i = 0; i < used_key_size; ++i)
                {
                    auto & left = reverse_flags[i] ? index_right[i] : index_left[i];
                    auto & right = reverse_flags[i] ? index_left[i] : index_right[i];
                    if ((*index_columns)[i].column)
                    {
                        create_field_ref(range.begin, i, left);
                        create_field_ref(range.end, i, right);
                    }
                    else
                    {
                        /// If the PK column was not loaded in memory - exclude it from the analysis.
                        left = NEGATIVE_INFINITY;
                        right = POSITIVE_INFINITY;
                    }
                }
            }
            return key_condition.checkInRange(used_key_size, index_left.data(), index_right.data(), key_types, initial_mask);
        };

        auto check_part_offset_condition = [&]()
        {
            auto begin = part->index_granularity->getMarkStartingRow(range.begin);
            auto end = part->index_granularity->getMarkStartingRow(range.end) - 1;
            if (begin > end)
            {
                /// Empty mark (final mark)
                return BoolMask(false, true);
            }

            part_offset_left[0] = begin;
            part_offset_right[0] = end;

            part_offset_left[1] = part->name;
            part_offset_right[1] = part->name;

            return part_offset_condition->checkInRange(
                2, part_offset_left.data(), part_offset_right.data(), part_offset_types, initial_mask);
        };

        auto check_total_offset_condition = [&]()
        {
            auto begin = part->index_granularity->getMarkStartingRow(range.begin);
            auto end = part->index_granularity->getMarkStartingRow(range.end) - 1;
            if (begin > end)
            {
                /// Empty mark (final mark)
                return BoolMask(false, true);
            }

            part_offset_left[0] = begin + part_with_ranges.part_starting_offset_in_query;
            part_offset_right[0] = end + part_with_ranges.part_starting_offset_in_query;
            return total_offset_condition->checkInRange(
                1, part_offset_left.data(), part_offset_right.data(), part_offset_types, initial_mask);
        };

        BoolMask result(true, false);

        if (key_condition_useful)
            result = result & check_key_condition();

        if (part_offset_condition_useful)
            result = result & check_part_offset_condition();

        if (total_offset_condition_useful)
            result = result & check_total_offset_condition();

        return result;
    };

    bool key_condition_exact_range = !key_condition_useful || key_condition.matchesExactContinuousRange();
    bool part_offset_condition_exact_range = !part_offset_condition_useful || part_offset_condition->matchesExactContinuousRange();
    bool total_offset_condition_exact_range = !total_offset_condition_useful || total_offset_condition->matchesExactContinuousRange();
    const String & part_name = part->isProjectionPart() ? fmt::format("{}.{}", part->name, part->getParentPart()->name) : part->name;

    if (!key_condition_exact_range || !part_offset_condition_exact_range || !total_offset_condition_exact_range)
    {
        // Do exclusion search, where we drop ranges that do not match

        if (settings[Setting::merge_tree_coarse_index_granularity] <= 1)
            throw Exception(ErrorCodes::ARGUMENT_OUT_OF_BOUND, "Setting merge_tree_coarse_index_granularity should be greater than 1");

        size_t min_marks_for_seek = roundRowsOrBytesToMarks(
            settings[Setting::merge_tree_min_rows_for_seek],
            settings[Setting::merge_tree_min_bytes_for_seek],
            part->index_granularity_info.fixed_index_granularity,
            part->index_granularity_info.index_granularity_bytes);

        /// There will always be disjoint suspicious segments on the stack, the leftmost one at the top (back).
        /// At each step, take the left segment and check if it fits.
        /// If fits, split it into smaller ones and put them on the stack. If not, discard it.
        /// If the segment is already of one mark length, add it to response and discard it.
        std::vector<MarkRange> ranges_stack = { {0, marks_count - (has_final_mark ? 1 : 0)} };

        size_t steps = 0;

        while (!ranges_stack.empty())
        {
            MarkRange range = ranges_stack.back();
            ranges_stack.pop_back();

            ++steps;

            auto result
                = check_in_range(range, exact_ranges && range.end == range.begin + 1 ? BoolMask() : BoolMask::consider_only_can_be_true);
            if (!result.can_be_true)
                continue;

            if (range.end == range.begin + 1)
            {
                /// We saw a useful gap between neighboring marks. Either add it to the last range, or start a new range.
                if (res.empty() || range.begin - res.back().end > min_marks_for_seek)
                    res.push_back(range);
                else
                    res.back().end = range.end;

                if (exact_ranges && !result.can_be_false)
                {
                    if (exact_ranges->empty() || range.begin - exact_ranges->back().end > min_marks_for_seek)
                        exact_ranges->push_back(range);
                    else
                        exact_ranges->back().end = range.end;
                }
            }
            else
            {
                /// Break the segment and put the result on the stack from right to left.
                size_t step = (range.end - range.begin - 1) / settings[Setting::merge_tree_coarse_index_granularity] + 1;
                size_t end;

                for (end = range.end; end > range.begin + step; end -= step)
                    ranges_stack.emplace_back(end - step, end);

                ranges_stack.emplace_back(range.begin, end);
            }
        }

        res.search_algorithm = MarkRanges::SearchAlgorithm::GenericExclusionSearch;
        ProfileEvents::increment(ProfileEvents::IndexGenericExclusionSearchAlgorithm);
        LOG_TRACE(
            log,
            "Used generic exclusion search {}over index for part {} with {} steps",
            exact_ranges ? "with exact ranges " : "",
            part_name,
            steps);
    }
    else
    {
        /// In case when SELECT's predicate defines a single continuous interval of keys,
        /// we can use binary search algorithm to find the left and right endpoint key marks of such interval.
        /// The returned value is the minimum range of marks, containing all keys for which KeyCondition holds

        res.search_algorithm = MarkRanges::SearchAlgorithm::BinarySearch;
        ProfileEvents::increment(ProfileEvents::IndexBinarySearchAlgorithm);
        LOG_TRACE(log, "Running binary search on index range for part {} ({} marks)", part_name, marks_count);

        size_t steps = 0;

        MarkRange result_range;

        size_t last_mark = marks_count - (has_final_mark ? 1 : 0);
        size_t searched_left = 0;
        size_t searched_right = last_mark;

        bool check_left = false;
        bool check_right = false;
        while (searched_left + 1 < searched_right)
        {
            const size_t middle = (searched_left + searched_right) / 2;
            MarkRange range(0, middle);
            if (check_in_range(range, BoolMask::consider_only_can_be_true).can_be_true)
                searched_right = middle;
            else
                searched_left = middle;
            ++steps;
            check_left = true;
        }
        result_range.begin = searched_left;
        LOG_TRACE(log, "Found (LEFT) boundary mark: {}", searched_left);

        searched_right = last_mark;
        while (searched_left + 1 < searched_right)
        {
            const size_t middle = (searched_left + searched_right) / 2;
            MarkRange range(middle, last_mark);
            if (check_in_range(range, BoolMask::consider_only_can_be_true).can_be_true)
                searched_left = middle;
            else
                searched_right = middle;
            ++steps;
            check_right = true;
        }
        result_range.end = searched_right;
        LOG_TRACE(log, "Found (RIGHT) boundary mark: {}", searched_right);

        if (result_range.begin < result_range.end)
        {
            if (exact_ranges)
            {
                if (result_range.begin + 1 == result_range.end)
                {
                    auto check_result = check_in_range(result_range);
                    if (check_result.can_be_true)
                    {
                        if (!check_result.can_be_false)
                            exact_ranges->emplace_back(result_range);
                        res.emplace_back(std::move(result_range));
                    }
                }
                else
                {
                    /// Candidate range with size > 1 is already can_be_true
                    auto result_exact_range = result_range;
                    if (check_in_range({result_range.begin, result_range.begin + 1}, BoolMask::consider_only_can_be_false).can_be_false)
                        ++result_exact_range.begin;

                    if (check_in_range({result_range.end - 1, result_range.end}, BoolMask::consider_only_can_be_false).can_be_false)
                        --result_exact_range.end;

                    if (result_exact_range.begin < result_exact_range.end)
                    {
                        chassert(check_in_range(result_exact_range, BoolMask::consider_only_can_be_false) == BoolMask(true, false));
                        exact_ranges->emplace_back(std::move(result_exact_range));
                    }

                    res.emplace_back(std::move(result_range));
                }
            }
            else
            {
                /// Candidate range with both ends checked is already can_be_true
                if ((check_left && check_right) || check_in_range(result_range, BoolMask::consider_only_can_be_true).can_be_true)
                    res.emplace_back(std::move(result_range));
            }
        }

        LOG_TRACE(
            log, "Found {} range {}in {} steps", res.empty() ? "empty" : "continuous", exact_ranges ? "with exact range " : "", steps);
    }

    return res;
}


std::pair<MarkRanges, RangesInDataPartReadHints> MergeTreeDataSelectExecutor::filterMarksUsingIndex(
    MergeTreeIndexPtr index_helper,
    MergeTreeIndexConditionPtr condition,
    MergeTreeData::DataPartPtr part,
    const MarkRanges & ranges,
    const RangesInDataPartReadHints & in_read_hints,
    const MergeTreeReaderSettings & reader_settings,
    MarkCache * mark_cache,
    UncompressedCache * uncompressed_cache,
    VectorSimilarityIndexCache * vector_similarity_index_cache,
    LoggerPtr log)
{
    if (!index_helper->getDeserializedFormat(part->getDataPartStorage(), index_helper->getFileName()))
    {
        LOG_DEBUG(log, "File for index {} does not exist ({}.*). Skipping it.", backQuote(index_helper->index.name),
            (fs::path(part->getDataPartStorage().getFullPath()) / index_helper->getFileName()).string());
        return {ranges, in_read_hints};
    }

    /// Whether we should use a more optimal filtering.
    bool bulk_filtering = reader_settings.secondary_indices_enable_bulk_filtering && index_helper->supportsBulkFiltering();

    auto index_granularity = index_helper->index.granularity;

    const size_t min_marks_for_seek = roundRowsOrBytesToMarks(
        reader_settings.merge_tree_min_rows_for_seek,
        reader_settings.merge_tree_min_bytes_for_seek,
        part->index_granularity_info.fixed_index_granularity,
        part->index_granularity_info.index_granularity_bytes);

    size_t marks_count = part->index_granularity->getMarksCountWithoutFinal();
    size_t index_marks_count = (marks_count + index_granularity - 1) / index_granularity;

    /// The vector similarity index can only be used if the PK did not prune some ranges within the part.
    /// (the vector index is built on the entire part).
    const bool all_match  = (marks_count == ranges.getNumberOfMarks());
    if (index_helper->isVectorSimilarityIndex() && !all_match)
    {
        return {ranges, in_read_hints};
    }

    MarkRanges index_ranges;
    for (const auto & range : ranges)
    {
        MarkRange index_range(
                range.begin / index_granularity,
                (range.end + index_granularity - 1) / index_granularity);
        index_ranges.push_back(index_range);
    }

    MergeTreeIndexReader reader(
        index_helper, part,
        index_marks_count,
        index_ranges,
        mark_cache,
        uncompressed_cache,
        vector_similarity_index_cache,
        reader_settings);

    MarkRanges res;
    size_t ranges_size = ranges.size();
    RangesInDataPartReadHints read_hints = in_read_hints;

    if (bulk_filtering)
    {
        MergeTreeIndexBulkGranulesPtr granules;

        size_t current_granule_num = 0;
        for (size_t i = 0; i < ranges_size; ++i)
        {
            const MarkRange & index_range = index_ranges[i];

            for (size_t index_mark = index_range.begin; index_mark < index_range.end; ++index_mark)
            {
                reader.read(index_mark, current_granule_num, granules);
                ++current_granule_num;
            }
        }

        IMergeTreeIndexCondition::FilteredGranules filtered_granules = condition->getPossibleGranules(granules);
        if (filtered_granules.empty())
            return {res, read_hints};

        auto it = filtered_granules.begin();
        current_granule_num = 0;
        for (size_t i = 0; i < ranges_size; ++i)
        {
            const MarkRange & index_range = index_ranges[i];

            for (size_t index_mark = index_range.begin; index_mark < index_range.end; ++index_mark)
            {
                if (current_granule_num == *it)
                {
                    MarkRange data_range(
                        std::max(ranges[i].begin, index_mark * index_granularity),
                        std::min(ranges[i].end, (index_mark + 1) * index_granularity));

                    if (res.empty() || data_range.begin - res.back().end > min_marks_for_seek)
                        res.push_back(data_range);
                    else
                        res.back().end = data_range.end;

                    ++it;
                    if (it == filtered_granules.end())
                        break;
                }

                ++current_granule_num;
            }

            if (it == filtered_granules.end())
                break;
        }
    }
    else
    {
        /// Some granules can cover two or more ranges,
        /// this variable is stored to avoid reading the same granule twice.
        MergeTreeIndexGranulePtr granule = nullptr;
        size_t last_index_mark = 0;

        GinPostingsListsCacheForStore postings_lists_cache_for_store;
        if (dynamic_cast<const MergeTreeIndexGin *>(index_helper.get()))
            postings_lists_cache_for_store.store = GinIndexStoreFactory::instance().get(index_helper->getFileName(), part->getDataPartStoragePtr());

        for (size_t i = 0; i < ranges_size; ++i)
        {
            const MarkRange & index_range = index_ranges[i];

            for (size_t index_mark = index_range.begin; index_mark < index_range.end; ++index_mark)
            {
                if (index_mark != index_range.begin || !granule || last_index_mark != index_range.begin)
                {
                    reader.read(index_mark, condition.get(), granule);
                }

                if (index_helper->isVectorSimilarityIndex())
                {
                    read_hints.vector_search_results = condition->calculateApproximateNearestNeighbors(granule);

                    /// We need to sort the result ranges ascendingly
                    auto rows = read_hints.vector_search_results.value().rows;
                    std::sort(rows.begin(), rows.end());
#ifndef NDEBUG
                    /// Duplicates should in theory not be possible but better be safe than sorry ...
                    const bool has_duplicates = std::adjacent_find(rows.begin(), rows.end()) != rows.end();
                    if (has_duplicates)
                        throw Exception(ErrorCodes::INCORRECT_DATA, "Usearch returned duplicate row numbers");
#endif
                    if (!(read_hints.vector_search_results.value().distances.has_value()))
                        read_hints = {};

                    for (auto row : rows)
                    {
                        size_t num_marks = part->index_granularity->countMarksForRows(index_mark * index_granularity, row);

                        MarkRange data_range(
                            std::max(ranges[i].begin, (index_mark * index_granularity) + num_marks),
                            std::min(ranges[i].end, (index_mark * index_granularity) + num_marks + 1));

                        if (!res.empty() && data_range.end == res.back().end)
                            /// Vector search may return >1 hit within the same granule/mark. Don't add to the result twice.
                            continue;

                        if (res.empty() || data_range.begin - res.back().end > min_marks_for_seek)
                            res.push_back(data_range);
                        else
                            res.back().end = data_range.end;
                    }
                }
                else
                {
                    bool result = false;
                    if (const auto * gin_filter_condition = dynamic_cast<const MergeTreeIndexConditionGin *>(&*condition))
                        result = postings_lists_cache_for_store.store
                                    ? gin_filter_condition->mayBeTrueOnGranuleInPart(granule, postings_lists_cache_for_store)
                                    : true;
                    else
                        result = condition->mayBeTrueOnGranule(granule);

                    if (!result)
                        continue;

                    MarkRange data_range(
                        std::max(ranges[i].begin, index_mark * index_granularity),
                        std::min(ranges[i].end, (index_mark + 1) * index_granularity));

                    if (res.empty() || data_range.begin - res.back().end > min_marks_for_seek)
                        res.push_back(data_range);
                    else
                        res.back().end = data_range.end;
                }
            }

            last_index_mark = index_range.end - 1;
        }
    }

    return {res, read_hints};
}

MarkRanges MergeTreeDataSelectExecutor::filterMarksUsingMergedIndex(
    MergeTreeIndices indices,
    MergeTreeIndexMergedConditionPtr condition,
    MergeTreeData::DataPartPtr part,
    const MarkRanges & ranges,
    const MergeTreeReaderSettings & reader_settings,
    MarkCache * mark_cache,
    UncompressedCache * uncompressed_cache,
    VectorSimilarityIndexCache * vector_similarity_index_cache,
    LoggerPtr log)
{
    for (const auto & index_helper : indices)
    {
        if (!part->getDataPartStorage().existsFile(index_helper->getFileName() + ".idx"))
        {
            LOG_DEBUG(log, "File for index {} does not exist. Skipping it.", backQuote(index_helper->index.name));
            return ranges;
        }
    }

    auto index_granularity = indices.front()->index.granularity;

    const size_t min_marks_for_seek = roundRowsOrBytesToMarks(
        reader_settings.merge_tree_min_rows_for_seek,
        reader_settings.merge_tree_min_bytes_for_seek,
        part->index_granularity_info.fixed_index_granularity,
        part->index_granularity_info.index_granularity_bytes);

    size_t marks_count = part->index_granularity->getMarksCountWithoutFinal();
    size_t index_marks_count = (marks_count + index_granularity - 1) / index_granularity;

    MarkRanges index_ranges;
    for (const auto & range : ranges)
    {
        MarkRange index_range(
                range.begin / index_granularity,
                (range.end + index_granularity - 1) / index_granularity);
        index_ranges.push_back(index_range);
    }

    std::vector<std::unique_ptr<MergeTreeIndexReader>> readers;
    for (const auto & index_helper : indices)
    {
        readers.emplace_back(
            std::make_unique<MergeTreeIndexReader>(
                index_helper,
                part,
                index_marks_count,
                index_ranges,
                mark_cache,
                uncompressed_cache,
                vector_similarity_index_cache,
                reader_settings));
    }

    MarkRanges res;

    /// Some granules can cover two or more ranges,
    /// this variable is stored to avoid reading the same granule twice.
    MergeTreeIndexGranules granules(indices.size(), nullptr);
    bool granules_filled = false;
    size_t last_index_mark = 0;
    for (const auto & range : ranges)
    {
        MarkRange index_range(
            range.begin / index_granularity,
            (range.end + index_granularity - 1) / index_granularity);

        for (size_t index_mark = index_range.begin; index_mark < index_range.end; ++index_mark)
        {
            if (index_mark != index_range.begin || !granules_filled || last_index_mark != index_range.begin)
            {
                for (size_t i = 0; i < readers.size(); ++i)
                {
                    readers[i]->read(index_mark, nullptr, granules[i]);
                    granules_filled = true;
                }
            }

            if (!condition->mayBeTrueOnGranule(granules))
                continue;

            MarkRange data_range(
                std::max(range.begin, index_mark * index_granularity),
                std::min(range.end, (index_mark + 1) * index_granularity));

            if (res.empty() || data_range.begin - res.back().end > min_marks_for_seek)
                res.push_back(data_range);
            else
                res.back().end = data_range.end;
        }

        last_index_mark = index_range.end - 1;
    }

    return res;
}

void MergeTreeDataSelectExecutor::selectPartsToRead(
    RangesInDataParts & parts,
    const std::optional<std::unordered_set<String>> & part_values,
    const std::optional<KeyCondition> & minmax_idx_condition,
    const DataTypes & minmax_columns_types,
    const std::optional<PartitionPruner> & partition_pruner,
    const PartitionIdToMaxBlock * max_block_numbers_to_read,
    PartFilterCounters & counters,
    QueryStatusPtr query_status)
{
    RangesInDataParts prev_parts;
    std::swap(prev_parts, parts);

    for (const auto & prev_part : prev_parts)
    {
        const auto & part_or_projection = prev_part.data_part;

        if (query_status)
            query_status->checkTimeLimit();

        fiu_do_on(FailPoints::slowdown_index_analysis,
        {
            sleepForMilliseconds(1000);
        });

        const auto * part = part_or_projection->isProjectionPart() ? part_or_projection->getParentPart() : part_or_projection.get();
        if (part_values && !part_values->contains(part->name))
            continue;

        if (part->isEmpty())
            continue;

        if (max_block_numbers_to_read)
        {
            auto blocks_iterator = max_block_numbers_to_read->find(part->info.getPartitionId());
            if (blocks_iterator == max_block_numbers_to_read->end() || part->info.max_block > blocks_iterator->second)
                continue;
        }

        size_t num_granules = part->index_granularity->getMarksCountWithoutFinal();

        counters.num_initial_selected_parts += 1;
        counters.num_initial_selected_granules += num_granules;

        if (minmax_idx_condition && !minmax_idx_condition->checkInHyperrectangle(
                part->minmax_idx->hyperrectangle, minmax_columns_types).can_be_true)
            continue;

        counters.num_parts_after_minmax += 1;
        counters.num_granules_after_minmax += num_granules;

        if (partition_pruner)
        {
            if (partition_pruner->canBePruned(*part))
                continue;
        }

        counters.num_parts_after_partition_pruner += 1;
        counters.num_granules_after_partition_pruner += num_granules;

        parts.push_back(prev_part);
    }
}

void MergeTreeDataSelectExecutor::selectPartsToReadWithUUIDFilter(
    RangesInDataParts & parts,
    const std::optional<std::unordered_set<String>> & part_values,
    MergeTreeData::PinnedPartUUIDsPtr pinned_part_uuids,
    const std::optional<KeyCondition> & minmax_idx_condition,
    const DataTypes & minmax_columns_types,
    const std::optional<PartitionPruner> & partition_pruner,
    const PartitionIdToMaxBlock * max_block_numbers_to_read,
    ContextPtr query_context,
    PartFilterCounters & counters,
    LoggerPtr log)
{
    /// process_parts prepare parts that have to be read for the query,
    /// returns false if duplicated parts' UUID have been met
    auto select_parts = [&](RangesInDataParts & selected_parts) -> bool
    {
        auto ignored_part_uuids = query_context->getIgnoredPartUUIDs();
        std::unordered_set<UUID> temp_part_uuids;

        RangesInDataParts prev_parts;
        std::swap(prev_parts, selected_parts);

        for (const auto & prev_part : prev_parts)
        {
            const auto & part_or_projection = prev_part.data_part;
            const auto * part = part_or_projection->isProjectionPart() ? part_or_projection->getParentPart() : part_or_projection.get();
            if (part_values && !part_values->contains(part->name))
                continue;

            if (part->isEmpty())
                continue;

            if (max_block_numbers_to_read)
            {
                auto blocks_iterator = max_block_numbers_to_read->find(part->info.getPartitionId());
                if (blocks_iterator == max_block_numbers_to_read->end() || part->info.max_block > blocks_iterator->second)
                    continue;
            }

            /// Skip the part if its uuid is meant to be excluded
            if (part->uuid != UUIDHelpers::Nil && ignored_part_uuids->has(part->uuid))
                continue;

            size_t num_granules = part->index_granularity->getMarksCountWithoutFinal();

            counters.num_initial_selected_parts += 1;
            counters.num_initial_selected_granules += num_granules;

            if (minmax_idx_condition
                && !minmax_idx_condition->checkInHyperrectangle(part->minmax_idx->hyperrectangle, minmax_columns_types)
                        .can_be_true)
                continue;

            counters.num_parts_after_minmax += 1;
            counters.num_granules_after_minmax += num_granules;

            if (partition_pruner)
            {
                if (partition_pruner->canBePruned(*part))
                    continue;
            }

            counters.num_parts_after_partition_pruner += 1;
            counters.num_granules_after_partition_pruner += num_granules;

            /// populate UUIDs and exclude ignored parts if enabled
            if (part->uuid != UUIDHelpers::Nil && pinned_part_uuids->contains(part->uuid))
            {
                auto result = temp_part_uuids.insert(part->uuid);
                if (!result.second)
                    throw Exception(ErrorCodes::LOGICAL_ERROR, "Found a part with the same UUID on the same replica.");
            }

            selected_parts.push_back(prev_part);
        }

        if (!temp_part_uuids.empty())
        {
            auto duplicates = query_context->getPartUUIDs()->add(std::vector<UUID>{temp_part_uuids.begin(), temp_part_uuids.end()});
            if (!duplicates.empty())
            {
                /// on a local replica with prefer_localhost_replica=1 if any duplicates appeared during the first pass,
                /// adding them to the exclusion, so they will be skipped on second pass
                query_context->getIgnoredPartUUIDs()->add(duplicates);
                return false;
            }
        }

        return true;
    };

    /// Process parts that have to be read for a query.
    auto needs_retry = !select_parts(parts);

    /// If any duplicated part UUIDs met during the first step, try to ignore them in second pass.
    /// This may happen when `prefer_localhost_replica` is set and "distributed" stage runs in the same process with "remote" stage.
    if (needs_retry)
    {
        LOG_DEBUG(log, "Found duplicate uuids locally, will retry part selection without them");

        counters = PartFilterCounters();

        /// Second attempt didn't help, throw an exception
        if (!select_parts(parts))
            throw Exception(ErrorCodes::DUPLICATED_PART_UUIDS, "Found duplicate UUIDs while processing query.");
    }
}

}<|MERGE_RESOLUTION|>--- conflicted
+++ resolved
@@ -863,12 +863,8 @@
                     continue;
                 }
 
-<<<<<<< HEAD
-                if (!use_skip_indexes_on_data_read)
-=======
                 /// Vector similarity indexes are not applicable on data reads.
                 if (!use_skip_indexes_on_data_read || index_and_condition.index->isVectorSimilarityIndex())
->>>>>>> dc199623
                 {
                     std::tie(ranges.ranges, ranges.read_hints) = filterMarksUsingIndex(
                         index_and_condition.index,
