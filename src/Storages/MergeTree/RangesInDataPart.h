#pragma once

#include <unordered_map>
#include <vector>

#include <IO/WriteBuffer.h>
#include <IO/ReadBuffer.h>
#include <Storages/MergeTree/AlterConversions.h>
#include <Storages/MergeTree/MarkRange.h>
#include <Storages/MergeTree/MergeTreePartInfo.h>


namespace DB
{

class IMergeTreeDataPart;
using DataPartPtr = std::shared_ptr<const IMergeTreeDataPart>;

/// The only purpose of this struct is that serialize and deserialize methods
/// they look natural here because we can fully serialize and then deserialize original DataPart class.
struct RangesInDataPartDescription
{
    MergeTreePartInfo info{};
    MarkRanges ranges{};
    size_t rows = 0;

    void serialize(WriteBuffer & out) const;
    String describe() const;
    void deserialize(ReadBuffer & in);
};

struct RangesInDataPartsDescription: public std::deque<RangesInDataPartDescription>
{
    using std::deque<RangesInDataPartDescription>::deque;

    void serialize(WriteBuffer & out) const;
    String describe() const;
    void deserialize(ReadBuffer & in);

    void merge(const RangesInDataPartsDescription & other);
};


/// RangesInDataPartReadHints can be used for read time optimizations e.g row positioning
struct RangesInDataPartReadHints
{
    /// VectorIndexSearchResults - 1) Exact part offsets positioning
    ///                            2) A pre-computed "_distance" virtual column
    using VectorIndexSearchResults = std::pair<std::vector<UInt64>, std::vector<float>>;

    std::optional<VectorIndexSearchResults> ann_search_results;

    bool isFilled() const { return ann_search_results.has_value(); }

    const VectorIndexSearchResults & getVectorIndexSearchResults() const { return ann_search_results.value(); }
};

struct RangesInDataPart
{
    DataPartPtr data_part;
    size_t part_index_in_query;
    size_t part_starting_offset_in_query;
    MarkRanges ranges;
    MarkRanges exact_ranges;
    RangesInDataPartReadHints read_hints;

    RangesInDataPart(
        const DataPartPtr & data_part_,
<<<<<<< HEAD
        const size_t part_index_in_query_,
        const MarkRanges & ranges_ = MarkRanges{})
        : data_part{data_part_}
        , part_index_in_query{part_index_in_query_}
        , ranges{ranges_}
        , read_hints{}
    {
    }
=======
        size_t part_index_in_query_,
        size_t part_starting_offset_in_query_,
        const MarkRanges & ranges_);

    explicit RangesInDataPart(const DataPartPtr & data_part_, size_t part_index_in_query_ = 0, size_t part_starting_offset_in_query_ = 0);
>>>>>>> e959d045

    RangesInDataPartDescription getDescription() const;

    size_t getMarksCount() const;
    size_t getRowsCount() const;
};

class IMergeTreeDataPart;
using DataPartPtr = std::shared_ptr<const IMergeTreeDataPart>;
using DataPartsVector = std::vector<DataPartPtr>;

struct RangesInDataParts : public std::vector<RangesInDataPart>
{
    using std::vector<RangesInDataPart>::vector; /// NOLINT(modernize-type-traits)

    explicit RangesInDataParts(const DataPartsVector & parts);
    RangesInDataPartsDescription getDescriptions() const;

    size_t getMarksCountAllParts() const;
    size_t getRowsCountAllParts() const;
};

}<|MERGE_RESOLUTION|>--- conflicted
+++ resolved
@@ -66,22 +66,11 @@
 
     RangesInDataPart(
         const DataPartPtr & data_part_,
-<<<<<<< HEAD
-        const size_t part_index_in_query_,
-        const MarkRanges & ranges_ = MarkRanges{})
-        : data_part{data_part_}
-        , part_index_in_query{part_index_in_query_}
-        , ranges{ranges_}
-        , read_hints{}
-    {
-    }
-=======
         size_t part_index_in_query_,
         size_t part_starting_offset_in_query_,
         const MarkRanges & ranges_);
 
     explicit RangesInDataPart(const DataPartPtr & data_part_, size_t part_index_in_query_ = 0, size_t part_starting_offset_in_query_ = 0);
->>>>>>> e959d045
 
     RangesInDataPartDescription getDescription() const;
 
