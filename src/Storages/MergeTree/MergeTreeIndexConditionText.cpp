#include <Storages/MergeTree/MergeTreeIndexConditionText.h>
#include <Storages/MergeTree/RPNBuilder.h>
#include <Storages/MergeTree/MergeTreeIndexText.h>
#include <Functions/IFunctionAdaptors.h>
#include <Interpreters/misc.h>
#include <Functions/hasAnyAllTokens.h>
#include <Common/OptimizedRegularExpression.h>
#include <Interpreters/Context.h>
#include <Core/Settings.h>
#include <Interpreters/Set.h>
#include <Interpreters/PreparedSets.h>

namespace DB
{

namespace ErrorCodes
{
    extern const int LOGICAL_ERROR;
    extern const int NO_SUCH_COLUMN_IN_TABLE;
}

namespace Setting
{
    extern const SettingsBool text_index_use_bloom_filter;
<<<<<<< HEAD
    extern const SettingsBool query_plan_text_index_add_hint;
}

TextSearchQuery::TextSearchQuery(String function_name_, TextSearchMode search_mode_, TextIndexDirectReadMode read_mode_, std::vector<String> tokens_)
    : function_name(std::move(function_name_))
    , search_mode(search_mode_)
    , read_mode(read_mode_)
    , tokens(std::move(tokens_))
{
    std::sort(tokens.begin(), tokens.end());
=======
    extern const SettingsBool use_text_index_dictionary_cache;
>>>>>>> 4d9272ba
}

SipHash TextSearchQuery::getHash() const
{
    SipHash hash;
    hash.update(function_name);
    hash.update(search_mode);
    hash.update(read_mode);
    hash.update(tokens.size());

    for (const auto & token : tokens)
        hash.update(token);

    return hash;
}

MergeTreeIndexConditionText::MergeTreeIndexConditionText(
    const ActionsDAG::Node * predicate,
    ContextPtr context_,
    const Block & index_sample_block,
    TokenExtractorPtr token_extactor_)
    : WithContext(context_)
    , header(index_sample_block)
    , token_extractor(token_extactor_)
    , use_bloom_filter(context_->getSettingsRef()[Setting::text_index_use_bloom_filter])
    , use_dictionary_block_cache(context_->getSettingsRef()[Setting::use_text_index_dictionary_cache])
    , dictionary_block_cache(context_->getTextIndexDictionaryBlockCache().get())
{
    if (!predicate)
    {
        rpn.emplace_back(RPNElement::FUNCTION_UNKNOWN);
        return;
    }

    rpn = std::move(RPNBuilder<RPNElement>(
        predicate,
        context_,
        [&](const RPNBuilderTreeNode & node, RPNElement & out)
        {
            return this->traverseAtomNode(node, out);
        }).extractRPN());

    NameSet all_search_tokens_set;

    for (const auto & element : rpn)
    {
        for (const auto & search_query : element.text_search_queries)
        {
            all_search_tokens_set.insert(search_query->tokens.begin(), search_query->tokens.end());
            all_search_queries[search_query->getHash().get128()] = search_query;
        }

        if (getTextSearchMode(element) == TextSearchMode::Any)
            global_search_mode = TextSearchMode::Any;
    }

    all_search_tokens = Names(all_search_tokens_set.begin(), all_search_tokens_set.end());
    std::ranges::sort(all_search_tokens); /// Technically not necessary but leads to nicer read patterns on sorted dictionary blocks
}

TextSearchMode MergeTreeIndexConditionText::getTextSearchMode(const RPNElement & element)
{
    if (element.function == RPNElement::FUNCTION_HAS_ALL_TOKENS
        || element.function == RPNElement::FUNCTION_AND
        || element.function == RPNElement::FUNCTION_EQUALS
        || (element.function == RPNElement::FUNCTION_MATCH && element.text_search_queries.size() == 1))
        return TextSearchMode::All;

    return TextSearchMode::Any;
}

bool MergeTreeIndexConditionText::isSupportedFunction(const String & function_name)
{
    return function_name == "hasToken"
        || function_name == "hasAnyTokens"
        || function_name == "hasAllTokens"
        || function_name == "equals"
        || function_name == "notEquals"
        || function_name == "mapContainsKey"
        || function_name == "mapContainsValue"
        || function_name == "has"
        || function_name == "like"
        || function_name == "notLike"
        || function_name == "hasTokenOrNull"
        || function_name == "startsWith"
        || function_name == "endsWith"
        || function_name == "match";
}

TextIndexDirectReadMode MergeTreeIndexConditionText::getDirectReadMode(const String & function_name) const
{
    const auto & settings = getContext()->getSettingsRef();

    auto get_hint_or_none_mode = [&]()
    {
        return settings[Setting::query_plan_text_index_add_hint]
            ? TextIndexDirectReadMode::Hint
            : TextIndexDirectReadMode::None;
    };

    if (function_name == "hasToken"
        || function_name == "hasAnyTokens"
        || function_name == "hasAllTokens")
    {
        return TextIndexDirectReadMode::Exact;
    }

    if (function_name == "equals"
        || function_name == "has"
        || function_name == "mapContainsKey"
        || function_name == "mapContainsValue")
    {
        bool is_noop_extractor = typeid_cast<const NoOpTokenExtractor *>(token_extractor);
        return is_noop_extractor ? TextIndexDirectReadMode::Exact : get_hint_or_none_mode();
    }

    if (function_name == "like"
        || function_name == "startsWith"
        || function_name == "endsWith")
    {
        return get_hint_or_none_mode();
    }

    return TextIndexDirectReadMode::None;
}

TextSearchQueryPtr MergeTreeIndexConditionText::createTextSearchQuery(const ActionsDAG::Node & node) const
{
    RPNElement rpn_element;
    RPNBuilderTreeContext rpn_tree_context(getContext());
    RPNBuilderTreeNode rpn_node(&node, rpn_tree_context);

    if (!traverseAtomNode(rpn_node, rpn_element))
        return nullptr;

    if (rpn_element.text_search_queries.size() != 1)
        return nullptr;

    return rpn_element.text_search_queries.front();
}

std::optional<String> MergeTreeIndexConditionText::replaceToVirtualColumn(const TextSearchQuery & query, const String & index_name)
{
    auto query_hash = query.getHash();
    auto it = all_search_queries.find(query_hash.get128());

    if (it == all_search_queries.end())
        return std::nullopt;

    auto hash_str = getSipHash128AsHexString(query_hash);
    String virtual_column_name = fmt::format("{}{}_{}_{}", TEXT_INDEX_VIRTUAL_COLUMN_PREFIX, index_name, query.function_name, hash_str);

    virtual_column_to_search_query[virtual_column_name] = it->second;
    return virtual_column_name;
}

TextSearchQueryPtr MergeTreeIndexConditionText::getSearchQueryForVirtualColumn(const String & column_name) const
{
    auto it = virtual_column_to_search_query.find(column_name);
    if (it == virtual_column_to_search_query.end())
        throw Exception(ErrorCodes::NO_SUCH_COLUMN_IN_TABLE, "Virtual column {} not found in MergeTreeIndexConditionText", column_name);

    return it->second;
}

bool MergeTreeIndexConditionText::alwaysUnknownOrTrue() const
{
    return rpnEvaluatesAlwaysUnknownOrTrue(
        rpn,
        {RPNElement::FUNCTION_EQUALS,
         RPNElement::FUNCTION_NOT_EQUALS,
         RPNElement::FUNCTION_HAS,
         RPNElement::FUNCTION_HAS_ANY_TOKENS,
         RPNElement::FUNCTION_HAS_ALL_TOKENS,
         RPNElement::FUNCTION_IN,
         RPNElement::FUNCTION_NOT_IN,
         RPNElement::FUNCTION_MATCH});
}

bool MergeTreeIndexConditionText::mayBeTrueOnGranule(MergeTreeIndexGranulePtr idx_granule) const
{
    const auto * granule = typeid_cast<const MergeTreeIndexGranuleText *>(idx_granule.get());
    if (!granule)
        throw Exception(ErrorCodes::LOGICAL_ERROR, "Text index condition got a granule with the wrong type.");

    /// Check like in KeyCondition.
    std::vector<BoolMask> rpn_stack;
    for (const auto & element : rpn)
    {
        if (element.function == RPNElement::FUNCTION_UNKNOWN)
        {
            rpn_stack.emplace_back(true, true);
        }
        else if (element.function == RPNElement::FUNCTION_HAS_ANY_TOKENS)
        {
            chassert(element.text_search_queries.size() == 1);
            const auto & text_search_query = element.text_search_queries.front();
            bool exists_in_granule = granule->hasAnyTokenFromQuery(*text_search_query);
            rpn_stack.emplace_back(exists_in_granule, true);
        }
        else if (element.function == RPNElement::FUNCTION_HAS_ALL_TOKENS
            || element.function == RPNElement::FUNCTION_EQUALS
            || element.function == RPNElement::FUNCTION_NOT_EQUALS
            || element.function == RPNElement::FUNCTION_HAS)
        {
            chassert(element.text_search_queries.size() == 1);
            const auto & text_search_query = element.text_search_queries.front();
            bool exists_in_granule = granule->hasAllTokensFromQuery(*text_search_query);
            rpn_stack.emplace_back(exists_in_granule, true);

            if (element.function == RPNElement::FUNCTION_NOT_EQUALS)
                rpn_stack.back() = !rpn_stack.back();
        }
        else if (element.function == RPNElement::FUNCTION_MATCH
            || element.function == RPNElement::FUNCTION_IN
            || element.function == RPNElement::FUNCTION_NOT_IN)
        {
            bool exists_in_granule = false;

            for (const auto & text_search_query : element.text_search_queries)
            {
                if (granule->hasAllTokensFromQuery(*text_search_query))
                {
                    exists_in_granule = true;
                    break;
                }
            }

            rpn_stack.emplace_back(exists_in_granule, true);
            if (element.function == RPNElement::FUNCTION_NOT_IN)
                rpn_stack.back() = !rpn_stack.back();
        }
        else if (element.function == RPNElement::FUNCTION_NOT)
        {
            rpn_stack.back() = !rpn_stack.back();
        }
        else if (element.function == RPNElement::FUNCTION_AND)
        {
            auto arg1 = rpn_stack.back();
            rpn_stack.pop_back();
            auto arg2 = rpn_stack.back();
            rpn_stack.back() = arg1 & arg2;
        }
        else if (element.function == RPNElement::FUNCTION_OR)
        {
            auto arg1 = rpn_stack.back();
            rpn_stack.pop_back();
            auto arg2 = rpn_stack.back();
            rpn_stack.back() = arg1 | arg2;
        }
        else if (element.function == RPNElement::ALWAYS_FALSE)
        {
            rpn_stack.emplace_back(false, true);
        }
        else if (element.function == RPNElement::ALWAYS_TRUE)
        {
            rpn_stack.emplace_back(true, false);
        }
        else
        {
            throw Exception(ErrorCodes::LOGICAL_ERROR, "Unexpected function type {} in MergeTreeIndexConditionText::RPNElement", element.function);
        }
    }

    if (rpn_stack.size() != 1)
        throw Exception(ErrorCodes::LOGICAL_ERROR, "Unexpected stack size in MergeTreeIndexConditionText::mayBeTrueOnGranule");

    return rpn_stack[0].can_be_true;
}

bool MergeTreeIndexConditionText::traverseAtomNode(const RPNBuilderTreeNode & node, RPNElement & out) const
{
    {
        Field const_value;
        DataTypePtr const_type;

        if (node.tryGetConstant(const_value, const_type))
        {
            /// Check constant like in KeyCondition
            if (const_value.getType() == Field::Types::UInt64)
            {
                out.function = const_value.safeGet<UInt64>() ? RPNElement::ALWAYS_TRUE : RPNElement::ALWAYS_FALSE;
                return true;
            }

            if (const_value.getType() == Field::Types::Int64)
            {
                out.function = const_value.safeGet<Int64>() ? RPNElement::ALWAYS_TRUE : RPNElement::ALWAYS_FALSE;
                return true;
            }

            if (const_value.getType() == Field::Types::Float64)
            {
                out.function = const_value.safeGet<Float64>() != 0.00 ? RPNElement::ALWAYS_TRUE : RPNElement::ALWAYS_FALSE;
                return true;
            }
        }
    }

    if (node.isFunction())
    {
        const auto function = node.toFunctionNode();
        auto function_name = function.getFunctionName();
        size_t function_arguments_size = function.getArgumentsSize();

        if (function_arguments_size != 2)
            return false;

        auto lhs_argument = function.getArgumentAt(0);
        auto rhs_argument = function.getArgumentAt(1);

        if (functionIsInOrGlobalInOperator(function_name))
        {
            if (tryPrepareSetForTextSearch(lhs_argument, rhs_argument, function_name, out))
            {
                if (function_name == "notIn")
                {
                    out.function = RPNElement::FUNCTION_NOT_IN;
                    return true;
                }
                else if (function_name == "in")
                {
                    out.function = RPNElement::FUNCTION_IN;
                    return true;
                }
            }
        }
        else if (isSupportedFunction(function_name))
        {
            Field const_value;
            DataTypePtr const_type;

            if (rhs_argument.tryGetConstant(const_value, const_type))
            {
                if (traverseFunctionNode(function, lhs_argument, const_type, const_value, out))
                    return true;
            }
            else if (lhs_argument.tryGetConstant(const_value, const_type) && (function_name == "equals" || function_name == "notEquals"))
            {
                if (traverseFunctionNode(function, rhs_argument, const_type, const_value, out))
                    return true;
            }
        }
    }

    return false;
}

/**
  * Since functions `mapKeys` and `mapValues` project data as Array(T) from Map, this function checks if an index column is defined for the Map.
  * The expected data is either form of Array(String) or Array(FixedString).
  */
bool MergeTreeIndexConditionText::hasMapElementValuesIndex(const RPNBuilderTreeNode & index_column_node, const Field & const_value) const
{
    if (!index_column_node.isFunction())
        return false;

    const auto function = index_column_node.toFunctionNode();
    const auto column_name = function.getArgumentAt(0).getColumnName();

    if (function.getArgumentsSize() != 2 || function.getFunctionName() != "arrayElement")
        return false;

    if (const_value.getType() != Field::Types::String || const_value.safeGet<String>() == "")
        return false;

    return header.has(fmt::format("mapValues({})", column_name));
}

std::vector<String> MergeTreeIndexConditionText::stringToTokens(const Field & field) const
{
    std::vector<String> tokens;
    const String & value = field.safeGet<String>();
    token_extractor->stringToTokens(value.data(), value.size(), tokens);
    return tokens;
}

std::vector<String> MergeTreeIndexConditionText::substringToTokens(const Field & field, bool is_prefix, bool is_suffix) const
{
    std::vector<String> tokens;
    const String & value = field.safeGet<String>();
    token_extractor->substringToTokens(value.data(), value.size(), tokens, is_prefix, is_suffix);
    return tokens;
}

std::vector<String> MergeTreeIndexConditionText::stringLikeToTokens(const Field & field) const
{
    std::vector<String> tokens;
    const String & value = field.safeGet<String>();
    token_extractor->stringLikeToTokens(value.data(), value.size(), tokens);
    return tokens;
}

bool MergeTreeIndexConditionText::traverseFunctionNode(
    const RPNBuilderFunctionTreeNode & function_node,
    const RPNBuilderTreeNode & index_column_node,
    const DataTypePtr & value_type,
    const Field & value_field,
    RPNElement & out) const
{
    bool has_map_keys_column = header.has(fmt::format("mapKeys({})", index_column_node.getColumnName()));
    bool has_map_values_column = header.has(fmt::format("mapValues({})", index_column_node.getColumnName()));
    bool has_index_column = header.has(index_column_node.getColumnName()) || hasMapElementValuesIndex(index_column_node, value_field);

    if (!has_index_column && !has_map_keys_column && !has_map_values_column)
        return false;

    auto value_data_type = WhichDataType(value_type);
    if (!value_data_type.isStringOrFixedString() && !value_data_type.isArray())
        return false;

    const String & function_name = function_node.getFunctionName();
    auto read_mode = getDirectReadMode(function_name);

    if (has_map_keys_column)
    {
        if (!value_data_type.isStringOrFixedString())
            return false;

        /// mapContainsKey can be used only with an index defined as `mapKeys(Map(String, ...))`
        if (function_name == "mapContainsKey" || function_name == "has")
        {
            auto tokens = stringToTokens(value_field);
            out.function = RPNElement::FUNCTION_HAS;
            out.text_search_queries.emplace_back(std::make_shared<TextSearchQuery>(function_name, TextSearchMode::All, read_mode, std::move(tokens)));
            return true;
        }
        return false;
    }
    if (has_map_values_column)
    {
        if (!value_data_type.isStringOrFixedString())
            return false;

        /// mapContainsValue can be used only with an index defined as `mapValues(Map(String, ...))`
        if (function_name == "mapContainsValue")
        {
            auto tokens = stringToTokens(value_field);
            out.function = RPNElement::FUNCTION_HAS;
            out.text_search_queries.emplace_back(std::make_shared<TextSearchQuery>(function_name, TextSearchMode::All, read_mode, std::move(tokens)));
            return true;
        }
        return false;
    }
    if (function_name == "notEquals")
    {
        auto tokens = stringToTokens(value_field);
        out.function = RPNElement::FUNCTION_NOT_EQUALS;
        out.text_search_queries.emplace_back(std::make_shared<TextSearchQuery>(function_name, TextSearchMode::All, read_mode, std::move(tokens)));
        return true;
    }
    if (function_name == "equals")
    {
        auto tokens = stringToTokens(value_field);
        out.function = RPNElement::FUNCTION_EQUALS;
        out.text_search_queries.emplace_back(std::make_shared<TextSearchQuery>(function_name, TextSearchMode::All, read_mode, std::move(tokens)));
        return true;
    }
    if (function_name == "hasAnyTokens" || function_name == "hasAllTokens")
    {
        std::vector<String> search_tokens;

        // hasAny/AllTokens funcs accept either string which will be tokenized or array of strings to be used as-is
        if (value_data_type.isString())
        {
            search_tokens = stringToTokens(value_field);
        }
        else
        {
            for (const auto & element : value_field.safeGet<Array>())
            {
                if (element.getType() != Field::Types::String)
                    return false;

                search_tokens.push_back(element.safeGet<String>());
            }
        }

        /// TODO(ahmadov): move this block to another place, e.g. optimizations or query tree re-write.
        const auto * function_dag_node = function_node.getDAGNode();
        chassert(function_dag_node != nullptr && function_dag_node->function_base != nullptr);

        const auto * adaptor = typeid_cast<const FunctionToFunctionBaseAdaptor *>(function_dag_node->function_base.get());
        chassert(adaptor != nullptr);

        if (function_name == "hasAnyTokens")
        {
            out.function = RPNElement::FUNCTION_HAS_ANY_TOKENS;
            out.text_search_queries.emplace_back(std::make_shared<TextSearchQuery>(function_name, TextSearchMode::Any, read_mode, search_tokens));

            auto & search_function = typeid_cast<FunctionHasAnyAllTokens<traits::HasAnyTokensTraits> &>(*adaptor->getFunction());
            search_function.setTokenExtractor(token_extractor->clone());
            search_function.setSearchTokens(search_tokens);
        }
        else
        {
            out.function = RPNElement::FUNCTION_HAS_ALL_TOKENS;
            out.text_search_queries.emplace_back(std::make_shared<TextSearchQuery>(function_name, TextSearchMode::All, read_mode, search_tokens));

            auto & search_function = typeid_cast<FunctionHasAnyAllTokens<traits::HasAllTokensTraits> &>(*adaptor->getFunction());
            search_function.setTokenExtractor(token_extractor->clone());
            search_function.setSearchTokens(search_tokens);
        }

        return true;
    }
    if (function_name == "hasToken" || function_name == "hasTokenOrNull")
    {
        auto tokens = stringToTokens(value_field);
        if (tokens.empty())
            tokens.push_back("");

        out.function = RPNElement::FUNCTION_EQUALS;
        out.text_search_queries.emplace_back(std::make_shared<TextSearchQuery>(function_name, TextSearchMode::All, read_mode, std::move(tokens)));
        return true;
    }
    if (function_name == "startsWith")
    {
        auto tokens = substringToTokens(value_field, true, false);
        out.function = RPNElement::FUNCTION_EQUALS;
        out.text_search_queries.emplace_back(std::make_shared<TextSearchQuery>(function_name, TextSearchMode::All, read_mode, std::move(tokens)));
        return true;
    }
    if (function_name == "endsWith")
    {
        auto tokens = substringToTokens(value_field, false, true);
        out.function = RPNElement::FUNCTION_EQUALS;
        out.text_search_queries.emplace_back(std::make_shared<TextSearchQuery>(function_name, TextSearchMode::All, read_mode, std::move(tokens)));
        return true;
    }
    /// Currently, not all token extractors support LIKE-style matching.
    if (function_name == "like" && token_extractor->supportsStringLike())
    {
        std::vector<String> tokens = stringLikeToTokens(value_field);

        out.function = RPNElement::FUNCTION_EQUALS;
        out.text_search_queries.emplace_back(std::make_shared<TextSearchQuery>(function_name, TextSearchMode::All, read_mode, std::move(tokens)));
        return true;
    }
    if (function_name == "notLike" && token_extractor->supportsStringLike())
    {
        std::vector<String> tokens = stringLikeToTokens(value_field);

        out.function = RPNElement::FUNCTION_NOT_EQUALS;
        out.text_search_queries.emplace_back(std::make_shared<TextSearchQuery>(function_name, TextSearchMode::All, read_mode, std::move(tokens)));
        return true;
    }
    if (function_name == "match" && token_extractor->supportsStringLike())
    {
        out.function = RPNElement::FUNCTION_MATCH;

        const auto & value = value_field.safeGet<String>();
        RegexpAnalysisResult result = OptimizedRegularExpression::analyze(value);

        if (!result.alternatives.empty())
        {
            for (const auto & alternative : result.alternatives)
            {
                auto tokens = substringToTokens(alternative, false, false);
                out.text_search_queries.emplace_back(std::make_shared<TextSearchQuery>(function_name, TextSearchMode::All, read_mode, std::move(tokens)));
            }
            return true;
        }
        if (!result.required_substring.empty())
        {
            auto tokens = substringToTokens(result.required_substring, false, false);
            out.text_search_queries.emplace_back(std::make_shared<TextSearchQuery>(function_name, TextSearchMode::All, read_mode, std::move(tokens)));
            return true;
        }
        return false;
    }
    if (function_name == "has")
    {
        auto tokens = stringToTokens(value_field);
        out.function = RPNElement::FUNCTION_HAS;
        out.text_search_queries.emplace_back(std::make_shared<TextSearchQuery>(function_name, TextSearchMode::All, read_mode, std::move(tokens)));
        return true;
    }

    return false;
}

bool MergeTreeIndexConditionText::tryPrepareSetForTextSearch(
    const RPNBuilderTreeNode & lhs,
    const RPNBuilderTreeNode & rhs,
    const String & function_name,
    RPNElement & out) const
{
    std::optional<size_t> set_key_position;

    if (lhs.isFunction() && lhs.toFunctionNode().getFunctionName() == "tuple")
    {
        const auto function = lhs.toFunctionNode();
        auto arguments_size = function.getArgumentsSize();

        for (size_t i = 0; i < arguments_size; ++i)
        {
            if (header.has(function.getArgumentAt(i).getColumnName()))
            {
                /// Text index support only one index column.
                if (set_key_position.has_value())
                    return false;

                set_key_position = i;
            }
        }
    }
    else
    {
        if (header.has(lhs.getColumnName()))
            set_key_position = 0;
    }

    if (!set_key_position.has_value())
        return false;

    auto future_set = rhs.tryGetPreparedSet();
    if (!future_set)
        return false;

    auto prepared_set = future_set->buildOrderedSetInplace(rhs.getTreeContext().getQueryContext());
    if (!prepared_set || !prepared_set->hasExplicitSetElements())
        return false;

    Columns columns = prepared_set->getSetElements();
    const auto & set_column = *columns[*set_key_position];

    if (!WhichDataType(set_column.getDataType()).isStringOrFixedString())
        return false;

    size_t total_row_count = prepared_set->getTotalRowCount();

    for (size_t row = 0; row < total_row_count; ++row)
    {
        auto ref = set_column.getDataAt(row);

        std::vector<String> tokens;
        token_extractor->stringToTokens(ref.data, ref.size, tokens);
        out.text_search_queries.emplace_back(std::make_shared<TextSearchQuery>(function_name, TextSearchMode::All, TextIndexDirectReadMode::None, std::move(tokens)));
    }

    return true;
}

bool isTextIndexVirtualColumn(const String & column_name)
{
    return column_name.starts_with(TEXT_INDEX_VIRTUAL_COLUMN_PREFIX);
}

}<|MERGE_RESOLUTION|>--- conflicted
+++ resolved
@@ -22,8 +22,8 @@
 namespace Setting
 {
     extern const SettingsBool text_index_use_bloom_filter;
-<<<<<<< HEAD
     extern const SettingsBool query_plan_text_index_add_hint;
+    extern const SettingsBool use_text_index_dictionary_cache;
 }
 
 TextSearchQuery::TextSearchQuery(String function_name_, TextSearchMode search_mode_, TextIndexDirectReadMode read_mode_, std::vector<String> tokens_)
@@ -33,9 +33,6 @@
     , tokens(std::move(tokens_))
 {
     std::sort(tokens.begin(), tokens.end());
-=======
-    extern const SettingsBool use_text_index_dictionary_cache;
->>>>>>> 4d9272ba
 }
 
 SipHash TextSearchQuery::getHash() const
