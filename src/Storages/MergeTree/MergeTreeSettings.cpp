#include <Storages/MergeTree/MergeTreeSettings.h>
#include <Columns/IColumn.h>
#include <Core/BaseSettings.h>
#include <Core/BaseSettingsFwdMacrosImpl.h>
#include <Core/BaseSettingsProgramOptions.h>
#include <Core/MergeSelectorAlgorithm.h>
#include <Core/SettingsChangesHistory.h>
#include <Disks/DiskFromAST.h>
#include <Parsers/ASTCreateQuery.h>
#include <Parsers/ASTFunction.h>
#include <Parsers/ASTSetQuery.h>
#include <Parsers/FieldFromAST.h>
#include <Parsers/isDiskFunction.h>
#include <Storages/System/MutableColumnsAndConstraints.h>
#include <Common/Exception.h>
#include <Common/NamePrompter.h>
#include <Common/logger_useful.h>
#include <Interpreters/Context.h>
#include <Disks/ObjectStorages/DiskObjectStorage.h>

#include <boost/program_options.hpp>
#include <fmt/ranges.h>
#include <Poco/Util/AbstractConfiguration.h>
#include <Poco/Util/Application.h>

#include "config.h"

#if !CLICKHOUSE_CLOUD
constexpr UInt64 default_min_bytes_for_wide_part = 10485760lu;
#else
constexpr UInt64 default_min_bytes_for_wide_part = 1024lu * 1024lu * 1024lu;
#endif

namespace DB
{

namespace ErrorCodes
{
    extern const int UNKNOWN_SETTING;
    extern const int BAD_ARGUMENTS;
    extern const int READONLY;
}

// clang-format off

/** These settings represent fine tunes for internal details of MergeTree storages
  * and should not be changed by the user without a reason.
  */
#define MERGE_TREE_SETTINGS(DECLARE, DECLARE_WITH_ALIAS) \
    DECLARE(UInt64, min_compress_block_size, 0, R"(
    Minimum size of blocks of uncompressed data required for compression when
    writing the next mark. You can also specify this setting in the global settings
    (see [min_compress_block_size](/operations/settings/merge-tree-settings#min_compress_block_size)
    setting). The value specified when the table is created overrides the global value
    for this setting.
    )", 0) \
    DECLARE(UInt64, max_compress_block_size, 0, R"(
    The maximum size of blocks of uncompressed data before compressing for writing
    to a table. You can also specify this setting in the global settings
    (see [max_compress_block_size](/operations/settings/merge-tree-settings#max_compress_block_size)
    setting). The value specified when the table is created overrides the global
    value for this setting.
    )", 0) \
    DECLARE(UInt64, index_granularity, 8192, R"(
    Maximum number of data rows between the marks of an index. I.e how many rows
    correspond to one primary key value.
    )", 0) \
    \
    /** Data storing format settings. */ \
    DECLARE(UInt64, min_bytes_for_wide_part, default_min_bytes_for_wide_part, R"(
    Minimum number of bytes/rows in a data part that can be stored in `Wide`
    format. You can set one, both or none of these settings.
    )", 0) \
    DECLARE(UInt32, min_level_for_wide_part, 0, R"(
    Minimal part level to create a data part in `Wide` format instead of `Compact`.
    )", 0) \
    DECLARE(UInt64, min_rows_for_wide_part, 0, R"(
    Minimal number of rows to create a data part in `Wide` format instead of `Compact`.
    )", 0) \
    DECLARE(UInt64, max_merge_delayed_streams_for_parallel_write, 40, R"(
    The maximum number of streams (columns) that can be flushed in parallel
    (analog of max_insert_delayed_streams_for_parallel_write for merges). Works
    only for Vertical merges.
    )", 0) \
    DECLARE(Float, ratio_of_defaults_for_sparse_serialization, 0.9375f, R"(
    Minimal ratio of the number of _default_ values to the number of _all_ values
    in a column. Setting this value causes the column to be stored using sparse
    serializations.

    If a column is sparse (contains mostly zeros), ClickHouse can encode it in
    a sparse format and automatically optimize calculations - the data does not
    require full decompression during queries. To enable this sparse
    serialization, define the `ratio_of_defaults_for_sparse_serialization`
    setting to be less than 1.0. If the value is greater than or equal to 1.0,
    then the columns will be always written using the normal full serialization.

    Possible values:

    - Float between `0` and `1` to enable sparse serialization
    - `1.0` (or greater) if you do not want to use sparse serialization

    **Example**

    Notice the `s` column in the following table is an empty string for 95% of
    the rows. In `my_regular_table` we do not use sparse serialization, and in
    `my_sparse_table` we set `ratio_of_defaults_for_sparse_serialization` to
    0.95:

    ```sql
    CREATE TABLE my_regular_table
    (
        `id` UInt64,
        `s` String
    )
    ENGINE = MergeTree
    ORDER BY id;

    INSERT INTO my_regular_table
    SELECT
        number AS id,
        number % 20 = 0 ? toString(number): '' AS s
    FROM
        numbers(10000000);


    CREATE TABLE my_sparse_table
    (
        `id` UInt64,
        `s` String
    )
    ENGINE = MergeTree
    ORDER BY id
    SETTINGS ratio_of_defaults_for_sparse_serialization = 0.95;

    INSERT INTO my_sparse_table
    SELECT
        number,
        number % 20 = 0 ? toString(number): ''
    FROM
        numbers(10000000);
    ```

    Notice the `s` column in `my_sparse_table` uses less storage space on disk:

    ```sql
    SELECT table, name, data_compressed_bytes, data_uncompressed_bytes FROM system.columns
    WHERE table LIKE 'my_%_table';
    ```

    ```response
    ┌─table────────────┬─name─┬─data_compressed_bytes─┬─data_uncompressed_bytes─┐
    │ my_regular_table │ id   │              37790741 │                75488328 │
    │ my_regular_table │ s    │               2451377 │                12683106 │
    │ my_sparse_table  │ id   │              37790741 │                75488328 │
    │ my_sparse_table  │ s    │               2283454 │                 9855751 │
    └──────────────────┴──────┴───────────────────────┴─────────────────────────┘
    ```

    You can verify if a column is using the sparse encoding by viewing the
    `serialization_kind` column of the `system.parts_columns` table:

    ```sql
    SELECT column, serialization_kind FROM system.parts_columns
    WHERE table LIKE 'my_sparse_table';
    ```

    You can see which parts of `s` were stored using the sparse serialization:

    ```response
    ┌─column─┬─serialization_kind─┐
    │ id     │ Default            │
    │ s      │ Default            │
    │ id     │ Default            │
    │ s      │ Default            │
    │ id     │ Default            │
    │ s      │ Sparse             │
    │ id     │ Default            │
    │ s      │ Sparse             │
    │ id     │ Default            │
    │ s      │ Sparse             │
    │ id     │ Default            │
    │ s      │ Sparse             │
    │ id     │ Default            │
    │ s      │ Sparse             │
    │ id     │ Default            │
    │ s      │ Sparse             │
    │ id     │ Default            │
    │ s      │ Sparse             │
    │ id     │ Default            │
    │ s      │ Sparse             │
    │ id     │ Default            │
    │ s      │ Sparse             │
    └────────┴────────────────────┘
    ```
    )", 0) \
    DECLARE(Bool, replace_long_file_name_to_hash, true, R"(
    If the file name for column is too long (more than 'max_file_name_length'
    bytes) replace it to SipHash128
    )", 0) \
    DECLARE(UInt64, max_file_name_length, 127, R"(
    The maximal length of the file name to keep it as is without hashing.
    Takes effect only if setting `replace_long_file_name_to_hash` is enabled.
    The value of this setting does not include the length of file extension. So,
    it is recommended to set it below the maximum filename length (usually 255
    bytes) with some gap to avoid filesystem errors.
    )", 0) \
    DECLARE(UInt64, min_bytes_for_full_part_storage, 0, R"(
    Only available in ClickHouse Cloud. Minimal uncompressed size in bytes to
    use full type of storage for data part instead of packed
    )", 0) \
    DECLARE(UInt32, min_level_for_full_part_storage, 0, R"(
    Only available in ClickHouse Cloud. Minimal part level to
    use full type of storage for data part instead of packed
    )", 0) \
    DECLARE(UInt64, min_rows_for_full_part_storage, 0, R"(
    Only available in ClickHouse Cloud. Minimal number of rows to use full type
    of storage for data part instead of packed
    )", 0) \
    DECLARE(UInt64, compact_parts_max_bytes_to_buffer, 128 * 1024 * 1024, R"(
    Only available in ClickHouse Cloud. Maximal number of bytes to write in a
    single stripe in compact parts
    )", 0) \
    DECLARE(UInt64, compact_parts_max_granules_to_buffer, 128, R"(
    Only available in ClickHouse Cloud. Maximal number of granules to write in a
    single stripe in compact parts
    )", 0) \
    DECLARE(UInt64, compact_parts_merge_max_bytes_to_prefetch_part, 16 * 1024 * 1024, R"(
    Only available in ClickHouse Cloud. Maximal size of compact part to read it
    in a whole to memory during merge.
    )", 0) \
    DECLARE(UInt64, merge_max_bytes_to_prewarm_cache, 1ULL * 1024 * 1024 * 1024, R"(
    Only available in ClickHouse Cloud. Maximal size of part (compact or packed)
    to prewarm cache during merge.
    )", 0) \
    DECLARE(UInt64, merge_total_max_bytes_to_prewarm_cache, 15ULL * 1024 * 1024 * 1024, R"(
    Only available in ClickHouse Cloud. Maximal size of parts in total to prewarm
    cache during merge.
    )", 0) \
    DECLARE(Bool, load_existing_rows_count_for_old_parts, false, R"(
    If enabled along with [exclude_deleted_rows_for_part_size_in_merge](#exclude_deleted_rows_for_part_size_in_merge),
    deleted rows count for existing data parts will be calculated during table
    starting up. Note that it may slow down start up table loading.

    Possible values:
    - `true`
    - `false`

    **See Also**
    - [exclude_deleted_rows_for_part_size_in_merge](#exclude_deleted_rows_for_part_size_in_merge) setting
    )", 0) \
    DECLARE(Bool, use_compact_variant_discriminators_serialization, true, R"(
    Enables compact mode for binary serialization of discriminators in Variant
    data type.
    This mode allows to use significantly less memory for storing discriminators
    in parts when there is mostly one variant or a lot of NULL values.
    )", 0) \
<<<<<<< HEAD
    DECLARE(Bool, escape_variant_subcolumn_filenames, true, R"(
    Escape special symbols in filenames created for subcolumns of Variant data type in Wide parts of MergeTree table. Needed for compatibility.
=======
    DECLARE(MergeTreeSerializationInfoVersion, serialization_info_version, "default", R"(
    Serialization info version used when writing `serialization.json`.
    This setting is required for compatibility during cluster upgrades.

    Possible values:
    - `DEFAULT`

    - `WITH_TYPES`
      Write new format with `types_serialization_versions` field, allowing per-type serialization versions.
      This makes settings like `string_serialization_version` effective.

    During rolling upgrades, set this to `DEFAULT` so that new servers produce
    data parts compatible with old servers. After the upgrade completes,
    switch to `WITH_TYPES` to enable per-type serialization versions.
    )", 0) \
    DECLARE(MergeTreeStringSerializationVersion, string_serialization_version, "default", R"(
    Controls the serialization format for top-level `String` columns.

    This setting is only effective when `serialization_info_version` is set to "with_types".
    When enabled, top-level `String` columns are serialized with a separate `.size`
    subcolumn storing string lengths, rather than inline. This allows real `.size`
    subcolumns and can improve compression efficiency.

    Nested `String` types (e.g., inside `Nullable`, `LowCardinality`, `Array`, or `Map`)
    are not affected, except when they appear in a `Tuple`.

    Possible values:

    - `DEFAULT` — Use the standard serialization format with inline sizes.
    - `WITH_SIZE_STREAM` — Use a separate size stream for top-level `String` columns.
>>>>>>> b81f7048
    )", 0) \
    DECLARE(MergeTreeObjectSerializationVersion, object_serialization_version, "v2", R"(
    Serialization version for JSON data type. Required for compatibility.

    Possible values:
    - `v1`
    - `v2`
    - `v3`

    Only version `v3` supports changing the shared data serialization version.
    )", 0) \
    DECLARE(MergeTreeObjectSharedDataSerializationVersion, object_shared_data_serialization_version, "map", R"(
    Serialization version for shared data inside JSON data type.

    Possible values:
    - `map` - store shared data as `Map(String, String)`
    - `map_with_buckets` - store shared data as several separate `Map(String, String)` columns. Using buckets improves reading individual paths from shared data.
    - `advanced` - special serialization of shared data designed to significantly improve reading of individual paths from shared data.
    Note that this serialization increases the shared data storage size on disk because we store a lot of additional information.

    Number of buckets for `map_with_buckets` and `advanced` serializations is determined by settings
    [object_shared_data_buckets_for_compact_part](#object_shared_data_buckets_for_compact_part)/[object_shared_data_buckets_for_wide_part](#object_shared_data_buckets_for_wide_part).
    )", 0) \
    DECLARE(MergeTreeObjectSharedDataSerializationVersion, object_shared_data_serialization_version_for_zero_level_parts, "map", R"(
    This setting allows to specify different serialization version of the
    shared data inside JSON type for zero level parts that are created during inserts.
    It's recommended not to use `advanced` shared data serialization for zero level parts because it can increase
    the insertion time significantly.
    )", 0) \
    DECLARE(NonZeroUInt64, object_shared_data_buckets_for_compact_part, 8, R"(
    Number of buckets for JSON shared data serialization in Compact parts. Works with `map_with_buckets` and `advanced` shared data serializations.
    )", 0) \
    DECLARE(NonZeroUInt64, object_shared_data_buckets_for_wide_part, 32, R"(
    Number of buckets for JSON shared data serialization in Wide parts. Works with `map_with_buckets` and `advanced` shared data serializations.
    )", 0) \
    DECLARE(MergeTreeDynamicSerializationVersion, dynamic_serialization_version, "v2", R"(
    Serialization version for Dynamic data type. Required for compatibility.

    Possible values:
    - `v1`
    - `v2`
    - `v3`
    )", 0) \
    DECLARE(Bool, write_marks_for_substreams_in_compact_parts, true, R"(
    Enables writing marks per each substream instead of per each column in Compact parts.
    It allows to read individual subcolumns from the data part efficiently.

    For example column `t Tuple(a String, b UInt32, c Array(Nullable(UInt32)))` is serialized in the next substreams:
    - `t.a` for String data of tuple element `a`
    - `t.b` for UInt32 data of tuple element `b`
    - `t.c.size0` for array sizes of tuple element `c`
    - `t.c.null` for null map of nested array elements of tuple element `c`
    - `t.c` for UInt32 data pf nested array elements of tuple element `c`

    When this setting is enabled, we will write a mark for each of these 5 substreams, which means that we will be able to read
    the data of each individual substream from the granule separately if needed. For example, if we want to read the subcolumn `t.c` we will read only data of
    substreams `t.c.size0`, `t.c.null` and `t.c` and won't read data from substreams `t.a` and `t.b`. When this setting is disabled,
    we will write a mark only for top-level column `t`, which means that we will always read the whole column data from the granule, even if we need only data of some substreams.
    )", 0) \
    \
    /** Merge selector settings. */ \
    DECLARE(UInt64, merge_selector_blurry_base_scale_factor, 0, R"(
    Controls when the logic kicks in relatively to the number of parts in
    partition. The bigger the factor the more belated reaction will be.
    )", 0) \
    DECLARE(UInt64, merge_selector_window_size, 1000, R"(
    How many parts to look at once.
    )", 0) \
    \
    /** Merge settings. */ \
    DECLARE(NonZeroUInt64, merge_max_block_size, 8192, R"(
    The number of rows that are read from the merged parts into memory.

    Possible values:
    - Any positive integer.

    Merge reads rows from parts in blocks of `merge_max_block_size` rows, then
    merges and writes the result into a new part. The read block is placed in RAM,
    so `merge_max_block_size` affects the size of the RAM required for the merge.
    Thus, merges can consume a large amount of RAM for tables with very wide rows
    (if the average row size is 100kb, then when merging 10 parts,
    (100kb * 10 * 8192) = ~ 8GB of RAM). By decreasing `merge_max_block_size`,
    you can reduce the amount of RAM required for a merge but slow down a merge.
    )", 0) \
    DECLARE(UInt64, merge_max_block_size_bytes, 10 * 1024 * 1024, R"(
    How many bytes in blocks should be formed for merge operations. By default
    has the same value as `index_granularity_bytes`.
    )", 0) \
    DECLARE(UInt64, max_bytes_to_merge_at_max_space_in_pool, 150ULL * 1024 * 1024 * 1024, R"(
    The maximum total parts size (in bytes) to be merged into one part, if there
    are enough resources available. Corresponds roughly to the maximum possible
    part size created by an automatic background merge. (0 means merges will be disabled)

    Possible values:

    - Any non-negative integer.

    The merge scheduler periodically analyzes the sizes and number of parts in
    partitions, and if there are enough free resources in the pool, it starts
    background merges. Merges occur until the total size of the source parts is
    larger than `max_bytes_to_merge_at_max_space_in_pool`.

    Merges initiated by [OPTIMIZE FINAL](/sql-reference/statements/optimize)
    ignore `max_bytes_to_merge_at_max_space_in_pool` (only the free disk space
    is taken into account).
    )", 0) \
    DECLARE(UInt64, max_bytes_to_merge_at_min_space_in_pool, 1024 * 1024, R"(
    The maximum total part size (in bytes) to be merged into one part, with the
    minimum available resources in the background pool.

    Possible values:
    - Any positive integer.

    `max_bytes_to_merge_at_min_space_in_pool` defines the maximum total size of
    parts which can be merged despite the lack of available disk space (in pool).
    This is necessary to reduce the number of small parts and the chance of
    `Too many parts` errors.
    Merges book disk space by doubling the total merged parts sizes.
    Thus, with a small amount of free disk space, a situation may occur in which
    there is free space, but this space is already booked by ongoing large merges,
    so other merges are unable to start, and the number of small parts grows
    with every insert.
    )", 0) \
    DECLARE(UInt64, max_replicated_merges_in_queue, 1000, R"(
    How many tasks of merging and mutating parts are allowed simultaneously in
    ReplicatedMergeTree queue.
    )", 0) \
    DECLARE(UInt64, max_replicated_mutations_in_queue, 8, R"(
    How many tasks of mutating parts are allowed simultaneously in
    ReplicatedMergeTree queue.
    )", 0) \
    DECLARE(UInt64, max_replicated_merges_with_ttl_in_queue, 1, R"(
    How many tasks of merging parts with TTL are allowed simultaneously in
    ReplicatedMergeTree queue.
    )", 0) \
    DECLARE(UInt64, number_of_free_entries_in_pool_to_lower_max_size_of_merge, 8, R"(
    When there is less than the specified number of free entries in pool
    (or replicated queue), start to lower maximum size of merge to process
    (or to put in queue).
    This is to allow small merges to process - not filling the pool with long
    running merges.

    Possible values:
    - Any positive integer.
    )", 0) \
    DECLARE(UInt64, number_of_free_entries_in_pool_to_execute_mutation, 20, R"(
    When there is less than specified number of free entries in pool, do not
    execute part mutations. This is to leave free threads for regular merges and
    to avoid "Too many parts" errors.

    Possible values:
    - Any positive integer.

    **Usage**

    The value of the `number_of_free_entries_in_pool_to_execute_mutation` setting
    should be less than the value of the [background_pool_size](/operations/server-configuration-parameters/settings.md/#background_pool_size)
    * [background_merges_mutations_concurrency_ratio](/operations/server-configuration-parameters/settings.md/#background_merges_mutations_concurrency_ratio).
    Otherwise, ClickHouse will throw an exception.
    )", 0) \
    DECLARE(UInt64, max_number_of_mutations_for_replica, 0, R"(
    Limit the number of part mutations per replica to the specified amount.
    Zero means no limit on the number of mutations per replica (the execution can
    still be constrained by other settings).
    )", 0) \
    DECLARE(UInt64, max_number_of_merges_with_ttl_in_pool, 2, R"(When there is
    more than specified number of merges with TTL entries in pool, do not assign
    new merge with TTL. This is to leave free threads for regular merges and
    avoid \"Too many parts\"
    )", 0) \
    DECLARE(Seconds, old_parts_lifetime, 8 * 60, R"(
    The time (in seconds) of storing inactive parts to protect against data loss
    during spontaneous server reboots.

    Possible values:
    - Any positive integer.

    After merging several parts into a new part, ClickHouse marks the original
    parts as inactive and deletes them only after `old_parts_lifetime` seconds.
    Inactive parts are removed if they are not used by current queries, i.e. if
    the `refcount` of the part is 1.

    `fsync` is not called for new parts, so for some time new parts exist only
    in the server's RAM (OS cache). If the server is rebooted spontaneously, new
    parts can be lost or damaged. To protect data inactive parts are not deleted
    immediately.

    During startup ClickHouse checks the integrity of the parts. If the merged
    part is damaged ClickHouse returns the inactive parts to the active list,
    and later merges them again. Then the damaged part is renamed (the `broken_`
    prefix is added) and moved to the `detached` folder. If the merged part is
    not damaged, then the original inactive parts are renamed (the `ignored_`
    prefix is added) and moved to the `detached` folder.

    The default `dirty_expire_centisecs` value (a Linux kernel setting) is 30
    seconds (the maximum time that written data is stored only in RAM), but under
    heavy loads on the disk system data can be written much later. Experimentally,
    a value of 480 seconds was chosen for `old_parts_lifetime`, during which a
    new part is guaranteed to be written to disk.
    )", 0) \
    DECLARE(Seconds, temporary_directories_lifetime, 86400, R"(
    How many seconds to keep tmp_-directories. You should not lower this value
    because merges and mutations may not be able to work with low value of this
    setting.
    )", 0) \
    DECLARE(Seconds, lock_acquire_timeout_for_background_operations, DBMS_DEFAULT_LOCK_ACQUIRE_TIMEOUT_SEC, R"(
    For background operations like merges, mutations etc. How many seconds before
    failing to acquire table locks.
    )", 0) \
    DECLARE(UInt64, min_rows_to_fsync_after_merge, 0, R"(
    Minimal number of rows to do fsync for part after merge (0 - disabled)
    )", 0) \
    DECLARE(UInt64, min_compressed_bytes_to_fsync_after_merge, 0, R"(
    Minimal number of compressed bytes to do fsync for part after merge (0 - disabled)
    )", 0) \
    DECLARE(UInt64, min_compressed_bytes_to_fsync_after_fetch, 0, R"(
    Minimal number of compressed bytes to do fsync for part after fetch (0 - disabled)
    )", 0) \
    DECLARE(Bool, fsync_after_insert, false, R"(
    Do fsync for every inserted part. Significantly decreases performance of
    inserts, not recommended to use with wide parts.
    )", 0) \
    DECLARE(Bool, fsync_part_directory, false, R"(
    Do fsync for part directory after all part operations (writes, renames, etc.).
    )", 0) \
    DECLARE(UInt64, non_replicated_deduplication_window, 0, R"(
    The number of the most recently inserted blocks in the non-replicated
    [MergeTree](../../engines/table-engines/mergetree-family/mergetree.md) table
    for which hash sums are stored to check for duplicates.

    Possible values:
    - Any positive integer.
    - `0` (disable deduplication).

    A deduplication mechanism is used, similar to replicated tables (see
    [replicated_deduplication_window](#replicated_deduplication_window) setting).
    The hash sums of the created parts are written to a local file on a disk.
    )", 0) \
    DECLARE(UInt64, max_parts_to_merge_at_once, 100, R"(
    Max amount of parts which can be merged at once (0 - disabled). Doesn't affect
    OPTIMIZE FINAL query.
    )", 0) \
    DECLARE(Bool, materialize_skip_indexes_on_merge, true, R"(
    When enabled, merges build and store skip indices for new parts.
    Otherwise they can be created/stored by explicit [MATERIALIZE INDEX](/sql-reference/statements/alter/skipping-index.md/#materialize-index)
    or [during INSERTs](/operations/settings/settings.md/#materialize_skip_indexes_on_insert).

    See also [exclude_materialize_skip_indexes_on_merge](#exclude_materialize_skip_indexes_on_merge) for more fine-grained control.
    )", 0) \
    DECLARE(String, exclude_materialize_skip_indexes_on_merge, "", R"(
    Excludes provided comma delimited list of skip indexes from being built and stored during merges. Has no effect if
    [materialize_skip_indexes_on_merge](#materialize_skip_indexes_on_merge) is false.

    The excluded skip indexes will still be built and stored by an explicit
    [MATERIALIZE INDEX](/sql-reference/statements/alter/skipping-index.md/#materialize-index) query or during INSERTs depending on
    the [materialize_skip_indexes_on_insert](/operations/settings/settings.md/#materialize_skip_indexes_on_insert)
    session setting.

    Example:

    ```sql
    CREATE TABLE tab
    (
        a UInt64,
        b UInt64,
        INDEX idx_a a TYPE minmax,
        INDEX idx_b b TYPE set(3)
    )
    ENGINE = MergeTree ORDER BY tuple() SETTINGS exclude_materialize_skip_indexes_on_merge = 'idx_a';

    INSERT INTO tab SELECT number, number / 50 FROM numbers(100); -- setting has no effect on INSERTs

    -- idx_a will be excluded from update during background or explicit merge via OPTIMIZE TABLE FINAL

    -- can exclude multiple indexes by providing a list
    ALTER TABLE tab MODIFY SETTING exclude_materialize_skip_indexes_on_merge = 'idx_a, idx_b';

    -- default setting, no indexes excluded from being updated during merge
    ALTER TABLE tab MODIFY SETTING exclude_materialize_skip_indexes_on_merge = '';
    ```
    )", 0) \
    DECLARE(UInt64, merge_selecting_sleep_ms, 5000, R"(
    Minimum time to wait before trying to select parts to merge again after no
    parts were selected. A lower setting will trigger selecting tasks in
    background_schedule_pool frequently which result in large amount of requests
    to zookeeper in large-scale clusters
    )", 0) \
    DECLARE(UInt64, max_merge_selecting_sleep_ms, 60000, R"(
    Maximum time to wait before trying to select parts to merge again after no
    parts were selected. A lower setting will trigger selecting tasks in
    background_schedule_pool frequently which result in large amount of
    requests to zookeeper in large-scale clusters
    )", 0) \
    DECLARE(Float, merge_selecting_sleep_slowdown_factor, 1.2f, R"(
    The sleep time for merge selecting task is multiplied by this factor when
    there's nothing to merge and divided when a merge was assigned
    )", 0) \
    DECLARE(UInt64, merge_tree_clear_old_temporary_directories_interval_seconds, 60, R"(
    Sets the interval in seconds for ClickHouse to execute the cleanup of old
    temporary directories.

    Possible values:
    - Any positive integer.
    )", 0) \
    DECLARE(UInt64, merge_tree_clear_old_parts_interval_seconds, 1, R"(
    Sets the interval in seconds for ClickHouse to execute the cleanup of old
    parts, WALs, and mutations.

    Possible values:
    - Any positive integer.
    )", 0) \
    DECLARE(UInt64, min_age_to_force_merge_seconds, 0, R"(
    Merge parts if every part in the range is older than the value of
    `min_age_to_force_merge_seconds`.

    By default, ignores setting `max_bytes_to_merge_at_max_space_in_pool`
    (see `enable_max_bytes_limit_for_min_age_to_force_merge`).

    Possible values:
    - Positive integer.
    )", 0) \
    DECLARE(Bool, min_age_to_force_merge_on_partition_only, false, R"(
    Whether `min_age_to_force_merge_seconds` should be applied only on the entire
    partition and not on subset.

    By default, ignores setting `max_bytes_to_merge_at_max_space_in_pool` (see
    `enable_max_bytes_limit_for_min_age_to_force_merge`).

    Possible values:
    - true, false
    )", false) \
    DECLARE(Bool, enable_max_bytes_limit_for_min_age_to_force_merge, false, R"(
    If settings `min_age_to_force_merge_seconds` and
    `min_age_to_force_merge_on_partition_only` should respect setting
    `max_bytes_to_merge_at_max_space_in_pool`.

    Possible values:
    - `true`
    - `false`
    )", false) \
    DECLARE(UInt64, number_of_free_entries_in_pool_to_execute_optimize_entire_partition, 25, R"(
    When there is less than specified number of free entries in pool, do not
    execute optimizing entire partition in the background (this task generated
    when set `min_age_to_force_merge_seconds` and enable
    `min_age_to_force_merge_on_partition_only`). This is to leave free threads
    for regular merges and avoid "Too many parts".

    Possible values:
    - Positive integer.

    The value of the `number_of_free_entries_in_pool_to_execute_optimize_entire_partition`
    setting should be less than the value of the
    [background_pool_size](/operations/server-configuration-parameters/settings.md/#background_pool_size)
    * [background_merges_mutations_concurrency_ratio](/operations/server-configuration-parameters/settings.md/#background_merges_mutations_concurrency_ratio).
    Otherwise, ClickHouse throws an exception.
    )", 0) \
    DECLARE(Bool, remove_rolled_back_parts_immediately, 1, R"(
    Setting for an incomplete experimental feature.
    )", EXPERIMENTAL) \
    DECLARE(UInt64, replicated_max_mutations_in_one_entry, 10000, R"(
    Max number of mutation commands that can be merged together and executed in
    one MUTATE_PART entry (0 means unlimited)
    )", 0) \
    DECLARE(UInt64, number_of_mutations_to_delay, 500, R"(If table has at least
    that many unfinished mutations, artificially slow down mutations of table.
    Disabled if set to 0
    )", 0) \
    DECLARE(UInt64, number_of_mutations_to_throw, 1000, R"(
    If table has at least that many unfinished mutations, throw 'Too many mutations'
    exception. Disabled if set to 0
    )", 0) \
    DECLARE(UInt64, min_delay_to_mutate_ms, 10, R"(
    Min delay of mutating MergeTree table in milliseconds, if there are a lot of
    unfinished mutations
    )", 0) \
    DECLARE(UInt64, max_delay_to_mutate_ms, 1000, R"(
    Max delay of mutating MergeTree table in milliseconds, if there are a lot of
    unfinished mutations
    )", 0) \
    DECLARE(Bool, exclude_deleted_rows_for_part_size_in_merge, false, R"(
    If enabled, estimated actual size of data parts (i.e., excluding those rows
    that have been deleted through `DELETE FROM`) will be used when selecting
    parts to merge. Note that this behavior is only triggered for data parts
    affected by `DELETE FROM` executed after this setting is enabled.

    Possible values:
    - `true`
    - `false`

    **See Also**
    - [load_existing_rows_count_for_old_parts](#load_existing_rows_count_for_old_parts)
      setting
    )", 0) \
    DECLARE(String, merge_workload, "", R"(
    Used to regulate how resources are utilized and shared between merges and
    other workloads. Specified value is used as `workload` setting value for
    background merges of this table. If not specified (empty string), then
    server setting `merge_workload` is used instead.

    **See Also**
    - [Workload Scheduling](/operations/workload-scheduling.md)
    )", 0) \
    DECLARE(String, mutation_workload, "", R"(
    Used to regulate how resources are utilized and shared between mutations and
    other workloads. Specified value is used as `workload` setting value for
    background mutations of this table. If not specified (empty string), then
    server setting `mutation_workload` is used instead.

    **See Also**
    - [Workload Scheduling](/operations/workload-scheduling.md)
    )", 0) \
    DECLARE(Milliseconds, background_task_preferred_step_execution_time_ms, 50, R"(
    Target time to execution of one step of merge or mutation. Can be exceeded if
    one step takes longer time
    )", 0) \
    DECLARE(Bool, enforce_index_structure_match_on_partition_manipulation, false, R"(
    If this setting is enabled for destination table of a partition manipulation
    query (`ATTACH/MOVE/REPLACE PARTITION`), the indices and projections must be
    identical between the source and destination tables. Otherwise, the destination
    table can have a superset of the source table's indices and projections.
    )", 0) \
    DECLARE(MergeSelectorAlgorithm, merge_selector_algorithm, MergeSelectorAlgorithm::SIMPLE, R"(
    The algorithm to select parts for merges assignment
    )", EXPERIMENTAL) \
    DECLARE(Bool, merge_selector_enable_heuristic_to_remove_small_parts_at_right, true, R"(
    Enable heuristic for selecting parts for merge which removes parts from right
    side of range, if their size is less than specified ratio (0.01) of sum_size.
    Works for Simple and StochasticSimple merge selectors
    )", 0) \
    DECLARE(Float, merge_selector_base, 5.0, R"(Affects write amplification of
    assigned merges (expert level setting, don't change if you don't understand
    what it is doing). Works for Simple and StochasticSimple merge selectors
    )", 0) \
    DECLARE(UInt64, min_parts_to_merge_at_once, 0, R"(
    Minimal amount of data parts which merge selector can pick to merge at once
    (expert level setting, don't change if you don't understand what it is doing).
    0 - disabled. Works for Simple and StochasticSimple merge selectors.
    )", 0) \
    DECLARE(Bool, apply_patches_on_merge, true, R"(
    If true patch parts are applied on merges
    )", 0) \
    \
    DECLARE(UInt64, max_uncompressed_bytes_in_patches, 30ULL * 1024 * 1024 * 1024, R"(
    The maximum uncompressed size of data in all patch parts in bytes.
    If amount of data in all patch parts exceeds this value, lightweight updates will be rejected.
    0 - unlimited.
    )", 0) \
    /** Inserts settings. */ \
    DECLARE(UInt64, parts_to_delay_insert, 1000, R"(
    If the number of active parts in a single partition exceeds the
    `parts_to_delay_insert` value, an `INSERT` is artificially slowed down.

    Possible values:
    - Any positive integer.

    ClickHouse artificially executes `INSERT` longer (adds 'sleep') so that the
    background merge process can merge parts faster than they are added.
    )", 0) \
    DECLARE(UInt64, inactive_parts_to_delay_insert, 0, R"(
    If the number of inactive parts in a single partition in the table exceeds
    the `inactive_parts_to_delay_insert` value, an `INSERT` is artificially
    slowed down.

    :::tip
    It is useful when a server fails to clean up parts quickly enough.
    :::

    Possible values:
    - Any positive integer.
    )", 0) \
    DECLARE(UInt64, parts_to_throw_insert, 3000, R"(
    If the number of active parts in a single partition exceeds the
    `parts_to_throw_insert` value, `INSERT` is interrupted with the `Too many
    parts (N). Merges are processing significantly slower than inserts`
    exception.

    Possible values:
    - Any positive integer.

    To achieve maximum performance of `SELECT` queries, it is necessary to
    minimize the number of parts processed, see [Merge Tree](/development/architecture#merge-tree).

    Prior to version 23.6 this setting was set to 300. You can set a higher
    different value, it will reduce the probability of the `Too many parts`
    error, but at the same time `SELECT` performance might degrade. Also in case
    of a merge issue (for example, due to insufficient disk space) you will
    notice it later than you would with the original 300.

    )", 0) \
    DECLARE(UInt64, inactive_parts_to_throw_insert, 0, R"(
    If the number of inactive parts in a single partition more than the
    `inactive_parts_to_throw_insert` value, `INSERT` is interrupted with the
    following error:

    > "Too many inactive parts (N). Parts cleaning are processing significantly
      slower than inserts" exception."

    Possible values:
    - Any positive integer.
    )", 0) \
    DECLARE(UInt64, max_avg_part_size_for_too_many_parts, 1ULL * 1024 * 1024 * 1024, R"(
    The 'too many parts' check according to 'parts_to_delay_insert' and
    'parts_to_throw_insert' will be active only if the average part size (in the
    relevant partition) is not larger than the specified threshold. If it is
    larger than the specified threshold, the INSERTs will be neither delayed or
    rejected. This allows to have hundreds of terabytes in a single table on a
    single server if the parts are successfully merged to larger parts. This
    does not affect the thresholds on inactive parts or total parts.
    )", 0) \
    DECLARE(UInt64, max_delay_to_insert, 1, R"(
    The value in seconds, which is used to calculate the `INSERT` delay, if the
    number of active parts in a single partition exceeds the
    [parts_to_delay_insert](#parts_to_delay_insert) value.

    Possible values:
    - Any positive integer.

    The delay (in milliseconds) for `INSERT` is calculated by the formula:

    ```code
    max_k = parts_to_throw_insert - parts_to_delay_insert
    k = 1 + parts_count_in_partition - parts_to_delay_insert
    delay_milliseconds = pow(max_delay_to_insert * 1000, k / max_k)
    ```
    For example, if a partition has 299 active parts and parts_to_throw_insert
    = 300, parts_to_delay_insert = 150, max_delay_to_insert = 1, `INSERT` is
    delayed for `pow( 1 * 1000, (1 + 299 - 150) / (300 - 150) ) = 1000`
    milliseconds.

    Starting from version 23.1 formula has been changed to:

    ```code
    allowed_parts_over_threshold = parts_to_throw_insert - parts_to_delay_insert
    parts_over_threshold = parts_count_in_partition - parts_to_delay_insert + 1
    delay_milliseconds = max(min_delay_to_insert_ms, (max_delay_to_insert * 1000)
    * parts_over_threshold / allowed_parts_over_threshold)
    ```

    For example, if a partition has 224 active parts and parts_to_throw_insert
    = 300, parts_to_delay_insert = 150, max_delay_to_insert = 1,
    min_delay_to_insert_ms = 10, `INSERT` is delayed for `max( 10, 1 * 1000 *
    (224 - 150 + 1) / (300 - 150) ) = 500` milliseconds.
    )", 0) \
    DECLARE(UInt64, min_delay_to_insert_ms, 10, R"(
    Min delay of inserting data into MergeTree table in milliseconds, if there
    are a lot of unmerged parts in single partition.
    )", 0) \
    DECLARE(UInt64, max_parts_in_total, 100000, R"(
    If the total number of active parts in all partitions of a table exceeds the
    `max_parts_in_total` value `INSERT` is interrupted with the `Too many parts
    (N)` exception.

    Possible values:
    - Any positive integer.

    A large number of parts in a table reduces performance of ClickHouse queries
    and increases ClickHouse boot time. Most often this is a consequence of an
    incorrect design (mistakes when choosing a partitioning strategy - too small
    partitions).
    )", 0) \
    DECLARE(Bool, async_insert, false, R"(
    If true, data from INSERT query is stored in queue and later flushed to
    table in background.
    )", 0) \
    DECLARE(Bool, add_implicit_sign_column_constraint_for_collapsing_engine, false, R"(
    If true, adds an implicit constraint for the `sign` column of a CollapsingMergeTree
    or VersionedCollapsingMergeTree table to allow only valid values (`1` and `-1`).
    )", 0) \
    DECLARE(Milliseconds, sleep_before_commit_local_part_in_replicated_table_ms, 0, R"(
    For testing. Do not change it.
    )", 0) \
    DECLARE(Bool, optimize_row_order, false, R"(
    Controls if the row order should be optimized during inserts to improve the
    compressability of the newly inserted table part.

    Only has an effect for ordinary MergeTree-engine tables. Does nothing for
    specialized MergeTree engine tables (e.g. CollapsingMergeTree).

    MergeTree tables are (optionally) compressed using [compression codecs](/sql-reference/statements/create/table#column_compression_codec).
    Generic compression codecs such as LZ4 and ZSTD achieve maximum compression
    rates if the data exposes patterns. Long runs of the same value typically
    compress very well.

    If this setting is enabled, ClickHouse attempts to store the data in newly
    inserted parts in a row order that minimizes the number of equal-value runs
    across the columns of the new table part.
    In other words, a small number of equal-value runs mean that individual runs
    are long and compress well.

    Finding the optimal row order is computationally infeasible (NP hard).
    Therefore, ClickHouse uses a heuristics to quickly find a row order which
    still improves compression rates over the original row order.

    <details markdown="1">

    <summary>Heuristics for finding a row order</summary>

    It is generally possible to shuffle the rows of a table (or table part)
    freely as SQL considers the same table (table part) in different row order
    equivalent.

    This freedom of shuffling rows is restricted when a primary key is defined
    for the table. In ClickHouse, a primary key `C1, C2, ..., CN` enforces that
    the table rows are sorted by columns `C1`, `C2`, ... `Cn` ([clustered index](https://en.wikipedia.org/wiki/Database_index#Clustered)).
    As a result, rows can only be shuffled within "equivalence classes" of row,
    i.e. rows which have the same values in their primary key columns.
    The intuition is that primary keys with high-cardinality, e.g. primary keys
    involving a `DateTime64` timestamp column, lead to many small equivalence
    classes. Likewise, tables with a low-cardinality primary key, create few and
    large equivalence classes. A table with no primary key represents the extreme
    case of a single equivalence class which spans all rows.

    The fewer and the larger the equivalence classes are, the higher the degree
    of freedom when re-shuffling rows.

    The heuristics applied to find the best row order within each equivalence
    class is suggested by D. Lemire, O. Kaser in
    [Reordering columns for smaller indexes](https://doi.org/10.1016/j.ins.2011.02.002)
    and based on sorting the rows within each equivalence class by ascending
    cardinality of the non-primary key columns.

    It performs three steps:
    1. Find all equivalence classes based on the row values in primary key columns.
    2. For each equivalence class, calculate (usually estimate) the cardinalities
       of the non-primary-key columns.
    3. For each equivalence class, sort the rows in order of ascending
       non-primary-key column cardinality.

    </details>

    If enabled, insert operations incur additional CPU costs to analyze and
    optimize the row order of the new data. INSERTs are expected to take 30-50%
    longer depending on the data characteristics.
    Compression rates of LZ4 or ZSTD improve on average by 20-40%.

    This setting works best for tables with no primary key or a low-cardinality
    primary key, i.e. a table with only few distinct primary key values.
    High-cardinality primary keys, e.g. involving timestamp columns of type
    `DateTime64`, are not expected to benefit from this setting.
    )", 0) \
    DECLARE(Bool, use_adaptive_write_buffer_for_dynamic_subcolumns, true, R"(
    Allow to use adaptive writer buffers during writing dynamic subcolumns to
    reduce memory usage
    )", 0) \
    DECLARE(UInt64, adaptive_write_buffer_initial_size, 16 * 1024, R"(
    Initial size of an adaptive write buffer
    )", 0) \
    DECLARE(UInt64, min_free_disk_bytes_to_perform_insert, 0, R"(
    The minimum number of bytes that should be free in disk space in order to
    insert data. If the number of available free bytes is less than
    `min_free_disk_bytes_to_perform_insert` then an exception is thrown and the
    insert is not executed. Note that this setting:
    - takes into account the `keep_free_space_bytes` setting.
    - does not take into account the amount of data that will be written by the
      `INSERT` operation.
    - is only checked if a positive (non-zero) number of bytes is specified

    Possible values:
    - Any positive integer.

    :::note
    If both `min_free_disk_bytes_to_perform_insert` and `min_free_disk_ratio_to_perform_insert`
    are specified, ClickHouse will count on the value that will allow to perform
    inserts on a bigger amount of free memory.
    :::
    )", 0) \
    DECLARE(Float, min_free_disk_ratio_to_perform_insert, 0.0, R"(
    The minimum free to total disk space ratio to perform an `INSERT`. Must be a
    floating point value between 0 and 1. Note that this setting:
    - takes into account the `keep_free_space_bytes` setting.
    - does not take into account the amount of data that will be written by the
      `INSERT` operation.
    - is only checked if a positive (non-zero) ratio is specified

    Possible values:
    - Float, 0.0 - 1.0

    Note that if both `min_free_disk_ratio_to_perform_insert` and
    `min_free_disk_bytes_to_perform_insert` are specified, ClickHouse will count
    on the value that will allow to perform inserts on a bigger amount of free
    memory.
    )", 0) \
    \
    /* Part removal settings. */ \
    DECLARE(UInt64, simultaneous_parts_removal_limit, 0, R"(
    If there are a lot of outdated parts cleanup thread will try to delete up to
    `simultaneous_parts_removal_limit` parts during one iteration.
    `simultaneous_parts_removal_limit` set to `0` means unlimited.
    )", 0) \
    DECLARE(UInt64, reduce_blocking_parts_sleep_ms, 5000, R"(
    Only available in ClickHouse Cloud. Minimum time to wait before trying to
    reduce blocking parts again after no ranges were dropped/replaced. A lower
    setting will trigger tasks in background_schedule_pool frequently which
    results in large amount of requests to zookeeper in large-scale clusters
    )", 0) \
    \
    /** Replication settings. */ \
    DECLARE(UInt64, replicated_deduplication_window, 10000, R"(
    The number of most recently inserted blocks for which ClickHouse Keeper stores
    hash sums to check for duplicates.

    Possible values:
    - Any positive integer.
    - 0 (disable deduplication)

    The `Insert` command creates one or more blocks (parts). For
    [insert deduplication](../../engines/table-engines/mergetree-family/replication.md),
    when writing into replicated tables, ClickHouse writes the hash sums of the
    created parts into ClickHouse Keeper. Hash sums are stored only for the most
    recent `replicated_deduplication_window` blocks. The oldest hash sums are
    removed from ClickHouse Keeper.

    A large number for `replicated_deduplication_window` slows down `Inserts`
    because more entries need to be compared. The hash sum is calculated from
    the composition of the field names and types and the data of the inserted
    part (stream of bytes).
    )", 0) \
    DECLARE(UInt64, replicated_deduplication_window_seconds, 60 * 60 /* one hour */, R"(
    The number of seconds after which the hash sums of the inserted blocks are
    removed from ClickHouse Keeper.

    Possible values:
    - Any positive integer.

    Similar to [replicated_deduplication_window](#replicated_deduplication_window),
    `replicated_deduplication_window_seconds` specifies how long to store hash
    sums of blocks for insert deduplication. Hash sums older than
    `replicated_deduplication_window_seconds` are removed from ClickHouse Keeper,
    even if they are less than ` replicated_deduplication_window`.

    The time is relative to the time of the most recent record, not to the wall
    time. If it's the only record it will be stored forever.
    )", 0) \
    DECLARE(UInt64, replicated_deduplication_window_for_async_inserts, 10000, R"(
    The number of most recently async inserted blocks for which ClickHouse Keeper
    stores hash sums to check for duplicates.

    Possible values:
    - Any positive integer.
    - 0 (disable deduplication for async_inserts)

    The [Async Insert](/operations/settings/settings#async_insert) command will
    be cached in one or more blocks (parts). For [insert deduplication](/engines/table-engines/mergetree-family/replication),
    when writing into replicated tables, ClickHouse writes the hash sums of each
    insert into ClickHouse Keeper. Hash sums are stored only for the most recent
    `replicated_deduplication_window_for_async_inserts` blocks. The oldest hash
    sums are removed from ClickHouse Keeper.
    A large number of `replicated_deduplication_window_for_async_inserts` slows
    down `Async Inserts` because it needs to compare more entries.
    The hash sum is calculated from the composition of the field names and types
    and the data of the insert (stream of bytes).
    )", 0) \
    DECLARE(UInt64, replicated_deduplication_window_seconds_for_async_inserts, 7 * 24 * 60 * 60 /* one week */, R"(
    The number of seconds after which the hash sums of the async inserts are
    removed from ClickHouse Keeper.

    Possible values:
    - Any positive integer.

    Similar to [replicated_deduplication_window_for_async_inserts](#replicated_deduplication_window_for_async_inserts),
    `replicated_deduplication_window_seconds_for_async_inserts` specifies how
    long to store hash sums of blocks for async insert deduplication. Hash sums
    older than `replicated_deduplication_window_seconds_for_async_inserts` are
    removed from ClickHouse Keeper, even if they are less than
    `replicated_deduplication_window_for_async_inserts`.

    The time is relative to the time of the most recent record, not to the wall
    time. If it's the only record it will be stored forever.
    )", 0) \
    DECLARE(Milliseconds, async_block_ids_cache_update_wait_ms, 100, R"(
    How long each insert iteration will wait for async_block_ids_cache update
    )", 0) \
    DECLARE(Bool, use_async_block_ids_cache, true, R"(
    If true, we cache the hash sums of the async inserts.

    Possible values:
    - `true`
    - `false`

    A block bearing multiple async inserts will generate multiple hash sums.
    When some of the inserts are duplicated, keeper will only return one
    duplicated hash sum in one RPC, which will cause unnecessary RPC retries.
    This cache will watch the hash sums path in Keeper. If updates are watched
    in the Keeper, the cache will update as soon as possible, so that we are
    able to filter the duplicated inserts in the memory.
    )", 0) \
    DECLARE(UInt64, max_replicated_logs_to_keep, 1000, R"(
    How many records may be in the ClickHouse Keeper log if there is inactive
    replica. An inactive replica becomes lost when when this number exceed.

    Possible values:
    - Any positive integer.
    )", 0) \
    DECLARE(UInt64, min_replicated_logs_to_keep, 10, R"(
    Keep about this number of last records in ZooKeeper log, even if they are
    obsolete. It doesn't affect work of tables: used only to diagnose ZooKeeper
    log before cleaning.

    Possible values:
    - Any positive integer.
    )", 0) \
    DECLARE(Seconds, prefer_fetch_merged_part_time_threshold, 3600, R"(
    If the time passed since a replication log (ClickHouse Keeper or ZooKeeper)
    entry creation exceeds this threshold, and the sum of the size of parts is
    greater than `prefer_fetch_merged_part_size_threshold`, then prefer fetching
    merged part from a replica instead of doing merge locally. This is to speed
    up very long merges.

    Possible values:
    - Any positive integer.
    )", 0) \
    DECLARE(UInt64, prefer_fetch_merged_part_size_threshold, 10ULL * 1024 * 1024 * 1024, R"(
    If the sum of the size of parts exceeds this threshold and the time since a
    replication log entry creation is greater than
    `prefer_fetch_merged_part_time_threshold`, then prefer fetching merged part
    from a replica instead of doing merge locally. This is to speed up very long
    merges.

    Possible values:
    - Any positive integer.
    )", 0) \
    DECLARE(Seconds, execute_merges_on_single_replica_time_threshold, 0, R"(
    When this setting has a value greater than zero, only a single replica starts
    the merge immediately, and other replicas wait up to that amount of time to
    download the result instead of doing merges locally. If the chosen replica
    doesn't finish the merge during that amount of time, fallback to standard
    behavior happens.

    Possible values:
    - Any positive integer.
    )", 0) \
    DECLARE(Seconds, remote_fs_execute_merges_on_single_replica_time_threshold, 3 * 60 * 60, R"(
    When this setting has a value greater than zero only a single replica starts
    the merge immediately if merged part on shared storage.

    :::note
    Zero-copy replication is not ready for production
    Zero-copy replication is disabled by default in ClickHouse version 22.8 and
    higher.

    This feature is not recommended for production use.
    :::

    Possible values:
    - Any positive integer.
    )", 0) \
    DECLARE(Seconds, try_fetch_recompressed_part_timeout, 7200, R"(
    Timeout (in seconds) before starting merge with recompression. During this
    time ClickHouse tries to fetch recompressed part from replica which assigned
    this merge with recompression.

    Recompression works slow in most cases, so we don't start merge with
    recompression until this timeout and trying to fetch recompressed part from
    replica which assigned this merge with recompression.

    Possible values:
    - Any positive integer.
    )", 0) \
    DECLARE(Bool, always_fetch_merged_part, false, R"(
    If true, this replica never merges parts and always downloads merged parts
    from other replicas.

    Possible values:
    - true, false
    )", 0) \
    DECLARE(UInt64, number_of_partitions_to_consider_for_merge, 10, R"(
    Only available in ClickHouse Cloud. Up to top N partitions which we will
    consider for merge. Partitions picked in a random weighted way where weight
    is amount of data parts which can be merged in this partition.
    )", 0) \
    DECLARE(UInt64, max_suspicious_broken_parts, 100, R"(
    If the number of broken parts in a single partition exceeds the
    `max_suspicious_broken_parts` value, automatic deletion is denied.

    Possible values:
    - Any positive integer.
    )", 0) \
    DECLARE(UInt64, max_suspicious_broken_parts_bytes, 1ULL * 1024 * 1024 * 1024, R"(
    Max size of all broken parts, if more - deny automatic deletion.

    Possible values:
    - Any positive integer.
    )", 0) \
    DECLARE(UInt64, shared_merge_tree_max_suspicious_broken_parts, 0, R"(
    Max broken parts for SMT, if more - deny automatic detach.
    )", 0) \
    DECLARE(UInt64, shared_merge_tree_max_suspicious_broken_parts_bytes, 0, R"(
    Max size of all broken parts for SMT, if more - deny automatic detach.
    )", 0) \
    DECLARE(UInt64, max_files_to_modify_in_alter_columns, 75, R"(
    Do not apply ALTER if number of files for modification(deletion, addition)
    is greater than this setting.

    Possible values:

    - Any positive integer.

    Default value: 75
    )", 0) \
    DECLARE(UInt64, max_files_to_remove_in_alter_columns, 50, R"(
    Do not apply ALTER, if the number of files for deletion is greater than this
    setting.

    Possible values:
    - Any positive integer.
    )", 0) \
    DECLARE(Float, replicated_max_ratio_of_wrong_parts, 0.5, R"(
    If the ratio of wrong parts to total number of parts is less than this -
    allow to start.

    Possible values:
    - Float, 0.0 - 1.0
    )", 0) \
    DECLARE(Bool, replicated_can_become_leader, true, R"(
    If true, replicated tables replicas on this node will try to acquire
    leadership.

    Possible values:
    - `true`
    - `false`
    )", 0) \
    DECLARE(Seconds, zookeeper_session_expiration_check_period, 60, R"(
    ZooKeeper session expiration check period, in seconds.

    Possible values:
    - Any positive integer.
    )", 0) \
    DECLARE(Seconds, initialization_retry_period, 60, R"(
    Retry period for table initialization, in seconds.
    )", 0) \
    DECLARE(Bool, detach_old_local_parts_when_cloning_replica, true, R"(
    Do not remove old local parts when repairing lost replica.

    Possible values:
    - `true`
    - `false`
    )", 0) \
    DECLARE(Bool, detach_not_byte_identical_parts, false, R"(
    Enables or disables detaching a data part on a replica after a merge or a
    mutation, if it is not byte-identical to data parts on other replicas. If
    disabled, the data part is removed. Activate this setting if you want to
    analyze such parts later.

    The setting is applicable to `MergeTree` tables with enabled
    [data replication](/engines/table-engines/mergetree-family/replacingmergetree).

    Possible values:

    - `0` — Parts are removed.
    - `1` — Parts are detached.
    )", 0) \
    DECLARE(UInt64, max_replicated_fetches_network_bandwidth, 0, R"(
    Limits the maximum speed of data exchange over the network in bytes per
    second for [replicated](../../engines/table-engines/mergetree-family/replication.md)
    fetches. This setting is applied to a particular table, unlike the
    [`max_replicated_fetches_network_bandwidth_for_server`](/operations/settings/merge-tree-settings#max_replicated_fetches_network_bandwidth)
    setting, which is applied to the server.

    You can limit both server network and network for a particular table, but for
    this the value of the table-level setting should be less than server-level
    one. Otherwise the server considers only the
    `max_replicated_fetches_network_bandwidth_for_server` setting.

    The setting isn't followed perfectly accurately.

    Possible values:

    - Positive integer.
    - `0` — Unlimited.

    Default value: `0`.

    **Usage**

    Could be used for throttling speed when replicating data to add or replace
    new nodes.
    )", 0) \
    DECLARE(UInt64, max_replicated_sends_network_bandwidth, 0, R"(
    Limits the maximum speed of data exchange over the network in bytes per
    second for [replicated](/engines/table-engines/mergetree-family/replacingmergetree)
    sends. This setting is applied to a particular table, unlike the
    [`max_replicated_sends_network_bandwidth_for_server`](/operations/settings/merge-tree-settings#max_replicated_sends_network_bandwidth)
    setting, which is applied to the server.

    You can limit both server network and network for a particular table, but
    for this the value of the table-level setting should be less than
    server-level one. Otherwise the server considers only the
    `max_replicated_sends_network_bandwidth_for_server` setting.

    The setting isn't followed perfectly accurately.

    Possible values:

    - Positive integer.
    - `0` — Unlimited.

    **Usage**

    Could be used for throttling speed when replicating data to add or replace
    new nodes.
    )", 0) \
    DECLARE(Milliseconds, wait_for_unique_parts_send_before_shutdown_ms, 0, R"(
    Before shutdown table will wait for required amount time for unique parts
    (exist only on current replica) to be fetched by other replicas (0 means
    disabled).
    )", 0) \
    DECLARE(Float, fault_probability_before_part_commit, 0, R"(
    For testing. Do not change it.
    )", 0) \
    DECLARE(Float, fault_probability_after_part_commit, 0, R"(
    For testing. Do not change it.
    )", 0) \
    DECLARE(Bool, shared_merge_tree_disable_merges_and_mutations_assignment, false, R"(
    Stop merges assignment for shared merge tree. Only available in ClickHouse
    Cloud
    )", 0) \
    DECLARE(Bool, shared_merge_tree_enable_outdated_parts_check, true, R"(
    Enable outdated parts check. Only available in ClickHouse Cloud
    )", 0) \
    DECLARE(Float, shared_merge_tree_partitions_hint_ratio_to_reload_merge_pred_for_mutations, 0.5, R"(
    Will reload merge predicate in merge/mutate selecting task when `<candidate
    partitions for mutations only (partitions that cannot be merged)>/<candidate
    partitions for mutations>` ratio is higher than the setting. Only available
    in ClickHouse Cloud
    )", 0) \
    DECLARE(UInt64, shared_merge_tree_parts_load_batch_size, 32, R"(
    Amount of fetch parts metadata jobs to schedule at once. Only available in
    ClickHouse Cloud
    )", 0) \
    DECLARE(UInt64, shared_merge_tree_max_parts_update_leaders_in_total, 6, R"(
    Maximum number of parts update leaders. Only available in ClickHouse Cloud
    )", 0) \
    DECLARE(UInt64, shared_merge_tree_max_parts_update_leaders_per_az, 2, R"(
    Maximum number of parts update leaders. Only available in ClickHouse Cloud
    )", 0) \
    DECLARE(UInt64, shared_merge_tree_leader_update_period_seconds, 30, R"(
    Maximum period to recheck leadership for parts update. Only available in
    ClickHouse Cloud
    )", 0) \
    DECLARE(UInt64, shared_merge_tree_leader_update_period_random_add_seconds, 10, R"(
    Add uniformly distributed value from 0 to x seconds to
    shared_merge_tree_leader_update_period to avoid thundering
    herd effect. Only available in ClickHouse Cloud
    )", 0) \
    DECLARE(Bool, shared_merge_tree_read_virtual_parts_from_leader, true, R"(
    Read virtual parts from leader when possible. Only available in ClickHouse
    Cloud
    )", 0) \
    DECLARE(UInt64, shared_merge_tree_initial_parts_update_backoff_ms, 50, R"(
    Initial backoff for parts update. Only available in ClickHouse Cloud
    )", 0) \
    DECLARE(UInt64, shared_merge_tree_max_parts_update_backoff_ms, 5000, R"(
    Max backoff for parts update. Only available in ClickHouse Cloud
    )", 0) \
    DECLARE(UInt64, shared_merge_tree_interserver_http_connection_timeout_ms, 100, R"(
    Timeouts for interserver HTTP connection. Only available in ClickHouse Cloud
    )", 0) \
    DECLARE(UInt64, shared_merge_tree_interserver_http_timeout_ms, 10000, R"(
    Timeouts for interserver HTTP communication. Only available in ClickHouse
    Cloud
    )", 0) \
    DECLARE(UInt64, shared_merge_tree_max_replicas_for_parts_deletion, 10, R"(
    Max replicas which will participate in parts deletion (killer thread). Only
    available in ClickHouse Cloud
    )", 0) \
    DECLARE(UInt64, shared_merge_tree_max_replicas_to_merge_parts_for_each_parts_range, 5, R"(
    Max replicas which will try to assign potentially conflicting merges (allow
    to avoid redundant conflicts in merges assignment). 0 means disabled. Only
    available in ClickHouse Cloud
    )", 0) \
    DECLARE(Bool, shared_merge_tree_use_outdated_parts_compact_format, true, R"(
    Use compact format for outdated parts: reduces load to Keeper, improves
    outdated parts processing. Only available in ClickHouse Cloud
    )", 0) \
    DECLARE(Int64, shared_merge_tree_memo_ids_remove_timeout_seconds, 1800, R"(
    How long we store insert memoization ids to avoid wrong actions during
    insert retries. Only available in ClickHouse Cloud
    )", 0) \
    DECLARE(UInt64, shared_merge_tree_idle_parts_update_seconds, 3600, R"(
    Interval in seconds for parts update without being triggered by ZooKeeper
    watch in the shared merge tree. Only available in ClickHouse Cloud
    )", 0) \
    DECLARE(UInt64, shared_merge_tree_max_outdated_parts_to_process_at_once, 1000, R"(
    Maximum amount of outdated parts leader will try to confirm for removal at
    one HTTP request. Only available in ClickHouse Cloud.
    )", 0) \
    DECLARE(UInt64, shared_merge_tree_outdated_parts_group_size, 2, R"(
    How many replicas will be in the same rendezvous hash group for outdated parts cleanup.
    Only available in ClickHouse Cloud.
    )", 0) \
    DECLARE(UInt64, shared_merge_tree_postpone_next_merge_for_locally_merged_parts_rows_threshold, 1000000, R"(
    Minimum size of part (in rows) to postpone assigning a next merge just after
    merging it locally. Only available in ClickHouse Cloud.
    )", 0) \
    DECLARE(UInt64, shared_merge_tree_postpone_next_merge_for_locally_merged_parts_ms, 0, R"(
    Time to keep a locally merged part without starting a new merge containing
    this part. Gives other replicas a chance fetch the part and start this merge.
    Only available in ClickHouse Cloud.
    )", 0) \
    DECLARE(UInt64, shared_merge_tree_range_for_merge_window_size, 10, R"(
    Time to keep a locally merged part without starting a new merge containing
    this part. Gives other replicas a chance fetch the part and start this merge.
    Only available in ClickHouse Cloud
    )", 0) \
    DECLARE(Bool, shared_merge_tree_use_too_many_parts_count_from_virtual_parts, 0, R"(
    If enabled too many parts counter will rely on shared data in Keeper, not on
    local replica state. Only available in ClickHouse Cloud
    )", 0) \
    DECLARE(Bool, shared_merge_tree_create_per_replica_metadata_nodes, false, R"(
    Enables creation of per-replica /metadata and /columns nodes in ZooKeeper.
    Only available in ClickHouse Cloud
    )", 0) \
    DECLARE(Bool, shared_merge_tree_use_metadata_hints_cache, true, R"(
    Enables requesting FS cache hints from in-memory
    cache on other replicas. Only available in ClickHouse Cloud
    )", 0) \
    DECLARE(Bool, shared_merge_tree_try_fetch_part_in_memory_data_from_replicas, false, R"(
    If enabled all the replicas try to fetch part in memory data (like primary
    key, partition info and so on) from other replicas where it already exists.
    )", 0) \
    DECLARE(Milliseconds, shared_merge_tree_update_replica_flags_delay_ms, 30000, R"(
    How often replica will try to reload it's flags according to background schedule.
    )", 0) \
    DECLARE(Bool, allow_reduce_blocking_parts_task, true, R"(
    Background task which reduces blocking parts for shared merge tree tables.
    Only in ClickHouse Cloud
    )", 0) \
    DECLARE(Seconds, refresh_parts_interval, 0, R"(
    If it is greater than zero - refresh the list of data parts from the underlying filesystem to check if the data was updated under the hood.
    It can be set only if the table is located on readonly disks (which means that this is a readonly replica, while data is being written by another replica).
    )", 0) \
    \
    /** Check delay of replicas settings. */ \
    DECLARE(UInt64, min_relative_delay_to_measure, 120, R"(
    Calculate relative replica delay only if absolute delay is not less that
    this value.
    )", 0) \
    DECLARE(UInt64, cleanup_delay_period, 30, R"(
    Minimum period to clean old queue logs, blocks hashes and parts.
    )", 0) \
    DECLARE(UInt64, max_cleanup_delay_period, 300, R"(
    Maximum period to clean old queue logs, blocks hashes and parts.
    )", 0) \
    DECLARE(UInt64, cleanup_delay_period_random_add, 10, R"(
    Add uniformly distributed value from 0 to x seconds to cleanup_delay_period
    to avoid thundering herd effect and subsequent DoS of ZooKeeper in case of
    very large number of tables.
    )", 0) \
    DECLARE(UInt64, cleanup_thread_preferred_points_per_iteration, 150, R"(
    Preferred batch size for background cleanup (points are abstract but 1 point
    is approximately equivalent to 1 inserted block).
    )", 0) \
    DECLARE(UInt64, min_relative_delay_to_close, 300, R"(
    Minimal delay from other replicas to close, stop serving
    requests and not return Ok during status check.
    )", 0) \
    DECLARE(UInt64, min_absolute_delay_to_close, 0, R"(
    Minimal absolute delay to close, stop serving requests and not
    return Ok during status check.
    )", 0) \
    DECLARE(UInt64, enable_vertical_merge_algorithm, 1, R"(
    Enable usage of Vertical merge algorithm.
    )", 0) \
    DECLARE(UInt64, vertical_merge_algorithm_min_rows_to_activate, 16 * 8192, R"(
    Minimal (approximate) sum of rows in
    merging parts to activate Vertical merge algorithm.
    )", 0) \
    DECLARE(UInt64, vertical_merge_algorithm_min_bytes_to_activate, 0, R"(
    Minimal (approximate) uncompressed size in bytes in merging parts to activate
    Vertical merge algorithm.
    )", 0) \
    DECLARE(UInt64, vertical_merge_algorithm_min_columns_to_activate, 11, R"(
    Minimal amount of non-PK columns to activate Vertical merge algorithm.
    )", 0) \
    DECLARE(Bool, vertical_merge_remote_filesystem_prefetch, true, R"(
    If true prefetching of data from remote filesystem is used for the next
    column during merge
    )", 0) \
    DECLARE(Bool, vertical_merge_optimize_lightweight_delete, true, R"(
    If true, lightweight delete is optimized on vertical merge.
    )", 0) \
    DECLARE(UInt64, max_postpone_time_for_failed_mutations_ms, 5ULL * 60 * 1000, R"(
    The maximum postpone time for failed mutations.
    )", 0) \
    \
    DECLARE(UInt64, max_postpone_time_for_failed_replicated_fetches_ms, 1ULL * 60 * 1000, R"(
    The maximum postpone time for failed replicated fetches.
    )", 0) \
    DECLARE(UInt64, max_postpone_time_for_failed_replicated_merges_ms, 1ULL * 60 * 1000, R"(
    The maximum postpone time for failed replicated merges.
    )", 0) \
    DECLARE(UInt64, max_postpone_time_for_failed_replicated_tasks_ms, 5ULL * 60 * 1000, R"(
    The maximum postpone time for failed replicated task. The value is used if the task is not a fetch, merge or mutation.
    )", 0) \
    /** Compatibility settings */ \
    DECLARE(Bool, allow_suspicious_indices, false, R"(
    Reject primary/secondary indexes and sorting keys with identical expressions
    )", 0) \
    DECLARE(Bool, compatibility_allow_sampling_expression_not_in_primary_key, false, R"(
    Allow to create a table with sampling expression not in primary key. This is
    needed only to temporarily allow to run the server with wrong tables for
    backward compatibility.
    )", 0) \
    DECLARE(Bool, use_minimalistic_checksums_in_zookeeper, true, R"(
    Use small format (dozens bytes) for part checksums in ZooKeeper instead of
    ordinary ones (dozens KB). Before enabling check that all replicas support
    new format.
    )", 0) \
    DECLARE(Bool, use_minimalistic_part_header_in_zookeeper, true, R"(
    Storage method of the data parts headers in ZooKeeper. If enabled, ZooKeeper
    stores less data. For details, see [here](/operations/server-configuration-parameters/settings#use_minimalistic_part_header_in_zookeeper).
    )", 0) \
    DECLARE(UInt64, finished_mutations_to_keep, 100, R"(
    How many records about mutations that are done to keep. If zero, then keep
    all of them.
    )", 0) \
    DECLARE(UInt64, min_merge_bytes_to_use_direct_io, 10ULL * 1024 * 1024 * 1024, R"(
    The minimum data volume for merge operation that is required for using direct
    I/O access to the storage disk. When merging data parts, ClickHouse calculates
    the total storage volume of all the data to be merged. If the volume exceeds
    `min_merge_bytes_to_use_direct_io` bytes, ClickHouse reads and writes the
    data to the storage disk using the direct I/O interface (`O_DIRECT` option).
    If `min_merge_bytes_to_use_direct_io = 0`, then direct I/O is disabled.
    )", 0) \
    DECLARE(UInt64, index_granularity_bytes, 10 * 1024 * 1024, R"(
    Maximum size of data granules in bytes.

    To restrict the granule size only by number of rows, set to `0` (not recommended).
    )", 0) \
    DECLARE(UInt64, min_index_granularity_bytes, 1024, R"(
    Min allowed size of data granules in bytes.

    To provide a safeguard against accidentally creating tables with very low
    `index_granularity_bytes`.
    )", 1024) \
    DECLARE(Bool, use_const_adaptive_granularity, false, R"(
    Always use constant granularity for whole part. It allows to compress in
    memory values of index granularity. It can be useful in extremely large
    workloads with thin tables.
    )", 0) \
    DECLARE(Bool, enable_index_granularity_compression, true, R"(
    Compress in memory values of index granularity if it is possible
    )", 0) \
    DECLARE(Int64, merge_with_ttl_timeout, 3600 * 4, R"(
    Minimum delay in seconds before repeating a merge with delete TTL.
    )", 0) \
    DECLARE(Int64, merge_with_recompression_ttl_timeout, 3600 * 4, R"(
    Minimum delay in seconds before repeating a merge with recompression TTL.
    )", 0) \
    DECLARE(Bool, ttl_only_drop_parts, false, R"(
    Controls whether data parts are fully dropped in MergeTree tables when all
    rows in that part have expired according to their `TTL` settings.

    When `ttl_only_drop_parts` is disabled (by default), only the rows that have
    expired based on their TTL settings are removed.

    When `ttl_only_drop_parts` is enabled, the entire part is dropped if all
    rows in that part have expired according to their `TTL` settings.
    )", 0) \
    DECLARE(Bool, materialize_ttl_recalculate_only, false, R"(
    Only recalculate ttl info when MATERIALIZE TTL
    )", 0) \
    DECLARE(Bool, enable_mixed_granularity_parts, true, R"(
    Enables or disables transitioning to control the granule size with the
    `index_granularity_bytes` setting. Before version 19.11, there was only the
    `index_granularity` setting for restricting granule size. The
    `index_granularity_bytes` setting improves ClickHouse performance when
    selecting data from tables with big rows (tens and hundreds of megabytes).
    If you have tables with big rows, you can enable this setting for the tables
    to improve the efficiency of `SELECT` queries.
    )", 0) \
    DECLARE(UInt64, concurrent_part_removal_threshold, 100, R"(
    Activate concurrent part removal (see 'max_part_removal_threads') only if
    the number of inactive data parts is at least this.
    )", 0) \
    DECLARE(UInt64, zero_copy_concurrent_part_removal_max_split_times, 5, R"(
    Max recursion depth for splitting independent Outdated parts ranges into
    smaller subranges. Recommended not to change.
    )", 0) \
    DECLARE(Float, zero_copy_concurrent_part_removal_max_postpone_ratio, static_cast<Float32>(0.05), R"(
    Max percentage of top level parts to postpone removal in order to get
    smaller independent ranges. Recommended not to change.
    )", 0) \
    DECLARE(String, storage_policy, "default", R"(
    Name of storage disk policy
    )", 0) \
    DECLARE(String, disk, "", R"(
    Name of storage disk. Can be specified instead of storage policy.
    )", 0) \
    DECLARE(Bool, table_disk, false, R"(
    This is table disk, the path/endpoint should point to the table data, not to
    the database data. Can be set only for s3_plain/s3_plain_rewritable/web.
    )", 0) \
    DECLARE(Bool, allow_nullable_key, false, R"(
    Allow Nullable types as primary keys.
    )", 0) \
    DECLARE(Bool, allow_part_offset_column_in_projections, true, R"(
    Allow usage of '_part_offset' column in projections select query.
    )", 0) \
    DECLARE(Bool, remove_empty_parts, true, R"(
    Remove empty parts after they were pruned by TTL, mutation, or collapsing
    merge algorithm.
    )", 0) \
    DECLARE(Bool, remove_unused_patch_parts, true, R"(
    Remove in background patch parts which are applied for all active parts.
    )", 0) \
    DECLARE(Bool, assign_part_uuids, false, R"(
    When enabled, a unique part identifier will be assigned for every new part.
    Before enabling, check that all replicas support UUID version 4.
    )", 0) \
    DECLARE(Int64, max_partitions_to_read, -1, R"(
    Limits the maximum number of partitions that can be accessed in one query.

    The setting value specified when the table is created can be overridden via
    query-level setting.

    Possible values:
    - Any positive integer.

    You can also specify a query complexity setting [max_partitions_to_read](/operations/settings/settings#max_partitions_to_read)
    at a query / session / profile level.
    )", 0) \
    DECLARE(UInt64, max_concurrent_queries, 0, R"(
    Max number of concurrently executed queries related to the MergeTree table.
    Queries will still be limited by other `max_concurrent_queries` settings.

    Possible values:
    - Positive integer.
    - `0` — No limit.

    Default value: `0` (no limit).

    **Example**

    ```xml
    <max_concurrent_queries>50</max_concurrent_queries>
    ```
    )", 0) \
    DECLARE(UInt64, min_marks_to_honor_max_concurrent_queries, 0, R"(
    The minimal number of marks read by the query for applying the [max_concurrent_queries](#max_concurrent_queries)
    setting.

    :::note
    Queries will still be limited by other `max_concurrent_queries` settings.
    :::

    Possible values:
    - Positive integer.
    - `0` — Disabled (`max_concurrent_queries` limit applied to no queries).

    **Example**

    ```xml
    <min_marks_to_honor_max_concurrent_queries>10</min_marks_to_honor_max_concurrent_queries>
    ```
    )", 0) \
    DECLARE(UInt64, min_bytes_to_rebalance_partition_over_jbod, 0, R"(
    Sets minimal amount of bytes to enable balancing when distributing new big
    parts over volume disks [JBOD](https://en.wikipedia.org/wiki/Non-RAID_drive_architectures).

    Possible values:

    - Positive integer.
    - `0` — Balancing is disabled.

    **Usage**

    The value of the `min_bytes_to_rebalance_partition_over_jbod` setting should
    not be less than the value of the
    [max_bytes_to_merge_at_max_space_in_pool](/operations/settings/merge-tree-settings#max_bytes_to_merge_at_max_space_in_pool)
    / 1024. Otherwise, ClickHouse throws an exception.
    )", 0) \
    DECLARE(Bool, check_sample_column_is_correct, true, R"(
    Enables the check at table creation, that the data type of a column for s
    ampling or sampling expression is correct. The data type must be one of unsigned
    [integer types](/sql-reference/data-types/int-uint): `UInt8`, `UInt16`,
    `UInt32`, `UInt64`.

    Possible values:
    - `true`  — The check is enabled.
    - `false` — The check is disabled at table creation.

    Default value: `true`.

    By default, the ClickHouse server checks at table creation the data type of
    a column for sampling or sampling expression. If you already have tables with
    incorrect sampling expression and do not want the server to raise an exception
    during startup, set `check_sample_column_is_correct` to `false`.
    )", 0) \
    DECLARE(Bool, allow_vertical_merges_from_compact_to_wide_parts, true, R"(
    Allows vertical merges from compact to wide parts. This settings must have
    the same value on all replicas.
    )", 0) \
    DECLARE(Bool, enable_the_endpoint_id_with_zookeeper_name_prefix, false, R"(
    Enable the endpoint id with zookeeper name prefix for the replicated merge
    tree table.
    )", 0) \
    DECLARE(UInt64, zero_copy_merge_mutation_min_parts_size_sleep_no_scale_before_lock, 0, R"(
    If zero copy replication is enabled sleep random amount of time up to 500ms
    before trying to lock for merge or mutation.
    )", 0) \
    DECLARE(UInt64, zero_copy_merge_mutation_min_parts_size_sleep_before_lock, 1ULL * 1024 * 1024 * 1024, R"(
    If zero copy replication is enabled sleep random amount of time before trying
    to lock depending on parts size for merge or mutation
    )", 0) \
    DECLARE(Bool, allow_floating_point_partition_key, false, R"(
    Enables to allow floating-point number as a partition key.

    Possible values:
    - `0` — Floating-point partition key not allowed.
    - `1` — Floating-point partition key allowed.
    )", 0) \
    DECLARE(UInt64, sleep_before_loading_outdated_parts_ms, 0, R"(
    For testing. Do not change it.
    )", 0) \
    DECLARE(Bool, always_use_copy_instead_of_hardlinks, false, R"(
    Always copy data instead of hardlinking during mutations/replaces/detaches
    and so on.
    )", 0) \
    DECLARE(Bool, disable_freeze_partition_for_zero_copy_replication, true, R"(
    Disable FREEZE PARTITION query for zero copy replication.
    )", 0) \
    DECLARE(Bool, disable_detach_partition_for_zero_copy_replication, true, R"(
    Disable DETACH PARTITION query for zero copy replication.
    )", 0) \
    DECLARE(Bool, disable_fetch_partition_for_zero_copy_replication, true, R"(
    Disable FETCH PARTITION query for zero copy replication.
    )", 0) \
    DECLARE_WITH_ALIAS(Bool, enable_block_number_column, false, R"(
    Enable persisting column _block_number for each row.
    )", 0, allow_experimental_block_number_column) \
    DECLARE(Bool, enable_block_offset_column, false, R"(
    Persists virtual column `_block_number` on merges.
    )", 0) \
    DECLARE(Bool, add_minmax_index_for_numeric_columns, false, R"(
    When enabled, min-max (skipping) indices are added for all numeric columns
    of the table.
    )", 0) \
    DECLARE(Bool, add_minmax_index_for_string_columns, false, R"(
    When enabled, min-max (skipping) indices are added for all string columns of the table.
    )", 0) \
    DECLARE(String, auto_statistics_types, "", R"(
    Comma-separated list of statistics types to calculate automatically on all suitable columns.
    Supported statistics types: tdigest, countmin, minmax, uniq.
    )", 0) \
    DECLARE(Bool, allow_summing_columns_in_partition_or_order_key, false, R"(
    When enabled, allows summing columns in a SummingMergeTree table to be used in
    the partition or sorting key.
    )", 0) \
    DECLARE(Bool, allow_coalescing_columns_in_partition_or_order_key, false, R"(
    When enabled, allows coalescing columns in a CoalescingMergeTree table to be used in
    the partition or sorting key.
    )", 0) \
    \
    /** Experimental/work in progress feature. Unsafe for production. */ \
    DECLARE(UInt64, part_moves_between_shards_enable, 0, R"(
    Experimental/Incomplete feature to move parts between shards. Does not take
    into account sharding expressions.
    )", EXPERIMENTAL) \
    DECLARE(UInt64, part_moves_between_shards_delay_seconds, 30, R"(
    Time to wait before/after moving parts between shards.
    )", EXPERIMENTAL) \
    DECLARE(Bool, allow_remote_fs_zero_copy_replication, false, R"(
    Don't use this setting in production, because it is not ready.
    )", EXPERIMENTAL) \
    DECLARE(String, remote_fs_zero_copy_zookeeper_path, "/clickhouse/zero_copy", R"(
    ZooKeeper path for zero-copy table-independent info.
    )", EXPERIMENTAL) \
    DECLARE(Bool, remote_fs_zero_copy_path_compatible_mode, false, R"(
    Run zero-copy in compatible mode during conversion process.
    )", EXPERIMENTAL) \
    DECLARE(Bool, force_read_through_cache_for_merges, false, R"(
    Force read-through filesystem cache for merges
    )", EXPERIMENTAL) \
    DECLARE(Bool, cache_populated_by_fetch, false, R"(
    :::note
    This setting applies only to ClickHouse Cloud.
    :::

    When `cache_populated_by_fetch` is disabled (the default setting), new data
    parts are loaded into the cache only when a query is run that requires those
    parts.

    If enabled, `cache_populated_by_fetch` will instead cause all nodes to load
    new data parts from storage into their cache without requiring a query to
    trigger such an action.

    **See Also**

    - [ignore_cold_parts_seconds](/operations/settings/settings#ignore_cold_parts_seconds)
    - [prefer_warmed_unmerged_parts_seconds](/operations/settings/settings#prefer_warmed_unmerged_parts_seconds)
    - [cache_warmer_threads](/operations/settings/settings#cache_warmer_threads)
    )", 0) \
    DECLARE(String, cache_populated_by_fetch_filename_regexp, "", R"(
    :::note
    This setting applies only to ClickHouse Cloud.
    :::

    If not empty, only files that match this regex will be prewarmed into the cache after fetch (if `cache_populated_by_fetch` is enabled).
    )", 0) \
    DECLARE(Bool, allow_experimental_replacing_merge_with_cleanup, false, R"(
    Allow experimental CLEANUP merges for ReplacingMergeTree with `is_deleted`
    column. When enabled, allows using `OPTIMIZE ... FINAL CLEANUP` to manually
    merge all parts in a partition down to a single part and removing any
    deleted rows.

    Also allows enabling such merges to happen automatically in the background
    with settings `min_age_to_force_merge_seconds`,
    `min_age_to_force_merge_on_partition_only` and
    `enable_replacing_merge_with_cleanup_for_min_age_to_force_merge`.
    )", EXPERIMENTAL) \
    DECLARE(Bool, enable_replacing_merge_with_cleanup_for_min_age_to_force_merge, false, R"(
    Whether to use CLEANUP merges for ReplacingMergeTree when merging partitions
    down to a single part. Requires `allow_experimental_replacing_merge_with_cleanup`,
    `min_age_to_force_merge_seconds` and `min_age_to_force_merge_on_partition_only`
    to be enabled.

    Possible values:
    - `true`
    - `false`
    )", EXPERIMENTAL) \
    DECLARE(Bool, allow_experimental_reverse_key, false, R"(
    Enables support for descending sort order in MergeTree sorting keys. This
    setting is particularly useful for time series analysis and Top-N queries,
    allowing data to be stored in reverse chronological order to optimize query
    performance.

    With `allow_experimental_reverse_key` enabled, you can define descending sort
    orders within the `ORDER BY` clause of a MergeTree table. This enables the
    use of more efficient `ReadInOrder` optimizations instead of `ReadInReverseOrder`
    for descending queries.

    **Example**

    ```sql
    CREATE TABLE example
    (
    time DateTime,
    key Int32,
    value String
    ) ENGINE = MergeTree
    ORDER BY (time DESC, key)  -- Descending order on 'time' field
    SETTINGS allow_experimental_reverse_key = 1;

    SELECT * FROM example WHERE key = 'xxx' ORDER BY time DESC LIMIT 10;
    ```

    By using `ORDER BY time DESC` in the query, `ReadInOrder` is applied.

    **Default Value:** false
    )", EXPERIMENTAL) \
    DECLARE(Bool, notify_newest_block_number, false, R"(
    Notify newest block number to SharedJoin or SharedSet. Only in ClickHouse Cloud.
    )", EXPERIMENTAL) \
    DECLARE(Bool, shared_merge_tree_enable_keeper_parts_extra_data, false, R"(
    Enables writing attributes into virtual parts and committing blocks in keeper
    )", EXPERIMENTAL) \
    DECLARE(Bool, shared_merge_tree_activate_coordinated_merges_tasks, false, R"(
    Activates rescheduling of coordinated merges tasks. It can be useful even when
    shared_merge_tree_enable_coordinated_merges=0 because this will populate merge coordinator
    statistics and help with cold start.
    )", EXPERIMENTAL) \
    DECLARE(Bool, shared_merge_tree_enable_coordinated_merges, false, R"(
    Enables coordinated merges strategy
    )", EXPERIMENTAL) \
    DECLARE(UInt64, shared_merge_tree_merge_coordinator_merges_prepare_count, 100, R"(
    Number of merge entries that coordinator should prepare and distribute across workers
    )", EXPERIMENTAL) \
    DECLARE(Milliseconds, shared_merge_tree_merge_coordinator_fetch_fresh_metadata_period_ms, 10000, R"(
    How often merge coordinator should sync with zookeeper to take fresh metadata
    )", EXPERIMENTAL) \
    DECLARE(UInt64, shared_merge_tree_merge_coordinator_max_merge_request_size, 20, R"(
    Number of merges that coordinator can request from MergerMutator at once
    )", EXPERIMENTAL) \
    DECLARE(Milliseconds, shared_merge_tree_merge_coordinator_election_check_period_ms, 30000, R"(
    Time between runs of merge coordinator election thread
    )", EXPERIMENTAL) \
    DECLARE(Milliseconds, shared_merge_tree_merge_coordinator_min_period_ms, 1, R"(
    Minimum time between runs of merge coordinator thread
    )", EXPERIMENTAL) \
    DECLARE(Milliseconds, shared_merge_tree_merge_coordinator_max_period_ms, 10000, R"(
    Maximum time between runs of merge coordinator thread
    )", EXPERIMENTAL) \
    DECLARE(Float, shared_merge_tree_merge_coordinator_factor, 1.1f, R"(
    Time changing factor for delay of coordinator thread
    )", EXPERIMENTAL) \
    DECLARE(Milliseconds, shared_merge_tree_merge_worker_fast_timeout_ms, 100, R"(
    Timeout that merge worker thread will use if it is needed to update it's state after immediate action
    )", EXPERIMENTAL) \
    DECLARE(Milliseconds, shared_merge_tree_merge_worker_regular_timeout_ms, 10000, R"(
    Time between runs of merge worker thread
    )", EXPERIMENTAL) \
    DECLARE(UInt64, shared_merge_tree_virtual_parts_discovery_batch, 1, R"(
    How many partition discoveries should be packed into batch
    )", EXPERIMENTAL) \
    DECLARE(Bool, shared_merge_tree_enable_automatic_empty_partitions_cleanup, false, R"(
    Enabled cleanup of Keeper entries of empty partition.
    )", 0) \
    DECLARE(Seconds, shared_merge_tree_empty_partition_lifetime, 86400, R"(
    How many seconds partition will be stored in keeper if it has no parts.
    )", 0) \
    \
    /** Compress marks and primary key. */ \
    DECLARE(Bool, compress_marks, true, R"(
    Marks support compression, reduce mark file size and speed up network
    transmission.
    )", 0) \
    DECLARE(Bool, compress_primary_key, true, R"(
    Primary key support compression, reduce primary key file size and speed up
    network transmission.
    )", 0) \
    DECLARE(String, marks_compression_codec, "ZSTD(3)", R"(
    Compression encoding used by marks, marks are small enough and cached, so
    the default compression is ZSTD(3).
    )", 0) \
    DECLARE(String, primary_key_compression_codec, "ZSTD(3)", R"(
    Compression encoding used by primary, primary key is small enough and cached,
    so the default compression is ZSTD(3).
    )", 0) \
    DECLARE(NonZeroUInt64, marks_compress_block_size, 65536, R"(
    Mark compress block size, the actual size of the block to compress.
    )", 0) \
    DECLARE(NonZeroUInt64, primary_key_compress_block_size, 65536, R"(
    Primary compress block size, the actual size of the block to compress.
    )", 0) \
    DECLARE(Bool, primary_key_lazy_load, true, R"(Load primary key in memory on
    first use instead of on table initialization. This can save memory in the
    presence of a large number of tables.
    )", 0) \
    DECLARE(Float, primary_key_ratio_of_unique_prefix_values_to_skip_suffix_columns, 0.9f, R"(
    If the value of a column of the primary key in data part changes at least in
    this ratio of times, skip loading next columns in memory. This allows to save
    memory usage by not loading useless columns of the primary key.
    )", 0) \
    DECLARE(Bool, use_primary_key_cache, false, R"(Use cache for primary index
    instead of saving all indexes in memory. Can be useful for very large tables
    )", 0) \
    DECLARE(Bool, prewarm_primary_key_cache, false, R"(If true primary index
    cache will be prewarmed by saving marks to mark cache on inserts, merges,
    fetches and on startup of server
    )", 0) \
    DECLARE(Bool, prewarm_mark_cache, false, R"(If true mark cache will be
    prewarmed by saving marks to mark cache on inserts, merges, fetches and on
    startup of server
    )", 0) \
    DECLARE(String, columns_to_prewarm_mark_cache, "", R"(
    List of columns to prewarm mark cache for (if enabled). Empty means all columns
    )", 0) \
    DECLARE(UInt64, min_bytes_to_prewarm_caches, 0, R"(
    Minimal size (uncompressed bytes) to prewarm mark cache and primary index cache
    for new parts
    )", 0) \
    /** Projection settings. */ \
    DECLARE(UInt64, max_projections, 25, R"(
    The maximum number of merge tree projections.
    )", 0) \
    DECLARE(LightweightMutationProjectionMode, lightweight_mutation_projection_mode, LightweightMutationProjectionMode::THROW, R"(
    By default, lightweight delete `DELETE` does not work for tables with
    projections. This is because rows in a projection may be affected by a
    `DELETE` operation. So the default value would be `throw`. However, this
    option can change the behavior. With the value either `drop` or `rebuild`,
    deletes will work with projections. `drop` would delete the projection so it
    might be fast in the current query as projection gets deleted but slow in
    future queries as no projection attached. `rebuild` would rebuild the
    projection which might affect the performance of the current query, but
    might speedup for future queries. A good thing is that these options would
    only work in the part level, which means projections in the part that don't
    get touched would stay intact instead of triggering any action like
    drop or rebuild.

    Possible values:
    - `throw`
    - `drop`
    - `rebuild`
    )", 0) \
    DECLARE(DeduplicateMergeProjectionMode, deduplicate_merge_projection_mode, DeduplicateMergeProjectionMode::THROW, R"(
    Whether to allow create projection for the table with non-classic MergeTree,
    that is not (Replicated, Shared) MergeTree. Ignore option is purely for
    compatibility which might result in incorrect answer. Otherwise, if allowed,
    what is the action when merge projections, either drop or rebuild. So classic
    MergeTree would ignore this setting. It also controls `OPTIMIZE DEDUPLICATE`
    as well, but has effect on all MergeTree family members. Similar to the
    option `lightweight_mutation_projection_mode`, it is also part level.

    Possible values:
    - `ignore`
    - `throw`
    - `drop`
    - `rebuild`
    )", 0) \
    /** Part loading settings. */           \
    DECLARE(Bool, columns_and_secondary_indices_sizes_lazy_calculation, true, R"(
    Calculate columns and secondary indices sizes lazily on first request instead
    of on table initialization.
    )", 0) \
    DECLARE(String, default_compression_codec, "", R"(
    Specifies the default compression codec to be used if none is defined for a particular column in the table declaration.
    Compression codec selecting order for a column:
        1. Compression codec defined for the column in the table declaration
        2. Compression codec defined in `default_compression_codec` (this setting)
        3. Default compression codec defined in `compression` settings
    Default value: an empty string (not defined).
    )", 0) \
    DECLARE(SearchOrphanedPartsDisks, search_orphaned_parts_disks, SearchOrphanedPartsDisks::ANY, R"(
    ClickHouse scans all disks for orphaned parts upon any ATTACH or CREATE table
    in order to not allow to miss data parts at undefined (not included in policy) disks.
    Orphaned parts originates from potentially unsafe storage reconfiguration, e.g. if a disk was excluded from storage policy.
    This setting limits scope of disks to search by traits of the disks.

    Possible values:
    - any - scope is not limited.
    - local - scope is limited by local disks .
    - none - empty scope, do not search
    )", 0) \
    DECLARE(Seconds, refresh_statistics_interval, 0, R"(
    The interval of refreshing statistics cache in seconds. If it is set to zero, the refreshing will be disabled.
    )", 0) \

#define MAKE_OBSOLETE_MERGE_TREE_SETTING(M, TYPE, NAME, DEFAULT) \
    M(TYPE, NAME, DEFAULT, "Obsolete setting, does nothing.", SettingsTierType::OBSOLETE)

#define OBSOLETE_MERGE_TREE_SETTINGS(M, ALIAS) \
    /** Obsolete settings that do nothing but left for compatibility reasons. */ \
    MAKE_OBSOLETE_MERGE_TREE_SETTING(M, UInt64, min_relative_delay_to_yield_leadership, 120) \
    MAKE_OBSOLETE_MERGE_TREE_SETTING(M, UInt64, check_delay_period, 60) \
    MAKE_OBSOLETE_MERGE_TREE_SETTING(M, UInt64, replicated_max_parallel_sends, 0) \
    MAKE_OBSOLETE_MERGE_TREE_SETTING(M, UInt64, replicated_max_parallel_sends_for_table, 0) \
    MAKE_OBSOLETE_MERGE_TREE_SETTING(M, UInt64, replicated_max_parallel_fetches, 0) \
    MAKE_OBSOLETE_MERGE_TREE_SETTING(M, UInt64, replicated_max_parallel_fetches_for_table, 0) \
    MAKE_OBSOLETE_MERGE_TREE_SETTING(M, Bool, write_final_mark, true) \
    MAKE_OBSOLETE_MERGE_TREE_SETTING(M, UInt64, min_bytes_for_compact_part, 0) \
    MAKE_OBSOLETE_MERGE_TREE_SETTING(M, UInt64, min_rows_for_compact_part, 0) \
    MAKE_OBSOLETE_MERGE_TREE_SETTING(M, Bool, in_memory_parts_enable_wal, true) \
    MAKE_OBSOLETE_MERGE_TREE_SETTING(M, UInt64, write_ahead_log_max_bytes, 1024 * 1024 * 1024) \
    MAKE_OBSOLETE_MERGE_TREE_SETTING(M, UInt64, write_ahead_log_bytes_to_fsync, 100ULL * 1024 * 1024) \
    MAKE_OBSOLETE_MERGE_TREE_SETTING(M, UInt64, write_ahead_log_interval_ms_to_fsync, 100) \
    MAKE_OBSOLETE_MERGE_TREE_SETTING(M, Bool, in_memory_parts_insert_sync, false) \
    MAKE_OBSOLETE_MERGE_TREE_SETTING(M, MaxThreads, max_part_loading_threads, 0) \
    MAKE_OBSOLETE_MERGE_TREE_SETTING(M, MaxThreads, max_part_removal_threads, 0) \
    MAKE_OBSOLETE_MERGE_TREE_SETTING(M, Bool, use_metadata_cache, false) \
    MAKE_OBSOLETE_MERGE_TREE_SETTING(M, UInt64, merge_tree_enable_clear_old_broken_detached, 0) \
    MAKE_OBSOLETE_MERGE_TREE_SETTING(M, UInt64, merge_tree_clear_old_broken_detached_parts_ttl_timeout_seconds, 1ULL * 3600 * 24 * 30) \
    MAKE_OBSOLETE_MERGE_TREE_SETTING(M, Seconds, replicated_fetches_http_connection_timeout, 0) \
    MAKE_OBSOLETE_MERGE_TREE_SETTING(M, Seconds, replicated_fetches_http_send_timeout, 0) \
    MAKE_OBSOLETE_MERGE_TREE_SETTING(M, Seconds, replicated_fetches_http_receive_timeout, 0) \
    MAKE_OBSOLETE_MERGE_TREE_SETTING(M, UInt64, replicated_max_parallel_fetches_for_host, DEFAULT_COUNT_OF_HTTP_CONNECTIONS_PER_ENDPOINT) \
    MAKE_OBSOLETE_MERGE_TREE_SETTING(M, CleanDeletedRows, clean_deleted_rows, CleanDeletedRows::Never) \
    MAKE_OBSOLETE_MERGE_TREE_SETTING(M, UInt64, max_digestion_size_per_segment, 256_MiB) \
    MAKE_OBSOLETE_MERGE_TREE_SETTING(M, UInt64, kill_delay_period, 30) \
    MAKE_OBSOLETE_MERGE_TREE_SETTING(M, UInt64, kill_delay_period_random_add, 10) \
    MAKE_OBSOLETE_MERGE_TREE_SETTING(M, UInt64, kill_threads, 128) \
    MAKE_OBSOLETE_MERGE_TREE_SETTING(M, UInt64, cleanup_threads, 128) \

    /// Settings that should not change after the creation of a table.
    /// NOLINTNEXTLINE
#define APPLY_FOR_IMMUTABLE_MERGE_TREE_SETTINGS(MACRO) \
    MACRO(index_granularity)                           \

#define LIST_OF_MERGE_TREE_SETTINGS(M, ALIAS) \
    MERGE_TREE_SETTINGS(M, ALIAS)             \
    OBSOLETE_MERGE_TREE_SETTINGS(M, ALIAS)

// clang-format on

DECLARE_SETTINGS_TRAITS(MergeTreeSettingsTraits, LIST_OF_MERGE_TREE_SETTINGS)

/** Settings for the MergeTree family of engines.
  * Could be loaded from config or from a CREATE TABLE query (SETTINGS clause).
  */
struct MergeTreeSettingsImpl : public BaseSettings<MergeTreeSettingsTraits>
{
    /// NOTE: will rewrite the AST to add immutable settings.
    void loadFromQuery(ASTStorage & storage_def, ContextPtr context, bool is_attach);

    /// Check that the values are sane taking also query-level settings into account.
    void sanityCheck(size_t background_pool_tasks, bool allow_experimental, bool allow_beta) const;
};

static void validateTableDisk(const DiskPtr & disk)
{
    if (!disk)
        throw Exception(ErrorCodes::BAD_ARGUMENTS, "MergeTree settings `table_disk` requires `disk` setting.");
    const auto * disk_object_storage = dynamic_cast<const DiskObjectStorage *>(disk.get());
    if (!disk_object_storage)
        throw Exception(ErrorCodes::BAD_ARGUMENTS, "MergeTree settings `table_disk` is not supported for non-ObjectStorage disks");
    if (!(disk_object_storage->isReadOnly() || disk_object_storage->isPlain()))
        throw Exception(ErrorCodes::BAD_ARGUMENTS, "MergeTree settings `table_disk` is not supported for {}", disk_object_storage->getStructure());
}

IMPLEMENT_SETTINGS_TRAITS(MergeTreeSettingsTraits, LIST_OF_MERGE_TREE_SETTINGS)

void MergeTreeSettingsImpl::loadFromQuery(ASTStorage & storage_def, ContextPtr context, bool is_attach)
{
    if (storage_def.settings)
    {
        try
        {
            bool found_disk_setting = false;
            bool found_storage_policy_setting = false;
            bool table_disk = false;
            DiskPtr disk;

            auto changes = storage_def.settings->changes;
            for (auto & [name, value] : changes)
            {
                CustomType custom;
                if (name == "disk")
                {
                    ASTPtr value_as_custom_ast = nullptr;
                    if (value.tryGet<CustomType>(custom) && 0 == strcmp(custom.getTypeName(), "AST"))
                        value_as_custom_ast = dynamic_cast<const FieldFromASTImpl &>(custom.getImpl()).ast;

                    if (value_as_custom_ast && isDiskFunction(value_as_custom_ast))
                    {
                        auto disk_name = DiskFromAST::createCustomDisk(value_as_custom_ast, context, is_attach);
                        LOG_DEBUG(getLogger("MergeTreeSettings"), "Created custom disk {}", disk_name);
                        value = disk_name;
                    }
                    else
                    {
                        DiskFromAST::ensureDiskIsNotCustom(value.safeGet<String>(), context);
                    }
                    disk = context->getDisk(value.safeGet<String>());

                    if (has("storage_policy"))
                        resetToDefault("storage_policy");

                    found_disk_setting = true;
                }
                else if (name == "storage_policy")
                    found_storage_policy_setting = true;
                else if (name == "table_disk")
                    table_disk = value.safeGet<bool>();

                if (!is_attach && found_disk_setting && found_storage_policy_setting)
                {
                    throw Exception(
                        ErrorCodes::BAD_ARGUMENTS,
                        "MergeTree settings `storage_policy` and `disk` cannot be specified at the same time");
                }

            }

            if (table_disk)
                validateTableDisk(disk);

            applyChanges(changes);
        }
        catch (Exception & e)
        {
            if (e.code() == ErrorCodes::UNKNOWN_SETTING)
                e.addMessage("for storage " + storage_def.engine->name);
            throw;
        }
    }
    else
    {
        auto settings_ast = std::make_shared<ASTSetQuery>();
        settings_ast->is_standalone = false;
        storage_def.set(storage_def.settings, settings_ast);
    }

    SettingsChanges & changes = storage_def.settings->changes;

#define ADD_IF_ABSENT(NAME)                                                                                   \
    if (std::find_if(changes.begin(), changes.end(),                                                          \
                  [](const SettingChange & c) { return c.name == #NAME; })                                    \
            == changes.end())                                                                                 \
        changes.push_back(SettingChange{#NAME, (NAME).value});

    APPLY_FOR_IMMUTABLE_MERGE_TREE_SETTINGS(ADD_IF_ABSENT)
#undef ADD_IF_ABSENT
}

void MergeTreeSettingsImpl::sanityCheck(size_t background_pool_tasks, bool allow_experimental, bool allow_beta) const
{
    if (!allow_experimental || !allow_beta)
    {
        for (const auto & setting : all())
        {
            if (!setting.isValueChanged())
                continue;

            auto tier = setting.getTier();
            if (!allow_experimental && tier == EXPERIMENTAL)
            {
                throw Exception(
                    ErrorCodes::READONLY,
                    "Cannot modify setting '{}'. Changes to EXPERIMENTAL settings are disabled in the server config "
                    "('allow_feature_tier')",
                    setting.getName());
            }
            if (!allow_beta && tier == BETA)
            {
                throw Exception(
                    ErrorCodes::READONLY,
                    "Cannot modify setting '{}'. Changes to BETA settings are disabled in the server config ('allow_feature_tier')",
                    setting.getName());
            }
        }
    }


    if (number_of_free_entries_in_pool_to_execute_mutation > background_pool_tasks)
    {
        throw Exception(ErrorCodes::BAD_ARGUMENTS, "The value of 'number_of_free_entries_in_pool_to_execute_mutation' setting"
            " ({}) (default values are defined in <merge_tree> section of config.xml"
            " or the value can be specified per table in SETTINGS section of CREATE TABLE query)"
            " is greater than the value of 'background_pool_size'*'background_merges_mutations_concurrency_ratio'"
            " ({}) (the value is defined in users.xml for default profile)."
            " This indicates incorrect configuration because mutations cannot work with these settings.",
            number_of_free_entries_in_pool_to_execute_mutation.value,
            background_pool_tasks);
    }

    if (number_of_free_entries_in_pool_to_lower_max_size_of_merge > background_pool_tasks)
    {
        throw Exception(ErrorCodes::BAD_ARGUMENTS, "The value of 'number_of_free_entries_in_pool_to_lower_max_size_of_merge' setting"
            " ({}) (default values are defined in <merge_tree> section of config.xml"
            " or the value can be specified per table in SETTINGS section of CREATE TABLE query)"
            " is greater than the value of 'background_pool_size'*'background_merges_mutations_concurrency_ratio'"
            " ({}) (the value is defined in users.xml for default profile)."
            " This indicates incorrect configuration because the maximum size of merge will be always lowered.",
            number_of_free_entries_in_pool_to_lower_max_size_of_merge.value,
            background_pool_tasks);
    }

    if (number_of_free_entries_in_pool_to_execute_optimize_entire_partition > background_pool_tasks)
    {
        throw Exception(ErrorCodes::BAD_ARGUMENTS, "The value of 'number_of_free_entries_in_pool_to_execute_optimize_entire_partition' setting"
            " ({}) (default values are defined in <merge_tree> section of config.xml"
            " or the value can be specified per table in SETTINGS section of CREATE TABLE query)"
            " is greater than the value of 'background_pool_size'*'background_merges_mutations_concurrency_ratio'"
            " ({}) (the value is defined in users.xml for default profile)."
            " This indicates incorrect configuration because the maximum size of merge will be always lowered.",
            number_of_free_entries_in_pool_to_execute_optimize_entire_partition.value,
            background_pool_tasks);
    }

    // Zero index_granularity is nonsensical.
    if (index_granularity < 1)
    {
        throw Exception(
            ErrorCodes::BAD_ARGUMENTS,
            "index_granularity: value {} makes no sense",
            index_granularity.value);
    }

    // The min_index_granularity_bytes value is 1024 b and index_granularity_bytes is 10 mb by default.
    // If index_granularity_bytes is not disabled i.e > 0 b, then always ensure that it's greater than
    // min_index_granularity_bytes. This is mainly a safeguard against accidents whereby a really low
    // index_granularity_bytes SETTING of 1b can create really large parts with large marks.
    if (index_granularity_bytes > 0 && index_granularity_bytes < min_index_granularity_bytes)
    {
        throw Exception(
            ErrorCodes::BAD_ARGUMENTS,
            "index_granularity_bytes: {} is lower than specified min_index_granularity_bytes: {}",
            index_granularity_bytes.value,
            min_index_granularity_bytes.value);
    }

    // If min_bytes_to_rebalance_partition_over_jbod is not disabled i.e > 0 b, then always ensure that
    // it's not less than min_bytes_to_rebalance_partition_over_jbod. This is a safeguard to avoid tiny
    // parts to participate JBOD balancer which will slow down the merge process.
    if (min_bytes_to_rebalance_partition_over_jbod > 0
        && min_bytes_to_rebalance_partition_over_jbod < max_bytes_to_merge_at_max_space_in_pool / 1024)
    {
        throw Exception(
            ErrorCodes::BAD_ARGUMENTS,
            "min_bytes_to_rebalance_partition_over_jbod: {} is lower than specified max_bytes_to_merge_at_max_space_in_pool / 1024: {}",
            min_bytes_to_rebalance_partition_over_jbod.value,
            max_bytes_to_merge_at_max_space_in_pool / 1024);
    }

    if (max_cleanup_delay_period < cleanup_delay_period)
    {
        throw Exception(
            ErrorCodes::BAD_ARGUMENTS,
            "The value of max_cleanup_delay_period setting ({}) must be greater than the value of cleanup_delay_period setting ({})",
            max_cleanup_delay_period.value, cleanup_delay_period.value);
    }

    if (max_merge_selecting_sleep_ms < merge_selecting_sleep_ms)
    {
        throw Exception(
            ErrorCodes::BAD_ARGUMENTS,
            "The value of max_merge_selecting_sleep_ms setting ({}) must be greater than the value of merge_selecting_sleep_ms setting ({})",
            max_merge_selecting_sleep_ms.value, merge_selecting_sleep_ms.value);
    }

    if (merge_selecting_sleep_slowdown_factor < 1.f)
    {
        throw Exception(
            ErrorCodes::BAD_ARGUMENTS,
            "The value of merge_selecting_sleep_slowdown_factor setting ({}) cannot be less than 1.0",
            merge_selecting_sleep_slowdown_factor.value);
    }

    if (zero_copy_merge_mutation_min_parts_size_sleep_before_lock != 0
        && zero_copy_merge_mutation_min_parts_size_sleep_before_lock < zero_copy_merge_mutation_min_parts_size_sleep_no_scale_before_lock)
    {
        throw Exception(
                ErrorCodes::BAD_ARGUMENTS,
                "The value of zero_copy_merge_mutation_min_parts_size_sleep_before_lock setting ({}) cannot be less than"
                " the value of zero_copy_merge_mutation_min_parts_size_sleep_no_scale_before_lock ({})",
                zero_copy_merge_mutation_min_parts_size_sleep_before_lock.value,
                zero_copy_merge_mutation_min_parts_size_sleep_no_scale_before_lock.value);
    }
}

void MergeTreeColumnSettings::validate(const SettingsChanges & changes)
{
    static const MergeTreeSettings merge_tree_settings;
    static const std::set<String> allowed_column_level_settings =
    {
        "min_compress_block_size",
        "max_compress_block_size"
    };

    for (const auto & change : changes)
    {
        if (!allowed_column_level_settings.contains(change.name))
            throw Exception(
                ErrorCodes::UNKNOWN_SETTING,
                "Setting {} is unknown or not supported at column level, supported settings: {}",
                change.name,
                fmt::join(allowed_column_level_settings, ", "));
        MergeTreeSettingsImpl::checkCanSet(change.name, change.value);
    }
}

#define INITIALIZE_SETTING_EXTERN(TYPE, NAME, DEFAULT, DESCRIPTION, FLAGS, ...) MergeTreeSettings##TYPE NAME = &MergeTreeSettingsImpl ::NAME;

namespace MergeTreeSetting
{
    LIST_OF_MERGE_TREE_SETTINGS(INITIALIZE_SETTING_EXTERN, INITIALIZE_SETTING_EXTERN)  /// NOLINT(misc-use-internal-linkage)
}

#undef INITIALIZE_SETTING_EXTERN

MergeTreeSettings::MergeTreeSettings() : impl(std::make_unique<MergeTreeSettingsImpl>())
{
}

MergeTreeSettings::MergeTreeSettings(const MergeTreeSettings & settings) : impl(std::make_unique<MergeTreeSettingsImpl>(*settings.impl))
{
}

MergeTreeSettings::MergeTreeSettings(MergeTreeSettings && settings) noexcept
    : impl(std::make_unique<MergeTreeSettingsImpl>(std::move(*settings.impl)))
{
}

MergeTreeSettings::~MergeTreeSettings() = default;

MERGETREE_SETTINGS_SUPPORTED_TYPES(MergeTreeSettings, IMPLEMENT_SETTING_SUBSCRIPT_OPERATOR)

bool MergeTreeSettings::has(std::string_view name) const
{
    return impl->has(name);
}

bool MergeTreeSettings::tryGet(std::string_view name, Field & value) const
{
    return impl->tryGet(name, value);
}

Field MergeTreeSettings::get(std::string_view name) const
{
    return impl->get(name);
}

void MergeTreeSettings::set(std::string_view name, const Field & value)
{
    impl->set(name, value);
}

SettingsChanges MergeTreeSettings::changes() const
{
    return impl->changes();
}

void MergeTreeSettings::applyChanges(const SettingsChanges & changes)
{
    impl->applyChanges(changes);
}

void MergeTreeSettings::applyChange(const SettingChange & change)
{
    impl->applyChange(change);
}

void MergeTreeSettings::applyCompatibilitySetting(const String & compatibility_value)
{
    /// If setting value is empty, we don't need to change settings
    if (compatibility_value.empty())
        return;

    ClickHouseVersion version(compatibility_value);
    const auto & settings_changes_history = getMergeTreeSettingsChangesHistory();
    /// Iterate through ClickHouse version in descending order and apply reversed
    /// changes for each version that is higher that version from compatibility setting
    for (auto it = settings_changes_history.rbegin(); it != settings_changes_history.rend(); ++it)
    {
        if (version >= it->first)
            break;

        /// Apply reversed changes from this version.
        for (const auto & change : it->second)
        {
            /// In case the alias is being used (e.g. use enable_analyzer) we must change the original setting
            auto final_name = MergeTreeSettingsTraits::resolveName(change.name);
            auto setting_index = MergeTreeSettingsTraits::Accessor::instance().find(final_name);
            auto previous_value = MergeTreeSettingsTraits::Accessor::instance().castValueUtil(setting_index, change.previous_value);

            if (get(final_name) != previous_value)
                set(final_name, previous_value);
        }
    }
}

std::vector<std::string_view> MergeTreeSettings::getAllRegisteredNames() const
{
    std::vector<std::string_view> setting_names;
    for (const auto & setting : impl->all())
    {
        setting_names.emplace_back(setting.getName());
    }
    return setting_names;
}

void MergeTreeSettings::loadFromQuery(ASTStorage & storage_def, ContextPtr context, bool is_attach)
{
    impl->loadFromQuery(storage_def, context, is_attach);
}

void MergeTreeSettings::loadFromConfig(const String & config_elem, const Poco::Util::AbstractConfiguration & config)
{
    if (!config.has(config_elem))
        return;

    Poco::Util::AbstractConfiguration::Keys config_keys;
    config.keys(config_elem, config_keys);

    try
    {
        for (const String & key : config_keys)
            impl->set(key, config.getString(config_elem + "." + key));
    }
    catch (Exception & e)
    {
        if (e.code() == ErrorCodes::UNKNOWN_SETTING)
            e.addMessage("in MergeTree config");
        throw;
    }
}

bool MergeTreeSettings::needSyncPart(size_t input_rows, size_t input_bytes) const
{
    return (
        (impl->min_rows_to_fsync_after_merge && input_rows >= impl->min_rows_to_fsync_after_merge)
        || (impl->min_compressed_bytes_to_fsync_after_merge && input_bytes >= impl->min_compressed_bytes_to_fsync_after_merge));
}

void MergeTreeSettings::sanityCheck(size_t background_pool_tasks, bool allow_experimental, bool allow_beta) const
{
    impl->sanityCheck(background_pool_tasks, allow_experimental, allow_beta);
}

void MergeTreeSettings::dumpToSystemMergeTreeSettingsColumns(MutableColumnsAndConstraints & params) const
{
    const auto & constraints = params.constraints;
    MutableColumns & res_columns = params.res_columns;

    for (const auto & setting : impl->all())
    {
        const auto & setting_name = setting.getName();
        size_t col = 0;
        res_columns[col++]->insert(setting_name);
        res_columns[col++]->insert(setting.getValueString());
        res_columns[col++]->insert(setting.getDefaultValueString());
        res_columns[col++]->insert(setting.isValueChanged());
        res_columns[col++]->insert(setting.getDescription());
        Field min;
        Field max;
        std::vector<Field> disallowed_values;
        SettingConstraintWritability writability = SettingConstraintWritability::WRITABLE;
        constraints.get(*this, setting_name, min, max, disallowed_values, writability);

        /// These two columns can accept strings only.
        if (!min.isNull())
            min = MergeTreeSettings::valueToStringUtil(setting_name, min);
        if (!max.isNull())
            max = MergeTreeSettings::valueToStringUtil(setting_name, max);

        Array disallowed_array;
        for (const auto & value : disallowed_values)
                disallowed_array.emplace_back(MergeTreeSettings::valueToStringUtil(setting_name, value));

        res_columns[col++]->insert(min);
        res_columns[col++]->insert(max);
        res_columns[col++]->insert(disallowed_array);
        res_columns[col++]->insert(writability == SettingConstraintWritability::CONST);
        res_columns[col++]->insert(setting.getTypeName());
        res_columns[col++]->insert(setting.getTier() == SettingsTierType::OBSOLETE);
        res_columns[col++]->insert(setting.getTier());
    }
}

void MergeTreeSettings::dumpToSystemCompletionsColumns(MutableColumns & res_columns) const
{
    static constexpr const char * MERGE_TREE_SETTING_CONTEXT = "merge tree setting";
    for (const auto & setting : impl->all())
    {
        const auto & setting_name = setting.getName();
        res_columns[0]->insert(setting_name);
        res_columns[1]->insert(MERGE_TREE_SETTING_CONTEXT);
        res_columns[2]->insertDefault();
    }
}

namespace
{
/// Define transparent hash to we can use
/// std::string_view with the containers
struct TransparentStringHash
{
    using is_transparent = void;
    size_t operator()(std::string_view txt) const { return std::hash<std::string_view>{}(txt); }
};
}

void MergeTreeSettings::addToProgramOptionsIfNotPresent(
    boost::program_options::options_description & main_options, bool allow_repeated_settings)
{
    /// Add merge tree settings manually, because names of some settings
    /// may clash. Query settings have higher priority and we just
    /// skip ambiguous merge tree settings.

    std::unordered_set<std::string, TransparentStringHash, std::equal_to<>> main_option_names;
    for (const auto & option : main_options.options())
        main_option_names.insert(option->long_name());

    const auto & settings_to_aliases = MergeTreeSettingsImpl::Traits::settingsToAliases();
    for (const auto & setting : impl->all())
    {
        const auto add_setting = [&](const std::string_view name)
        {
            if (auto it = main_option_names.find(name); it != main_option_names.end())
                return;

            if (allow_repeated_settings)
                addProgramOptionAsMultitoken(*impl, main_options, name, setting);
            else
                addProgramOption(*impl, main_options, name, setting);
        };

        const auto & setting_name = setting.getName();
        add_setting(setting_name);

        if (auto it = settings_to_aliases.find(setting_name); it != settings_to_aliases.end())
        {
            for (const auto alias : it->second)
            {
                add_setting(alias);
            }
        }
    }
}

Field MergeTreeSettings::castValueUtil(std::string_view name, const Field & value)
{
    return MergeTreeSettingsImpl::castValueUtil(name, value);
}

String MergeTreeSettings::valueToStringUtil(std::string_view name, const Field & value)
{
    return MergeTreeSettingsImpl::valueToStringUtil(name, value);
}

Field MergeTreeSettings::stringToValueUtil(std::string_view name, const String & str)
{
    return MergeTreeSettingsImpl::stringToValueUtil(name, str);
}

bool MergeTreeSettings::hasBuiltin(std::string_view name)
{
    return MergeTreeSettingsImpl::hasBuiltin(name);
}

std::string_view MergeTreeSettings::resolveName(std::string_view name)
{
    return MergeTreeSettingsImpl::Traits::resolveName(name);
}

bool MergeTreeSettings::isReadonlySetting(const String & name)
{
    return name == "index_granularity"
        || name == "index_granularity_bytes"
        || name == "enable_mixed_granularity_parts"
        || name == "add_minmax_index_for_numeric_columns"
        || name == "add_minmax_index_for_string_columns"
        || name == "table_disk"
    ;
}

/// Cloud only
bool MergeTreeSettings::isSMTReadonlySetting(const String & name)
{
    return name == "enable_mixed_granularity_parts";
}

void MergeTreeSettings::checkCanSet(std::string_view name, const Field & value)
{
    MergeTreeSettingsImpl::checkCanSet(name, value);
}

bool MergeTreeSettings::isPartFormatSetting(const String & name)
{
    return name == "min_bytes_for_wide_part" || name == "min_rows_for_wide_part" || name == "min_level_for_wide_part";
}
}<|MERGE_RESOLUTION|>--- conflicted
+++ resolved
@@ -254,10 +254,9 @@
     This mode allows to use significantly less memory for storing discriminators
     in parts when there is mostly one variant or a lot of NULL values.
     )", 0) \
-<<<<<<< HEAD
     DECLARE(Bool, escape_variant_subcolumn_filenames, true, R"(
     Escape special symbols in filenames created for subcolumns of Variant data type in Wide parts of MergeTree table. Needed for compatibility.
-=======
+    )", 0) \
     DECLARE(MergeTreeSerializationInfoVersion, serialization_info_version, "default", R"(
     Serialization info version used when writing `serialization.json`.
     This setting is required for compatibility during cluster upgrades.
@@ -288,7 +287,6 @@
 
     - `DEFAULT` — Use the standard serialization format with inline sizes.
     - `WITH_SIZE_STREAM` — Use a separate size stream for top-level `String` columns.
->>>>>>> b81f7048
     )", 0) \
     DECLARE(MergeTreeObjectSerializationVersion, object_serialization_version, "v2", R"(
     Serialization version for JSON data type. Required for compatibility.
