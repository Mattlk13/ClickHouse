#include <Storages/PartitionCommands.h>
#include <Storages/MergeTree/MergeTreeData.h>

#include <Access/AccessControl.h>
#include <AggregateFunctions/AggregateFunctionCount.h>
#include <Analyzer/QueryTreeBuilder.h>
#include <Analyzer/Utils.h>
#include <Backups/BackupEntriesCollector.h>
#include <Backups/BackupEntryWrappedWith.h>
#include <Backups/IBackup.h>
#include <Backups/RestorerFromBackup.h>
#include <Columns/ColumnAggregateFunction.h>
#include <Common/Config/ConfigHelper.h>
#include <Common/CurrentMetrics.h>
#include <Common/Increment.h>
#include <Common/ProfileEventsScope.h>
#include <Common/Stopwatch.h>
#include <Common/StringUtils.h>
#include <Common/ThreadFuzzer.h>
#include <Common/escapeForFileName.h>
#include <Common/noexcept_scope.h>
#include <Common/quoteString.h>
#include <Common/scope_guard_safe.h>
#include <Common/typeid_cast.h>
#include <Common/thread_local_rng.h>
#include <Core/BackgroundSchedulePool.h>
#include <Core/Settings.h>
#include <Core/ServerSettings.h>
#include <Storages/MergeTree/RangesInDataPart.h>
#include <Compression/CompressedReadBuffer.h>
#include <Compression/CompressionFactory.h>
#include <Core/QueryProcessingStage.h>
#include <DataTypes/DataTypeCustomSimpleAggregateFunction.h>
#include <DataTypes/DataTypeEnum.h>
#include <DataTypes/DataTypeLowCardinality.h>
#include <DataTypes/DataTypeTuple.h>
#include <DataTypes/DataTypeUUID.h>
#include <DataTypes/NestedUtils.h>
#include <DataTypes/hasNullable.h>
#include <Disks/ObjectStorages/DiskObjectStorage.h>
#include <Disks/SingleDiskVolume.h>
#include <Disks/TemporaryFileOnDisk.h>
#include <Disks/createVolume.h>
#include <IO/Operators.h>
#include <IO/S3Common.h>
#include <IO/SharedThreadPools.h>
#include <IO/WriteBufferFromString.h>
#include <IO/WriteHelpers.h>
#include <Interpreters/Aggregator.h>
#include <Interpreters/Context.h>
#include <Interpreters/convertFieldToType.h>
#include <Interpreters/DatabaseCatalog.h>
#include <Interpreters/evaluateConstantExpression.h>
#include <Interpreters/ExpressionAnalyzer.h>
#include <Interpreters/ExpressionActions.h>
#include <Interpreters/GinFilter.h>
#include <Interpreters/InterpreterSelectQuery.h>
#include <Interpreters/MergeTreeTransaction.h>
#include <Interpreters/PartLog.h>
#include <Interpreters/TransactionLog.h>
#include <Interpreters/TreeRewriter.h>
#include <Interpreters/inplaceBlockConversions.h>
#include <Interpreters/MutationsInterpreter.h>
#include <Interpreters/Cache/QueryConditionCache.h>
#include <Parsers/ASTExpressionList.h>
#include <Parsers/ASTIndexDeclaration.h>
#include <Parsers/ASTHelpers.h>
#include <Parsers/ASTFunction.h>
#include <Parsers/ASTLiteral.h>
#include <Parsers/ASTPartition.h>
#include <Parsers/ASTSetQuery.h>
#include <Parsers/ASTTablesInSelectQuery.h>
#include <Parsers/parseQuery.h>
#include <Parsers/ASTAlterQuery.h>
#include <Processors/Formats/IInputFormat.h>
#include <Processors/QueryPlan/QueryIdHolder.h>
#include <Processors/QueryPlan/ReadFromMergeTree.h>
#include <Processors/Transforms/SquashingTransform.h>
#include <Processors/Transforms/DeduplicationTokenTransforms.h>
#include <Storages/AlterCommands.h>
#include <Storages/MergeTree/MergeTreeVirtualColumns.h>
#include <Storages/Freeze.h>
#include <Storages/MergeTree/DataPartStorageOnDiskFull.h>
#include <Storages/MergeTree/MergeTreeDataPartBuilder.h>
#include <Storages/MergeTree/MergeTreeDataPartCompact.h>
#include <Storages/MergeTree/MergeTreeSettings.h>
#include <Storages/MergeTree/PrimaryIndexCache.h>
#include <Storages/Statistics/ConditionSelectivityEstimator.h>
#include <Storages/MergeTree/MergeTreeSelectProcessor.h>
#include <Storages/MergeTree/checkDataPart.h>
#include <Storages/MutationCommands.h>
#include <Storages/MergeTree/ActiveDataPartSet.h>
#include <Storages/StorageReplicatedMergeTree.h>
#include <Storages/VirtualColumnUtils.h>
#include <Storages/MergeTree/LoadedMergeTreeDataPartInfoForReader.h>
#include <QueryPipeline/QueryPipelineBuilder.h>
#include <Storages/MergeTree/MergeTreeIndexGranularityAdaptive.h>

#include <boost/algorithm/string/join.hpp>

#include <base/insertAtEnd.h>
#include <base/interpolate.h>
#include <base/isSharedPtrUnique.h>

#include <algorithm>
#include <atomic>
#include <chrono>
#include <exception>
#include <limits>
#include <optional>
#include <ranges>
#include <set>
#include <thread>
#include <unordered_set>
#include <filesystem>

#include <fmt/format.h>
#include <Poco/Logger.h>
#include <Poco/Net/NetException.h>

#if USE_AZURE_BLOB_STORAGE
#include <azure/core/http/http.hpp>
#endif


template <>
struct fmt::formatter<DB::DataPartPtr> : fmt::formatter<std::string>
{
    template <typename FormatCtx>
    auto format(const DB::DataPartPtr & part, FormatCtx & ctx) const
    {
        return fmt::formatter<std::string>::format(part->name, ctx);
    }
};


namespace fs = std::filesystem;

namespace ProfileEvents
{
    extern const Event RejectedInserts;
    extern const Event DelayedInserts;
    extern const Event DelayedInsertsMilliseconds;
    extern const Event InsertedWideParts;
    extern const Event InsertedCompactParts;
    extern const Event MergedIntoWideParts;
    extern const Event MergedIntoCompactParts;
    extern const Event RejectedMutations;
    extern const Event DelayedMutations;
    extern const Event DelayedMutationsMilliseconds;
    extern const Event RejectedLightweightUpdates;
    extern const Event PartsLockWaitMicroseconds;
    extern const Event PartsLockHoldMicroseconds;
    extern const Event LoadedDataParts;
    extern const Event LoadedDataPartsMicroseconds;
    extern const Event RestorePartsSkippedFiles;
    extern const Event RestorePartsSkippedBytes;
}

namespace CurrentMetrics
{
    extern const Metric DelayedInserts;
}


namespace
{
    constexpr UInt64 RESERVATION_MIN_ESTIMATION_SIZE = 1u * 1024u * 1024u; /// 1MB
}


namespace DB
{

namespace Setting
{
    extern const SettingsBool allow_drop_detached;
    extern const SettingsBool allow_experimental_analyzer;
    extern const SettingsBool allow_experimental_full_text_index;
    extern const SettingsBool allow_non_metadata_alters;
    extern const SettingsBool allow_statistics_optimize;
    extern const SettingsBool allow_suspicious_indices;
    extern const SettingsBool alter_move_to_space_execute_async;
    extern const SettingsBool alter_partition_verbose_result;
    extern const SettingsBool apply_mutations_on_fly;
    extern const SettingsBool allow_experimental_vector_similarity_index;
    extern const SettingsBool fsync_metadata;
    extern const SettingsSeconds lock_acquire_timeout;
    extern const SettingsBool materialize_ttl_after_modify;
    extern const SettingsUInt64 max_partition_size_to_drop;
    extern const SettingsMaxThreads max_threads;
    extern const SettingsUInt64 number_of_mutations_to_delay;
    extern const SettingsUInt64 number_of_mutations_to_throw;
    extern const SettingsBool parallel_replicas_for_non_replicated_merge_tree;
    extern const SettingsUInt64 parts_to_delay_insert;
    extern const SettingsUInt64 parts_to_throw_insert;
    extern const SettingsBool enable_shared_storage_snapshot_in_query;
    extern const SettingsUInt64 merge_tree_storage_snapshot_sleep_ms;
    extern const SettingsUInt64 min_insert_block_size_rows;
    extern const SettingsUInt64 min_insert_block_size_bytes;
    extern const SettingsBool apply_patch_parts;
}

namespace MergeTreeSetting
{
    extern const MergeTreeSettingsBool allow_experimental_reverse_key;
    extern const MergeTreeSettingsBool allow_nullable_key;
    extern const MergeTreeSettingsBool allow_remote_fs_zero_copy_replication;
    extern const MergeTreeSettingsBool allow_suspicious_indices;
    extern const MergeTreeSettingsBool allow_summing_columns_in_partition_or_order_key;
    extern const MergeTreeSettingsBool allow_coalescing_columns_in_partition_or_order_key;
    extern const MergeTreeSettingsBool assign_part_uuids;
    extern const MergeTreeSettingsBool async_insert;
    extern const MergeTreeSettingsBool check_sample_column_is_correct;
    extern const MergeTreeSettingsBool compatibility_allow_sampling_expression_not_in_primary_key;
    extern const MergeTreeSettingsUInt64 concurrent_part_removal_threshold;
    extern const MergeTreeSettingsDeduplicateMergeProjectionMode deduplicate_merge_projection_mode;
    extern const MergeTreeSettingsBool disable_freeze_partition_for_zero_copy_replication;
    extern const MergeTreeSettingsString disk;
    extern const MergeTreeSettingsBool table_disk;
    extern const MergeTreeSettingsBool enable_mixed_granularity_parts;
    extern const MergeTreeSettingsBool fsync_after_insert;
    extern const MergeTreeSettingsBool fsync_part_directory;
    extern const MergeTreeSettingsUInt64 inactive_parts_to_delay_insert;
    extern const MergeTreeSettingsUInt64 inactive_parts_to_throw_insert;
    extern const MergeTreeSettingsUInt64 index_granularity_bytes;
    extern const MergeTreeSettingsSeconds lock_acquire_timeout_for_background_operations;
    extern const MergeTreeSettingsUInt64 max_avg_part_size_for_too_many_parts;
    extern const MergeTreeSettingsUInt64 max_delay_to_insert;
    extern const MergeTreeSettingsUInt64 max_delay_to_mutate_ms;
    extern const MergeTreeSettingsUInt64 max_file_name_length;
    extern const MergeTreeSettingsUInt64 max_parts_in_total;
    extern const MergeTreeSettingsUInt64 max_projections;
    extern const MergeTreeSettingsUInt64 max_suspicious_broken_parts_bytes;
    extern const MergeTreeSettingsUInt64 max_suspicious_broken_parts;
    extern const MergeTreeSettingsUInt64 min_bytes_for_wide_part;
    extern const MergeTreeSettingsUInt64 min_bytes_to_rebalance_partition_over_jbod;
    extern const MergeTreeSettingsUInt64 min_delay_to_insert_ms;
    extern const MergeTreeSettingsUInt64 min_delay_to_mutate_ms;
    extern const MergeTreeSettingsUInt64 min_rows_for_wide_part;
    extern const MergeTreeSettingsUInt64 number_of_mutations_to_delay;
    extern const MergeTreeSettingsUInt64 number_of_mutations_to_throw;
    extern const MergeTreeSettingsSeconds old_parts_lifetime;
    extern const MergeTreeSettingsUInt64 part_moves_between_shards_enable;
    extern const MergeTreeSettingsUInt64 parts_to_delay_insert;
    extern const MergeTreeSettingsUInt64 parts_to_throw_insert;
    extern const MergeTreeSettingsFloat ratio_of_defaults_for_sparse_serialization;
    extern const MergeTreeSettingsBool remove_empty_parts;
    extern const MergeTreeSettingsBool remove_rolled_back_parts_immediately;
    extern const MergeTreeSettingsBool replace_long_file_name_to_hash;
    extern const MergeTreeSettingsUInt64 simultaneous_parts_removal_limit;
    extern const MergeTreeSettingsUInt64 sleep_before_loading_outdated_parts_ms;
    extern const MergeTreeSettingsString storage_policy;
    extern const MergeTreeSettingsFloat zero_copy_concurrent_part_removal_max_postpone_ratio;
    extern const MergeTreeSettingsUInt64 zero_copy_concurrent_part_removal_max_split_times;
    extern const MergeTreeSettingsBool use_primary_key_cache;
    extern const MergeTreeSettingsBool prewarm_primary_key_cache;
    extern const MergeTreeSettingsBool prewarm_mark_cache;
    extern const MergeTreeSettingsBool primary_key_lazy_load;
    extern const MergeTreeSettingsBool enforce_index_structure_match_on_partition_manipulation;
    extern const MergeTreeSettingsUInt64 min_bytes_to_prewarm_caches;
    extern const MergeTreeSettingsBool enable_block_number_column;
    extern const MergeTreeSettingsBool enable_block_offset_column;
    extern const MergeTreeSettingsBool columns_and_secondary_indices_sizes_lazy_calculation;
    extern const MergeTreeSettingsSeconds refresh_parts_interval;
    extern const MergeTreeSettingsBool remove_unused_patch_parts;
    extern const MergeTreeSettingsSearchOrphanedPartsDisks search_orphaned_parts_disks;
    extern const MergeTreeSettingsBool allow_part_offset_column_in_projections;
    extern const MergeTreeSettingsUInt64 max_uncompressed_bytes_in_patches;
}

namespace ServerSetting
{
    extern const ServerSettingsDouble mark_cache_prewarm_ratio;
    extern const ServerSettingsDouble primary_index_cache_prewarm_ratio;
}

namespace ErrorCodes
{
    extern const int NO_SUCH_DATA_PART;
    extern const int NOT_IMPLEMENTED;
    extern const int DIRECTORY_ALREADY_EXISTS;
    extern const int TOO_MANY_UNEXPECTED_DATA_PARTS;
    extern const int DUPLICATE_DATA_PART;
    extern const int NO_SUCH_COLUMN_IN_TABLE;
    extern const int LOGICAL_ERROR;
    extern const int ILLEGAL_COLUMN;
    extern const int ILLEGAL_TYPE_OF_COLUMN_FOR_FILTER;
    extern const int CORRUPTED_DATA;
    extern const int BAD_TYPE_OF_FIELD;
    extern const int BAD_ARGUMENTS;
    extern const int INVALID_PARTITION_VALUE;
    extern const int METADATA_MISMATCH;
    extern const int PART_IS_TEMPORARILY_LOCKED;
    extern const int TOO_MANY_PARTS;
    extern const int INCOMPATIBLE_COLUMNS;
    extern const int BAD_TTL_EXPRESSION;
    extern const int INCORRECT_FILE_NAME;
    extern const int BAD_DATA_PART_NAME;
    extern const int READONLY_SETTING;
    extern const int ABORTED;
    extern const int UNKNOWN_DISK;
    extern const int NOT_ENOUGH_SPACE;
    extern const int ALTER_OF_COLUMN_IS_FORBIDDEN;
    extern const int SUPPORT_IS_DISABLED;
    extern const int TOO_MANY_SIMULTANEOUS_QUERIES;
    extern const int INCORRECT_QUERY;
    extern const int INVALID_SETTING_VALUE;
    extern const int CANNOT_RESTORE_TABLE;
    extern const int ZERO_COPY_REPLICATION_ERROR;
    extern const int NOT_INITIALIZED;
    extern const int SERIALIZATION_ERROR;
    extern const int TOO_MANY_MUTATIONS;
    extern const int CANNOT_SCHEDULE_TASK;
    extern const int LIMIT_EXCEEDED;
    extern const int CANNOT_FORGET_PARTITION;
    extern const int DATA_TYPE_CANNOT_BE_USED_IN_KEY;
    extern const int TOO_LARGE_LIGHTWEIGHT_UPDATES;
}

static void checkSuspiciousIndices(const ASTFunction * index_function)
{
    std::unordered_set<UInt64> unique_index_expression_hashes;
    for (const auto & child : index_function->arguments->children)
    {
        const IASTHash hash = child->getTreeHash(/*ignore_aliases=*/ true);
        const auto & first_half_of_hash = hash.low64;

        if (!unique_index_expression_hashes.emplace(first_half_of_hash).second)
            throw Exception(ErrorCodes::BAD_ARGUMENTS,
                    "Primary key or secondary index contains a duplicate expression. To suppress this exception, rerun the command with setting 'allow_suspicious_indices = 1'");
    }
}

static void checkSampleExpression(const StorageInMemoryMetadata & metadata, bool allow_sampling_expression_not_in_primary_key, bool check_sample_column_is_correct)
{
    if (metadata.sampling_key.column_names.empty())
        throw Exception(ErrorCodes::INCORRECT_QUERY, "There are no columns in sampling expression");

    const auto & pk_sample_block = metadata.getPrimaryKey().sample_block;
    if (!pk_sample_block.has(metadata.sampling_key.column_names[0]) && !allow_sampling_expression_not_in_primary_key)
        throw Exception(ErrorCodes::BAD_ARGUMENTS, "Sampling expression must be present in the primary key");

    if (!check_sample_column_is_correct)
        return;

    const auto & sampling_key = metadata.getSamplingKey();
    DataTypePtr sampling_column_type = sampling_key.data_types[0];

    bool is_correct_sample_condition = false;
    if (sampling_key.data_types.size() == 1)
    {
        if (typeid_cast<const DataTypeUInt64 *>(sampling_column_type.get()))
            is_correct_sample_condition = true;
        else if (typeid_cast<const DataTypeUInt32 *>(sampling_column_type.get()))
            is_correct_sample_condition = true;
        else if (typeid_cast<const DataTypeUInt16 *>(sampling_column_type.get()))
            is_correct_sample_condition = true;
        else if (typeid_cast<const DataTypeUInt8 *>(sampling_column_type.get()))
            is_correct_sample_condition = true;
    }

    if (!is_correct_sample_condition)
        throw Exception(ErrorCodes::ILLEGAL_TYPE_OF_COLUMN_FOR_FILTER,
            "Invalid sampling column type in storage parameters: {}. Must be one unsigned integer type",
            sampling_column_type->getName());
}

static bool hasColumnsWithDynamicSubcolumns(const Block & block)
{
    for (const auto & column : block.getColumnsWithTypeAndName())
    {
        if (column.type->hasDynamicSubcolumns())
            return true;
    }

    return false;
}


void MergeTreeData::initializeDirectoriesAndFormatVersion(const std::string & relative_data_path_, bool attach, const std::string & date_column_name, bool need_create_directories)
{
    auto settings = getSettings();
    if ((*settings)[MergeTreeSetting::table_disk])
    {
        LOG_TRACE(log, "Table is located directly on disk (without database layer)");
    }
    else
    {
        relative_data_path = relative_data_path_;
        if (relative_data_path.empty())
            throw Exception(ErrorCodes::INCORRECT_FILE_NAME, "MergeTree storages require data path");
    }

    MergeTreeDataFormatVersion min_format_version(0);
    if (date_column_name.empty())
        min_format_version = MERGE_TREE_DATA_MIN_FORMAT_VERSION_WITH_CUSTOM_PARTITIONING;

    const auto format_version_path = fs::path(relative_data_path) / MergeTreeData::FORMAT_VERSION_FILE_NAME;
    std::optional<UInt32> read_format_version;

    for (const auto & disk : getDisks())
    {
        if (disk->isBroken())
            continue;

        if (need_create_directories && !disk->isReadOnly())
        {
            disk->createDirectories(relative_data_path);
            disk->createDirectories(fs::path(relative_data_path) / DETACHED_DIR_NAME);
        }

        if (auto buf = disk->readFileIfExists(format_version_path, getReadSettings()))
        {
            UInt32 current_format_version{0};
            readIntText(current_format_version, *buf);
            if (!buf->eof())
                throw Exception(ErrorCodes::CORRUPTED_DATA, "Bad version file: {}", fullPath(disk, format_version_path));

            if (!read_format_version.has_value())
                read_format_version = current_format_version;
            else if (*read_format_version != current_format_version)
                throw Exception(ErrorCodes::CORRUPTED_DATA,
                                "Version file on {} contains version {} expected version is {}.",
                                fullPath(disk, format_version_path), current_format_version, *read_format_version);
        }
    }

    /// When data path or file not exists, ignore the format_version check
    if (!attach || !read_format_version)
    {
        format_version = min_format_version;

        /// Try to write to first non-readonly disk
        for (const auto & disk : getStoragePolicy()->getDisks())
        {
            if (disk->isBroken())
               continue;

            /// Write once disk is almost the same as read-only for MergeTree,
            /// since it does not support move, that is required for any
            /// operation over MergeTree, so avoid writing format_version.txt
            /// into it as well, to avoid leaving it after DROP.
            if (!disk->isReadOnly() && !disk->isWriteOnce())
            {
                auto buf = disk->writeFile(format_version_path, 16, WriteMode::Rewrite, getContext()->getWriteSettings());
                writeIntText(format_version.toUnderType(), *buf);
                buf->finalize();
                if (getContext()->getSettingsRef()[Setting::fsync_metadata])
                    buf->sync();
            }

            break;
        }
    }
    else
    {
        format_version = *read_format_version;
    }

    if (format_version < min_format_version)
    {
        if (min_format_version == MERGE_TREE_DATA_MIN_FORMAT_VERSION_WITH_CUSTOM_PARTITIONING.toUnderType())
            throw Exception(ErrorCodes::METADATA_MISMATCH, "MergeTree data format version on disk doesn't support custom partitioning");
    }
}


DataPartsLock::DataPartsLock(std::mutex & data_parts_mutex_)
    : wait_watch(Stopwatch(CLOCK_MONOTONIC))
    , lock(data_parts_mutex_)
    , lock_watch(Stopwatch(CLOCK_MONOTONIC))
{
    ProfileEvents::increment(ProfileEvents::PartsLockWaitMicroseconds, wait_watch->elapsedMicroseconds());
}


DataPartsLock::~DataPartsLock()
{
    if (lock_watch.has_value())
        ProfileEvents::increment(ProfileEvents::PartsLockHoldMicroseconds, lock_watch->elapsedMicroseconds());
}

static Int64 extractVersion(const auto & versions, const String & partition_id, Int64 default_value)
{
    if (!versions)
        return default_value;

    auto it = versions->find(partition_id);
    if (it == versions->end())
        return default_value;

    return it->second;
}

Int64 MergeTreeData::IMutationsSnapshot::getMinPartDataVersionForPartition(const Params & params, const String & partition_id)
{
    return extractVersion(params.min_part_data_versions, partition_id, std::numeric_limits<Int64>::min());
}

Int64 MergeTreeData::IMutationsSnapshot::getMaxMutationVersionForPartition(const Params & params, const String & partition_id)
{
    return extractVersion(params.max_mutation_versions, partition_id, std::numeric_limits<Int64>::max());
}

bool MergeTreeData::IMutationsSnapshot::needIncludeMutationToSnapshot(const Params & params, const MutationCommands & commands)
{
    for (const auto & command : commands)
    {
        if (params.need_data_mutations && AlterConversions::isSupportedDataMutation(command.type))
            return true;

        if (params.need_alter_mutations && AlterConversions::isSupportedAlterMutation(command.type))
            return true;

        /// Metadata mutations must be included into the snapshot regardless of the parameters.
        if (AlterConversions::isSupportedMetadataMutation(command.type))
            return true;
    }

    return false;
}

MergeTreeData::MutationsSnapshotBase::MutationsSnapshotBase(Params params_, MutationCounters counters_, DataPartsVector patches_)
    : params(std::move(params_))
    , counters(std::move(counters_))
    , patches_by_partition(getPatchPartsByPartition(patches_, params.max_mutation_versions))
{
}

void MergeTreeData::MutationsSnapshotBase::addPatches(DataPartsVector patches_)
{
    if (patches_.empty())
        return;

    patches_by_partition = getPatchPartsByPartition(patches_, params.max_mutation_versions);
    params.need_patch_parts = true;
}

NameSet MergeTreeData::MutationsSnapshotBase::getColumnsUpdatedInPatches() const
{
    if (!params.need_patch_parts)
        return {};

    NameSet res;
    for (const auto & [_, patches] : patches_by_partition)
    {
        for (const auto & patch : patches)
        {
            const auto & columns = patch->getColumns();
            auto metadata_snapshot = patch->storage.getInMemoryMetadataPtr();

            for (const auto & column : columns)
            {
                if (!isPatchPartSystemColumn(column.name))
                    res.insert(column.name);
            }
        }
    }
    return res;
}

void MergeTreeData::MutationsSnapshotBase::addSupportedCommands(const MutationCommands & commands, UInt64 mutation_version, MutationCommands & result_commands) const
{
    for (const auto & command : commands | std::views::reverse)
    {
        bool is_supported = AlterConversions::isSupportedMetadataMutation(command.type)
            || (params.need_data_mutations && AlterConversions::isSupportedDataMutation(command.type))
            || (params.need_alter_mutations && AlterConversions::isSupportedAlterMutation(command.type));

        if (is_supported)
        {
            auto & result_command = result_commands.emplace_back(command);
            result_command.mutation_version = mutation_version;
        }
    }
}

PatchParts MergeTreeData::MutationsSnapshotBase::getPatchesForPart(const DataPartPtr & part) const
{
    if (!params.need_patch_parts)
        return {};

    auto in_partition = patches_by_partition.find(part->info.getPartitionId());
    if (in_partition == patches_by_partition.end())
        return {};

    PatchParts res;
    for (const auto & patch_part : in_partition->second)
    {
        auto patch_infos = DB::getPatchesForPart(part->info, patch_part);
        std::move(patch_infos.begin(), patch_infos.end(), std::back_inserter(res));
    }
    return res;
}

MergeTreeData::MergeTreeData(
    const StorageID & table_id_,
    const StorageInMemoryMetadata & metadata_,
    ContextMutablePtr context_,
    const String & date_column_name,
    const MergingParams & merging_params_,
    std::unique_ptr<MergeTreeSettings> storage_settings_,
    bool require_part_metadata_,
    LoadingStrictnessLevel mode,
    BrokenPartCallback broken_part_callback_)
    : IStorage(table_id_)
    , WithMutableContext(context_->getGlobalContext())
    , format_version(date_column_name.empty() ? MERGE_TREE_DATA_MIN_FORMAT_VERSION_WITH_CUSTOM_PARTITIONING : MERGE_TREE_DATA_OLD_FORMAT_VERSION)
    , merging_params(merging_params_)
    , require_part_metadata(require_part_metadata_)
    , broken_part_callback(broken_part_callback_)
    , log(table_id_.getNameForLogs())
    , storage_settings(std::move(storage_settings_))
    , pinned_part_uuids(std::make_shared<PinnedPartUUIDs>())
    , data_parts_by_info(data_parts_indexes.get<TagByInfo>())
    , data_parts_by_state_and_info(data_parts_indexes.get<TagByStateAndInfo>())
    , parts_mover(this)
    , background_operations_assignee(*this, BackgroundJobsAssignee::Type::DataProcessing, getContext())
    , background_moves_assignee(*this, BackgroundJobsAssignee::Type::Moving, getContext())
{
    context_->getGlobalContext()->initializeBackgroundExecutorsIfNeeded();

    const auto settings = getSettings();

    bool sanity_checks = mode <= LoadingStrictnessLevel::CREATE;

    allow_nullable_key = !sanity_checks || (*settings)[MergeTreeSetting::allow_nullable_key];
    allow_reverse_key = !sanity_checks || (*settings)[MergeTreeSetting::allow_experimental_reverse_key];

    /// Check sanity of MergeTreeSettings. Only when table is created.
    if (sanity_checks)
    {
        const auto & ac = getContext()->getAccessControl();
        bool allow_experimental = ac.getAllowExperimentalTierSettings();
        bool allow_beta = ac.getAllowBetaTierSettings();
        settings->sanityCheck(getContext()->getMergeMutateExecutor()->getMaxTasksCount(), allow_experimental, allow_beta);
    }

    if (!date_column_name.empty())
    {
        try
        {
            checkPartitionKeyAndInitMinMax(metadata_.partition_key);
            setProperties(metadata_, metadata_, !sanity_checks);
            if (minmax_idx_date_column_pos == -1)
                throw Exception(ErrorCodes::BAD_TYPE_OF_FIELD, "Could not find Date column");
        }
        catch (Exception & e)
        {
            /// Better error message.
            e.addMessage("(while initializing MergeTree partition key from date column " + backQuote(date_column_name) + ")");
            throw;
        }
    }
    else
    {
        is_custom_partitioned = true;
        checkPartitionKeyAndInitMinMax(metadata_.partition_key);
    }
    setProperties(metadata_, metadata_, !sanity_checks);

    /// NOTE: using the same columns list as is read when performing actual merges.
    merging_params.check(*settings, metadata_);

    if (metadata_.sampling_key.definition_ast != nullptr)
    {
        /// This is for backward compatibility.
        checkSampleExpression(metadata_, !sanity_checks || (*settings)[MergeTreeSetting::compatibility_allow_sampling_expression_not_in_primary_key],
                              (*settings)[MergeTreeSetting::check_sample_column_is_correct] && sanity_checks);
    }

    checkColumnFilenamesForCollision(metadata_.getColumns(), *settings, sanity_checks);
    checkTTLExpressions(metadata_, metadata_);

    String reason;
    if (!canUsePolymorphicParts(*settings, reason) && !reason.empty())
        LOG_WARNING(log, "{} Settings 'min_rows_for_wide_part'and 'min_bytes_for_wide_part' will be ignored.", reason);

    common_assignee_trigger = [this] (bool delay) noexcept
    {
        if (delay)
            background_operations_assignee.postpone();
        else
            background_operations_assignee.trigger();
    };

    moves_assignee_trigger = [this] (bool delay) noexcept
    {
        if (delay)
            background_moves_assignee.postpone();
        else
            background_moves_assignee.trigger();
    };
}

VirtualColumnsDescription MergeTreeData::createVirtuals(const StorageInMemoryMetadata & metadata)
{
    VirtualColumnsDescription desc;

    desc.addEphemeral("_part", std::make_shared<DataTypeLowCardinality>(std::make_shared<DataTypeString>()), "Name of part");
    desc.addEphemeral("_part_index", std::make_shared<DataTypeUInt64>(), "Sequential index of the part in the query result");
    desc.addEphemeral("_part_starting_offset", std::make_shared<DataTypeUInt64>(), "Cumulative starting row of the part in the query result");
    desc.addEphemeral("_part_uuid", std::make_shared<DataTypeUUID>(), "Unique part identifier (if enabled MergeTree setting assign_part_uuids)");
    desc.addEphemeral("_partition_id", std::make_shared<DataTypeLowCardinality>(std::make_shared<DataTypeString>()), "Name of partition");
    desc.addEphemeral("_sample_factor", std::make_shared<DataTypeFloat64>(), "Sample factor (from the query)");
    desc.addEphemeral("_part_offset", std::make_shared<DataTypeUInt64>(), "Number of row in the part");
    desc.addEphemeral("_part_granule_offset", std::make_shared<DataTypeUInt64>(), "Number of granule in the part");
    desc.addEphemeral(PartDataVersionColumn::name, std::make_shared<DataTypeUInt64>(), "Data version of part (either min block number or mutation version)");
    desc.addEphemeral("_disk_name", std::make_shared<DataTypeLowCardinality>(std::make_shared<DataTypeString>()), "Disk name");
    desc.addEphemeral("_distance", std::make_shared<DataTypeFloat32>(), "Pre-computed distance for vector search queries");

    if (metadata.hasPartitionKey())
    {
        auto partition_types = metadata.partition_key.sample_block.getDataTypes();
        desc.addEphemeral("_partition_value", std::make_shared<DataTypeTuple>(std::move(partition_types)), "Value (a tuple) of a PARTITION BY expression");
    }

    desc.addPersistent(RowExistsColumn::name, RowExistsColumn::type, nullptr, "Persisted mask created by lightweight delete that show whether row exists or is deleted");
    desc.addPersistent(BlockNumberColumn::name, BlockNumberColumn::type, BlockNumberColumn::codec, "Persisted original number of block that was assigned at insert");
    desc.addPersistent(BlockOffsetColumn::name, BlockOffsetColumn::type, BlockOffsetColumn::codec, "Persisted original number of row in block that was assigned at insert");

    return desc;
}

VirtualColumnsDescription MergeTreeData::createProjectionVirtuals(const StorageInMemoryMetadata & metadata)
{
    VirtualColumnsDescription desc;

    desc.addEphemeral("_part", std::make_shared<DataTypeLowCardinality>(std::make_shared<DataTypeString>()), "Name of part");
    desc.addEphemeral("_part_index", std::make_shared<DataTypeUInt64>(), "Sequential index of the part in the query result");
    desc.addEphemeral("_part_starting_offset", std::make_shared<DataTypeUInt64>(), "Cumulative starting row of the part in the query result");
    desc.addEphemeral("_part_uuid", std::make_shared<DataTypeUUID>(), "Unique part identifier (if enabled MergeTree setting assign_part_uuids)");
    desc.addEphemeral("_partition_id", std::make_shared<DataTypeLowCardinality>(std::make_shared<DataTypeString>()), "Name of partition");
    desc.addEphemeral("_part_data_version", std::make_shared<DataTypeUInt64>(), "Data version of part (either min block number or mutation version)");
    desc.addEphemeral("_disk_name", std::make_shared<DataTypeLowCardinality>(std::make_shared<DataTypeString>()), "Disk name");

    if (metadata.hasPartitionKey())
    {
        auto partition_types = metadata.partition_key.sample_block.getDataTypes();
        desc.addEphemeral("_partition_value", std::make_shared<DataTypeTuple>(std::move(partition_types)), "Value (a tuple) of a PARTITION BY expression");
    }

    return desc;
}

StoragePolicyPtr MergeTreeData::getStoragePolicy() const
{
    auto settings = getSettings();
    const auto & context = getContext();

    StoragePolicyPtr storage_policy;

    if ((*settings)[MergeTreeSetting::disk].changed)
        storage_policy = context->getStoragePolicyFromDisk((*settings)[MergeTreeSetting::disk]);
    else
        storage_policy = context->getStoragePolicy((*settings)[MergeTreeSetting::storage_policy]);

    return storage_policy;
}

std::map<std::string, DiskPtr> MergeTreeData::getDistinctDisksForParts(const DataPartsVector & parts_list) const
{
    if (parts_list.empty())
        return {};

    std::map<std::string, DiskPtr> results;
    auto storage_policy = getStoragePolicy();

    for (const auto & part : parts_list)
    {
        auto disk_name = part->getDataPartStorage().getDiskName();
        DiskPtr disk = storage_policy->tryGetDiskByName(disk_name);
        if (disk == nullptr)
            throw Exception(ErrorCodes::BAD_ARGUMENTS, "Couldn't find disk '{}' for part {}",
                            disk_name, part->name);

        results.try_emplace(disk_name, disk);
    }

    return results;
}

ConditionSelectivityEstimator MergeTreeData::getConditionSelectivityEstimatorByPredicate(
    const StorageSnapshotPtr & storage_snapshot, const ActionsDAG * filter_dag, ContextPtr local_context) const
{
    if (!local_context->getSettingsRef()[Setting::allow_statistics_optimize])
        return {};

    const auto & parts = assert_cast<const MergeTreeData::SnapshotData &>(*storage_snapshot->data).parts;

    if (parts.empty() || !filter_dag)
        return {};

    ASTPtr expression_ast;

    ConditionSelectivityEstimator estimator;
    ActionsDAGWithInversionPushDown inverted_dag(filter_dag->getOutputs().front(), local_context);
    PartitionPruner partition_pruner(storage_snapshot->metadata, inverted_dag, local_context);

    if (partition_pruner.isUseless())
    {
        /// Read all partitions.
        for (const auto & part : parts)
        try
        {
            auto stats = part.data_part->loadStatistics();
            /// TODO: We only have one stats file for every part.
            estimator.incrementRowCount(part.data_part->rows_count);
            for (const auto & stat : stats)
                estimator.addStatistics(stat);
        }
        catch (...)
        {
            tryLogCurrentException(log, fmt::format("while loading statistics on part {}", part.data_part->info.getPartNameV1()));
        }
    }
    else
    {
        for (const auto & part : parts)
        try
        {
            if (!partition_pruner.canBePruned(*part.data_part))
            {
                auto stats = part.data_part->loadStatistics();
                estimator.incrementRowCount(part.data_part->rows_count);
                for (const auto & stat : stats)
                    estimator.addStatistics(stat);
            }
        }
        catch (...)
        {
            tryLogCurrentException(log, fmt::format("while loading statistics on part {}", part.data_part->info.getPartNameV1()));
        }
    }

    return estimator;
}

bool MergeTreeData::supportsFinal() const
{
    return merging_params.mode == MergingParams::Collapsing
        || merging_params.mode == MergingParams::Summing
        || merging_params.mode == MergingParams::Aggregating
        || merging_params.mode == MergingParams::Replacing
        || merging_params.mode == MergingParams::Coalescing
        || merging_params.mode == MergingParams::Graphite
        || merging_params.mode == MergingParams::VersionedCollapsing;
}

static void checkKeyExpression(const ExpressionActions & expr, const Block & sample_block, const String & key_name, bool allow_nullable_key)
{
    if (expr.hasArrayJoin())
        throw Exception(ErrorCodes::ILLEGAL_COLUMN, "{} key cannot contain array joins", key_name);

    try
    {
        expr.assertDeterministic();
    }
    catch (Exception & e)
    {
        e.addMessage(fmt::format("for {} key", key_name));
        throw;
    }

    for (const ColumnWithTypeAndName & element : sample_block)
    {
        const ColumnPtr & column = element.column;
        if (column && (isColumnConst(*column) || column->isDummy()))
            throw Exception(ErrorCodes::ILLEGAL_COLUMN, "{} key cannot contain constants", key_name);

        if (!allow_nullable_key && hasNullable(element.type))
            throw Exception(
                            ErrorCodes::ILLEGAL_COLUMN,
                            "{} key contains nullable columns, "
                            "but merge tree setting `allow_nullable_key` is disabled", key_name);
    }
}

void MergeTreeData::checkProperties(
    const StorageInMemoryMetadata & new_metadata,
    const StorageInMemoryMetadata & old_metadata,
    bool attach,
    bool allow_empty_sorting_key,
    bool allow_reverse_sorting_key,
    bool allow_nullable_key_,
    ContextPtr local_context) const
{
    if (!new_metadata.sorting_key.definition_ast && !allow_empty_sorting_key)
        throw Exception(ErrorCodes::BAD_ARGUMENTS, "ORDER BY cannot be empty");

    if (!allow_reverse_sorting_key)
    {
        size_t num_sorting_keys = new_metadata.sorting_key.column_names.size();
        for (size_t i = 0; i < num_sorting_keys; ++i)
        {
            if (!new_metadata.sorting_key.reverse_flags.empty() && new_metadata.sorting_key.reverse_flags[i])
            {
                throw Exception(
                    ErrorCodes::ILLEGAL_COLUMN,
                    "Sorting key {} is reversed, but merge tree setting `allow_experimental_reverse_key` is disabled",
                    new_metadata.sorting_key.column_names[i]);
            }
        }
    }

    KeyDescription new_sorting_key = new_metadata.sorting_key;
    KeyDescription new_primary_key = new_metadata.primary_key;

    size_t sorting_key_size = new_sorting_key.column_names.size();
    size_t primary_key_size = new_primary_key.column_names.size();
    if (primary_key_size > sorting_key_size)
        throw Exception(ErrorCodes::BAD_ARGUMENTS, "Primary key must be a prefix of the sorting key, but its length: "
            "{} is greater than the sorting key length: {}", primary_key_size, sorting_key_size);

    bool allow_suspicious_indices = (*getSettings())[MergeTreeSetting::allow_suspicious_indices];
    if (local_context)
        allow_suspicious_indices = local_context->getSettingsRef()[Setting::allow_suspicious_indices];

    if (!allow_suspicious_indices && !attach)
        if (const auto * index_function = typeid_cast<ASTFunction *>(new_sorting_key.definition_ast.get()))
            checkSuspiciousIndices(index_function);

    for (size_t i = 0; i < sorting_key_size; ++i)
    {
        const String & sorting_key_column = new_sorting_key.column_names[i];

        if (i < primary_key_size)
        {
            const String & pk_column = new_primary_key.column_names[i];
            if (pk_column != sorting_key_column)
                throw Exception(ErrorCodes::BAD_ARGUMENTS,
                                "Primary key must be a prefix of the sorting key, "
                                "but the column in the position {} is {}", i, sorting_key_column +", not " + pk_column);

        }
    }

    auto all_columns = new_metadata.columns.getAllPhysical();

    /// This is ALTER, not CREATE/ATTACH TABLE. Let us check that all new columns used in the sorting key
    /// expression have just been added (so that the sorting order is guaranteed to be valid with the new key).

    Names new_primary_key_columns = new_primary_key.column_names;
    Names new_sorting_key_columns = new_sorting_key.column_names;

    ASTPtr added_key_column_expr_list = std::make_shared<ASTExpressionList>();
    const auto & old_sorting_key_columns = old_metadata.getSortingKeyColumns();
    for (size_t new_i = 0, old_i = 0; new_i < sorting_key_size; ++new_i)
    {
        if (old_i < old_sorting_key_columns.size())
        {
            if (new_sorting_key_columns[new_i] != old_sorting_key_columns[old_i])
                added_key_column_expr_list->children.push_back(new_sorting_key.expression_list_ast->children[new_i]);
            else
                ++old_i;
        }
        else
            added_key_column_expr_list->children.push_back(new_sorting_key.expression_list_ast->children[new_i]);
    }

    if (!added_key_column_expr_list->children.empty())
    {
        auto syntax = TreeRewriter(getContext()).analyze(added_key_column_expr_list, all_columns);
        Names used_columns = syntax->requiredSourceColumns();

        NamesAndTypesList deleted_columns;
        NamesAndTypesList added_columns;
        old_metadata.getColumns().getAllPhysical().getDifference(all_columns, deleted_columns, added_columns);

        for (const String & col : used_columns)
        {
            if (!added_columns.contains(col) || deleted_columns.contains(col))
                throw Exception(ErrorCodes::BAD_ARGUMENTS,
                                "Existing column {} is used in the expression that was added to the sorting key. "
                                "You can add expressions that use only the newly added columns",
                                backQuoteIfNeed(col));

            if (new_metadata.columns.getDefaults().contains(col))
                throw Exception(ErrorCodes::BAD_ARGUMENTS,
                                "Newly added column {} has a default expression, so adding expressions that use "
                                "it to the sorting key is forbidden", backQuoteIfNeed(col));
        }
    }

    if (!new_metadata.secondary_indices.empty())
    {
        std::unordered_set<String> indices_names;
        std::unordered_set<String> columns_with_text_indexes;

        for (const auto & index : new_metadata.secondary_indices)
        {
            if (!allow_suspicious_indices && !attach)
            {
                const auto * index_ast = typeid_cast<const ASTIndexDeclaration *>(index.definition_ast.get());
                ASTPtr index_expression = index_ast ? index_ast->getExpression() : nullptr;
                const auto * index_expression_ptr = index_expression ? typeid_cast<const ASTFunction *>(index_expression.get()) : nullptr;
                if (index_expression_ptr)
                    checkSuspiciousIndices(index_expression_ptr);
            }

            MergeTreeIndexFactory::instance().validate(index, attach);

            if (indices_names.contains(index.name))
                throw Exception(ErrorCodes::LOGICAL_ERROR, "Index with name {} already exists", backQuote(index.name));

            indices_names.insert(index.name);

            /// Workaround for https://github.com/ClickHouse/ClickHouse/issues/82385 where functions searchAll/searchAny don't work
            /// on columns with more than one text index
            if (index.type == TEXT_INDEX_NAME)
            {
                const auto & column = index.column_names[0];

                if (columns_with_text_indexes.contains(column))
                    throw Exception(
                        ErrorCodes::BAD_ARGUMENTS,
                        "Column {} must not have more than one text index",
                        backQuote(index.column_names[0]));

                columns_with_text_indexes.insert(column);
            }
        }
    }

    /// If adaptive index granularity is disabled, certain vector search queries with PREWHERE run into LOGICAL_ERRORs.
    ///     SET enable_vector_similarity_index = 1;
    ///     CREATE TABLE tab (`id` Int32, `vec` Array(Float32), INDEX idx vec TYPE  vector_similarity('hnsw', 'L2Distance') GRANULARITY 100000000) ENGINE = MergeTree ORDER BY id SETTINGS index_granularity_bytes = 0;
    ///     INSERT INTO tab SELECT number, [toFloat32(number), 0.] FROM numbers(10000);
    ///     WITH [1., 0.] AS reference_vec SELECT id, L2Distance(vec, reference_vec) FROM tab PREWHERE toLowCardinality(10) ORDER BY L2Distance(vec, reference_vec) ASC LIMIT 100;
    /// As a workaround, force enabled adaptive index granularity for now (it is the default anyways).
    if (new_metadata.secondary_indices.hasType("vector_similarity") && (*getSettings())[MergeTreeSetting::index_granularity_bytes] == 0)
        throw Exception(ErrorCodes::INVALID_SETTING_VALUE,
            "Vector similarity index can only be used with MergeTree setting 'index_granularity_bytes' != 0");

    if (!new_metadata.projections.empty())
    {
        std::unordered_set<String> projections_names;

        for (const auto & projection : new_metadata.projections)
        {
            if (projections_names.contains(projection.name))
                throw Exception(ErrorCodes::LOGICAL_ERROR, "Projection with name {} already exists", backQuote(projection.name));

            const auto settings = getSettings();
            if (projections_names.size() >= (*settings)[MergeTreeSetting::max_projections])
                throw Exception(ErrorCodes::LIMIT_EXCEEDED, "Maximum limit of {} projection(s) exceeded", (*settings)[MergeTreeSetting::max_projections].value);

            /// We cannot alter a projection so far. So here we do not try to find a projection in old metadata.
            bool is_aggregate = projection.type == ProjectionDescription::Type::Aggregate;
            checkProperties(
                *projection.metadata,
                *projection.metadata,
                attach,
                is_aggregate,
                allow_reverse_key,
                true /* allow_nullable_key */,
                local_context);
            projections_names.insert(projection.name);
        }
    }

    for (const auto & projection : new_metadata.projections)
    {
        if (projection.with_parent_part_offset && !(*getSettings())[MergeTreeSetting::allow_part_offset_column_in_projections])
            throw Exception(
                ErrorCodes::BAD_ARGUMENTS,
                "Projection {} uses `_part_offset` column, but MergeTree setting `allow_part_offset_column_in_projections` is disabled. "
                "This projection cannot be used in this table",
                projection.name);
    }

    String projection_with_parent_part_offset;
    for (const auto & projection : old_metadata.projections)
    {
        if (projection.with_parent_part_offset)
        {
            projection_with_parent_part_offset = projection.name;
            break;
        }
    }

    if (!projection_with_parent_part_offset.empty())
    {
        for (const auto & col : new_metadata.columns)
        {
            if (col.name == "_part_offset" || col.name == "_part_index" || col.name == "_parent_part_offset")
                throw Exception(
                    ErrorCodes::BAD_ARGUMENTS,
                    "Cannot add column `{}` because normal projection {} references its parent `_part_offset` column. "
                    "Columns named `_part_offset`, `_part_index`, or `_parent_part_offset` are not allowed in this case",
                    col.name,
                    projection_with_parent_part_offset);
        }
    }

    for (const auto & col : new_metadata.columns)
    {
        if (!col.statistics.empty())
            MergeTreeStatisticsFactory::instance().validate(col.statistics, col.type);
    }

    checkKeyExpression(*new_sorting_key.expression, new_sorting_key.sample_block, "Sorting", allow_nullable_key_);
}

void MergeTreeData::setProperties(
    const StorageInMemoryMetadata & new_metadata,
    const StorageInMemoryMetadata & old_metadata,
    bool attach,
    ContextPtr local_context)
{
    checkProperties(
        new_metadata,
        old_metadata,
        attach,
        false,
        allow_reverse_key,
        allow_nullable_key,
        local_context);

    setInMemoryMetadata(new_metadata);
    setVirtuals(createVirtuals(new_metadata));
    projection_virtuals.set(std::make_unique<VirtualColumnsDescription>(createProjectionVirtuals(new_metadata)));

    std::lock_guard lock(patch_parts_metadata_mutex);
    patch_parts_metadata_cache.clear();
}

namespace
{

ExpressionActionsPtr getCombinedIndicesExpression(
    const KeyDescription & key,
    const MergeTreeIndices & indices,
    const ColumnsDescription & columns,
    ContextPtr context)
{
    ASTPtr combined_expr_list = key.expression_list_ast->clone();

    for (const auto & index : indices)
        for (const auto & index_expr : index->index.expression_list_ast->children)
            combined_expr_list->children.push_back(index_expr->clone());

    auto syntax_result = TreeRewriter(context).analyze(combined_expr_list, columns.get(GetColumnsOptions(GetColumnsOptions::Kind::AllPhysical).withSubcolumns()));
    return ExpressionAnalyzer(combined_expr_list, syntax_result, context).getActions(false);
}

}

ExpressionActionsPtr MergeTreeData::getMinMaxExpr(const KeyDescription & partition_key, const ExpressionActionsSettings & settings)
{
    NamesAndTypesList partition_key_columns;
    if (!partition_key.column_names.empty())
        partition_key_columns = partition_key.expression->getRequiredColumnsWithTypes();

    return std::make_shared<ExpressionActions>(ActionsDAG(partition_key_columns), settings);
}

Names MergeTreeData::getMinMaxColumnsNames(const KeyDescription & partition_key)
{
    if (!partition_key.column_names.empty())
        return partition_key.expression->getRequiredColumns();
    return {};
}

DataTypes MergeTreeData::getMinMaxColumnsTypes(const KeyDescription & partition_key)
{
    if (!partition_key.column_names.empty())
        return partition_key.expression->getRequiredColumnsWithTypes().getTypes();
    return {};
}

ExpressionActionsPtr
MergeTreeData::getPrimaryKeyAndSkipIndicesExpression(const StorageMetadataPtr & metadata_snapshot, const MergeTreeIndices & indices) const
{
    return getCombinedIndicesExpression(metadata_snapshot->getPrimaryKey(), indices, metadata_snapshot->getColumns(), getContext());
}

ExpressionActionsPtr
MergeTreeData::getSortingKeyAndSkipIndicesExpression(const StorageMetadataPtr & metadata_snapshot, const MergeTreeIndices & indices) const
{
    return getCombinedIndicesExpression(metadata_snapshot->getSortingKey(), indices, metadata_snapshot->getColumns(), getContext());
}


void MergeTreeData::checkPartitionKeyAndInitMinMax(const KeyDescription & new_partition_key)
{
    if (new_partition_key.expression_list_ast->children.empty())
        return;

    checkKeyExpression(*new_partition_key.expression, new_partition_key.sample_block, "Partition", allow_nullable_key);

    /// Add all columns used in the partition key to the min-max index.
    DataTypes minmax_idx_columns_types = getMinMaxColumnsTypes(new_partition_key);

    /// Try to find the date column in columns used by the partition key (a common case).
    /// If there are no - DateTime or DateTime64 would also suffice.

    bool has_date_column = false;
    bool has_datetime_column = false;

    for (size_t i = 0; i < minmax_idx_columns_types.size(); ++i)
    {
        if (isDate(minmax_idx_columns_types[i]))
        {
            if (!has_date_column)
            {
                minmax_idx_date_column_pos = i;
                has_date_column = true;
            }
            else
            {
                /// There is more than one Date column in partition key and we don't know which one to choose.
                minmax_idx_date_column_pos = -1;
            }
        }
    }
    if (!has_date_column)
    {
        for (size_t i = 0; i < minmax_idx_columns_types.size(); ++i)
        {
            if (isDateTime(minmax_idx_columns_types[i])
                || isDateTime64(minmax_idx_columns_types[i])
            )
            {
                if (!has_datetime_column)
                {
                    minmax_idx_time_column_pos = i;
                    has_datetime_column = true;
                }
                else
                {
                    /// There is more than one DateTime column in partition key and we don't know which one to choose.
                    minmax_idx_time_column_pos = -1;
                }
            }
        }
    }
}


void MergeTreeData::checkTTLExpressions(const StorageInMemoryMetadata & new_metadata, const StorageInMemoryMetadata & old_metadata) const
{
    auto new_column_ttls = new_metadata.column_ttls_by_name;

    if (!new_column_ttls.empty())
    {
        NameSet columns_ttl_forbidden;

        // Check old metadata keys
        if (old_metadata.hasPartitionKey())
            for (const auto & col : old_metadata.getColumnsRequiredForPartitionKey())
                columns_ttl_forbidden.insert(col);

        if (old_metadata.hasSortingKey())
            for (const auto & col : old_metadata.getColumnsRequiredForSortingKey())
                columns_ttl_forbidden.insert(col);

        // Check new metadata keys (fix for issue #84442)
        if (new_metadata.hasPartitionKey())
            for (const auto & col : new_metadata.getColumnsRequiredForPartitionKey())
                columns_ttl_forbidden.insert(col);

        if (new_metadata.hasSortingKey())
            for (const auto & col : new_metadata.getColumnsRequiredForSortingKey())
                columns_ttl_forbidden.insert(col);

        for (const auto & [name, ttl_description] : new_column_ttls)
        {
            if (columns_ttl_forbidden.contains(name))
                throw Exception(ErrorCodes::ILLEGAL_COLUMN, "Trying to set TTL for key column {}", name);
        }
    }
    auto new_table_ttl = new_metadata.table_ttl;

    if (new_table_ttl.definition_ast)
    {
        for (const auto & move_ttl : new_table_ttl.move_ttl)
        {
            if (!move_ttl.if_exists && !getDestinationForMoveTTL(move_ttl))
            {
                if (move_ttl.destination_type == DataDestinationType::DISK)
                    throw Exception(ErrorCodes::BAD_TTL_EXPRESSION,
                                    "No such disk {} for given storage policy", backQuote(move_ttl.destination_name));

                throw Exception(ErrorCodes::BAD_TTL_EXPRESSION,
                                "No such volume {} for given storage policy", backQuote(move_ttl.destination_name));
            }
        }
    }
}

namespace
{

void checkSpecialColumn(const std::string_view column_meta_name, const AlterCommand & command)
{
    if (command.type == AlterCommand::DROP_COLUMN)
    {
        throw Exception(
            ErrorCodes::ALTER_OF_COLUMN_IS_FORBIDDEN,
            "Trying to ALTER DROP {} ({}) column",
            column_meta_name,
            backQuoteIfNeed(command.column_name));
    }
    else if (command.type == AlterCommand::RENAME_COLUMN)
    {
        throw Exception(
            ErrorCodes::ALTER_OF_COLUMN_IS_FORBIDDEN,
            "Trying to ALTER RENAME {} ({}) column",
            column_meta_name,
            backQuoteIfNeed(command.column_name));
    }
};

template <typename TMustHaveDataType>
void checkSpecialColumnWithDataType(const std::string_view column_meta_name, const AlterCommand & command)
{
    checkSpecialColumn(column_meta_name, command);
    if (command.type == AlterCommand::MODIFY_COLUMN)
    {
        if (!command.data_type)
        {
            throw Exception(
                ErrorCodes::ALTER_OF_COLUMN_IS_FORBIDDEN,
                "Trying to modify settings for column {} ({}) ",
                column_meta_name,
                command.column_name);
        }
        else if (!typeid_cast<const TMustHaveDataType *>(command.data_type.get()))
        {
            throw Exception(
                ErrorCodes::ALTER_OF_COLUMN_IS_FORBIDDEN,
                "Cannot alter {} column ({}) to type {}, because it must have type {}",
                column_meta_name,
                command.column_name,
                command.data_type->getName(),
                TypeName<TMustHaveDataType>);
        }
    }
};

}

void MergeTreeData::checkStoragePolicy(const StoragePolicyPtr & new_storage_policy) const
{
    const auto old_storage_policy = getStoragePolicy();
    old_storage_policy->checkCompatibleWith(new_storage_policy);
}


void MergeTreeData::MergingParams::check(const MergeTreeSettings & settings, const StorageInMemoryMetadata & metadata) const
{
    const auto columns = metadata.getColumns().getAllPhysical();

    if (!is_deleted_column.empty() && mode != MergingParams::Replacing)
        throw Exception(ErrorCodes::LOGICAL_ERROR,
                        "is_deleted column for MergeTree cannot be specified in modes except Replacing.");

    if (!sign_column.empty() && mode != MergingParams::Collapsing && mode != MergingParams::VersionedCollapsing)
        throw Exception(ErrorCodes::LOGICAL_ERROR,
                        "Sign column for MergeTree cannot be specified "
                        "in modes except Collapsing or VersionedCollapsing.");

    if (!version_column.empty() && mode != MergingParams::Replacing && mode != MergingParams::VersionedCollapsing)
        throw Exception(ErrorCodes::LOGICAL_ERROR,
                        "Version column for MergeTree cannot be specified "
                        "in modes except Replacing or VersionedCollapsing.");

    if (!columns_to_sum.empty() && mode != MergingParams::Summing && mode != MergingParams::Coalescing)
        throw Exception(ErrorCodes::LOGICAL_ERROR, "List of columns to sum for MergeTree cannot be specified in all modes except Summing.");

    /// Check that if the sign column is needed, it exists and is of type Int8.
    auto check_sign_column = [this, & columns](bool is_optional, const std::string & storage)
    {
        if (sign_column.empty())
        {
            if (is_optional)
                return;

            throw Exception(ErrorCodes::LOGICAL_ERROR, "Sign column for storage {} is empty", storage);
        }

        bool miss_column = true;
        for (const auto & column : columns)
        {
            if (column.name == sign_column)
            {
                if (!typeid_cast<const DataTypeInt8 *>(column.type.get()))
                    throw Exception(ErrorCodes::BAD_TYPE_OF_FIELD, "Sign column ({}) for storage {} must have type Int8. "
                            "Provided column of type {}.", sign_column, storage, column.type->getName());
                miss_column = false;
                break;
            }
        }
        if (miss_column)
            throw Exception(ErrorCodes::NO_SUCH_COLUMN_IN_TABLE, "Sign column {} does not exist in table declaration.", sign_column);
    };

    /// that if the version_column column is needed, it exists and is of unsigned integer type.
    auto check_version_column = [this, & columns](bool is_optional, const std::string & storage)
    {
        if (version_column.empty())
        {
            if (is_optional)
                return;

            throw Exception(ErrorCodes::LOGICAL_ERROR, "Version column for storage {} is empty", storage);
        }

        bool miss_column = true;
        for (const auto & column : columns)
        {
            if (column.name == version_column)
            {
                if (!column.type->canBeUsedAsVersion())
                    throw Exception(ErrorCodes::BAD_TYPE_OF_FIELD,
                                    "The column {} cannot be used as a version column for storage {} because it is "
                                    "of type {} (must be of an integer type or of type Date/DateTime/DateTime64)",
                                    version_column, storage, column.type->getName());
                miss_column = false;
                break;
            }
        }
        if (miss_column)
            throw Exception(ErrorCodes::NO_SUCH_COLUMN_IN_TABLE, "Version column {} does not exist in table declaration.", version_column);
    };

    /// Check that if the is_deleted column is needed, it exists and is of type UInt8. If exist, version column must be defined too but version checks are not done here.
    auto check_is_deleted_column = [this, & columns](bool is_optional, const std::string & storage)
    {
        if (is_deleted_column.empty())
        {
            if (is_optional)
                return;

            throw Exception(ErrorCodes::LOGICAL_ERROR, "`is_deleted` ({}) column for storage {} is empty", is_deleted_column, storage);
        }

        if (version_column.empty() && !is_optional)
            throw Exception(ErrorCodes::LOGICAL_ERROR, "Version column ({}) for storage {} is empty while is_deleted ({}) is not.",
                            version_column, storage, is_deleted_column);

        bool miss_is_deleted_column = true;
        for (const auto & column : columns)
        {
            if (column.name == is_deleted_column)
            {
                if (!typeid_cast<const DataTypeUInt8 *>(column.type.get()))
                    throw Exception(ErrorCodes::BAD_TYPE_OF_FIELD, "is_deleted column ({}) for storage {} must have type UInt8. Provided column of type {}.",
                                    is_deleted_column, storage, column.type->getName());
                miss_is_deleted_column = false;
                break;
            }
        }

        if (miss_is_deleted_column)
            throw Exception(ErrorCodes::NO_SUCH_COLUMN_IN_TABLE, "is_deleted column {} does not exist in table declaration.", is_deleted_column);
    };


    if (mode == MergingParams::Collapsing)
        check_sign_column(false, "CollapsingMergeTree");

    if (mode == MergingParams::Summing || mode == MergingParams::Coalescing)
    {
        auto columns_to_sum_sorted = columns_to_sum;
        std::sort(columns_to_sum_sorted.begin(), columns_to_sum_sorted.end());
        if (const auto it = std::adjacent_find(columns_to_sum_sorted.begin(), columns_to_sum_sorted.end()); it != columns_to_sum_sorted.end())
            throw Exception(ErrorCodes::BAD_ARGUMENTS, "Column {} is listed multiple times in the list of columns to sum", *it);

        /// If columns_to_sum are set, then check that such columns exist.
        for (const auto & column_to_sum : columns_to_sum)
        {
            auto check_column_to_sum_exists = [& column_to_sum](const NameAndTypePair & name_and_type)
            {
                return column_to_sum == Nested::extractTableName(name_and_type.name);
            };
            if (columns.end() == std::find_if(columns.begin(), columns.end(), check_column_to_sum_exists))
                throw Exception(
                    ErrorCodes::NO_SUCH_COLUMN_IN_TABLE,
                    "Column {} listed in columns to sum does not exist in table declaration.",
                    column_to_sum);
        }

        auto allow_columns_in_partition_or_order_key = mode == MergingParams::Summing
            ? settings[MergeTreeSetting::allow_summing_columns_in_partition_or_order_key]
            : settings[MergeTreeSetting::allow_coalescing_columns_in_partition_or_order_key];

        /// Check that summing columns are not in partition key
        if (!allow_columns_in_partition_or_order_key && metadata.isPartitionKeyDefined())
        {
            auto partition_key_columns = metadata.getPartitionKey().expression->getRequiredColumns();
            std::sort(partition_key_columns.begin(), partition_key_columns.end());

            Names names_intersection;
            std::set_intersection(columns_to_sum_sorted.begin(), columns_to_sum_sorted.end(),
                                  partition_key_columns.begin(), partition_key_columns.end(),
                                  std::back_inserter(names_intersection));

            if (!names_intersection.empty())
                throw Exception(ErrorCodes::BAD_ARGUMENTS, "Columns: {} listed both in columns to sum and in partition key. "
                "That is not allowed.", boost::algorithm::join(names_intersection, ", "));
        }

        /// Check that summing columns are not in sorting key.
        if (!allow_columns_in_partition_or_order_key && metadata.isSortingKeyDefined())
        {
            auto sorting_key_columns = metadata.getSortingKey().expression->getRequiredColumns();
            std::sort(sorting_key_columns.begin(), sorting_key_columns.end());

            Names names_intersection;
            std::set_intersection(columns_to_sum_sorted.begin(), columns_to_sum_sorted.end(),
                                  sorting_key_columns.begin(), sorting_key_columns.end(),
                                  std::back_inserter(names_intersection));

            if (!names_intersection.empty())
                throw Exception(ErrorCodes::BAD_ARGUMENTS, "Columns: {} listed both in columns to sum and in sorting key. "
                "That is not allowed.", boost::algorithm::join(names_intersection, ", "));
        }
    }

    if (mode == MergingParams::Replacing)
    {
        if (!version_column.empty() && version_column == is_deleted_column)
            throw Exception(ErrorCodes::BAD_ARGUMENTS, "The version and is_deleted column cannot be the same column ({})", version_column);

        check_is_deleted_column(true, "ReplacingMergeTree");
        check_version_column(true, "ReplacingMergeTree");
    }

    if (mode == MergingParams::VersionedCollapsing)
    {
        if (!version_column.empty() && version_column == sign_column)
            throw Exception(ErrorCodes::BAD_ARGUMENTS, "The version and sign column cannot be the same column ({})", version_column);

        check_sign_column(false, "VersionedCollapsingMergeTree");
        check_version_column(false, "VersionedCollapsingMergeTree");
    }

    /// TODO Checks for Graphite mode.
}

const Names MergeTreeData::virtuals_useful_for_filter = {"_part", "_partition_id", "_part_uuid", "_partition_value", "_part_data_version", "_disk_name"};

Block MergeTreeData::getHeaderWithVirtualsForFilter(const StorageMetadataPtr & metadata) const
{
    const auto columns = metadata->getColumns().getAllPhysical();
    Block header;
    auto virtuals_desc = getVirtualsPtr();
    for (const auto & name : virtuals_useful_for_filter)
    {
        if (columns.contains(name))
            continue;
        if (auto column = virtuals_desc->tryGet(name))
            header.insert({column->type->createColumn(), column->type, name});
    }

    return header;
}

Block MergeTreeData::getBlockWithVirtualsForFilter(
    const StorageMetadataPtr & metadata, const RangesInDataParts & parts, bool ignore_empty) const
{
    auto block = getHeaderWithVirtualsForFilter(metadata);

    for (const auto & part : parts)
    {
        if (ignore_empty && part.data_part->isEmpty())
            continue;

        for (auto & column : block)
        {
            auto field = getFieldForConstVirtualColumn(column.name, *part.data_part);
            column.column->assumeMutableRef().insert(field);
        }
    }

    return block;
}


std::optional<UInt64> MergeTreeData::totalRowsByPartitionPredicateImpl(
    const ActionsDAG & filter_actions_dag, ContextPtr local_context, const RangesInDataParts & parts) const
{
    if (parts.empty())
        return 0;

    auto metadata_snapshot = getInMemoryMetadataPtr();
    auto virtual_columns_block = getBlockWithVirtualsForFilter(metadata_snapshot, {parts[0]});

    auto filter_dag = VirtualColumnUtils::splitFilterDagForAllowedInputs(
        filter_actions_dag.getOutputs().at(0), nullptr, /*allow_partial_result=*/false);
    if (!filter_dag)
        return {};

    /// Generate valid expressions for filtering
    bool valid = true;
    for (const auto * input : filter_dag->getInputs())
        if (!virtual_columns_block.has(input->result_name))
            valid = false;

    ActionsDAGWithInversionPushDown inverted_dag(filter_dag->getOutputs().front(), local_context);

    PartitionPruner partition_pruner(metadata_snapshot, inverted_dag, local_context, true /* strict */);
    if (partition_pruner.isUseless() && !valid)
        return {};

    std::unordered_set<String> part_values;
    if (valid)
    {
        virtual_columns_block = getBlockWithVirtualsForFilter(metadata_snapshot, parts);
        VirtualColumnUtils::filterBlockWithExpression(
            VirtualColumnUtils::buildFilterExpression(std::move(*filter_dag), local_context), virtual_columns_block);
        part_values = VirtualColumnUtils::extractSingleValueFromBlock<String>(virtual_columns_block, "_part");
        if (part_values.empty())
            return 0;
    }
    // At this point, empty `part_values` means all parts.

    size_t res = 0;
    for (const auto & part : parts)
    {
        if ((part_values.empty() || part_values.find(part.data_part->name) != part_values.end())
            && !partition_pruner.canBePruned(*part.data_part))
            res += part.data_part->rows_count;
    }
    return res;
}

String MergeTreeData::MergingParams::getModeName() const
{
    switch (mode)
    {
        case Ordinary:      return "";
        case Collapsing:    return "Collapsing";
        case Summing:       return "Summing";
        case Aggregating:   return "Aggregating";
        case Replacing:     return "Replacing";
        case Graphite:      return "Graphite";
        case VersionedCollapsing: return "VersionedCollapsing";
        case Coalescing:    return "Coalescing";
    }
}

Int64 MergeTreeData::getMaxBlockNumber() const
{
    auto lock = lockParts();

    Int64 max_block_num = 0;
    for (const DataPartPtr & part : data_parts_by_info)
        max_block_num = std::max({max_block_num, part->info.max_block, part->info.mutation});

    return max_block_num;
}

void MergeTreeData::PartLoadingTree::add(const MergeTreePartInfo & info, const String & name, const DiskPtr & disk)
{
    auto & current_ptr = root_by_partition[info.getPartitionId()];
    if (!current_ptr)
        current_ptr = std::make_shared<Node>(MergeTreePartInfo{}, "", disk);

    auto * current = current_ptr.get();
    while (true)
    {
        auto it = current->children.lower_bound(info);
        if (it != current->children.begin())
        {
            auto prev = std::prev(it);
            const auto & prev_info = prev->first;

            if (prev_info.contains(info))
            {
                current = prev->second.get();
                continue;
            }
            if (!prev_info.isDisjoint(info))
            {
                throw Exception(ErrorCodes::LOGICAL_ERROR,
                    "Part {} intersects previous part {}. It is a bug or a result of manual intervention",
                    name, prev->second->name);
            }
        }

        if (it != current->children.end())
        {
            const auto & next_info = it->first;

            if (next_info.contains(info))
            {
                current = it->second.get();
                continue;
            }
            if (!next_info.isDisjoint(info))
            {
                throw Exception(ErrorCodes::LOGICAL_ERROR,
                    "Part {} intersects next part {}. It is a bug or a result of manual intervention",
                    name, it->second->name);
            }
        }

        current->children.emplace(info, std::make_shared<Node>(info, name, disk));
        break;
    }
}

template <typename Func>
void MergeTreeData::PartLoadingTree::traverse(bool recursive, Func && func)
{
    std::function<void(const NodePtr &)> traverse_impl = [&](const auto & node)
    {
        func(node);
        if (recursive)
            for (const auto & [_, child] : node->children)
                traverse_impl(child);
    };

    for (const auto & elem : root_by_partition)
        for (const auto & [_, node] : elem.second->children)
            traverse_impl(node);
}

MergeTreeData::PartLoadingTree
MergeTreeData::PartLoadingTree::build(PartLoadingInfos nodes)
{
    std::sort(nodes.begin(), nodes.end(), [](const auto & lhs, const auto & rhs)
    {
        return std::tie(lhs.info.level, lhs.info.mutation) > std::tie(rhs.info.level, rhs.info.mutation);
    });

    PartLoadingTree tree;
    for (const auto & [info, name, disk] : nodes)
        tree.add(info, name, disk);
    return tree;
}

static std::optional<size_t> calculatePartSizeSafe(
    const MergeTreeData::DataPartPtr & part, const LoggerPtr & log)
{
    try
    {
        return part->getDataPartStorage().calculateTotalSizeOnDisk();
    }
    catch (...)
    {
        tryLogCurrentException(log, fmt::format("while calculating part size {} on path {}",
            part->name, part->getDataPartStorage().getRelativePath()));
        return {};
    }
}

static void preparePartForRemoval(const MergeTreeMutableDataPartPtr & part)
{
    part->remove_time.store(part->modification_time, std::memory_order_relaxed);
    auto creation_csn = part->version.creation_csn.load(std::memory_order_relaxed);
    if (creation_csn != Tx::RolledBackCSN && creation_csn != Tx::PrehistoricCSN && !part->version.isRemovalTIDLocked())
    {
        /// It's possible that covering part was created without transaction,
        /// but if covered part was created with transaction (i.e. creation_tid is not prehistoric),
        /// then it must have removal tid in metadata file.
        throw Exception(ErrorCodes::LOGICAL_ERROR, "Data part {} is Outdated and has creation TID {} and CSN {}, "
                        "but does not have removal tid. It's a bug or a result of manual intervention.",
                        part->name, part->version.creation_tid, creation_csn);
    }

    /// Explicitly set removal_tid_lock for parts w/o transaction (i.e. w/o txn_version.txt)
    /// to avoid keeping part forever (see VersionMetadata::canBeRemoved())
    if (!part->version.isRemovalTIDLocked())
    {
        TransactionInfoContext transaction_context{part->storage.getStorageID(), part->name};
        part->version.lockRemovalTID(Tx::PrehistoricTID, transaction_context);
    }
}

static constexpr size_t loading_parts_initial_backoff_ms = 100;
static constexpr size_t loading_parts_max_backoff_ms = 5000;
static constexpr size_t loading_parts_max_tries = 3;

void MergeTreeData::loadUnexpectedDataPart(UnexpectedPartLoadState & state)
{
    const MergeTreePartInfo & part_info = state.loading_info->info;
    const String & part_name = state.loading_info->name;
    const DiskPtr & part_disk_ptr = state.loading_info->disk;
    LOG_TRACE(log, "Loading unexpected part {} from disk {}", part_name, part_disk_ptr->getName());

    LoadPartResult res;
    auto single_disk_volume = std::make_shared<SingleDiskVolume>("volume_" + part_name, part_disk_ptr, 0);
    auto data_part_storage = std::make_shared<DataPartStorageOnDiskFull>(single_disk_volume, relative_data_path, part_name);
    String part_path = fs::path(relative_data_path) / part_name;

    try
    {
        state.part = getDataPartBuilder(part_name, single_disk_volume, part_name, getReadSettings())
            .withPartInfo(part_info)
            .withPartFormatFromDisk()
            .build();

        state.part->loadRowsCountFileForUnexpectedPart();
    }
    catch (...)
    {
        LOG_DEBUG(log, "Failed to load unexpected data part {} with exception: {}", part_name, getExceptionMessage(std::current_exception(), false));
        if (!state.part)
        {
            /// Build a fake part and mark it as broken in case of filesystem error.
            /// If the error impacts part directory instead of single files,
            /// an exception will be thrown during detach and silently ignored.
            state.part = getDataPartBuilder(part_name, single_disk_volume, part_name, getReadSettings())
                .withPartStorageType(MergeTreeDataPartStorageType::Full)
                .withPartType(MergeTreeDataPartType::Wide)
                .build();
        }

        state.is_broken = true;
        tryLogCurrentException(log, fmt::format("while loading unexpected part {} on path {}", part_name, part_path));
    }
}

MergeTreeData::LoadPartResult MergeTreeData::loadDataPart(
    const MergeTreePartInfo & part_info,
    const String & part_name,
    const DiskPtr & part_disk_ptr,
    MergeTreeDataPartState to_state,
    std::mutex & part_loading_mutex)
{
    LOG_TRACE(log, "Loading {} part {} from disk {}", magic_enum::enum_name(to_state), part_name, part_disk_ptr->getName());

    LoadPartResult res;
    auto single_disk_volume = std::make_shared<SingleDiskVolume>("volume_" + part_name, part_disk_ptr, 0);
    auto data_part_storage = std::make_shared<DataPartStorageOnDiskFull>(single_disk_volume, relative_data_path, part_name);

    String part_path = fs::path(relative_data_path) / part_name;

    /// Ignore broken parts that can appear as a result of hard server restart.
    auto mark_broken = [&]
    {
        if (!res.part)
        {
            /// Build a fake part and mark it as broken in case of filesystem error.
            /// If the error impacts part directory instead of single files,
            /// an exception will be thrown during detach and silently ignored.
            res.part = getDataPartBuilder(part_name, single_disk_volume, part_name, getReadSettings())
                .withPartStorageType(MergeTreeDataPartStorageType::Full)
                .withPartType(MergeTreeDataPartType::Wide)
                .build();
        }

        res.is_broken = true;
        tryLogCurrentException(log, fmt::format("while loading part {} on path {}", part_name, part_path));

        res.size_of_part = calculatePartSizeSafe(res.part, log.load());
        auto part_size_str = res.size_of_part ? formatReadableSizeWithBinarySuffix(*res.size_of_part) : "failed to calculate size";

        LOG_ERROR(log,
            "Detaching broken part {} (size: {}). "
            "If it happened after update, it is likely because of backward incompatibility. "
            "You need to resolve this manually",
            fs::path(getFullPathOnDisk(part_disk_ptr)) / part_name, part_size_str);
    };

    try
    {
        res.part = getDataPartBuilder(part_name, single_disk_volume, part_name, getReadSettings())
            .withPartInfo(part_info)
            .withPartFormatFromDisk()
            .build();
    }
    catch (...)
    {
        /// Don't count the part as broken if there was a retryalbe error
        /// during loading, such as "not enough memory" or network error.
        if (isRetryableException(std::current_exception()))
            throw;

        LOG_DEBUG(log, "Failed to load data part {} with exception: {}", part_name, getExceptionMessage(std::current_exception(), false));
        mark_broken();
        return res;
    }

    try
    {
        res.part->loadColumnsChecksumsIndexes(require_part_metadata, !part_disk_ptr->isReadOnly());
    }
    catch (...)
    {
        /// Don't count the part as broken if there was a retryalbe error
        /// during loading, such as "not enough memory" or network error.
        if (isRetryableException(std::current_exception()))
            throw;

        mark_broken();
        return res;
    }

    res.part->modification_time = part_disk_ptr->getLastModified(fs::path(relative_data_path) / part_name).epochTime();
    res.part->loadVersionMetadata();

    if (res.part->wasInvolvedInTransaction())
    {
        /// Check if CSNs were written after committing transaction, update and write if needed.
        bool version_updated = false;
        auto & version = res.part->version;
        chassert(!version.creation_tid.isEmpty());

        if (!res.part->version.creation_csn)
        {
            auto min = TransactionLog::getCSNAndAssert(res.part->version.creation_tid, res.part->version.creation_csn);
            if (!min)
            {
                /// Transaction that created this part was not committed. Remove part.
                min = Tx::RolledBackCSN;
            }

            LOG_TRACE(log, "Will fix version metadata of {} after unclean restart: part has creation_tid={}, setting creation_csn={}",
                        res.part->name, res.part->version.creation_tid, min);

            version.creation_csn = min;
            version_updated = true;
        }

        if (!version.removal_tid.isEmpty() && !version.removal_csn)
        {
            auto max = TransactionLog::getCSNAndAssert(version.removal_tid, version.removal_csn);
            if (max)
            {
                LOG_TRACE(log, "Will fix version metadata of {} after unclean restart: part has removal_tid={}, setting removal_csn={}",
                            res.part->name, version.removal_tid, max);
                version.removal_csn = max;
            }
            else
            {
                /// Transaction that tried to remove this part was not committed. Clear removal_tid.
                LOG_TRACE(log, "Will fix version metadata of {} after unclean restart: clearing removal_tid={}",
                            res.part->name, version.removal_tid);
                version.unlockRemovalTID(version.removal_tid, TransactionInfoContext{getStorageID(), res.part->name});
            }

            version_updated = true;
        }

        /// Sanity checks
        bool csn_order = !version.removal_csn || version.creation_csn <= version.removal_csn || version.removal_csn == Tx::PrehistoricCSN;
        bool min_start_csn_order = version.creation_tid.start_csn <= version.creation_csn;
        bool max_start_csn_order = version.removal_tid.start_csn <= version.removal_csn;
        bool creation_csn_known = version.creation_csn;
        if (!csn_order || !min_start_csn_order || !max_start_csn_order || !creation_csn_known)
            throw Exception(ErrorCodes::LOGICAL_ERROR, "Part {} has invalid version metadata: {}", res.part->name, version.toString());

        if (version_updated)
            res.part->storeVersionMetadata(/* force */ true);

        /// Deactivate part if creation was not committed or if removal was.
        if (version.creation_csn == Tx::RolledBackCSN || version.removal_csn)
        {
            preparePartForRemoval(res.part);
            to_state = DataPartState::Outdated;
        }
    }

    res.part->setState(to_state);

    DataPartIteratorByInfo it;
    bool inserted;

    {
        std::lock_guard lock(part_loading_mutex);
        LOG_TEST(log, "loadDataPart: inserting {} into data_parts_indexes", res.part->getNameWithState());
        std::tie(it, inserted) = data_parts_indexes.insert(res.part);
    }

    /// Remove duplicate parts with the same checksum.
    if (!inserted)
    {
        if ((*it)->checksums.getTotalChecksumHex() == res.part->checksums.getTotalChecksumHex())
        {
            LOG_ERROR(log, "Remove duplicate part {}", data_part_storage->getFullPath());
            res.part->is_duplicate = true;
            return res;
        }

        throw Exception(ErrorCodes::DUPLICATE_DATA_PART, "Part {} already exists but with different checksums", res.part->name);
    }

    if (to_state == DataPartState::Active)
    {
        addPartContributionToDataVolume(res.part);
        addPartContributionToUncompressedBytesInPatches(res.part);
    }

    if (res.part->hasLightweightDelete())
        has_lightweight_delete_parts.store(true);

    LOG_TRACE(log, "Finished loading {} part {} on disk {}", magic_enum::enum_name(to_state), part_name, part_disk_ptr->getName());
    return res;
}

MergeTreeData::LoadPartResult MergeTreeData::loadDataPartWithRetries(
    const MergeTreePartInfo & part_info,
    const String & part_name,
    const DiskPtr & part_disk_ptr,
    MergeTreeDataPartState to_state,
    std::mutex & part_loading_mutex,
    size_t initial_backoff_ms,
    size_t max_backoff_ms,
    size_t max_tries)
{
    auto handle_exception = [&, this](std::exception_ptr exception_ptr, size_t try_no)
    {
        if (try_no + 1 == max_tries)
            throw;

        LOG_DEBUG(log,
            "Failed to load data part {} at try {} with retryable error: {}. Will retry in {} ms",
             part_name, try_no, getExceptionMessage(exception_ptr, false), initial_backoff_ms);

        std::this_thread::sleep_for(std::chrono::milliseconds(initial_backoff_ms));
        initial_backoff_ms = std::min(initial_backoff_ms * 2, max_backoff_ms);
    };

    for (size_t try_no = 0; try_no < max_tries; ++try_no)
    {
        try
        {
            return loadDataPart(part_info, part_name, part_disk_ptr, to_state, part_loading_mutex);
        }
        catch (...)
        {
            if (isRetryableException(std::current_exception()))
                handle_exception(std::current_exception(),try_no);
            else
                throw;
        }
    }
    UNREACHABLE();
}


std::vector<MergeTreeData::LoadPartResult> MergeTreeData::loadDataPartsFromDisk(PartLoadingTreeNodes & parts_to_load)
{
    const size_t num_parts = parts_to_load.size();

    LOG_TRACE(log, "Will load {} parts using up to {} threads", num_parts, getActivePartsLoadingThreadPool().get().getMaxThreads());

    /// Shuffle all the parts randomly to possible speed up loading them from JBOD.
    std::shuffle(parts_to_load.begin(), parts_to_load.end(), thread_local_rng);

    std::mutex part_select_mutex;
    std::mutex part_loading_mutex;

    std::vector<LoadPartResult> loaded_parts;

    ThreadPoolCallbackRunnerLocal<void> runner(getActivePartsLoadingThreadPool().get(), "ActiveParts");
    while (true)
    {
        bool are_parts_to_load_empty = false;
        {
            std::lock_guard lock(part_select_mutex);
            are_parts_to_load_empty = parts_to_load.empty();
        }

        if (are_parts_to_load_empty)
        {
            /// Wait for all scheduled tasks.
            runner.waitForAllToFinishAndRethrowFirstError();

            /// At this point it is possible, that some other parts appeared in the queue for processing (parts_to_load),
            /// because we added them from inside the pool.
            /// So we need to recheck it.
        }

        PartLoadingTree::NodePtr current_part;
        {
            std::lock_guard lock(part_select_mutex);
            if (parts_to_load.empty())
                break;

            current_part = parts_to_load.back();
            parts_to_load.pop_back();
        }

        runner(
            [&, part = std::move(current_part)]()
            {
                /// Pass a separate mutex to guard the set of parts, because this lambda
                /// is called concurrently but with already locked @data_parts_mutex.
                auto res = loadDataPartWithRetries(
                    part->info, part->name, part->disk,
                    DataPartState::Active, part_loading_mutex, loading_parts_initial_backoff_ms,
                    loading_parts_max_backoff_ms, loading_parts_max_tries);

                part->is_loaded = true;
                bool is_active_part = res.part->getState() == DataPartState::Active;

                /// If part is broken or duplicate or should be removed according to transaction
                /// and it has any covered parts then try to load them to replace this part.
                if (!is_active_part && !part->children.empty())
                {
                    std::lock_guard lock{part_select_mutex};
                    for (const auto & [_, node] : part->children)
                        parts_to_load.push_back(node);
                }

                {
                    std::lock_guard lock(part_loading_mutex);
                    loaded_parts.push_back(std::move(res));
                }
            }, Priority{0});
    }

    return loaded_parts;
}

bool MergeTreeData::isDiskEligibleForOrphanedPartsSearch(DiskPtr disk) const
{
    SearchOrphanedPartsDisks mode = (*getSettings())[MergeTreeSetting::search_orphaned_parts_disks];
    bool is_disk_eligible = !disk->isBroken() && !disk->isCustomDisk() && (mode == SearchOrphanedPartsDisks::ANY || (mode == SearchOrphanedPartsDisks::LOCAL && !disk->isRemote()));

    LOG_TRACE(log, "is disk {} eligible for search: {} (mode {})", disk->getName(), is_disk_eligible, mode);
    return is_disk_eligible;
}

void MergeTreeData::loadDataParts(bool skip_sanity_checks, std::optional<std::unordered_set<std::string>> expected_parts)
{
    Stopwatch watch;
    LOG_DEBUG(log, "Loading data parts");

    auto metadata_snapshot = getInMemoryMetadataPtr();
    const auto settings = getSettings();

    auto disks = getStoragePolicy()->getDisks();

    if (!getStoragePolicy()->isDefaultPolicy() && !skip_sanity_checks && !(*settings)[MergeTreeSetting::disk].changed)
    {
        /// Check extra (AKA orpahned) parts on different disks, in order to not allow to miss data parts at undefined disks.
        std::unordered_set<String> defined_disk_names;

        for (const auto & disk_ptr : disks)
        {
            defined_disk_names.insert(disk_ptr->getName());
        }

        /// In case of delegate disks it is not enough to traverse `disks`,
        /// because for example cache or encrypted disk which wrap s3 disk and s3 disk itself can be put into different storage policies.
        /// But disk->exists returns the same thing for both disks.
        for (const auto & [disk_name, disk] : getContext()->getDisksMap())
        {
            /// As encrypted disk can use the same path of its nested disk,
            /// we need to take it into account here.
            const auto & delegate = disk->getDelegateDiskIfExists();
            if (delegate && disk->getPath() == delegate->getPath())
                defined_disk_names.insert(delegate->getName());

            if (disk->supportsCache())
            {
                /// As cache is implemented on object storage layer, not on disk level, e.g.
                /// we have such structure:
                /// DiskObjectStorage(CachedObjectStorage(...(CachedObjectStored(ObjectStorage)...)))
                /// and disk_ptr->getName() here is the name of last delegate - ObjectStorage.
                /// So now we need to add cache layers to defined disk names.
                auto caches = disk->getCacheLayersNames();
                defined_disk_names.insert(caches.begin(), caches.end());
            }
        }

        std::unordered_set<String> skip_check_disks;
        for (const auto & [disk_name, disk] : getContext()->getDisksMap())
        {
            if (!isDiskEligibleForOrphanedPartsSearch(disk))
            {
                skip_check_disks.insert(disk_name);
                continue;
            }

            bool is_disk_defined = defined_disk_names.contains(disk_name);
            if (!is_disk_defined && disk->existsDirectory(relative_data_path))
            {
                /// There still a chance that underlying disk is defined in storage policy
                const auto & delegate = disk->getDelegateDiskIfExists();
                is_disk_defined = delegate && !delegate->isBroken() && !delegate->isCustomDisk() && delegate->getPath() == disk->getPath()
                    && defined_disk_names.contains(delegate->getName());
            }

            if (!is_disk_defined && disk->existsDirectory(relative_data_path))
            {
                for (const auto it = disk->iterateDirectory(relative_data_path); it->isValid(); it->next())
                {
                    if (!MergeTreePartInfo::tryParsePartName(it->name(), format_version))
                        continue; /// Cannot parse part name, some garbage on disk, just ignore it.
                    /// But we can't ignore valid part name on undefined disk.
                    throw Exception(
                        ErrorCodes::UNKNOWN_DISK,
                        "Part '{}' ({}) was found on disk '{}' which is not defined in the storage policy '{}' or broken"
                        " (defined disks: [{}], skipped disks: [{}])",
                        it->name(), it->path(), disk_name, getStoragePolicy()->getName(),
                        fmt::join(defined_disk_names, ", "), fmt::join(skip_check_disks, ", "));
                }
            }
        }
    }

    std::vector<PartLoadingTree::PartLoadingInfos> parts_to_load_by_disk(disks.size());
    std::vector<PartLoadingTree::PartLoadingInfos> unexpected_parts_to_load_by_disk(disks.size());

    ThreadPoolCallbackRunnerLocal<void> runner(getActivePartsLoadingThreadPool().get(), "ActiveParts");

    bool all_disks_are_readonly = true;
    for (size_t i = 0; i < disks.size(); ++i)
    {
        const auto & disk_ptr = disks[i];
        if (disk_ptr->isBroken())
            continue;
        if (!disk_ptr->isReadOnly())
            all_disks_are_readonly = false;

        auto & disk_parts = parts_to_load_by_disk[i];
        auto & unexpected_disk_parts = unexpected_parts_to_load_by_disk[i];

        runner([&expected_parts, &unexpected_disk_parts, &disk_parts, this, disk_ptr]()
        {
            for (auto it = disk_ptr->iterateDirectory(relative_data_path); it->isValid(); it->next())
            {
                /// Skip temporary directories, file 'format_version.txt' and directory 'detached'.
                if (startsWith(it->name(), "tmp")
                    || it->name() == MergeTreeData::FORMAT_VERSION_FILE_NAME
                    || it->name() == DETACHED_DIR_NAME)
                    continue;

                if (auto part_info = MergeTreePartInfo::tryParsePartName(it->name(), format_version))
                {
                    if (expected_parts && !expected_parts->contains(it->name()))
                        unexpected_disk_parts.emplace_back(*part_info, it->name(), disk_ptr);
                    else
                        disk_parts.emplace_back(*part_info, it->name(), disk_ptr);
                }
            }
        }, Priority{0});
    }

    /// For iteration to be completed
    runner.waitForAllToFinishAndRethrowFirstError();

    PartLoadingTree::PartLoadingInfos parts_to_load;
    for (auto & disk_parts : parts_to_load_by_disk)
        std::move(disk_parts.begin(), disk_parts.end(), std::back_inserter(parts_to_load));
    PartLoadingTree::PartLoadingInfos unexpected_parts_to_load;
    for (auto & disk_parts : unexpected_parts_to_load_by_disk)
        std::move(disk_parts.begin(), disk_parts.end(), std::back_inserter(unexpected_parts_to_load));

    auto loading_tree = PartLoadingTree::build(std::move(parts_to_load));

    size_t num_parts = 0;
    PartLoadingTreeNodes active_parts;

    /// Collect only "the most covering" parts from the top level of the tree.
    loading_tree.traverse(/*recursive=*/ false, [&](const auto & node)
    {
        active_parts.emplace_back(node);
    });

    num_parts += active_parts.size();

    auto part_lock = lockParts();

    MutableDataPartsVector broken_parts_to_detach;
    MutableDataPartsVector duplicate_parts_to_remove;

    size_t suspicious_broken_parts = 0;
    size_t suspicious_broken_parts_bytes = 0;
    size_t suspicious_broken_unexpected_parts = 0;
    size_t suspicious_broken_unexpected_parts_bytes = 0;
    bool have_adaptive_parts = false;
    bool have_non_adaptive_parts = false;
    bool have_lightweight_in_parts = false;
    bool have_parts_with_version_metadata = false;

    bool is_static_storage = isStaticStorage();

    if (num_parts > 0)
    {
        auto loaded_parts = loadDataPartsFromDisk(active_parts);

        for (const auto & res : loaded_parts)
        {
            if (res.is_broken)
            {
                broken_parts_to_detach.push_back(res.part);
                bool unexpected = expected_parts != std::nullopt && !expected_parts->contains(res.part->name);
                if (unexpected)
                {
                    LOG_DEBUG(log, "loadDataParts: Part {} is broken, but it's not expected to be in parts set, "
                              " will not count it as suspicious broken part", res.part->name);
                    ++suspicious_broken_unexpected_parts;
                }
                else
                    ++suspicious_broken_parts;

                if (res.size_of_part)
                {
                    if (unexpected)
                        suspicious_broken_unexpected_parts_bytes += *res.size_of_part;
                    else
                        suspicious_broken_parts_bytes += *res.size_of_part;
                }
            }
            else if (res.part->is_duplicate)
            {
                if (!is_static_storage)
                    res.part->remove();
            }
            else
            {
                bool is_adaptive = res.part->index_granularity_info.mark_type.adaptive;
                have_adaptive_parts |= is_adaptive;
                have_non_adaptive_parts |= !is_adaptive;
                have_lightweight_in_parts |= res.part->hasLightweightDelete();
                have_parts_with_version_metadata |= res.part->wasInvolvedInTransaction();
            }
        }
    }

    if (have_non_adaptive_parts && have_adaptive_parts && !(*settings)[MergeTreeSetting::enable_mixed_granularity_parts])
        throw Exception(ErrorCodes::LOGICAL_ERROR,
                        "Table contains parts with adaptive and non adaptive marks, "
                        "but `setting enable_mixed_granularity_parts` is disabled");

    has_non_adaptive_index_granularity_parts = have_non_adaptive_parts;
    has_lightweight_delete_parts = have_lightweight_in_parts;
    transactions_enabled = have_parts_with_version_metadata;

    if (!skip_sanity_checks)
    {
        if (suspicious_broken_parts > (*settings)[MergeTreeSetting::max_suspicious_broken_parts])
            throw Exception(
                ErrorCodes::TOO_MANY_UNEXPECTED_DATA_PARTS,
                "Suspiciously many ({} parts, {} in total) broken parts "
                "to remove while maximum allowed broken parts count is {}. You can change the maximum value "
                "with merge tree setting 'max_suspicious_broken_parts' in <merge_tree> configuration section or in table settings in .sql file "
                "(don't forget to return setting back to default value)",
                suspicious_broken_parts,
                formatReadableSizeWithBinarySuffix(suspicious_broken_parts_bytes),
                (*settings)[MergeTreeSetting::max_suspicious_broken_parts].value);

        if (suspicious_broken_parts_bytes > (*settings)[MergeTreeSetting::max_suspicious_broken_parts_bytes])
            throw Exception(
                ErrorCodes::TOO_MANY_UNEXPECTED_DATA_PARTS,
                "Suspiciously big size ({} parts, {} in total) of all broken "
                "parts to remove while maximum allowed broken parts size is {}. "
                "You can change the maximum value with merge tree setting 'max_suspicious_broken_parts_bytes' in <merge_tree> configuration "
                "section or in table settings in .sql file (don't forget to return setting back to default value)",
                suspicious_broken_parts,
                formatReadableSizeWithBinarySuffix(suspicious_broken_parts_bytes),
                formatReadableSizeWithBinarySuffix((*settings)[MergeTreeSetting::max_suspicious_broken_parts_bytes]));
    }

    if (suspicious_broken_unexpected_parts != 0)
        LOG_WARNING(log, "Found suspicious broken unexpected parts {} with total rows count {}", suspicious_broken_unexpected_parts, suspicious_broken_unexpected_parts_bytes);

    bool replicated = dynamic_cast<StorageReplicatedMergeTree *>(this) != nullptr;
    if (!is_static_storage)
        for (auto & part : broken_parts_to_detach)
            part->renameToDetached("broken-on-start", /*ignore_error=*/ replicated); /// detached parts must not have '_' in prefixes

    resetSerializationHints(part_lock);

    if (!(*settings)[MergeTreeSetting::columns_and_secondary_indices_sizes_lazy_calculation])
        calculateColumnAndSecondaryIndexSizesImpl();

    PartLoadingTreeNodes unloaded_parts;

    std::vector<UnexpectedPartLoadState> unexpected_unloaded_data_parts;
    for (const auto & [info, name, disk] : unexpected_parts_to_load)
    {
        bool uncovered = true;
        for (const auto & part : unexpected_parts_to_load)
        {
            if (name != part.name && part.info.contains(info))
            {
                uncovered = false;
                break;
            }
        }
        unexpected_unloaded_data_parts.push_back({std::make_shared<PartLoadingTree::Node>(info, name, disk), uncovered, /*is_broken*/ false, /*part*/ nullptr});
    }

    if (!unexpected_unloaded_data_parts.empty())
    {
        LOG_DEBUG(log, "Found {} unexpected data parts. They will be loaded asynchronously", unexpected_unloaded_data_parts.size());
        {
            std::lock_guard lock(unexpected_data_parts_mutex);
            unexpected_data_parts = std::move(unexpected_unloaded_data_parts);
            unexpected_data_parts_loading_finished = false;
        }

        unexpected_data_parts_loading_task = getContext()->getSchedulePool().createTask(
            "MergeTreeData::loadUnexpectedDataParts",
            [this] { loadUnexpectedDataParts(); });
    }

    loading_tree.traverse(/*recursive=*/ true, [&](const auto & node)
    {
        if (!node->is_loaded)
            unloaded_parts.push_back(node);
    });

    /// By the way, if all disks are readonly, it does not make sense to load outdated parts (we will not own them).
    if (!unloaded_parts.empty() && !all_disks_are_readonly)
    {
        LOG_DEBUG(log, "Found {} outdated data parts. They will be loaded asynchronously", unloaded_parts.size());

        {
            std::lock_guard lock(outdated_data_parts_mutex);
            outdated_unloaded_data_parts = std::move(unloaded_parts);
            outdated_data_parts_loading_finished = false;
        }

        outdated_data_parts_loading_task = getContext()->getSchedulePool().createTask(
            "MergeTreeData::loadOutdatedDataParts",
            [this] { loadOutdatedDataParts(/*is_async=*/ true); });
    }

    watch.stop();
    LOG_DEBUG(log, "Loaded data parts ({} items) took {} seconds", data_parts_indexes.size(), watch.elapsedSeconds());
    ProfileEvents::increment(ProfileEvents::LoadedDataParts, data_parts_indexes.size());
    ProfileEvents::increment(ProfileEvents::LoadedDataPartsMicroseconds, watch.elapsedMicroseconds());
    data_parts_loading_finished = true;

    auto refresh_parts_interval = (*settings)[MergeTreeSetting::refresh_parts_interval].totalMilliseconds();
    if (all_disks_are_readonly && refresh_parts_interval && !refresh_parts_task)
    {
        refresh_parts_task = getContext()->getSchedulePool().createTask(
            "MergeTreeData::refreshDataParts",
            [this, refresh_parts_interval] { refreshDataParts(refresh_parts_interval); });

        refresh_parts_task->scheduleAfter(refresh_parts_interval);
    }
}

void MergeTreeData::refreshDataParts(UInt64 interval_milliseconds)
try
{
    for (auto & disk : getStoragePolicy()->getDisks())
        disk->refresh(interval_milliseconds);

    Stopwatch watch;
    LOG_DEBUG(log, "Refreshing data parts");

    auto metadata_snapshot = getInMemoryMetadataPtr();
    const auto settings = getSettings();

    auto disks = getStoragePolicy()->getDisks();
    PartLoadingTree::PartLoadingInfos parts_to_load;

    for (const auto & disk_ptr : disks)
    {
        if (disk_ptr->isBroken())
            continue;
        if (!disk_ptr->isReadOnly())
            throw Exception(ErrorCodes::LOGICAL_ERROR, "MergeTreeData::refreshDataParts should only be called if all disks are readonly");

        for (auto it = disk_ptr->iterateDirectory(relative_data_path); it->isValid(); it->next())
        {
            /// Skip temporary directories, file 'format_version.txt' and directory 'detached'.
            if (startsWith(it->name(), "tmp")
                || it->name() == MergeTreeData::FORMAT_VERSION_FILE_NAME
                || it->name() == DETACHED_DIR_NAME)
                continue;

            if (auto part_info = MergeTreePartInfo::tryParsePartName(it->name(), format_version))
                parts_to_load.emplace_back(*part_info, it->name(), disk_ptr);
        }
    }

    auto loading_tree = PartLoadingTree::build(std::move(parts_to_load));

    PartLoadingTreeNodes parts_to_add;

    {
        auto part_lock = lockParts();

        /// Collect only "the most covering" parts from the top level of the tree.
        loading_tree.traverse(/*recursive=*/ false, [&, this](const auto & node)
        {
            if (auto it = data_parts_by_info.find(node->info); it == data_parts_by_info.end())
                parts_to_add.emplace_back(node);
        });
    }

    bool have_non_adaptive_parts = false;
    bool have_lightweight_in_parts = false;
    bool have_parts_with_version_metadata = false;

    for (const auto & my_part : parts_to_add)
    {
        auto res = loadDataPartWithRetries(
            my_part->info, my_part->name, my_part->disk,
            DataPartState::PreActive, data_parts_mutex, loading_parts_initial_backoff_ms,
            loading_parts_max_backoff_ms, loading_parts_max_tries);

        if (res.is_broken)
        {
            LOG_ERROR(log, "The new data part {} appears broken - skip loading", res.part->name);
        }
        else
        {
            Transaction transaction(*this, nullptr);
            preparePartForCommit(res.part, transaction, false, false);
            transaction.commit();

            bool is_adaptive = res.part->index_granularity_info.mark_type.adaptive;
            have_non_adaptive_parts |= !is_adaptive;
            have_lightweight_in_parts |= res.part->hasLightweightDelete();
            have_parts_with_version_metadata |= res.part->wasInvolvedInTransaction();
        }
    }

    has_non_adaptive_index_granularity_parts = have_non_adaptive_parts;
    has_lightweight_delete_parts = have_lightweight_in_parts;
    transactions_enabled = have_parts_with_version_metadata;

    auto old_parts = grabOldParts(true);

    watch.stop();
    LOG_DEBUG(log, "Refreshing data parts (added {} items, removed {} items) took {} seconds",
        parts_to_add.size(), old_parts.size(), watch.elapsedSeconds());

    ProfileEvents::increment(ProfileEvents::LoadedDataParts, parts_to_add.size());
    ProfileEvents::increment(ProfileEvents::LoadedDataPartsMicroseconds, watch.elapsedMicroseconds());

    refresh_parts_task->scheduleAfter(interval_milliseconds);
}
catch (...)
{
    tryLogCurrentException(log, "Failed to refresh parts");
}


void MergeTreeData::loadUnexpectedDataParts()
try
{
    {
        std::lock_guard lock(unexpected_data_parts_mutex);
        if (unexpected_data_parts.empty())
        {
            unexpected_data_parts_loading_finished = true;
            unexpected_data_parts_cv.notify_all();
            return;
        }

        LOG_DEBUG(log, "Loading {} unexpected data parts",
            unexpected_data_parts.size());
    }

    ThreadFuzzer::maybeInjectSleep();

    auto blocker = CannotAllocateThreadFaultInjector::blockFaultInjections();

    ThreadPoolCallbackRunnerLocal<void> runner(getUnexpectedPartsLoadingThreadPool().get(), "UnexpectedParts");

    bool replicated = dynamic_cast<StorageReplicatedMergeTree *>(this) != nullptr;
    for (auto & load_state : unexpected_data_parts)
    {
        std::lock_guard lock(unexpected_data_parts_mutex);
        chassert(!load_state.part);
        if (unexpected_data_parts_loading_canceled)
        {
            runner.waitForAllToFinishAndRethrowFirstError();
            return;
        }
        runner([&]()
        {
            loadUnexpectedDataPart(load_state);

            chassert(load_state.part);
            if (load_state.is_broken)
                load_state.part->renameToDetached("broken-on-start", /*ignore_error=*/ replicated); /// detached parts must not have '_' in prefixes
        }, Priority{});
    }
    runner.waitForAllToFinishAndRethrowFirstError();
    LOG_DEBUG(log, "Loaded {} unexpected data parts", unexpected_data_parts.size());

    {
        std::lock_guard lock(unexpected_data_parts_mutex);
        unexpected_data_parts_loading_finished = true;
        unexpected_data_parts_cv.notify_all();
    }
}
catch (...)
{
    LOG_ERROR(log, "Loading of unexpected parts failed. "
        "Will terminate to avoid undefined behaviour due to inconsistent set of parts. "
        "Exception: {}", getCurrentExceptionMessage(true));
    std::terminate();
}

void MergeTreeData::loadOutdatedDataParts(bool is_async)
try
{
    {
        std::lock_guard lock(outdated_data_parts_mutex);
        if (outdated_unloaded_data_parts.empty())
        {
            outdated_data_parts_loading_finished = true;
            outdated_data_parts_cv.notify_all();
            return;
        }

        LOG_DEBUG(log, "Loading {} outdated data parts {}",
            outdated_unloaded_data_parts.size(),
            is_async ? "asynchronously" : "synchronously");
    }

    std::this_thread::sleep_for(std::chrono::milliseconds(static_cast<size_t>((*getSettings())[MergeTreeSetting::sleep_before_loading_outdated_parts_ms])));
    ThreadFuzzer::maybeInjectSleep();

    /// Acquire shared lock because 'relative_data_path' is used while loading parts.
    TableLockHolder shared_lock;
    if (is_async)
        shared_lock = lockForShare(RWLockImpl::NO_QUERY, (*getSettings())[MergeTreeSetting::lock_acquire_timeout_for_background_operations]);

    std::atomic_size_t num_loaded_parts = 0;

    auto blocker = CannotAllocateThreadFaultInjector::blockFaultInjections();

    ThreadPoolCallbackRunnerLocal<void> runner(getOutdatedPartsLoadingThreadPool().get(), "OutdatedParts");

    bool replicated = dynamic_cast<StorageReplicatedMergeTree *>(this) != nullptr;
    while (true)
    {
        ThreadFuzzer::maybeInjectSleep();
        PartLoadingTree::NodePtr part;

        {
            std::lock_guard lock(outdated_data_parts_mutex);

            if (is_async && outdated_data_parts_loading_canceled)
            {
                /// Wait for every scheduled task
                /// In case of any exception it will be re-thrown and server will be terminated.
                runner.waitForAllToFinishAndRethrowFirstError();

                LOG_DEBUG(log,
                    "Stopped loading outdated data parts because task was canceled. "
                    "Loaded {} parts, {} left unloaded", num_loaded_parts.load(), outdated_unloaded_data_parts.size());
                return;
            }

            if (outdated_unloaded_data_parts.empty())
                break;

            part = outdated_unloaded_data_parts.back();
            outdated_unloaded_data_parts.pop_back();
        }

        runner([&, my_part = part]()
        {
            auto blocker_for_runner_thread = CannotAllocateThreadFaultInjector::blockFaultInjections();

            auto res = loadDataPartWithRetries(
            my_part->info, my_part->name, my_part->disk,
            DataPartState::Outdated, data_parts_mutex, loading_parts_initial_backoff_ms,
            loading_parts_max_backoff_ms, loading_parts_max_tries);

            ++num_loaded_parts;
            if (res.is_broken)
            {
                forcefullyRemoveBrokenOutdatedPartFromZooKeeperBeforeDetaching(res.part->name);
                res.part->renameToDetached("broken-on-start", /*ignore_error=*/ replicated); /// detached parts must not have '_' in prefixes
            }
            else if (res.part->is_duplicate)
                res.part->remove();
            else
                preparePartForRemoval(res.part);
        }, Priority{});
    }

    runner.waitForAllToFinishAndRethrowFirstError();

    LOG_DEBUG(log, "Loaded {} outdated data parts {}",
        num_loaded_parts.load(), is_async ? "asynchronously" : "synchronously");

    {
        std::lock_guard lock(outdated_data_parts_mutex);
        outdated_data_parts_loading_finished = true;
        outdated_data_parts_cv.notify_all();
    }
}
catch (...)
{
    LOG_ERROR(log, "Loading of outdated parts failed. "
        "Will terminate to avoid undefined behaviour due to inconsistent set of parts. "
        "Exception: {}", getCurrentExceptionMessage(true));
    std::terminate();
}

/// No TSA because of std::unique_lock and std::condition_variable.
void MergeTreeData::waitForOutdatedPartsToBeLoaded() const TSA_NO_THREAD_SAFETY_ANALYSIS
{
    /// Background tasks are not run if storage is static.
    if (isStaticStorage())
        return;

    /// If waiting is not required, do NOT log and do NOT enable/disable turbo mode to make `waitForOutdatedPartsToBeLoaded` a lightweight check
    {
        std::unique_lock lock(outdated_data_parts_mutex);
        if (outdated_data_parts_loading_canceled)
            throw Exception(ErrorCodes::NOT_INITIALIZED, "Loading of outdated data parts was already canceled");
        if (outdated_data_parts_loading_finished)
            return;
    }

    /// We need to load parts as fast as possible
    getOutdatedPartsLoadingThreadPool().enableTurboMode();
    SCOPE_EXIT({
        /// Let's lower the number of threads e.g. for later ATTACH queries to behave as usual
        getOutdatedPartsLoadingThreadPool().disableTurboMode();
    });

    LOG_TRACE(log, "Will wait for outdated data parts to be loaded");

    std::unique_lock lock(outdated_data_parts_mutex);

    outdated_data_parts_cv.wait(lock, [this]() TSA_NO_THREAD_SAFETY_ANALYSIS
    {
        return outdated_data_parts_loading_finished || outdated_data_parts_loading_canceled;
    });

    if (outdated_data_parts_loading_canceled)
        throw Exception(ErrorCodes::NOT_INITIALIZED, "Loading of outdated data parts was canceled");

    LOG_TRACE(log, "Finished waiting for outdated data parts to be loaded");
}

void MergeTreeData::waitForUnexpectedPartsToBeLoaded() const TSA_NO_THREAD_SAFETY_ANALYSIS
{
    /// Background tasks are not run if storage is static.
    if (isStaticStorage())
        return;

    /// If waiting is not required, do NOT log and do NOT enable/disable turbo mode to make `waitForUnexpectedPartsToBeLoaded` a lightweight check
    {
        std::unique_lock lock(unexpected_data_parts_mutex);
        if (unexpected_data_parts_loading_canceled)
            throw Exception(ErrorCodes::NOT_INITIALIZED, "Loading of unexpected data parts was already canceled");
        if (unexpected_data_parts_loading_finished)
            return;
    }

    /// We need to load parts as fast as possible
    getUnexpectedPartsLoadingThreadPool().enableTurboMode();
    SCOPE_EXIT({
        /// Let's lower the number of threads e.g. for later ATTACH queries to behave as usual
        getUnexpectedPartsLoadingThreadPool().disableTurboMode();
    });

    LOG_TRACE(log, "Will wait for unexpected data parts to be loaded");

    std::unique_lock lock(unexpected_data_parts_mutex);

    unexpected_data_parts_cv.wait(lock, [this]() TSA_NO_THREAD_SAFETY_ANALYSIS
    {
        return unexpected_data_parts_loading_finished || unexpected_data_parts_loading_canceled;
    });

    if (unexpected_data_parts_loading_canceled)
        throw Exception(ErrorCodes::NOT_INITIALIZED, "Loading of unexpected data parts was canceled");

    LOG_TRACE(log, "Finished waiting for unexpected data parts to be loaded");
}

void MergeTreeData::startOutdatedAndUnexpectedDataPartsLoadingTask()
{
    if (outdated_data_parts_loading_task)
        outdated_data_parts_loading_task->activateAndSchedule();
    if (unexpected_data_parts_loading_task)
        unexpected_data_parts_loading_task->activateAndSchedule();
}

void MergeTreeData::stopOutdatedAndUnexpectedDataPartsLoadingTask()
{
    if (outdated_data_parts_loading_task)
    {
        {
            std::lock_guard lock(outdated_data_parts_mutex);
            outdated_data_parts_loading_canceled = true;
        }

        outdated_data_parts_loading_task->deactivate();
        outdated_data_parts_cv.notify_all();
    }

    if (unexpected_data_parts_loading_task)
    {
        {
            std::lock_guard lock(unexpected_data_parts_mutex);
            unexpected_data_parts_loading_canceled = true;
        }

        unexpected_data_parts_loading_task->deactivate();
        unexpected_data_parts_cv.notify_all();
    }
}

PrimaryIndexCachePtr MergeTreeData::getPrimaryIndexCache() const
{
    bool use_primary_key_cache = (*getSettings())[MergeTreeSetting::use_primary_key_cache];
    bool primary_key_lazy_load = (*getSettings())[MergeTreeSetting::primary_key_lazy_load];

    if (!use_primary_key_cache || !primary_key_lazy_load)
        return nullptr;

    return getContext()->getPrimaryIndexCache();
}

PrimaryIndexCachePtr MergeTreeData::getPrimaryIndexCacheToPrewarm(size_t part_uncompressed_bytes) const
{
    if (!(*getSettings())[MergeTreeSetting::prewarm_primary_key_cache])
        return nullptr;

    /// Do not load data to caches for small parts because
    /// they will be likely replaced by merge immediately.
    size_t min_bytes_to_prewarm = (*getSettings())[MergeTreeSetting::min_bytes_to_prewarm_caches];
    if (part_uncompressed_bytes && part_uncompressed_bytes < min_bytes_to_prewarm)
        return nullptr;

    return getPrimaryIndexCache();
}

MarkCachePtr MergeTreeData::getMarkCacheToPrewarm(size_t part_uncompressed_bytes) const
{
    if (!(*getSettings())[MergeTreeSetting::prewarm_mark_cache])
        return nullptr;

    /// Do not load data to caches for small parts because
    /// they will be likely replaced by merge immediately.
    size_t min_bytes_to_prewarm = (*getSettings())[MergeTreeSetting::min_bytes_to_prewarm_caches];
    if (part_uncompressed_bytes && part_uncompressed_bytes < min_bytes_to_prewarm)
        return nullptr;

    return getContext()->getMarkCache();
}

void MergeTreeData::prewarmCaches(ThreadPool & pool, MarkCachePtr mark_cache, PrimaryIndexCachePtr index_cache)
{
    if (!mark_cache && !index_cache)
        return;

    Stopwatch watch;
    LOG_TRACE(log, "Prewarming mark and/or primary index caches");

    auto data_parts = getDataPartsVectorForInternalUsage();

    /// Prewarm caches firstly for the most fresh parts according
    /// to time columns in partition key (if exists) and by modification time.

    auto to_tuple = [](const auto & part)
    {
        return std::make_tuple(part->getMinMaxDate().second, part->getMinMaxTime().second, part->modification_time);
    };

    std::sort(data_parts.begin(), data_parts.end(), [&to_tuple](const auto & lhs, const auto & rhs)
    {
        return to_tuple(lhs) > to_tuple(rhs);
    });

    double marks_ratio_to_prewarm = getContext()->getServerSettings()[ServerSetting::mark_cache_prewarm_ratio];
    double index_ratio_to_prewarm = getContext()->getServerSettings()[ServerSetting::primary_index_cache_prewarm_ratio];

    Names columns_to_prewarm_marks;

    if (mark_cache)
    {
        auto metadata_snaphost = getInMemoryMetadataPtr();
        columns_to_prewarm_marks = getColumnsToPrewarmMarks(*getSettings(), metadata_snaphost->getColumns().getAllPhysical());
    }

    /// Allocate runner on stack after all used local variables to make its destructor
    /// is called first and all tasks stopped before local variables are being destroyed.
    ThreadPoolCallbackRunnerLocal<void> runner(pool, "PrewarmCaches");

    auto enough_space = [&](const auto & cache, double ratio_to_prewarm)
    {
        return cache->sizeInBytes() < cache->maxSizeInBytes() * ratio_to_prewarm;
    };

    for (const auto & part : data_parts)
    {
        bool added_task = false;

        if (index_cache && !part->isIndexLoaded() && enough_space(index_cache, index_ratio_to_prewarm))
        {
            runner([&]
            {
                /// Check again, because another task may have filled the cache while this task was waiting in the queue.
                /// The cache still may be filled slightly more than `index_ratio_to_prewarm`, but it's ok.
                if (enough_space(index_cache, index_ratio_to_prewarm))
                    part->loadIndexToCache(*index_cache);
            });

            added_task = true;
        }

        if (mark_cache && enough_space(mark_cache, marks_ratio_to_prewarm))
        {
            runner([&]
            {
                /// Check again, because another task may have filled the cache while this task was waiting in the queue.
                /// The cache still may be filled slightly more than `marks_ratio_to_prewarm`, but it's ok.
                if (enough_space(mark_cache, marks_ratio_to_prewarm))
                    part->loadMarksToCache(columns_to_prewarm_marks, mark_cache.get());
            });

            added_task = true;
        }

        if (!added_task)
            break;
    }

    runner.waitForAllToFinishAndRethrowFirstError();
    LOG_TRACE(log, "Prewarmed mark and/or primary index caches in {} seconds", watch.elapsedSeconds());
}

/// Is the part directory old.
/// True if its modification time and the modification time of all files inside it is less then threshold.
/// (Only files on the first level of nesting are considered).
static bool isOldPartDirectory(const DiskPtr & disk, const String & directory_path, time_t threshold)
{
    if (!disk->existsDirectory(directory_path) || disk->getLastModified(directory_path).epochTime() > threshold)
        return false;

    for (auto it = disk->iterateDirectory(directory_path); it->isValid(); it->next())
        if (disk->getLastModified(it->path()).epochTime() > threshold)
            return false;

    return true;
}


size_t MergeTreeData::clearOldTemporaryDirectories(size_t custom_directories_lifetime_seconds, const NameSet & valid_prefixes)
{
    size_t cleared_count = 0;

    cleared_count += clearOldTemporaryDirectories(relative_data_path, custom_directories_lifetime_seconds, valid_prefixes);

    if (allowRemoveStaleMovingParts())
    {
        /// Clear _all_ parts from the `moving` directory
        cleared_count += clearOldTemporaryDirectories(fs::path(relative_data_path) / "moving", custom_directories_lifetime_seconds, {""});
    }

    return cleared_count;
}

size_t MergeTreeData::clearOldTemporaryDirectories(const String & root_path, size_t custom_directories_lifetime_seconds, const NameSet & valid_prefixes)
{
    /// If the method is already called from another thread, then we don't need to do anything.
    std::unique_lock lock(clear_old_temporary_directories_mutex, std::defer_lock);
    if (!lock.try_lock())
        return 0;

    const auto settings = getSettings();
    time_t current_time = time(nullptr);
    ssize_t deadline = current_time - custom_directories_lifetime_seconds;

    size_t cleared_count = 0;

    /// Delete temporary directories older than a the specified age.
    for (const auto & disk : getDisks())
    {
        if (disk->isBroken())
            continue;

        if (!disk->existsDirectory(root_path))
            continue;

        for (auto it = disk->iterateDirectory(root_path); it->isValid(); it->next())
        {
            const std::string & basename = it->name();
            bool start_with_valid_prefix = false;
            for (const auto & prefix : valid_prefixes)
            {
                if (startsWith(basename, prefix))
                {
                    start_with_valid_prefix = true;
                    break;
                }
            }

            if (!start_with_valid_prefix)
                continue;

            const std::string & full_path = fullPath(disk, it->path());

            try
            {
                if (isOldPartDirectory(disk, it->path(), deadline))
                {
                    ThreadFuzzer::maybeInjectSleep();

                    if (temporary_parts.contains(basename))
                    {
                        /// Actually we don't rely on temporary_directories_lifetime when removing old temporaries directories,
                        /// it's just an extra level of protection just in case we have a bug.
                        LOG_INFO(LogFrequencyLimiter(log.load(), 10), "{} is in use (by merge/mutation/INSERT) (consider increasing temporary_directories_lifetime setting)", full_path);
                        continue;
                    }
                    if (!disk->existsDirectory(it->path()))
                    {
                        /// We should recheck that the dir exists, otherwise we can get "No such file or directory"
                        /// due to a race condition with "Renaming temporary part" (temporary part holder could be already released, so the check above is not enough)
                        LOG_WARNING(log, "Temporary directory {} suddenly disappeared while iterating, assuming it was concurrently renamed to persistent", it->path());
                        continue;
                    }

                    LOG_WARNING(log, "Removing temporary directory {}", full_path);

                    /// Even if it's a temporary part it could be downloaded with zero copy replication and this function
                    /// is executed as a callback.
                    ///
                    /// We don't control the amount of refs for temporary parts so we cannot decide can we remove blobs
                    /// or not. So we are not doing it
                    bool keep_shared = false;
                    if (disk->supportZeroCopyReplication() && (*settings)[MergeTreeSetting::allow_remote_fs_zero_copy_replication] && supportsReplication())
                    {
                        LOG_WARNING(log, "Since zero-copy replication is enabled we are not going to remove blobs from shared storage for {}", full_path);
                        keep_shared = true;
                    }

                    disk->removeSharedRecursive(it->path(), keep_shared, {});
                    ++cleared_count;
                }
            }
            catch (const fs::filesystem_error & e)
            {
                if (e.code() == std::errc::no_such_file_or_directory)
                {
                    /// If the file is already deleted, do nothing.
                }
                else
                    throw;
            }
        }
    }

    return cleared_count;
}

scope_guard MergeTreeData::getTemporaryPartDirectoryHolder(const String & part_dir_name) const
{
    temporary_parts.add(part_dir_name);
    return [this, part_dir_name]() { temporary_parts.remove(part_dir_name); };
}

MergeTreeData::MutableDataPartPtr MergeTreeData::asMutableDeletingPart(const DataPartPtr & part)
{
    auto state = part->getState();
    if (state != DataPartState::Deleting && state != DataPartState::DeleteOnDestroy)
        throw Exception(ErrorCodes::LOGICAL_ERROR,
            "Cannot remove part {}, because it has state: {}", part->name, magic_enum::enum_name(state));

    return std::const_pointer_cast<IMergeTreeDataPart>(part);
}

MergeTreeData::DataPartsVector MergeTreeData::grabOldParts(bool force)
{
    DataPartsVector res;

    /// If the method is already called from another thread, then we don't need to do anything.
    std::unique_lock lock(grab_old_parts_mutex, std::defer_lock);
    if (!lock.try_lock())
        return res;

    /// Concurrent parts removal is disabled for "zero-copy replication" (a non-production feature),
    /// because parts removal involves hard links and concurrent hard link operations don't work correctly
    /// in the "zero-copy replication" (because it is a non-production feature).
    /// Please don't use "zero-copy replication" (a non-production feature) in production.
    /// It is not ready for production usage. Don't use it.

    bool need_remove_parts_in_order = supportsReplication() && !isSharedStorage() && (*getSettings())[MergeTreeSetting::allow_remote_fs_zero_copy_replication];

    if (need_remove_parts_in_order)
    {
        bool has_zero_copy_disk = false;
        for (const auto & disk : getDisks())
        {
            if (disk->supportZeroCopyReplication())
            {
                has_zero_copy_disk = true;
                break;
            }
        }
        need_remove_parts_in_order = has_zero_copy_disk;
    }

    std::vector<DataPartIteratorByStateAndInfo> parts_to_delete;
    std::vector<MergeTreePartInfo> skipped_parts;

    auto has_skipped_mutation_parent = [&skipped_parts, need_remove_parts_in_order] (const DataPartPtr & part)
    {
        if (!need_remove_parts_in_order)
            return false;

        for (const auto & part_info : skipped_parts)
            if (part->info.isMutationChildOf(part_info))
                return true;

        return false;
    };

    auto time_now = time(nullptr);

    {
        auto removal_limit = (*getSettings())[MergeTreeSetting::simultaneous_parts_removal_limit];
        size_t current_removal_limit = removal_limit == 0 ? std::numeric_limits<size_t>::max() : static_cast<size_t>(removal_limit);

        auto parts_lock = lockParts();

        auto outdated_parts_range = getDataPartsStateRange(DataPartState::Outdated);
        for (auto it = outdated_parts_range.begin(); it != outdated_parts_range.end(); ++it)
        {
            if (parts_to_delete.size() == current_removal_limit)
            {
                LOG_TRACE(log, "Found {} parts to remove and reached the limit for one removal iteration", current_removal_limit);
                break;
            }

            const DataPartPtr & part = *it;

            part->last_removal_attempt_time.store(time_now, std::memory_order_relaxed);

            /// Do not remove outdated part if it may be visible for some transaction
            if (!part->version.canBeRemoved())
            {
                part->removal_state.store(DataPartRemovalState::VISIBLE_TO_TRANSACTIONS, std::memory_order_relaxed);
                skipped_parts.push_back(part->info);
                continue;
            }

            /// Grab only parts that are not used by anyone (SELECTs for example).
            if (!isSharedPtrUnique(part))
            {
                part->removal_state.store(DataPartRemovalState::NON_UNIQUE_OWNERSHIP, std::memory_order_relaxed);
                skipped_parts.push_back(part->info);
                continue;
            }

            /// First remove all covered parts, then remove covering empty part
            /// Avoids resurrection of old parts for MergeTree and issues with unexpected parts for Replicated
            if (part->rows_count == 0 && !getCoveredOutdatedParts(part, parts_lock).empty())
            {
                part->removal_state.store(DataPartRemovalState::EMPTY_PART_COVERS_OTHER_PARTS, std::memory_order_relaxed);
                skipped_parts.push_back(part->info);
                continue;
            }

            auto part_remove_time = part->remove_time.load(std::memory_order_relaxed);
            bool reached_removal_time = part_remove_time <= time_now && time_now - part_remove_time >= (*getSettings())[MergeTreeSetting::old_parts_lifetime].totalSeconds();
            if ((reached_removal_time && !has_skipped_mutation_parent(part))
                || force
                || (part->version.creation_csn == Tx::RolledBackCSN && (*getSettings())[MergeTreeSetting::remove_rolled_back_parts_immediately]))
            {
                if (part->removal_state.load(std::memory_order_relaxed) == DataPartRemovalState::REMOVE_ROLLED_BACK)
                    part->removal_state.store(DataPartRemovalState::REMOVE_RETRY, std::memory_order_relaxed);
                else
                    part->removal_state.store(DataPartRemovalState::REMOVE, std::memory_order_relaxed);
                parts_to_delete.emplace_back(it);
            }
            else
            {
                if (!reached_removal_time)
                    part->removal_state.store(DataPartRemovalState::NOT_REACHED_REMOVAL_TIME, std::memory_order_relaxed);
                else
                    part->removal_state.store(DataPartRemovalState::HAS_SKIPPED_MUTATION_PARENT, std::memory_order_relaxed);
                skipped_parts.push_back(part->info);
                continue;
            }
        }

        res.reserve(parts_to_delete.size());
        for (const auto & it_to_delete : parts_to_delete)
        {
            res.emplace_back(*it_to_delete);
            modifyPartState(it_to_delete, DataPartState::Deleting);
        }
    }

    if (!res.empty())
        LOG_TRACE(log, "Skipped {} old parts, found {} old parts to remove. Parts: [{}]",
                  skipped_parts.size(), res.size(), fmt::join(getPartsNames(res), ", "));

    return res;
}


void MergeTreeData::rollbackDeletingParts(const MergeTreeData::DataPartsVector & parts)
{
    auto lock = lockParts();
    for (const auto & part : parts)
    {
        /// We should modify it under data_parts_mutex
        part->assertState({DataPartState::Deleting});
        modifyPartState(part, DataPartState::Outdated);
        part->removal_state.store(DataPartRemovalState::REMOVE_ROLLED_BACK, std::memory_order_relaxed);
    }
}

void MergeTreeData::removePartsFinally(const MergeTreeData::DataPartsVector & parts, MergeTreeData::DataPartsVector * removed_parts)
{
    if (parts.empty())
        return;

    {
        auto lock = lockParts();

        /// TODO: use data_parts iterators instead of pointers
        for (const auto & part : parts)
        {
            /// Temporary does not present in data_parts_by_info.
            if (part->getState() == DataPartState::Temporary)
                continue;

            auto it = data_parts_by_info.find(part->info);
            if (it == data_parts_by_info.end())
                throw Exception(ErrorCodes::LOGICAL_ERROR, "Deleting data part {} doesn't exist", part->name);

            (*it)->assertState({DataPartState::Deleting});

            LOG_TEST(log, "removePartsFinally: removing {} from data_parts_indexes", (*it)->getNameWithState());
            data_parts_indexes.erase(it);

            if (removed_parts)
                removed_parts->push_back(part);
        }
    }

    LOG_DEBUG(log, "Removing {} parts from memory: Parts: [{}]", parts.size(), fmt::join(parts, ", "));

    /// Data parts is still alive (since DataPartsVector holds shared_ptrs) and contain useful metainformation for logging
    /// NOTE: There is no need to log parts deletion somewhere else, all deleting parts pass through this function and pass away

    auto table_id = getStorageID();
    if (auto part_log = getContext()->getPartLog(table_id.database_name))
    {
        PartLogElement part_log_elem;

        part_log_elem.event_type = PartLogElement::REMOVE_PART;

        const auto time_now = std::chrono::system_clock::now();
        part_log_elem.event_time = timeInSeconds(time_now);
        part_log_elem.event_time_microseconds = timeInMicroseconds(time_now);

        part_log_elem.duration_ms = 0;

        part_log_elem.database_name = table_id.database_name;
        part_log_elem.table_name = table_id.table_name;
        part_log_elem.table_uuid = table_id.uuid;

        for (const auto & part : parts)
        {
            part_log_elem.partition_id = part->info.getPartitionId();
            part_log_elem.partition = part->partition.serializeToString(part->getMetadataSnapshot());
            part_log_elem.part_name = part->name;
            part_log_elem.bytes_compressed_on_disk = part->getBytesOnDisk();
            part_log_elem.bytes_uncompressed = part->getBytesUncompressedOnDisk();
            part_log_elem.rows = part->rows_count;
            part_log_elem.part_type = part->getType();

            part_log->add(part_log_elem);
        }
    }
}


void MergeTreeData::clearPartsFromFilesystemImpl(const DataPartsVector & parts, bool throw_on_error, NameSet * parts_failed_to_delete)
{
    NameSet part_names_succeed;

    auto get_failed_parts = [&part_names_succeed, &parts_failed_to_delete, &parts] ()
    {
        if (part_names_succeed.size() == parts.size())
            return;

        if (parts_failed_to_delete)
        {
            for (const auto & part : parts)
            {
                if (!part_names_succeed.contains(part->name))
                    parts_failed_to_delete->insert(part->name);
            }
        }
    };

    try
    {
        clearPartsFromFilesystemImplMaybeInParallel(parts, &part_names_succeed);
        get_failed_parts();
    }
    catch (...)
    {
        get_failed_parts();

        LOG_DEBUG(log, "Failed to remove all parts, all count {}, removed {}", parts.size(), part_names_succeed.size());

        if (throw_on_error)
            throw;
    }
}

void MergeTreeData::clearPartsFromFilesystemImplMaybeInParallel(const DataPartsVector & parts_to_remove, NameSet * part_names_succeed)
{
    if (parts_to_remove.empty())
        return;

    const auto settings = getSettings();

    auto remove_single_thread = [this, &parts_to_remove, part_names_succeed]()
    {
        LOG_DEBUG(
            log, "Removing {} parts from filesystem (serially): Parts: [{}]", parts_to_remove.size(), fmt::join(parts_to_remove, ", "));
        for (const DataPartPtr & part : parts_to_remove)
        {
            asMutableDeletingPart(part)->remove();
            if (part_names_succeed)
                part_names_succeed->insert(part->name);
        }
    };

    if (parts_to_remove.size() <= (*settings)[MergeTreeSetting::concurrent_part_removal_threshold])
    {
        remove_single_thread();
        return;
    }

    /// Parallel parts removal.
    std::mutex part_names_mutex;

    /// This flag disallow straightforward concurrent parts removal. It's required only in case
    /// when we have parts on zero-copy disk + at least some of them were mutated.
    bool remove_parts_in_order = false;
    if ((*settings)[MergeTreeSetting::allow_remote_fs_zero_copy_replication] && dynamic_cast<StorageReplicatedMergeTree *>(this) != nullptr)
    {
        remove_parts_in_order = std::any_of(
            parts_to_remove.begin(), parts_to_remove.end(),
            [] (const auto & data_part) { return data_part->isStoredOnRemoteDiskWithZeroCopySupport() && data_part->info.getMutationVersion() > 0; }
        );
    }

    if (!remove_parts_in_order)
    {
        /// NOTE: Under heavy system load you may get "Cannot schedule a task" from ThreadPool.
        LOG_DEBUG(
            log, "Removing {} parts from filesystem (concurrently): Parts: [{}]", parts_to_remove.size(), fmt::join(parts_to_remove, ", "));

        ThreadPoolCallbackRunnerLocal<void> runner(getPartsCleaningThreadPool().get(), "PartsCleaning");

        for (const DataPartPtr & part : parts_to_remove)
        {
            runner([&part, &part_names_mutex, part_names_succeed, thread_group = CurrentThread::getGroup()]
            {
                asMutableDeletingPart(part)->remove();
                if (part_names_succeed)
                {
                    std::lock_guard lock(part_names_mutex);
                    part_names_succeed->insert(part->name);
                }
            }, Priority{0});
        }

        runner.waitForAllToFinishAndRethrowFirstError();
        return;
    }

    if (format_version < MERGE_TREE_DATA_MIN_FORMAT_VERSION_WITH_CUSTOM_PARTITIONING)
    {
        remove_single_thread();
        return;
    }

    /// NOTE: Under heavy system load you may get "Cannot schedule a task" from ThreadPool.
    LOG_DEBUG(
        log, "Removing {} parts from filesystem (concurrently): Parts: [{}]", parts_to_remove.size(), fmt::join(parts_to_remove, ", "));

    /// We have "zero copy replication" parts and we are going to remove them in parallel.
    /// The problem is that all parts in a mutation chain must be removed sequentially to avoid "key does not exits" issues.
    /// We remove disjoint subsets of parts in parallel.
    /// The problem is that it's not trivial to divide Outdated parts into disjoint subsets,
    /// because Outdated parts legally can be intersecting (but intersecting parts must be separated by a DROP_RANGE).
    /// So we ignore level and version and use block numbers only (they cannot intersect by block numbers unless we have a bug).

    struct RemovalRanges
    {
        std::vector<MergeTreePartInfo> infos;
        std::vector<DataPartsVector> parts;
        std::vector<UInt64> split_times;
    };

    auto split_into_independent_ranges = [this](const DataPartsVector & parts_to_remove_, size_t split_times) -> RemovalRanges
    {
        if (parts_to_remove_.empty())
            return {};

        ActiveDataPartSet independent_ranges_set(format_version);
        for (const auto & part : parts_to_remove_)
        {
            MergeTreePartInfo range_info = part->info;
            range_info.level = static_cast<UInt32>(range_info.max_block - range_info.min_block);
            range_info.mutation = 0;
            independent_ranges_set.add(range_info, range_info.getPartNameV1());
        }

        RemovalRanges independent_ranges;
        independent_ranges.infos = independent_ranges_set.getPartInfos();
        size_t num_ranges = independent_ranges.infos.size();
        independent_ranges.parts.resize(num_ranges);
        independent_ranges.split_times.resize(num_ranges, split_times);
        size_t avg_range_size = parts_to_remove_.size() / num_ranges;

        size_t sum_of_ranges = 0;
        for (size_t i = 0; i < num_ranges; ++i)
        {
            MergeTreePartInfo & range = independent_ranges.infos[i];
            DataPartsVector & parts_in_range = independent_ranges.parts[i];
            range.level = MergeTreePartInfo::MAX_LEVEL;
            range.mutation = MergeTreePartInfo::MAX_BLOCK_NUMBER;

            parts_in_range.reserve(avg_range_size * 2);
            for (const auto & part : parts_to_remove_)
                if (range.contains(part->info))
                    parts_in_range.push_back(part);
            sum_of_ranges += parts_in_range.size();
        }

        if (parts_to_remove_.size() != sum_of_ranges)
            throw Exception(ErrorCodes::LOGICAL_ERROR, "Number of removed parts is not equal to number of parts in independent ranges "
                                                       "({} != {}), it's a bug", parts_to_remove_.size(), sum_of_ranges);

        return independent_ranges;
    };

    ThreadPoolCallbackRunnerLocal<void> runner(getPartsCleaningThreadPool().get(), "PartsCleaning");

    auto schedule_parts_removal = [this, &runner, &part_names_mutex, part_names_succeed](
        const MergeTreePartInfo & range, DataPartsVector && parts_in_range)
    {
        /// Below, range should be captured by copy to avoid use-after-scope on exception from pool
        runner(
            [this, range, &part_names_mutex, part_names_succeed, batch = std::move(parts_in_range)]
        {
            LOG_TRACE(log, "Removing {} parts in blocks range {}", batch.size(), range.getPartNameForLogs());

            for (const auto & part : batch)
            {
                asMutableDeletingPart(part)->remove();
                if (part_names_succeed)
                {
                    std::lock_guard lock(part_names_mutex);
                    part_names_succeed->insert(part->name);
                }
            }
        }, Priority{0});
    };

    RemovalRanges independent_ranges = split_into_independent_ranges(parts_to_remove, /* split_times */ 0);
    DataPartsVector excluded_parts;
    size_t num_ranges = independent_ranges.infos.size();
    size_t sum_of_ranges = 0;
    for (size_t i = 0; i < num_ranges; ++i)
    {
        MergeTreePartInfo & range = independent_ranges.infos[i];
        DataPartsVector & parts_in_range = independent_ranges.parts[i];
        UInt64 split_times = independent_ranges.split_times[i];

        /// It may happen that we have a huge part covering thousands small parts.
        /// In this case, we will get a huge range that will be process by only one thread causing really long tail latency.
        /// Let's try to exclude such parts in order to get smaller tasks for thread pool and more uniform distribution.
        if ((*settings)[MergeTreeSetting::concurrent_part_removal_threshold] < parts_in_range.size() &&
            split_times < (*settings)[MergeTreeSetting::zero_copy_concurrent_part_removal_max_split_times])
        {
            auto smaller_parts_pred = [&range](const DataPartPtr & part)
            {
                return !(part->info.min_block == range.min_block && part->info.max_block == range.max_block);
            };

            size_t covered_parts_count = std::count_if(parts_in_range.begin(), parts_in_range.end(), smaller_parts_pred);
            size_t top_level_count = parts_in_range.size() - covered_parts_count;
            chassert(top_level_count);
            Float32 parts_to_exclude_ratio = static_cast<Float32>(top_level_count) / parts_in_range.size();
            if ((*settings)[MergeTreeSetting::zero_copy_concurrent_part_removal_max_postpone_ratio] < parts_to_exclude_ratio)
            {
                /// Most likely we have a long mutations chain here
                LOG_DEBUG(log, "Block range {} contains {} parts including {} top-level parts, will not try to split it",
                          range.getPartNameForLogs(), parts_in_range.size(), top_level_count);
            }
            else
            {
                auto new_end_it = std::partition(parts_in_range.begin(), parts_in_range.end(), smaller_parts_pred);
                std::move(new_end_it, parts_in_range.end(), std::back_inserter(excluded_parts));
                parts_in_range.erase(new_end_it, parts_in_range.end());

                RemovalRanges subranges = split_into_independent_ranges(parts_in_range, split_times + 1);

                LOG_DEBUG(log, "Block range {} contained {} parts, it was split into {} independent subranges after excluding {} top-level parts",
                          range.getPartNameForLogs(), parts_in_range.size() + top_level_count, subranges.infos.size(), top_level_count);

                std::move(subranges.infos.begin(), subranges.infos.end(), std::back_inserter(independent_ranges.infos));
                std::move(subranges.parts.begin(), subranges.parts.end(), std::back_inserter(independent_ranges.parts));
                std::move(subranges.split_times.begin(), subranges.split_times.end(), std::back_inserter(independent_ranges.split_times));
                num_ranges += subranges.infos.size();
                continue;
            }
        }

        sum_of_ranges += parts_in_range.size();

        schedule_parts_removal(range, std::move(parts_in_range));
    }

    /// Remove excluded parts as well. They were reordered, so sort them again
    std::sort(excluded_parts.begin(), excluded_parts.end(), [](const auto & x, const auto & y) { return x->info < y->info; });
    LOG_TRACE(log, "Will remove {} big parts separately: {}", excluded_parts.size(), fmt::join(excluded_parts, ", "));

    independent_ranges = split_into_independent_ranges(excluded_parts, /* split_times */ 0);

    runner.waitForAllToFinishAndRethrowFirstError();

    for (size_t i = 0; i < independent_ranges.infos.size(); ++i)
    {
        MergeTreePartInfo & range = independent_ranges.infos[i];
        DataPartsVector & parts_in_range = independent_ranges.parts[i];
        schedule_parts_removal(range, std::move(parts_in_range));
    }

    runner.waitForAllToFinishAndRethrowFirstError();

    if (parts_to_remove.size() != sum_of_ranges + excluded_parts.size())
        throw Exception(ErrorCodes::LOGICAL_ERROR,
                        "Number of parts to remove was not equal to number of parts in independent ranges and excluded parts"
                        "({} != {} + {}), it's a bug", parts_to_remove.size(), sum_of_ranges, excluded_parts.size());
}

size_t MergeTreeData::clearPartsFromFilesystemAndRollbackIfError(const DataPartsVector & parts_to_delete, const String & parts_type)
{
    NameSet parts_failed_to_delete;
    clearPartsFromFilesystemImpl(parts_to_delete, false, &parts_failed_to_delete);

    DataPartsVector finally_remove_parts;
    if (!parts_failed_to_delete.empty())
    {
        DataPartsVector rollback_parts;
        for (const auto & part : parts_to_delete)
        {
            if (!parts_failed_to_delete.contains(part->name))
                finally_remove_parts.push_back(part);
            else
                rollback_parts.push_back(part);
        }

        if (!rollback_parts.empty())
            rollbackDeletingParts(rollback_parts);
    }
    else  /// all parts were successfully removed
    {
        finally_remove_parts = parts_to_delete;
    }

    try
    {
        if (!finally_remove_parts.empty())
        {
            removePartsFinally(finally_remove_parts);
            LOG_DEBUG(log, "Removed {} {} parts", finally_remove_parts.size(), parts_type);
        }
    }
    catch (...)
    {
        tryLogCurrentException(log, "Failed to remove some parts from memory, or write info about them into part log");
    }

    return finally_remove_parts.size();
}

size_t MergeTreeData::clearEmptyParts()
{
    if (!(*getSettings())[MergeTreeSetting::remove_empty_parts])
        return 0;

    std::vector<std::string> parts_names_to_drop;

    {
        /// Need to destroy parts vector before clearing them from filesystem.
        auto parts = getDataPartsVectorForInternalUsage();
        for (const auto & part : parts)
        {
            if (part->rows_count != 0)
                continue;

            /// Do not try to drop uncommitted parts. If the newest tx doesn't see it then it probably hasn't been committed yet
            if (!part->version.getCreationTID().isPrehistoric() && !part->version.isVisible(TransactionLog::instance().getLatestSnapshot()))
                continue;

            parts_names_to_drop.emplace_back(part->name);
        }
    }

    for (auto & name : parts_names_to_drop)
    {
        LOG_TRACE(log, "Will drop empty part {}", name);
        dropPartNoWaitNoThrow(name);
    }

    return parts_names_to_drop.size();
}

size_t MergeTreeData::clearUnusedPatchParts()
{
    if (!(*getSettings())[MergeTreeSetting::remove_unused_patch_parts])
        return 0;

    auto patch_parts = getPatchPartsVectorForInternalUsage();
    auto regular_parts = getDataPartsVectorForInternalUsage();

    std::unordered_map<std::string_view, UInt64> min_data_version_by_partition;

    for (const auto & part : regular_parts)
    {
        UInt64 data_version = part->info.getDataVersion();
        auto [it, inserted] = min_data_version_by_partition.emplace(part->info.getPartitionId(), data_version);

        if (!inserted)
            it->second = std::min(it->second, data_version);
    }

    Names patch_names_to_drop;

    for (const auto & patch : patch_parts)
    {
        auto partition_id = patch->info.getOriginalPartitionId();
        UInt64 max_data_version = patch->getSourcePartsSet().getMaxDataVersion();

        auto it = min_data_version_by_partition.find(partition_id);
        if (it == min_data_version_by_partition.end() || max_data_version <= it->second)
            patch_names_to_drop.push_back(patch->name);
    }

    for (const auto & name : patch_names_to_drop)
    {
        LOG_INFO(log, "Will drop unused patch part {}", name);
        dropPartNoWaitNoThrow(name);
    }

    return patch_names_to_drop.size();
}

void MergeTreeData::rename(const String & new_table_path, const StorageID & new_table_id)
{
    LOG_INFO(log, "Renaming table to path {} with ID {}", new_table_path, new_table_id.getFullTableName());

    auto disks = getStoragePolicy()->getDisks();

    for (const auto & disk : disks)
    {
        if (disk->existsDirectory(new_table_path))
            throw Exception(ErrorCodes::DIRECTORY_ALREADY_EXISTS, "Target path already exists: {}", fullPath(disk, new_table_path));
    }

    for (const auto & disk : disks)
    {
        auto new_table_path_parent = parentPath(new_table_path);
        disk->createDirectories(new_table_path_parent);
        disk->moveDirectory(relative_data_path, new_table_path);
    }

    if (!getStorageID().hasUUID())
        getContext()->clearCaches();

    /// TODO: remove const_cast
    for (const auto & part : data_parts_by_info)
    {
        auto & part_mutable = const_cast<IMergeTreeDataPart &>(*part);
        part_mutable.getDataPartStorage().changeRootPath(relative_data_path, new_table_path);
    }

    relative_data_path = new_table_path;
    renameInMemory(new_table_id);
}

void MergeTreeData::renameInMemory(const StorageID & new_table_id)
{
    IStorage::renameInMemory(new_table_id);
    log.store(new_table_id.getNameForLogs());
}

void MergeTreeData::dropAllData()
{
    /// In case there is read-only/write-once disk we cannot allow to call dropAllData(), but dropping tables is allowed.
    ///
    /// Note, that one may think that drop on write-once disk should be
    /// supported, since it is pretty trivial to implement
    /// MetadataStorageFromPlainObjectStorageTransaction::removeDirectory(),
    /// however removing part requires moveDirectory() as well.
    if (isStaticStorage())
    {
        LOG_INFO(log, "dropAllData: Skip cleanup due to all disks are either read-only or write-once");
        return;
    }

    LOG_TRACE(log, "dropAllData: waiting for locks.");
    auto settings_ptr = getSettings();

    auto lock = lockParts();

    size_t skipped_parts = 0;
    DataPartsVector all_parts;
    for (auto it = data_parts_by_info.begin(); it != data_parts_by_info.end(); ++it)
    {
        /// NOTE: this includes write-once disks as well, but this should be
        /// OK, since removing parts requires hardlinks, plus there is a check
        /// that assumes the same at the beginning - isStaticStorage()
        if ((*it)->isStoredOnReadonlyDisk())
        {
            LOG_TRACE(log, "dropAllData: Skip removing part {}, it is located on read-only disk", (*it)->name);
            ++skipped_parts;
            continue;
        }
        modifyPartState(it, DataPartState::Deleting);
        all_parts.push_back(*it);
    }
    if (skipped_parts > 0)
        LOG_WARNING(log, "dropAllData: {} parts had been skipped", skipped_parts);

    /// Tables in atomic databases have UUID and stored in persistent locations.
    /// No need to clear caches (that are keyed by filesystem path) because collision is not possible.
    if (!getStorageID().hasUUID())
        getContext()->clearCaches();

    /// Removing of each data part before recursive removal of directory is to speed-up removal, because there will be less number of syscalls.
    NameSet part_names_failed;
    try
    {
        LOG_TRACE(log, "dropAllData: removing data parts (count {}) from filesystem.", all_parts.size());
        clearPartsFromFilesystemImpl(all_parts, true, &part_names_failed);

        LOG_TRACE(log, "dropAllData: removing all data parts from memory.");
        data_parts_indexes.clear();
        all_data_dropped = true;
    }
    catch (...)
    {
        /// Removing from memory only successfully removed parts from disk
        /// Parts removal process can be important and on the next try it's better to try to remove
        /// them instead of remove recursive call.
        LOG_WARNING(log, "dropAllData: got exception removing parts from disk, removing successfully removed parts from memory.");
        for (const auto & part : all_parts)
        {
            if (!part_names_failed.contains(part->name))
                data_parts_indexes.erase(part->info);
        }

        throw;
    }

    LOG_INFO(log, "dropAllData: clearing temporary directories");
    clearOldTemporaryDirectories(0, {"tmp_", "delete_tmp_", "tmp-fetch_"});

    resetColumnSizes();

    auto detached_parts = getDetachedParts();
    for (const auto & part : detached_parts)
    {
        bool is_zero_copy = supportsReplication() && part.disk->supportZeroCopyReplication()
            && (*settings_ptr)[MergeTreeSetting::allow_remote_fs_zero_copy_replication];
        try
        {
            bool keep_shared = removeDetachedPart(part.disk, fs::path(relative_data_path) / DETACHED_DIR_NAME / part.dir_name / "", part.dir_name);
            LOG_DEBUG(log, "dropAllData: Dropped detached part {}, keep shared data: {}", part.dir_name, keep_shared);
        }
        catch (...)
        {
            /// Without zero-copy-replication we will simply remove it recursively, but with zero-copy it will leave garbage on s3
            if (is_zero_copy && isRetryableException(std::current_exception()))
                throw;
            tryLogCurrentException(log);
        }
    }

    for (const auto & disk : getDisks())
    {
        if (disk->isBroken())
        {
            LOG_TRACE(log, "dropAllData: Skip cleanup on broken disk {}", disk->getName());
            continue;
        }
        if (disk->isReadOnly())
        {
            LOG_TRACE(log, "dropAllData: Skip cleanup on read-only disk {}", disk->getName());
            continue;
        }

        /// It can naturally happen if we cannot drop table from the first time
        /// i.e. get exceptions after remove recursive
        if (!disk->existsDirectory(relative_data_path))
        {
            LOG_INFO(log, "dropAllData: path {} is already removed from disk {}", relative_data_path, disk->getName());
            continue;
        }

        LOG_INFO(log, "dropAllData: remove format_version.txt, detached, moving and write ahead logs");
        disk->removeFileIfExists(fs::path(relative_data_path) / FORMAT_VERSION_FILE_NAME);

        if (disk->existsDirectory(fs::path(relative_data_path) / DETACHED_DIR_NAME))
            disk->removeSharedRecursive(fs::path(relative_data_path) / DETACHED_DIR_NAME, /*keep_all_shared_data*/ true, {});

        if (disk->existsDirectory(fs::path(relative_data_path) / MOVING_DIR_NAME))
            disk->removeRecursive(fs::path(relative_data_path) / MOVING_DIR_NAME);

        try
        {
            if (!isSharedStorage() && !disk->isDirectoryEmpty(relative_data_path) &&
                supportsReplication() && disk->supportZeroCopyReplication()
                && (*settings_ptr)[MergeTreeSetting::allow_remote_fs_zero_copy_replication])
            {
                std::vector<std::string> files_left;
                disk->listFiles(relative_data_path, files_left);

                throw Exception(
                                ErrorCodes::ZERO_COPY_REPLICATION_ERROR,
                                "Directory {} with table {} not empty (files [{}]) after drop. Will not drop.",
                                relative_data_path, getStorageID().getNameForLogs(), fmt::join(files_left, ", "));
            }

            LOG_INFO(log, "dropAllData: removing table directory recursive to cleanup garbage");
            disk->removeRecursive(relative_data_path);
        }
        catch (const fs::filesystem_error & e)
        {
            if (e.code() == std::errc::no_such_file_or_directory)
            {
                /// If the file is already deleted, log the error message and do nothing.
                tryLogCurrentException(__PRETTY_FUNCTION__);
            }
            else
                throw;
        }
    }

    setDataVolume(0, 0, 0);

    LOG_TRACE(log, "dropAllData: done.");
}

void MergeTreeData::dropIfEmpty()
{
    auto lock = lockParts();

    if (!data_parts_by_info.empty())
        return;

    try
    {
        for (const auto & disk : getDisks())
        {
            if (disk->isBroken())
                continue;
            /// Non recursive, exception is thrown if there are more files.
            disk->removeFileIfExists(fs::path(relative_data_path) / FORMAT_VERSION_FILE_NAME);
            disk->removeDirectory(fs::path(relative_data_path) / DETACHED_DIR_NAME);
            disk->removeDirectory(relative_data_path);
        }
    }
    catch (...)
    {
        // On unsuccessful creation of ReplicatedMergeTree table with multidisk configuration some files may not exist.
        tryLogCurrentException(__PRETTY_FUNCTION__);
    }
}

namespace
{

/// Conversion that is allowed for serializable key (primary key, sorting key).
/// Key should be serialized in the same way after conversion.
/// NOTE: The list is not complete.
bool isSafeForKeyConversion(const IDataType * from, const IDataType * to)
{
    if (from->getName() == to->getName())
        return true;

    /// Enums are serialized in partition key as numbers - so conversion from Enum to number is Ok.
    /// But only for types of identical width because they are serialized as binary in minmax index.
    /// But not from number to Enum because Enum does not necessarily represents all numbers.

    if (const auto * from_enum8 = typeid_cast<const DataTypeEnum8 *>(from))
    {
        if (const auto * to_enum8 = typeid_cast<const DataTypeEnum8 *>(to))
            return to_enum8->contains(*from_enum8);
        if (typeid_cast<const DataTypeInt8 *>(to))
            return true;    // NOLINT
        return false;
    }

    if (const auto * from_enum16 = typeid_cast<const DataTypeEnum16 *>(from))
    {
        if (const auto * to_enum16 = typeid_cast<const DataTypeEnum16 *>(to))
            return to_enum16->contains(*from_enum16);
        if (typeid_cast<const DataTypeInt16 *>(to))
            return true;    // NOLINT
        return false;
    }

    if (const auto * from_lc = typeid_cast<const DataTypeLowCardinality *>(from))
        return from_lc->getDictionaryType()->equals(*to);

    if (const auto * to_lc = typeid_cast<const DataTypeLowCardinality *>(to))
        return to_lc->getDictionaryType()->equals(*from);

    return false;
}

/// Special check for alters of VersionedCollapsingMergeTree version column
void checkVersionColumnTypesConversion(const IDataType * old_type, const IDataType * new_type, const String column_name)
{
    /// Check new type can be used as version
    if (!new_type->canBeUsedAsVersion())
        throw Exception(ErrorCodes::ALTER_OF_COLUMN_IS_FORBIDDEN,
                        "Cannot alter version column {} to type {} because version column must be "
                        "of an integer type or of type Date or DateTime" , backQuoteIfNeed(column_name),
                        new_type->getName());

    auto which_new_type = WhichDataType(new_type);
    auto which_old_type = WhichDataType(old_type);

    /// Check alter to different sign or float -> int and so on
    if ((which_old_type.isInt() && !which_new_type.isInt())
        || (which_old_type.isUInt() && !which_new_type.isUInt())
        || (which_old_type.isDate() && !which_new_type.isDate())
        || (which_old_type.isDate32() && !which_new_type.isDate32())
        || (which_old_type.isDateTime() && !which_new_type.isDateTime())
        || (which_old_type.isFloat() && !which_new_type.isFloat()))
    {
        throw Exception(ErrorCodes::ALTER_OF_COLUMN_IS_FORBIDDEN, "Cannot alter version column {} from type {} to type {} "
                        "because new type will change sort order of version column. "
                        "The only possible conversion is expansion of the number of bytes of the current type.",
                        backQuoteIfNeed(column_name), old_type->getName(), new_type->getName());
    }

    /// Check alter to smaller size: UInt64 -> UInt32 and so on
    if (new_type->getSizeOfValueInMemory() < old_type->getSizeOfValueInMemory())
    {
        throw Exception(ErrorCodes::ALTER_OF_COLUMN_IS_FORBIDDEN, "Cannot alter version column {} from type {} to type {} "
                        "because new type is smaller than current in the number of bytes. "
                        "The only possible conversion is expansion of the number of bytes of the current type.",
                        backQuoteIfNeed(column_name), old_type->getName(), new_type->getName());
    }
}

}

void MergeTreeData::checkAlterIsPossible(const AlterCommands & commands, ContextPtr local_context) const
{
    /// Check that needed transformations can be applied to the list of columns without considering type conversions.
    StorageInMemoryMetadata new_metadata = getInMemoryMetadata();
    StorageInMemoryMetadata old_metadata = getInMemoryMetadata();

    const auto & settings = local_context->getSettingsRef();
    const auto & settings_from_storage = getSettings();

    if (!settings[Setting::allow_non_metadata_alters])
    {
        auto mutation_commands = commands.getMutationCommands(new_metadata, settings[Setting::materialize_ttl_after_modify], local_context);

        if (!mutation_commands.empty())
            throw Exception(ErrorCodes::ALTER_OF_COLUMN_IS_FORBIDDEN,
                            "The following alter commands: '{}' will modify data on disk, "
                            "but setting `allow_non_metadata_alters` is disabled",
                            mutation_commands.ast()->formatForErrorMessage());
    }

    /// Block the case of alter table add projection for special merge trees.
    if (std::any_of(commands.begin(), commands.end(), [](const AlterCommand & c) { return c.type == AlterCommand::ADD_PROJECTION; }))
    {
        if (merging_params.mode != MergingParams::Mode::Ordinary
            && (*settings_from_storage)[MergeTreeSetting::deduplicate_merge_projection_mode] == DeduplicateMergeProjectionMode::THROW)
            throw Exception(ErrorCodes::SUPPORT_IS_DISABLED,
                "ADD PROJECTION is not supported in {} with deduplicate_merge_projection_mode = throw. "
                "Please set setting 'deduplicate_merge_projection_mode' to 'drop' or 'rebuild'",
                getName());
    }

    commands.apply(new_metadata, local_context);

    if (AlterCommands::hasTextIndex(new_metadata) && !settings[Setting::allow_experimental_full_text_index])
        throw Exception(ErrorCodes::SUPPORT_IS_DISABLED,
                "Experimental text index feature is not enabled (turn on setting 'allow_experimental_full_text_index')");

    if (AlterCommands::hasVectorSimilarityIndex(new_metadata) && !settings[Setting::allow_experimental_vector_similarity_index])
        throw Exception(ErrorCodes::SUPPORT_IS_DISABLED,
            "Vector similarity index is disabled (turn on setting 'enable_vector_similarity_index')");

    /// If adaptive index granularity is disabled, certain vector search queries with PREWHERE run into LOGICAL_ERRORs.
    ///     SET enable_vector_similarity_index = 1;
    ///     CREATE TABLE tab (`id` Int32, `vec` Array(Float32), INDEX idx vec TYPE  vector_similarity('hnsw', 'L2Distance') GRANULARITY 100000000) ENGINE = MergeTree ORDER BY id SETTINGS index_granularity_bytes = 0;
    ///     INSERT INTO tab SELECT number, [toFloat32(number), 0.] FROM numbers(10000);
    ///     WITH [1., 0.] AS reference_vec SELECT id, L2Distance(vec, reference_vec) FROM tab PREWHERE toLowCardinality(10) ORDER BY L2Distance(vec, reference_vec) ASC LIMIT 100;
    /// As a workaround, force enabled adaptive index granularity for now (it is the default anyways).
    if (AlterCommands::hasVectorSimilarityIndex(new_metadata) && (*getSettings())[MergeTreeSetting::index_granularity_bytes] == 0)
        throw Exception(ErrorCodes::INVALID_SETTING_VALUE,
            "Vector similarity index can only be used with MergeTree setting 'index_granularity_bytes' != 0");

    for (const auto & disk : getDisks())
        if (!disk->supportsHardLinks() && !commands.isSettingsAlter() && !commands.isCommentAlter())
            throw Exception(
                ErrorCodes::SUPPORT_IS_DISABLED,
                "ALTER TABLE commands are not supported on immutable disk '{}', except for setting and comment alteration",
                disk->getName());

    /// Set of columns that shouldn't be altered.
    NameSet columns_alter_type_forbidden;

    /// Primary key columns can be ALTERed only if they are used in the key as-is
    /// (and not as a part of some expression) and if the ALTER only affects column metadata.
    NameSet columns_alter_type_metadata_only;

    /// Columns to check that the type change is safe for partition key.
    NameSet columns_alter_type_check_safe_for_partition;

    if (old_metadata.hasPartitionKey())
    {
        /// Forbid altering columns inside partition key expressions because it can change partition ID format.
        auto partition_key_expr = old_metadata.getPartitionKey().expression;
        for (const auto & action : partition_key_expr->getActions())
        {
            for (const auto * child : action.node->children)
                columns_alter_type_forbidden.insert(child->result_name);
        }

        /// But allow to alter columns without expressions under certain condition.
        for (const String & col : partition_key_expr->getRequiredColumns())
            columns_alter_type_check_safe_for_partition.insert(col);
    }

    if (old_metadata.hasSortingKey())
    {
        auto sorting_key_expr = old_metadata.getSortingKey().expression;
        for (const auto & action : sorting_key_expr->getActions())
        {
            for (const auto * child : action.node->children)
                columns_alter_type_forbidden.insert(child->result_name);
        }
        for (const String & col : sorting_key_expr->getRequiredColumns())
            columns_alter_type_metadata_only.insert(col);

        /// We don't process sample_by_ast separately because it must be among the primary key columns
        /// and we don't process primary_key_expr separately because it is a prefix of sorting_key_expr.
    }
    if (!merging_params.sign_column.empty())
        columns_alter_type_forbidden.insert(merging_params.sign_column);

    /// All of the above.
    NameSet columns_in_keys;
    columns_in_keys.insert(columns_alter_type_forbidden.begin(), columns_alter_type_forbidden.end());
    columns_in_keys.insert(columns_alter_type_metadata_only.begin(), columns_alter_type_metadata_only.end());
    columns_in_keys.insert(columns_alter_type_check_safe_for_partition.begin(), columns_alter_type_check_safe_for_partition.end());

    std::unordered_map<String, String> columns_in_indices;
    for (const auto & index : old_metadata.getSecondaryIndices())
    {
        for (const String & col : index.expression->getRequiredColumns())
            columns_in_indices.emplace(col, index.name);
    }

    std::unordered_map<String, String> columns_in_projections;
    for (const auto & projection : old_metadata.getProjections())
    {
        for (const String & col : projection.getRequiredColumns())
            columns_in_projections.emplace(col, projection.name);
    }

    NameSet dropped_columns;

    std::map<String, const IDataType *> old_types;
    for (const auto & column : old_metadata.getColumns().getAllPhysical())
        old_types.emplace(column.name, column.type.get());

    NamesAndTypesList columns_to_check_conversion;

    auto unfinished_mutations = getUnfinishedMutationCommands();
    std::optional<NameDependencies> name_deps{};
    for (const AlterCommand & command : commands)
    {
        checkDropOrRenameCommandDoesntAffectInProgressMutations(command, unfinished_mutations, local_context);
        /// Just validate partition expression
        if (command.partition)
        {
            getPartitionIDFromQuery(command.partition, local_context);
        }

        if (command.type == AlterCommand::MODIFY_SETTING || command.type == AlterCommand::RESET_SETTING)
        {
            if (old_metadata.settings_changes == nullptr)
                throw Exception(ErrorCodes::BAD_ARGUMENTS, "Cannot alter settings, because table engine doesn't support settings changes");
        }

        if (command.column_name == merging_params.version_column)
        {
            /// Some type changes for version column is allowed despite it's a part of sorting key
            if (command.type == AlterCommand::MODIFY_COLUMN)
            {
                const IDataType * new_type = command.data_type.get();
                const IDataType * old_type = old_types[command.column_name];

                if (new_type)
                    checkVersionColumnTypesConversion(old_type, new_type, command.column_name);

                /// No other checks required
                continue;
            }
            checkSpecialColumn("version", command);
        }
        else if (command.column_name == merging_params.is_deleted_column)
        {
            checkSpecialColumnWithDataType<DataTypeUInt8>("is_deleted", command);
        }
        else if (command.column_name == merging_params.sign_column)
        {
            checkSpecialColumnWithDataType<DataTypeUInt8>("sign", command);
        }
        else if (merging_params.columns_to_sum.end() != std::find(merging_params.columns_to_sum.begin(), merging_params.columns_to_sum.end(), command.column_name))
        {
            checkSpecialColumn("columns to sum", command);
        }

        if (command.type == AlterCommand::MODIFY_QUERY)
            throw Exception(ErrorCodes::NOT_IMPLEMENTED,
                            "ALTER MODIFY QUERY is not supported by MergeTree engines family");
        if (command.type == AlterCommand::MODIFY_REFRESH)
            throw Exception(ErrorCodes::NOT_IMPLEMENTED,
                            "ALTER MODIFY REFRESH is not supported by MergeTree engines family");

        if (command.type == AlterCommand::MODIFY_SQL_SECURITY)
            throw Exception(ErrorCodes::NOT_IMPLEMENTED,
                            "ALTER MODIFY SQL SECURITY is not supported by MergeTree engines family");

        if (command.type == AlterCommand::MODIFY_ORDER_BY && !is_custom_partitioned)
        {
            throw Exception(ErrorCodes::BAD_ARGUMENTS,
                            "ALTER MODIFY ORDER BY is not supported for default-partitioned tables created with the old syntax");
        }
        if (command.type == AlterCommand::MODIFY_TTL && !is_custom_partitioned)
        {
            throw Exception(ErrorCodes::BAD_ARGUMENTS,
                            "ALTER MODIFY TTL is not supported for default-partitioned tables created with the old syntax");
        }
        if (command.type == AlterCommand::MODIFY_SAMPLE_BY)
        {
            if (!is_custom_partitioned)
                throw Exception(ErrorCodes::BAD_ARGUMENTS,
                                "ALTER MODIFY SAMPLE BY is not supported for default-partitioned tables created with the old syntax");

            checkSampleExpression(new_metadata, (*getSettings())[MergeTreeSetting::compatibility_allow_sampling_expression_not_in_primary_key],
                                  (*getSettings())[MergeTreeSetting::check_sample_column_is_correct]);
        }
        if (command.type == AlterCommand::ADD_INDEX && !is_custom_partitioned)
        {
            throw Exception(ErrorCodes::BAD_ARGUMENTS, "ALTER ADD INDEX is not supported for tables with the old syntax");
        }
        if (command.type == AlterCommand::ADD_PROJECTION)
        {
            if (!is_custom_partitioned)
                throw Exception(ErrorCodes::BAD_ARGUMENTS, "ALTER ADD PROJECTION is not supported for tables with the old syntax");
        }
        if (command.type == AlterCommand::RENAME_COLUMN)
        {
            if (columns_in_keys.contains(command.column_name))
            {
                throw Exception(ErrorCodes::ALTER_OF_COLUMN_IS_FORBIDDEN,
                                "Trying to ALTER RENAME key {} column which is a part of key expression",
                                backQuoteIfNeed(command.column_name));
            }

            /// Don't check columns in indices here. RENAME works fine with index columns.

            if (auto it = columns_in_projections.find(command.column_name); it != columns_in_projections.end())
            {
                throw Exception(
                    ErrorCodes::ALTER_OF_COLUMN_IS_FORBIDDEN,
                    "Trying to ALTER RENAME {} column which is a part of projection {}",
                    backQuoteIfNeed(command.column_name),
                    it->second);
            }
        }
        else if (command.type == AlterCommand::DROP_COLUMN)
        {
            if (columns_in_keys.contains(command.column_name))
            {
                throw Exception(ErrorCodes::ALTER_OF_COLUMN_IS_FORBIDDEN,
                    "Trying to ALTER DROP key {} column which is a part of key expression", backQuoteIfNeed(command.column_name));
            }

            /// Don't check columns in indices or projections here. If required columns of indices
            /// or projections get dropped, it will be checked later in AlterCommands::apply. This
            /// allows projections with * to drop columns. One example can be found in
            /// 02691_drop_column_with_projections_replicated.sql.

            if (!command.clear)
            {
                if (!name_deps)
                    name_deps = getDependentViewsByColumn(local_context);
                const auto & deps_mv = name_deps.value()[command.column_name];
                if (!deps_mv.empty())
                {
                    throw Exception(ErrorCodes::ALTER_OF_COLUMN_IS_FORBIDDEN,
                        "Trying to ALTER DROP column {} which is referenced by materialized view {}",
                        backQuoteIfNeed(command.column_name), toString(deps_mv));
                }
            }

            if (old_metadata.columns.has(command.column_name))
            {
                dropped_columns.emplace(command.column_name);
            }
            else
            {
                const auto & nested = old_metadata.columns.getNested(command.column_name);
                for (const auto & nested_column : nested)
                    dropped_columns.emplace(nested_column.name);
            }

        }
        else if (command.type == AlterCommand::RESET_SETTING)
        {
            for (const auto & reset_setting : command.settings_resets)
            {
                if (!settings_from_storage->has(reset_setting))
                    throw Exception(ErrorCodes::BAD_ARGUMENTS,
                                    "Cannot reset setting '{}' because it doesn't exist for MergeTree engines family",
                                    reset_setting);
            }
        }
        else if (command.isRequireMutationStage(getInMemoryMetadata()))
        {
            /// This alter will override data on disk. Let's check that it doesn't
            /// modify immutable column.
            if (columns_alter_type_forbidden.contains(command.column_name))
                throw Exception(ErrorCodes::ALTER_OF_COLUMN_IS_FORBIDDEN, "ALTER of key column {} is forbidden",
                    backQuoteIfNeed(command.column_name));

            if (auto it = columns_in_indices.find(command.column_name); it != columns_in_indices.end())
            {
                throw Exception(
                    ErrorCodes::ALTER_OF_COLUMN_IS_FORBIDDEN,
                    "Trying to ALTER {} column which is a part of index {}",
                    backQuoteIfNeed(command.column_name),
                    it->second);
            }

            /// Don't check columns in projections here. If required columns of projections get
            /// modified, it will be checked later in AlterCommands::apply.

            if (command.type == AlterCommand::MODIFY_COLUMN)
            {
                if (columns_alter_type_check_safe_for_partition.contains(command.column_name))
                {
                    auto it = old_types.find(command.column_name);

                    assert(it != old_types.end());
                    if (!isSafeForKeyConversion(it->second, command.data_type.get()))
                        throw Exception(ErrorCodes::ALTER_OF_COLUMN_IS_FORBIDDEN,
                                        "ALTER of partition key column {} from type {} "
                                        "to type {} is not safe because it can change the representation "
                                        "of partition key", backQuoteIfNeed(command.column_name),
                                        it->second->getName(), command.data_type->getName());
                }

                if (columns_alter_type_metadata_only.contains(command.column_name))
                {
                    auto it = old_types.find(command.column_name);
                    assert(it != old_types.end());
                    if (!isSafeForKeyConversion(it->second, command.data_type.get()))
                        throw Exception(ErrorCodes::ALTER_OF_COLUMN_IS_FORBIDDEN,
                                        "ALTER of key column {} from type {} "
                                        "to type {} is not safe because it can change the representation "
                                        "of primary key", backQuoteIfNeed(command.column_name),
                                        it->second->getName(), command.data_type->getName());
                }

                if (old_metadata.getColumns().has(command.column_name))
                {
                    columns_to_check_conversion.push_back(
                        new_metadata.getColumns().getPhysical(command.column_name));

                    const auto & old_column = old_metadata.getColumns().get(command.column_name);
                    if (!old_column.statistics.empty())
                    {
                        const auto & new_column = new_metadata.getColumns().get(command.column_name);
                        if (!old_column.type->equals(*new_column.type))
                            throw Exception(ErrorCodes::ALTER_OF_COLUMN_IS_FORBIDDEN,
                                            "ALTER types of column {} with statistics is not safe "
                                            "because it can change the representation of statistics",
                                            backQuoteIfNeed(command.column_name));
                    }
                }
            }
        }
    }

    checkColumnFilenamesForCollision(new_metadata, /*throw_on_error=*/ true);
    checkProperties(new_metadata, old_metadata, false, false, allow_reverse_key, allow_nullable_key, local_context);
    checkTTLExpressions(new_metadata, old_metadata);

    if (!columns_to_check_conversion.empty())
    {
        auto old_header = old_metadata.getSampleBlock();
        performRequiredConversions(old_header, columns_to_check_conversion, local_context);
    }

    if (old_metadata.hasSettingsChanges())
    {
        const auto current_changes = old_metadata.getSettingsChanges()->as<const ASTSetQuery &>().changes;
        const auto & new_changes = new_metadata.settings_changes->as<const ASTSetQuery &>().changes;
        local_context->checkMergeTreeSettingsConstraints(*settings_from_storage, new_changes);

        bool found_disk_setting = false;
        bool found_storage_policy_setting = false;

        for (const auto & changed_setting : new_changes)
        {
            const auto & setting_name = changed_setting.name;
            const auto & new_value = changed_setting.value;
            MergeTreeSettings::checkCanSet(setting_name, new_value);
            const Field * current_value = current_changes.tryGet(setting_name);

            if ((!current_value || *current_value != new_value)
                && MergeTreeSettings::isReadonlySetting(setting_name))
            {
                throw Exception(ErrorCodes::READONLY_SETTING, "Setting '{}' is readonly for storage '{}'", setting_name, getName());
            }

            if (!current_value && MergeTreeSettings::isPartFormatSetting(setting_name))
            {
                MergeTreeSettings copy = *getSettings();
                copy.applyChange(changed_setting);
                String reason;
                if (!canUsePolymorphicParts(copy, reason) && !reason.empty())
                    throw Exception(ErrorCodes::NOT_IMPLEMENTED, "Can't change settings. Reason: {}", reason);
            }

            if (setting_name == "storage_policy")
            {
                checkStoragePolicy(local_context->getStoragePolicy(new_value.safeGet<String>()));
                found_storage_policy_setting = true;
            }
            else if (setting_name == "disk")
            {
                checkStoragePolicy(local_context->getStoragePolicyFromDisk(new_value.safeGet<String>()));
                found_disk_setting = true;
            }
        }

        if (found_storage_policy_setting && found_disk_setting)
            throw Exception(
                ErrorCodes::BAD_ARGUMENTS,
                "MergeTree settings `storage_policy` and `disk` cannot be specified at the same time");

        /// Check if it is safe to reset the settings
        for (const auto & current_setting : current_changes)
        {
            const auto & setting_name = current_setting.name;
            const Field * new_value = new_changes.tryGet(setting_name);
            /// Prevent unsetting readonly setting
            if (MergeTreeSettings::isReadonlySetting(setting_name) && !new_value)
            {
                throw Exception(ErrorCodes::READONLY_SETTING, "Setting '{}' is readonly for storage '{}'", setting_name, getName());
            }

            if (MergeTreeSettings::isPartFormatSetting(setting_name) && !new_value)
            {
                /// Use default settings + new and check if doesn't affect part format settings
                auto copy = getDefaultSettings();
                copy->applyChanges(new_changes);
                String reason;
                if (!canUsePolymorphicParts(*copy, reason) && !reason.empty())
                    throw Exception(ErrorCodes::NOT_IMPLEMENTED, "Can't change settings. Reason: {}", reason);
            }

        }
    }

    for (const auto & part : getDataPartsVectorForInternalUsage())
    {
        bool at_least_one_column_rest = false;
        for (const auto & column : part->getColumns())
        {
            if (!dropped_columns.contains(column.name))
            {
                at_least_one_column_rest = true;
                break;
            }
        }
        if (!at_least_one_column_rest)
        {
            std::string postfix;
            if (dropped_columns.size() > 1)
                postfix = "s";
            throw Exception(ErrorCodes::BAD_ARGUMENTS,
                            "Cannot drop or clear column{} '{}', because all columns "
                            "in part '{}' will be removed from disk. Empty parts are not allowed",
                            postfix, boost::algorithm::join(dropped_columns, ", "), part->name);
        }
    }
}


void MergeTreeData::checkMutationIsPossible(const MutationCommands & /*commands*/, const Settings & /*settings*/) const
{
    for (const auto & disk : getDisks())
        if (!disk->supportsHardLinks())
            throw Exception(ErrorCodes::SUPPORT_IS_DISABLED, "Mutations are not supported for immutable disk '{}'", disk->getName());
}

MergeTreeDataPartFormat MergeTreeData::choosePartFormat(size_t bytes_uncompressed, size_t rows_count) const
{
    using PartType = MergeTreeDataPartType;
    using PartStorageType = MergeTreeDataPartStorageType;

    String out_reason;
    const auto settings = getSettings();
    if (!canUsePolymorphicParts(*settings, out_reason))
        return {PartType::Wide, PartStorageType::Full};

    auto satisfies = [&](const auto & min_bytes_for, const auto & min_rows_for)
    {
        return bytes_uncompressed < min_bytes_for || rows_count < min_rows_for;
    };

    auto part_type = PartType::Wide;
    if (satisfies((*settings)[MergeTreeSetting::min_bytes_for_wide_part], (*settings)[MergeTreeSetting::min_rows_for_wide_part]))
        part_type = PartType::Compact;

    return {part_type, PartStorageType::Full};
}

MergeTreeDataPartBuilder MergeTreeData::getDataPartBuilder(
    const String & name, const VolumePtr & volume, const String & part_dir, const ReadSettings & read_settings_) const
{
    return MergeTreeDataPartBuilder(*this, name, volume, relative_data_path, part_dir, read_settings_);
}

void MergeTreeData::changeSettings(
        const ASTPtr & new_settings,
        AlterLockHolder & /* table_lock_holder */)
{
    if (new_settings)
    {
        bool has_storage_policy_changed = false;

        const auto & new_changes = new_settings->as<const ASTSetQuery &>().changes;
        StoragePolicyPtr new_storage_policy = nullptr;

        for (const auto & change : new_changes)
        {
            if (change.name == "disk" || change.name == "storage_policy")
            {
                if (change.name == "disk")
                    new_storage_policy = getContext()->getStoragePolicyFromDisk(change.value.safeGet<String>());
                else
                    new_storage_policy = getContext()->getStoragePolicy(change.value.safeGet<String>());
                StoragePolicyPtr old_storage_policy = getStoragePolicy();

                /// StoragePolicy of different version or name is guaranteed to have different pointer
                if (new_storage_policy != old_storage_policy)
                {
                    checkStoragePolicy(new_storage_policy);

                    std::unordered_set<String> all_diff_disk_names;
                    for (const auto & disk : new_storage_policy->getDisks())
                        all_diff_disk_names.insert(disk->getName());
                    for (const auto & disk : old_storage_policy->getDisks())
                        all_diff_disk_names.erase(disk->getName());

                    for (const String & disk_name : all_diff_disk_names)
                    {
                        auto disk = new_storage_policy->getDiskByName(disk_name);
                        if (disk->existsDirectory(relative_data_path))
                            throw Exception(ErrorCodes::LOGICAL_ERROR, "New storage policy contain disks which already contain data of a table with the same name");
                    }

                    for (const String & disk_name : all_diff_disk_names)
                    {
                        auto disk = new_storage_policy->getDiskByName(disk_name);
                        disk->createDirectories(relative_data_path);
                        disk->createDirectories(fs::path(relative_data_path) / DETACHED_DIR_NAME);
                    }
                    /// FIXME how would that be done while reloading configuration???

                    has_storage_policy_changed = true;
                }
            }
        }

        /// Reset to default settings before applying existing.
        auto copy = getDefaultSettings();
        copy->applyChanges(new_changes);
        const auto & ac = getContext()->getAccessControl();
        bool allow_experimental = ac.getAllowExperimentalTierSettings();
        bool allow_beta = ac.getAllowBetaTierSettings();
        copy->sanityCheck(getContext()->getMergeMutateExecutor()->getMaxTasksCount(), allow_experimental, allow_beta);

        storage_settings.set(std::move(copy));
        StorageInMemoryMetadata new_metadata = getInMemoryMetadata();
        new_metadata.setSettingsChanges(new_settings);
        setInMemoryMetadata(new_metadata);

        if (has_storage_policy_changed)
            startBackgroundMovesIfNeeded();
    }
}

void MergeTreeData::PartsTemporaryRename::addPart(const String & old_name, const String & new_name, const DiskPtr & disk)
{
    old_and_new_names.push_back({old_name, new_name, disk});
}

void MergeTreeData::PartsTemporaryRename::tryRenameAll()
{
    renamed = true;
    for (size_t i = 0; i < old_and_new_names.size(); ++i)
    {
        try
        {
            const auto & [old_name, new_name, disk] = old_and_new_names[i];
            if (old_name.empty() || new_name.empty())
                throw DB::Exception(ErrorCodes::LOGICAL_ERROR, "Empty part name. Most likely it's a bug.");
            const auto full_path = fs::path(storage.relative_data_path) / source_dir;
            disk->moveFile(fs::path(full_path) / old_name, fs::path(full_path) / new_name);
        }
        catch (...)
        {
            old_and_new_names.resize(i);
            LOG_WARNING(storage.log, "Cannot rename parts to perform operation on them: {}", getCurrentExceptionMessage(false));
            throw;
        }
    }
}

void MergeTreeData::PartsTemporaryRename::rollBackAll()
{
    // TODO what if server had crashed before this destructor was called?
    if (!renamed)
        return;

    std::exception_ptr first_exception;

    for (const auto & [old_name, new_name, disk] : old_and_new_names)
    {
        if (old_name.empty())
            continue;

        try
        {
            const String full_path = fs::path(storage.relative_data_path) / source_dir;
            disk->moveFile(fs::path(full_path) / new_name, fs::path(full_path) / old_name);
        }
        catch (...)
        {
            tryLogCurrentException(__PRETTY_FUNCTION__);

            if (!first_exception)
                first_exception = std::current_exception();
        }
    }

    old_and_new_names.clear();
    renamed = false;

    if (first_exception)
        std::rethrow_exception(first_exception);
}

MergeTreeData::PartsTemporaryRename::~PartsTemporaryRename()
{
    try
    {
        rollBackAll();
    }
    catch (...)
    {
        tryLogCurrentException(__PRETTY_FUNCTION__);
    }
}

MergeTreeData::PartHierarchy MergeTreeData::getPartHierarchy(
    const MergeTreePartInfo & part_info,
    DataPartState state,
    DataPartsLock & /* data_parts_lock */) const
{
    PartHierarchy result;

    /// Parts contained in the part are consecutive in data_parts, intersecting the insertion place for the part itself.
    auto it_middle = data_parts_by_state_and_info.lower_bound(DataPartStateAndInfo{state, part_info});
    auto committed_parts_range = getDataPartsStateRange(state, part_info.getKind());

    /// Go to the left.
    DataPartIteratorByStateAndInfo begin = it_middle;
    while (begin != committed_parts_range.begin())
    {
        auto prev = std::prev(begin);

        if (!part_info.contains((*prev)->info))
        {
            if ((*prev)->info.contains(part_info))
            {
                result.covering_parts.push_back(*prev);
            }
            else if (!part_info.isDisjoint((*prev)->info))
            {
                result.intersected_parts.push_back(*prev);
            }

            break;
        }

        begin = prev;
    }

    std::reverse(result.covering_parts.begin(), result.covering_parts.end());

    /// Go to the right.
    DataPartIteratorByStateAndInfo end = it_middle;
    while (end != committed_parts_range.end())
    {
        if ((*end)->info == part_info)
        {
            result.duplicate_part = *end;
        }

        if (!part_info.contains((*end)->info))
        {
            if ((*end)->info.contains(part_info))
            {
                result.covering_parts.push_back(*end);
            }
            else if (!part_info.isDisjoint((*end)->info))
            {
                result.intersected_parts.push_back(*end);
            }

            break;
        }

        ++end;
    }

    if (begin != committed_parts_range.end() && (*begin)->info == part_info)
        ++begin;

    result.covered_parts.insert(result.covered_parts.end(), begin, end);

    return result;
}

MergeTreeData::DataPartsVector MergeTreeData::getCoveredOutdatedParts(
    const DataPartPtr & part,
    DataPartsLock & data_parts_lock) const
{
    part->assertState({DataPartState::Active, DataPartState::PreActive, DataPartState::Outdated});
    bool is_outdated_part = part->getState() == DataPartState::Outdated;
    PartHierarchy hierarchy = getPartHierarchy(part->info, DataPartState::Outdated, data_parts_lock);

    if (hierarchy.duplicate_part && !is_outdated_part)
        throw Exception(ErrorCodes::LOGICAL_ERROR, "Unexpected duplicate part {}. It is a bug.", hierarchy.duplicate_part->getNameWithState());

    return hierarchy.covered_parts;
}

MergeTreeData::DataPartsVector MergeTreeData::getActivePartsToReplace(
    const MergeTreePartInfo & new_part_info,
    const String & new_part_name,
    DataPartPtr & out_covering_part,
    DataPartsLock & data_parts_lock) const
{
    PartHierarchy hierarchy = getPartHierarchy(new_part_info, DataPartState::Active, data_parts_lock);

    if (!hierarchy.intersected_parts.empty())
        throw Exception(ErrorCodes::LOGICAL_ERROR, "Part {} intersects part {}. It is a bug.",
                        new_part_name, hierarchy.intersected_parts.back()->getNameWithState());

    if (hierarchy.duplicate_part)
        throw Exception(ErrorCodes::LOGICAL_ERROR, "Unexpected duplicate part {}. It is a bug.", hierarchy.duplicate_part->getNameWithState());

    if (!hierarchy.covering_parts.empty())
        out_covering_part = std::move(hierarchy.covering_parts.back());

    return std::move(hierarchy.covered_parts);
}

void MergeTreeData::checkPartPartition(MutableDataPartPtr & part, DataPartsLock & lock) const
{
    if (DataPartPtr existing_part_in_partition = getAnyPartInPartition(part->info.getPartitionId(), lock))
    {
        if (part->partition.value != existing_part_in_partition->partition.value)
            throw Exception(ErrorCodes::CORRUPTED_DATA, "Partition value mismatch between two parts with the same partition ID. "
                "Existing part: {}, newly added part: {}", existing_part_in_partition->name, part->name);
    }
}

void MergeTreeData::checkPartDuplicate(MutableDataPartPtr & part, Transaction & transaction, DataPartsLock & /*lock*/) const
{
    auto it_duplicate = data_parts_by_info.find(part->info);

    if (it_duplicate != data_parts_by_info.end())
    {
        if ((*it_duplicate)->checkState({DataPartState::Outdated, DataPartState::Deleting}))
            throw Exception(ErrorCodes::PART_IS_TEMPORARILY_LOCKED, "Part {} already exists, but it will be deleted soon",
                            (*it_duplicate)->getNameWithState());

        if (transaction.txn)
            throw Exception(ErrorCodes::SERIALIZATION_ERROR, "Part {} already exists", (*it_duplicate)->getNameWithState());

        throw Exception(ErrorCodes::DUPLICATE_DATA_PART, "Part {} already exists", (*it_duplicate)->getNameWithState());
    }
}

void MergeTreeData::preparePartForCommit(MutableDataPartPtr & part, Transaction & out_transaction, bool need_rename, bool rename_in_transaction)
{
    part->is_temp = false;
    part->setState(DataPartState::PreActive);

    assert([&]()
           {
               String dir_name = fs::path(part->getDataPartStorage().getRelativePath()).filename();
               bool may_be_cleaned_up = dir_name.starts_with("tmp_") || dir_name.starts_with("tmp-fetch_");
               return !may_be_cleaned_up || temporary_parts.contains(dir_name);
           }());
    assert(!(!need_rename && rename_in_transaction));

    if (need_rename && !rename_in_transaction)
        part->renameTo(part->name, true);

    LOG_TEST(log, "preparePartForCommit: inserting {} into data_parts_indexes", part->getNameWithState());
    data_parts_indexes.insert(part);
    if (rename_in_transaction)
        out_transaction.addPart(part, need_rename);
    else
        out_transaction.addPart(part, /* need_rename= */ false);
}

bool MergeTreeData::addTempPart(
    MutableDataPartPtr & part,
    Transaction & out_transaction,
    DataPartsLock & lock,
    DataPartsVector * out_covered_parts)
{
    LOG_TRACE(log, "Adding temporary part from directory {} with name {}.", part->getDataPartStorage().getPartDirectory(), part->name);
    if (&out_transaction.data != this)
        throw Exception(ErrorCodes::LOGICAL_ERROR, "MergeTreeData::Transaction for one table cannot be used with another. It is a bug.");

    if (part->hasLightweightDelete())
        has_lightweight_delete_parts.store(true);

    checkPartPartition(part, lock);
    checkPartDuplicate(part, out_transaction, lock);

    DataPartPtr covering_part;
    DataPartsVector covered_parts = getActivePartsToReplace(part->info, part->name, covering_part, lock);

    if (covering_part)
    {
        LOG_WARNING(log, "Tried to add obsolete part {} covered by {}", part->name, covering_part->getNameWithState());
        return false;
    }

    /// All checks are passed. Now we can rename the part on disk.
    /// So, we maintain invariant: if a non-temporary part in filesystem then it is in data_parts
    preparePartForCommit(part, out_transaction, /* need_rename = */false);

    if (out_covered_parts)
    {
        out_covered_parts->reserve(covered_parts.size());

        for (DataPartPtr & covered_part : covered_parts)
            out_covered_parts->emplace_back(std::move(covered_part));
    }

    return true;
}


bool MergeTreeData::renameTempPartAndReplaceImpl(
    MutableDataPartPtr & part,
    Transaction & out_transaction,
    DataPartsLock & lock,
    DataPartsVector * out_covered_parts,
    bool rename_in_transaction)
{
    LOG_TRACE(log, "Renaming temporary part {} to {} with tid {}.", part->getDataPartStorage().getPartDirectory(), part->name, out_transaction.getTID());

    if (&out_transaction.data != this)
        throw Exception(ErrorCodes::LOGICAL_ERROR, "MergeTreeData::Transaction for one table cannot be used with another. It is a bug.");

    part->assertState({DataPartState::Temporary});
    checkPartPartition(part, lock);
    checkPartDuplicate(part, out_transaction, lock);

    PartHierarchy hierarchy = getPartHierarchy(part->info, DataPartState::Active, lock);

    if (!hierarchy.intersected_parts.empty())
    {
        // Drop part|partition operation inside some transactions sees some stale snapshot from the time when transactions has been started.
        // So such operation may attempt to delete already outdated part. In this case, this outdated part is most likely covered by the other part and intersection may occur.
        // Part mayght be outdated due to merge|mutation|update|optimization operations.
        if (part->isEmpty() || (hierarchy.intersected_parts.size() == 1 && hierarchy.intersected_parts.back()->isEmpty()))
        {
            throw Exception(ErrorCodes::SERIALIZATION_ERROR, "Part {} intersects part {}. One of them is empty part. "
                            "That is a race between drop operation under transaction and a merge/mutation.",
                            part->name, hierarchy.intersected_parts.back()->getNameWithState());
        }

        throw Exception(ErrorCodes::LOGICAL_ERROR, "Part {} intersects part {}. There are {} intersected parts. It is a bug.",
                        part->name, hierarchy.intersected_parts.back()->getNameWithState(), hierarchy.intersected_parts.size());
    }

    if (hierarchy.duplicate_part)
        throw Exception(ErrorCodes::LOGICAL_ERROR, "Unexpected duplicate part {}. It is a bug.", hierarchy.duplicate_part->getNameWithState());


    if (part->hasLightweightDelete())
        has_lightweight_delete_parts.store(true);

    /// All checks are passed. Now we can rename the part on disk.
    /// So, we maintain invariant: if a non-temporary part in filesystem then it is in data_parts
    preparePartForCommit(part, out_transaction, /* need_rename= */ true, rename_in_transaction);

    if (out_covered_parts)
    {
        out_covered_parts->reserve(out_covered_parts->size() + hierarchy.covered_parts.size());
        std::move(hierarchy.covered_parts.begin(), hierarchy.covered_parts.end(), std::back_inserter(*out_covered_parts));
    }

    return true;
}

bool MergeTreeData::renameTempPartAndReplaceUnlocked(
    MutableDataPartPtr & part,
    Transaction & out_transaction,
    DataPartsLock & lock,
    bool rename_in_transaction)
{
    return renameTempPartAndReplaceImpl(part, out_transaction, lock, /*out_covered_parts=*/ nullptr, rename_in_transaction);
}

MergeTreeData::DataPartsVector MergeTreeData::renameTempPartAndReplace(
    MutableDataPartPtr & part,
    Transaction & out_transaction,
    bool rename_in_transaction)
{
    auto part_lock = lockParts();
    DataPartsVector covered_parts;
    renameTempPartAndReplaceImpl(part, out_transaction, part_lock, &covered_parts, rename_in_transaction);
    return covered_parts;
}

bool MergeTreeData::renameTempPartAndAdd(
    MutableDataPartPtr & part,
    Transaction & out_transaction,
    DataPartsLock & lock,
    bool rename_in_transaction)
{
    DataPartsVector covered_parts;

    if (!renameTempPartAndReplaceImpl(part, out_transaction, lock, &covered_parts, rename_in_transaction))
        return false;

    if (!covered_parts.empty())
        throw Exception(ErrorCodes::LOGICAL_ERROR, "Added part {} covers {} existing part(s) (including {})",
            part->name, covered_parts.size(), covered_parts[0]->name);

    return true;
}

void MergeTreeData::removePartsFromWorkingSet(MergeTreeTransaction * txn, const MergeTreeData::DataPartsVector & remove, bool clear_without_timeout, DataPartsLock & /*acquired_lock*/)
{
    if (txn)
        transactions_enabled.store(true);

    auto remove_time = clear_without_timeout ? 0 : time(nullptr);

    for (const DataPartPtr & part : remove)
    {
        if (part->version.creation_csn != Tx::RolledBackCSN)
            MergeTreeTransaction::removeOldPart(shared_from_this(), part, txn);

        if (part->getState() == MergeTreeDataPartState::Active)
        {
            removePartContributionToColumnAndSecondaryIndexSizes(part);
            removePartContributionToUncompressedBytesInPatches(part);
            removePartContributionToDataVolume(part);
        }

        if (part->getState() == MergeTreeDataPartState::Active || clear_without_timeout)
            part->remove_time.store(remove_time, std::memory_order_relaxed);

        if (part->getState() != MergeTreeDataPartState::Outdated)
            modifyPartState(part, MergeTreeDataPartState::Outdated);
    }
}

void MergeTreeData::removePartsFromWorkingSetImmediatelyAndSetTemporaryState(const DataPartsVector & remove, DataPartsLock * acquired_lock)
{
    auto lock = (acquired_lock) ? DataPartsLock() : lockParts();

    for (const auto & part : remove)
    {
        auto it_part = data_parts_by_info.find(part->info);
        if (it_part == data_parts_by_info.end())
            throw Exception(ErrorCodes::LOGICAL_ERROR, "Part {} not found in data_parts", part->getNameWithState());

        assert(part->getState() == MergeTreeDataPartState::PreActive);

        modifyPartState(part, MergeTreeDataPartState::Temporary);
        /// Erase immediately
        LOG_TEST(log, "removePartsFromWorkingSetImmediatelyAndSetTemporaryState: removing {} from data_parts_indexes", part->getNameWithState());
        data_parts_indexes.erase(it_part);
    }
}

void MergeTreeData::removePartsFromWorkingSet(
        MergeTreeTransaction * txn, const DataPartsVector & remove, bool clear_without_timeout, DataPartsLock * acquired_lock)
{
    auto lock = (acquired_lock) ? DataPartsLock() : lockParts();

    for (const auto & part : remove)
    {
        if (!data_parts_by_info.count(part->info))
            throw Exception(ErrorCodes::LOGICAL_ERROR, "Part {} not found in data_parts", part->getNameWithState());

        part->assertState({DataPartState::PreActive, DataPartState::Active, DataPartState::Outdated});
    }

    removePartsFromWorkingSet(txn, remove, clear_without_timeout, lock);
}


void MergeTreeData::removePartsInRangeFromWorkingSet(MergeTreeTransaction * txn, const MergeTreePartInfo & drop_range, DataPartsLock & lock)
{
    removePartsInRangeFromWorkingSetAndGetPartsToRemoveFromZooKeeper(txn, drop_range, lock, /*create_empty_part*/ false);
}

DataPartsVector MergeTreeData::grabActivePartsToRemoveForDropRange(
    MergeTreeTransaction * txn, const MergeTreePartInfo & drop_range, DataPartsLock & lock)
{
    DataPartsVector parts_to_remove;

    if (drop_range.min_block > drop_range.max_block)
        throw Exception(ErrorCodes::LOGICAL_ERROR, "Invalid drop range: {}", drop_range.getPartNameForLogs());

    auto partition_range = getVisibleDataPartsVectorInPartition(txn, drop_range.getPartitionId(), &lock);

    for (const DataPartPtr & part : partition_range)
    {
        if (part->info.getPartitionId() != drop_range.getPartitionId())
            throw Exception(ErrorCodes::LOGICAL_ERROR, "Unexpected partition_id of part {}. This is a bug.", part->name);

        /// It's a DROP PART and it's already executed by fetching some covering part
        bool is_drop_part = !drop_range.isFakeDropRangePart() && drop_range.min_block;

        if (is_drop_part && (part->info.min_block != drop_range.min_block || part->info.max_block != drop_range.max_block))
        {
            /// Why we check only min and max blocks here without checking merge
            /// level or mutation? It's a tricky situation which can happen on a stale
            /// replica. For example, we have parts all_1_1_0, all_2_2_0 and
            /// all_3_3_0. Fast replica assign some merges (OPTIMIZE FINAL or
            /// TTL) all_2_2_0 -> all_2_2_1 -> all_2_2_2. So it has set of parts
            /// all_1_1_0, all_2_2_2 and all_3_3_0. After that it decides to
            /// drop part all_2_2_2. Now set of parts is all_1_1_0 and
            /// all_3_3_0. Now fast replica assign merge all_1_1_0 + all_3_3_0
            /// to all_1_3_1 and finishes it. Slow replica pulls the queue and
            /// have two contradictory tasks -- drop all_2_2_2 and merge/fetch
            /// all_1_3_1. If this replica will fetch all_1_3_1 first and then tries
            /// to drop all_2_2_2 after that it will receive the LOGICAL ERROR.
            /// So here we just check that all_1_3_1 covers blocks from drop
            /// all_2_2_2. The same situation can occur if the all_2_2_0
            /// part mutates several times, after which it will be deleted, for
            /// example if it becomes empty.
            ///
            bool is_covered_by_min_max_block = part->info.min_block <= drop_range.min_block && part->info.max_block >= drop_range.max_block;
            if (is_covered_by_min_max_block)
            {
                LOG_TRACE(LogFrequencyLimiter(log.load(), 1), "Skipping drop range for part {} because covering part {} already exists", drop_range.getPartNameForLogs(), part->name);
                return {};
            }
        }

        if (part->info.min_block < drop_range.min_block)
        {
            if (drop_range.min_block <= part->info.max_block)
            {
                /// Intersect left border
                throw Exception(ErrorCodes::LOGICAL_ERROR, "Unexpected merged part {} intersecting drop range {}",
                                part->name, drop_range.getPartNameForLogs());
            }

            continue;
        }

        /// Stop on new parts
        if (part->info.min_block > drop_range.max_block)
            break;

        if (part->info.min_block <= drop_range.max_block && drop_range.max_block < part->info.max_block)
        {
            /// Intersect right border
            throw Exception(ErrorCodes::LOGICAL_ERROR, "Unexpected merged part {} intersecting drop range {}",
                            part->name, drop_range.getPartNameForLogs());
        }

        parts_to_remove.emplace_back(part);
    }
    return parts_to_remove;
}

MergeTreeData::PartsToRemoveFromZooKeeper MergeTreeData::removePartsInRangeFromWorkingSetAndGetPartsToRemoveFromZooKeeper(
        MergeTreeTransaction * txn, const MergeTreePartInfo & drop_range, DataPartsLock & lock, bool create_empty_part)
{
#ifndef NDEBUG
    {
        /// All parts (including outdated) must be loaded at this moment.
        std::lock_guard outdated_parts_lock(outdated_data_parts_mutex);
        assert(outdated_unloaded_data_parts.empty());
    }
#endif

    auto parts_to_remove = grabActivePartsToRemoveForDropRange(txn, drop_range, lock);

    bool clear_without_timeout = true;
    /// We a going to remove active parts covered by drop_range without timeout.
    /// Let's also reset timeout for inactive parts
    /// and add these parts to list of parts to remove from ZooKeeper
    auto inactive_parts_to_remove_immediately = getDataPartsVectorInPartitionForInternalUsage(
        {DataPartState::Outdated, DataPartState::Deleting}, drop_range.getPartitionId(), &lock);

    /// FIXME refactor removePartsFromWorkingSet(...), do not remove parts twice
    removePartsFromWorkingSet(txn, parts_to_remove, clear_without_timeout, lock);

    /// We can only create a covering part for a blocks range that starts with 0 (otherwise we may get "intersecting parts"
    /// if we remove a range from the middle when dropping a part).
    /// Maybe we could do it by incrementing mutation version to get a name for the empty covering part,
    /// but it's okay to simply avoid creating it for DROP PART (for a part in the middle).
    /// NOTE: Block numbers in ReplicatedMergeTree start from 0. For MergeTree, is_new_syntax is always false.
    assert(!create_empty_part || supportsReplication());
    bool range_in_the_middle = drop_range.min_block;
    bool is_new_syntax = format_version >= MERGE_TREE_DATA_MIN_FORMAT_VERSION_WITH_CUSTOM_PARTITIONING;
    if (create_empty_part && !parts_to_remove.empty() && is_new_syntax && !range_in_the_middle)
    {
        /// We are going to remove a lot of parts from zookeeper just after returning from this function.
        /// And we will remove parts from disk later (because some queries may use them).
        /// But if the server restarts in-between, then it will notice a lot of unexpected parts,
        /// so it may refuse to start. Let's create an empty part that covers them.
        /// We don't need to commit it to zk, and don't even need to activate it.

        MergeTreePartInfo empty_info = drop_range;
        empty_info.level = empty_info.mutation = 0;
        empty_info.min_block = MergeTreePartInfo::MAX_BLOCK_NUMBER;
        for (const auto & part : parts_to_remove)
        {
            /// We still have to take min_block into account to avoid creating multiple covering ranges
            /// that intersect each other
            empty_info.min_block = std::min(empty_info.min_block, part->info.min_block);
            empty_info.level = std::max(empty_info.level, part->info.level);
            empty_info.mutation = std::max(empty_info.mutation, part->info.mutation);
        }
        empty_info.level += 1;

        const auto & partition = parts_to_remove.front()->partition;
        String empty_part_name = empty_info.getPartNameAndCheckFormat(format_version);
        auto [new_data_part, tmp_dir_holder] = createEmptyPart(empty_info, partition, empty_part_name, NO_TRANSACTION_PTR);

        MergeTreeData::Transaction transaction(*this, NO_TRANSACTION_RAW);
        renameTempPartAndAdd(new_data_part, transaction, lock, /*rename_in_transaction=*/ false);     /// All covered parts must be already removed

        /// It will add the empty part to the set of Outdated parts without making it Active (exactly what we need)
        transaction.rollback(&lock);
        new_data_part->remove_time.store(0, std::memory_order_relaxed);
        /// Such parts are always local, they don't participate in replication, they don't have shared blobs.
        /// So we don't have locks for shared data in zk for them, and can just remove blobs (this avoids leaving garbage in S3)
        new_data_part->remove_tmp_policy = IMergeTreeDataPart::BlobsRemovalPolicyForTemporaryParts::REMOVE_BLOBS_OF_NOT_TEMPORARY;
    }

    /// Since we can return parts in Deleting state, we have to use a wrapper that restricts access to such parts.
    PartsToRemoveFromZooKeeper parts_to_remove_from_zookeeper;
    for (auto & part : parts_to_remove)
        parts_to_remove_from_zookeeper.emplace_back(std::move(part));

    for (auto & part : inactive_parts_to_remove_immediately)
    {
        if (!drop_range.contains(part->info))
            continue;
        part->remove_time.store(0, std::memory_order_relaxed);
        parts_to_remove_from_zookeeper.emplace_back(std::move(part), /* was_active */ false);
    }

    return parts_to_remove_from_zookeeper;
}

void MergeTreeData::restoreAndActivatePart(const DataPartPtr & part, DataPartsLock * acquired_lock)
{
    auto lock = (acquired_lock) ? DataPartsLock() : lockParts();
    if (part->getState() == DataPartState::Active)
        return;

    addPartContributionToColumnAndSecondaryIndexSizes(part);
    addPartContributionToUncompressedBytesInPatches(part);
    addPartContributionToDataVolume(part);
    modifyPartState(part, DataPartState::Active);
}


void MergeTreeData::outdateUnexpectedPartAndCloneToDetached(const DataPartPtr & part_to_detach)
{
    LOG_INFO(log, "Cloning part {} to unexpected_{} and making it obsolete.", part_to_detach->getDataPartStorage().getPartDirectory(), part_to_detach->name);
    part_to_detach->makeCloneInDetached("unexpected", getInMemoryMetadataPtr(), /*disk_transaction*/ {});

    DataPartsLock lock = lockParts();
    part_to_detach->is_unexpected_local_part = true;
    if (part_to_detach->getState() == DataPartState::Active)
        removePartsFromWorkingSet(NO_TRANSACTION_RAW, {part_to_detach}, true, &lock);
}

void MergeTreeData::forcefullyMovePartToDetachedAndRemoveFromMemory(const MergeTreeData::DataPartPtr & part_to_detach, const String & prefix)
{
    if (prefix.empty())
        LOG_INFO(log, "Renaming {} to {} and forgetting it.", part_to_detach->getDataPartStorage().getPartDirectory(), part_to_detach->name);
    else
        LOG_INFO(log, "Renaming {} to {}_{} and forgetting it.", part_to_detach->getDataPartStorage().getPartDirectory(), prefix, part_to_detach->name);

    auto lock = lockParts();
    bool replicated = dynamic_cast<StorageReplicatedMergeTree *>(this) != nullptr;

    auto it_part = data_parts_by_info.find(part_to_detach->info);
    if (it_part == data_parts_by_info.end())
        throw Exception(ErrorCodes::NO_SUCH_DATA_PART, "No such data part {}", part_to_detach->getNameWithState());

    /// What if part_to_detach is a reference to *it_part? Make a new owner just in case.
    /// Important to own part pointer here (not const reference), because it will be removed from data_parts_indexes
    /// few lines below.
    DataPartPtr part = *it_part; // NOLINT

    if (part->getState() == DataPartState::Active)
    {
        removePartContributionToDataVolume(part);
        removePartContributionToColumnAndSecondaryIndexSizes(part);
<<<<<<< HEAD
=======
        removePartContributionToUncompressedBytesInPatches(part);
        removed_active_part = true;
>>>>>>> 3cace860
    }

    modifyPartState(it_part, DataPartState::Deleting);
    asMutableDeletingPart(part)->renameToDetached(prefix, /*ignore_error=*/ replicated);
    LOG_TEST(log, "forcefullyMovePartToDetachedAndRemoveFromMemory: removing {} from data_parts_indexes", part->getNameWithState());
    data_parts_indexes.erase(it_part);
}


bool MergeTreeData::tryRemovePartImmediately(DataPartPtr && part)
{
    DataPartPtr part_to_delete;
    {
        auto lock = lockParts();

        auto part_name_with_state = part->getNameWithState();
        LOG_TRACE(log, "Trying to immediately remove part {}", part_name_with_state);

        if (part->getState() != DataPartState::Temporary)
        {
            auto it = data_parts_by_info.find(part->info);
            if (it == data_parts_by_info.end() || (*it).get() != part.get())
                throw Exception(ErrorCodes::LOGICAL_ERROR, "Part {} doesn't exist", part->name);

            part.reset();

            if (!((*it)->getState() == DataPartState::Outdated && isSharedPtrUnique(*it)))
            {
                if ((*it)->getState() != DataPartState::Outdated)
                    LOG_WARNING(log, "Cannot immediately remove part {} because it's not in Outdated state "
                             "usage counter {}", part_name_with_state, it->use_count());

                if (!isSharedPtrUnique(*it))
                    LOG_WARNING(log, "Cannot immediately remove part {} because someone using it right now "
                             "usage counter {}", part_name_with_state, it->use_count());
                return false;
            }

            modifyPartState(it, DataPartState::Deleting);

            part_to_delete = *it;
        }
        else
        {
            part_to_delete = std::move(part);
        }
    }

    try
    {
        asMutableDeletingPart(part_to_delete)->remove();
    }
    catch (...)
    {
        rollbackDeletingParts({part_to_delete});
        throw;
    }

    removePartsFinally({part_to_delete});
    LOG_TRACE(log, "Removed part {}", part_to_delete->name);
    return true;
}


size_t MergeTreeData::getTotalActiveSizeInBytes() const
{
    return total_active_size_bytes.load();
}


size_t MergeTreeData::getTotalActiveSizeInRows() const
{
    return total_active_size_rows.load();
}

size_t MergeTreeData::getTotalUncompressedBytesInPatches() const
{
    return total_uncompressed_bytes_in_patches.load();
}

size_t MergeTreeData::getActivePartsCount() const
{
    return total_active_size_parts.load();
}


size_t MergeTreeData::getOutdatedPartsCount() const
{
    return total_outdated_parts_count.load();
}

size_t MergeTreeData::getNumberOfOutdatedPartsWithExpiredRemovalTime() const
{
    size_t res = 0;

    auto time_now = time(nullptr);

    auto parts_lock = lockParts();
    auto outdated_parts_range = getDataPartsStateRange(DataPartState::Outdated);
    for (const auto & part : outdated_parts_range)
    {
        auto part_remove_time = part->remove_time.load(std::memory_order_relaxed);
        if (part_remove_time <= time_now && time_now - part_remove_time >= (*getSettings())[MergeTreeSetting::old_parts_lifetime].totalSeconds() && isSharedPtrUnique(part))
            ++res;
    }

    return res;
}

std::pair<size_t, size_t> MergeTreeData::getMaxPartsCountAndSizeForPartitionWithState(DataPartState state) const
{
    auto lock = lockParts();

    size_t cur_parts_count = 0;
    size_t cur_parts_size = 0;
    size_t max_parts_count = 0;
    size_t argmax_parts_size = 0;

    const String * cur_partition_id = nullptr;

    for (const auto & part : getDataPartsStateRange(state))
    {
        if (!cur_partition_id || part->info.getPartitionId() != *cur_partition_id)
        {
            cur_partition_id = &part->info.getPartitionId();
            cur_parts_count = 0;
            cur_parts_size = 0;
        }

        ++cur_parts_count;
        cur_parts_size += part->getBytesOnDisk();

        if (cur_parts_count > max_parts_count)
        {
            max_parts_count = cur_parts_count;
            argmax_parts_size = cur_parts_size;
        }
    }

    return {max_parts_count, argmax_parts_size};
}


std::pair<size_t, size_t> MergeTreeData::getMaxPartsCountAndSizeForPartition() const
{
    return getMaxPartsCountAndSizeForPartitionWithState(DataPartState::Active);
}


size_t MergeTreeData::getMaxOutdatedPartsCountForPartition() const
{
    return getMaxPartsCountAndSizeForPartitionWithState(DataPartState::Outdated).first;
}


std::optional<Int64> MergeTreeData::getMinPartDataVersion() const
{
    auto lock = lockParts();

    std::optional<Int64> result;
    for (const auto & part : getDataPartsStateRange(DataPartState::Active))
    {
        if (!result || *result > part->info.getDataVersion())
            result = part->info.getDataVersion();
    }

    return result;
}


void MergeTreeData::delayInsertOrThrowIfNeeded(Poco::Event * until, const ContextPtr & query_context, bool allow_throw) const
{
    const auto settings = getSettings();
    const auto & query_settings = query_context->getSettingsRef();
    const size_t parts_count_in_total = getActivePartsCount();

    /// Check if we have too many parts in total
    if (allow_throw && parts_count_in_total >= (*settings)[MergeTreeSetting::max_parts_in_total])
    {
        ProfileEvents::increment(ProfileEvents::RejectedInserts);
        throw Exception(
            ErrorCodes::TOO_MANY_PARTS,
            "Too many parts ({}) in all partitions in total in table '{}'. This indicates wrong choice of partition key. The threshold can be modified "
            "with 'max_parts_in_total' setting in <merge_tree> element in config.xml or with per-table setting.",
            parts_count_in_total, getLogName());
    }

    size_t outdated_parts_over_threshold = 0;
    {
        size_t outdated_parts_count_in_partition = 0;
        if ((*settings)[MergeTreeSetting::inactive_parts_to_throw_insert] > 0 || (*settings)[MergeTreeSetting::inactive_parts_to_delay_insert] > 0)
            outdated_parts_count_in_partition = getMaxOutdatedPartsCountForPartition();

        if (allow_throw && (*settings)[MergeTreeSetting::inactive_parts_to_throw_insert] > 0 && outdated_parts_count_in_partition >= (*settings)[MergeTreeSetting::inactive_parts_to_throw_insert])
        {
            ProfileEvents::increment(ProfileEvents::RejectedInserts);
            throw Exception(
                ErrorCodes::TOO_MANY_PARTS,
                "Too many inactive parts ({}) in table '{}'. Parts cleaning are processing significantly slower than inserts",
                outdated_parts_count_in_partition, getLogName());
        }
        if ((*settings)[MergeTreeSetting::inactive_parts_to_delay_insert] > 0 && outdated_parts_count_in_partition >= (*settings)[MergeTreeSetting::inactive_parts_to_delay_insert])
            outdated_parts_over_threshold = outdated_parts_count_in_partition - (*settings)[MergeTreeSetting::inactive_parts_to_delay_insert] + 1;
    }

    auto [parts_count_in_partition, size_of_partition] = getMaxPartsCountAndSizeForPartition();
    size_t average_part_size = parts_count_in_partition ? size_of_partition / parts_count_in_partition : 0;
    const auto active_parts_to_delay_insert
        = query_settings[Setting::parts_to_delay_insert] ? query_settings[Setting::parts_to_delay_insert] : (*settings)[MergeTreeSetting::parts_to_delay_insert];
    const auto active_parts_to_throw_insert
        = query_settings[Setting::parts_to_throw_insert] ? query_settings[Setting::parts_to_throw_insert] : (*settings)[MergeTreeSetting::parts_to_throw_insert];
    size_t active_parts_over_threshold = 0;

    {
        bool parts_are_large_enough_in_average
            = (*settings)[MergeTreeSetting::max_avg_part_size_for_too_many_parts] && average_part_size > (*settings)[MergeTreeSetting::max_avg_part_size_for_too_many_parts];

        if (allow_throw && parts_count_in_partition >= active_parts_to_throw_insert && !parts_are_large_enough_in_average)
        {
            ProfileEvents::increment(ProfileEvents::RejectedInserts);
            throw Exception(
                ErrorCodes::TOO_MANY_PARTS,
                "Too many parts ({} with average size of {}) in table '{}'. Merges are processing significantly slower than inserts",
                parts_count_in_partition,
                ReadableSize(average_part_size),
                getLogName());
        }
        if (active_parts_to_delay_insert > 0 && parts_count_in_partition >= active_parts_to_delay_insert
            && !parts_are_large_enough_in_average)
            /// if parts_count == parts_to_delay_insert -> we're 1 part over threshold
            active_parts_over_threshold = parts_count_in_partition - active_parts_to_delay_insert + 1;
    }

    /// no need for delay
    if (!active_parts_over_threshold && !outdated_parts_over_threshold)
        return;

    UInt64 delay_milliseconds = 0;
    {
        size_t parts_over_threshold = 0;
        size_t allowed_parts_over_threshold = 1;
        const bool use_active_parts_threshold = (active_parts_over_threshold >= outdated_parts_over_threshold);
        if (use_active_parts_threshold)
        {
            parts_over_threshold = active_parts_over_threshold;
            allowed_parts_over_threshold = active_parts_to_throw_insert - active_parts_to_delay_insert;
        }
        else
        {
            parts_over_threshold = outdated_parts_over_threshold;
            allowed_parts_over_threshold = outdated_parts_over_threshold; /// if throw threshold is not set, will use max delay
            if ((*settings)[MergeTreeSetting::inactive_parts_to_throw_insert] > 0)
                allowed_parts_over_threshold = (*settings)[MergeTreeSetting::inactive_parts_to_throw_insert] - (*settings)[MergeTreeSetting::inactive_parts_to_delay_insert];
        }

        const UInt64 max_delay_milliseconds = ((*settings)[MergeTreeSetting::max_delay_to_insert] > 0 ? (*settings)[MergeTreeSetting::max_delay_to_insert] * 1000 : 1000);
        if (allowed_parts_over_threshold == 0 || parts_over_threshold > allowed_parts_over_threshold)
        {
            delay_milliseconds = max_delay_milliseconds;
        }
        else
        {
            double delay_factor = static_cast<double>(parts_over_threshold) / allowed_parts_over_threshold;
            const UInt64 min_delay_milliseconds = (*settings)[MergeTreeSetting::min_delay_to_insert_ms];
            delay_milliseconds = std::max(min_delay_milliseconds, static_cast<UInt64>(max_delay_milliseconds * delay_factor));
        }
    }

    ProfileEvents::increment(ProfileEvents::DelayedInserts);
    ProfileEvents::increment(ProfileEvents::DelayedInsertsMilliseconds, delay_milliseconds);

    CurrentMetrics::Increment metric_increment(CurrentMetrics::DelayedInserts);

    LOG_INFO(log, "Delaying inserting block by {} ms. because there are {} parts and their average size is {}",
        delay_milliseconds, parts_count_in_partition, ReadableSize(average_part_size));

    if (until)
        until->tryWait(delay_milliseconds);
    else
        std::this_thread::sleep_for(std::chrono::milliseconds(static_cast<size_t>(delay_milliseconds)));
}

void MergeTreeData::delayMutationOrThrowIfNeeded(Poco::Event * until, const ContextPtr & query_context) const
{
    const auto settings = getSettings();
    const auto & query_settings = query_context->getSettingsRef();

    size_t num_mutations_to_delay = query_settings[Setting::number_of_mutations_to_delay] ? query_settings[Setting::number_of_mutations_to_delay]
                                                                                 : (*settings)[MergeTreeSetting::number_of_mutations_to_delay];

    size_t num_mutations_to_throw = query_settings[Setting::number_of_mutations_to_throw] ? query_settings[Setting::number_of_mutations_to_throw]
                                                                                 : (*settings)[MergeTreeSetting::number_of_mutations_to_throw];

    if (!num_mutations_to_delay && !num_mutations_to_throw)
        return;

    size_t num_unfinished_mutations = getUnfinishedMutationCommands().size();
    if (num_mutations_to_throw && num_unfinished_mutations >= num_mutations_to_throw)
    {
        ProfileEvents::increment(ProfileEvents::RejectedMutations);
        throw Exception(ErrorCodes::TOO_MANY_MUTATIONS,
            "Too many unfinished mutations ({}) in table {}",
            num_unfinished_mutations, getLogName());
    }

    if (num_mutations_to_delay && num_unfinished_mutations >= num_mutations_to_delay)
    {
        if (!num_mutations_to_throw)
            num_mutations_to_throw = num_mutations_to_delay * 2;

        size_t mutations_over_threshold = num_unfinished_mutations - num_mutations_to_delay;
        size_t allowed_mutations_over_threshold = num_mutations_to_throw - num_mutations_to_delay;

        double delay_factor = std::min(static_cast<double>(mutations_over_threshold) / allowed_mutations_over_threshold, 1.0);
        size_t delay_milliseconds = static_cast<size_t>(interpolateLinear((*settings)[MergeTreeSetting::min_delay_to_mutate_ms], (*settings)[MergeTreeSetting::max_delay_to_mutate_ms], delay_factor));

        ProfileEvents::increment(ProfileEvents::DelayedMutations);
        ProfileEvents::increment(ProfileEvents::DelayedMutationsMilliseconds, delay_milliseconds);

        if (until)
            until->tryWait(delay_milliseconds);
        else
            std::this_thread::sleep_for(std::chrono::milliseconds(delay_milliseconds));
    }
}

void MergeTreeData::throwLightweightUpdateIfNeeded(UInt64 added_uncompressed_bytes) const
{
    size_t max_uncompressed_bytes_in_patches = (*getSettings())[MergeTreeSetting::max_uncompressed_bytes_in_patches];
    if (max_uncompressed_bytes_in_patches == 0)
        return;

    size_t new_bytes_in_patches = getTotalUncompressedBytesInPatches() + added_uncompressed_bytes;
    if (new_bytes_in_patches >= max_uncompressed_bytes_in_patches)
    {
        ProfileEvents::increment(ProfileEvents::RejectedLightweightUpdates);

        throw Exception(ErrorCodes::TOO_LARGE_LIGHTWEIGHT_UPDATES,
            "Too many uncompressed bytes in patch parts: {} (max: {})."
            " Lightweight updates have rewritten too much data, which can lead to a significant slowdown of SELECT queries."
            " The threshold can be modified with 'max_uncompressed_bytes_in_patches' setting in <merge_tree> element in config.xml or with per-table setting."
            " Also you can materialize current patches by 'ALTER TABLE ... APPLY PATCHES' mutation or consider using an 'ALTER TABLE ... UPDATE' mutation for updating the data",
            formatReadableSizeWithBinarySuffix(new_bytes_in_patches),
            formatReadableSizeWithBinarySuffix(max_uncompressed_bytes_in_patches));
    }
}

MergeTreeData::DataPartPtr MergeTreeData::getActiveContainingPart(
    const MergeTreePartInfo & part_info, MergeTreeData::DataPartState state, DataPartsLock & /*lock*/) const
{
    auto current_state_parts_range = getDataPartsStateRange(state);

    /// The part can be covered only by the previous or the next one in data_parts.
    auto it = data_parts_by_state_and_info.lower_bound(DataPartStateAndInfo{state, part_info});

    if (it != current_state_parts_range.end())
    {
        if ((*it)->info == part_info)
            return *it;
        if ((*it)->info.contains(part_info))
            return *it;
    }

    if (it != current_state_parts_range.begin())
    {
        --it;
        if ((*it)->info.contains(part_info))
            return *it;
    }

    return nullptr;
}


void MergeTreeData::swapActivePart(MergeTreeData::DataPartPtr part_copy, DataPartsLock &)
{
    for (auto original_active_part : getDataPartsStateRange(DataPartState::Active)) // NOLINT (copy is intended)
    {
        if (part_copy->name == original_active_part->name)
        {
            auto active_part_it = data_parts_by_info.find(original_active_part->info);
            if (active_part_it == data_parts_by_info.end())
                throw Exception(ErrorCodes::NO_SUCH_DATA_PART, "Cannot swap part '{}', no such active part.", part_copy->name);

            /// We do not check allow_remote_fs_zero_copy_replication here because data may be shared
            /// when allow_remote_fs_zero_copy_replication turned on and off again
            original_active_part->force_keep_shared_data = false;

            if (original_active_part->getDataPartStorage().supportZeroCopyReplication() &&
                part_copy->getDataPartStorage().supportZeroCopyReplication() &&
                original_active_part->getDataPartStorage().getUniqueId() == part_copy->getDataPartStorage().getUniqueId())
            {
                /// May be when several volumes use the same S3/HDFS storage
                original_active_part->force_keep_shared_data = true;
            }

            modifyPartState(original_active_part, DataPartState::DeleteOnDestroy);
            LOG_TEST(log, "swapActivePart: removing {} from data_parts_indexes", (*active_part_it)->getNameWithState());
            data_parts_indexes.erase(active_part_it);

            LOG_TEST(log, "swapActivePart: inserting {} into data_parts_indexes", part_copy->getNameWithState());
            auto part_it = data_parts_indexes.insert(part_copy).first;
            modifyPartState(part_it, DataPartState::Active);

            ssize_t diff_bytes = part_copy->getBytesOnDisk() - original_active_part->getBytesOnDisk();
            ssize_t diff_rows = part_copy->rows_count - original_active_part->rows_count;
            increaseDataVolume(diff_bytes, diff_rows, /* parts= */ 0);

            return;
        }
    }
    throw Exception(ErrorCodes::NO_SUCH_DATA_PART, "Cannot swap part '{}', no such active part.", part_copy->name);
}


MergeTreeData::DataPartPtr MergeTreeData::getActiveContainingPart(const MergeTreePartInfo & part_info) const
{
    auto lock = lockParts();
    return getActiveContainingPart(part_info, DataPartState::Active, lock);
}

MergeTreeData::DataPartPtr MergeTreeData::getActiveContainingPart(const String & part_name) const
{
    auto part_info = MergeTreePartInfo::fromPartName(part_name, format_version);
    return getActiveContainingPart(part_info);
}

MergeTreeData::DataPartPtr MergeTreeData::getActiveContainingPart(const String & part_name, DataPartsLock & lock) const
{
    auto part_info = MergeTreePartInfo::fromPartName(part_name, format_version);
    return getActiveContainingPart(part_info, DataPartState::Active, lock);
}

MergeTreeData::DataPartsVector MergeTreeData::getVisibleDataPartsVectorInPartition(ContextPtr local_context, const String & partition_id) const
{
    return getVisibleDataPartsVectorInPartition(local_context->getCurrentTransaction().get(), partition_id);
}

MergeTreeData::DataPartsVector MergeTreeData::getVisibleDataPartsVectorInPartition(
    ContextPtr local_context, const String & partition_id, DataPartsLock & lock) const
{
    return getVisibleDataPartsVectorInPartition(local_context->getCurrentTransaction().get(), partition_id, &lock);
}

MergeTreeData::DataPartsVector MergeTreeData::getVisibleDataPartsVectorInPartition(MergeTreeTransaction * txn, const String & partition_id, DataPartsLock * acquired_lock) const
{
    if (txn)
    {
        DataPartStateAndPartitionID active_parts{MergeTreeDataPartState::Active, partition_id};
        DataPartStateAndPartitionID outdated_parts{MergeTreeDataPartState::Outdated, partition_id};
        DataPartsVector res;
        {
            auto lock = (acquired_lock) ? DataPartsLock() : lockParts();
            res.insert(res.end(), data_parts_by_state_and_info.lower_bound(active_parts), data_parts_by_state_and_info.upper_bound(active_parts));
            res.insert(res.end(), data_parts_by_state_and_info.lower_bound(outdated_parts), data_parts_by_state_and_info.upper_bound(outdated_parts));
        }
        filterVisibleDataParts(res, txn->getSnapshot(), txn->tid);
        return res;
    }

    return getDataPartsVectorInPartitionForInternalUsage(MergeTreeDataPartState::Active, partition_id, acquired_lock);
}

MergeTreeData::DataPartsVector MergeTreeData::getDataPartsVectorInPartitionForInternalUsage(const DataPartStates & affordable_states, const String & partition_id, DataPartsLock * acquired_lock) const
{
    auto lock = (acquired_lock) ? DataPartsLock() : lockParts();
    DataPartsVector res;
    for (const auto & state : affordable_states)
    {
        DataPartStateAndPartitionID state_with_partition{state, partition_id};
        res.insert(res.end(), data_parts_by_state_and_info.lower_bound(state_with_partition), data_parts_by_state_and_info.upper_bound(state_with_partition));
    }
    return res;
}

MergeTreeData::DataPartsVector MergeTreeData::getDataPartsVectorInPartitionForInternalUsage(const MergeTreeData::DataPartState & state, const String & partition_id, DataPartsLock * acquired_lock) const
{
    DataPartStateAndPartitionID state_with_partition{state, partition_id};

    auto lock = (acquired_lock) ? DataPartsLock() : lockParts();
    return DataPartsVector(
        data_parts_by_state_and_info.lower_bound(state_with_partition),
        data_parts_by_state_and_info.upper_bound(state_with_partition));
}

MergeTreeData::DataPartsVector MergeTreeData::getVisibleDataPartsVectorInPartitions(ContextPtr local_context, const std::unordered_set<String> & partition_ids) const
{
    auto txn = local_context->getCurrentTransaction();
    DataPartsVector res;
    {
        auto lock = lockParts();
        for (const auto & partition_id : partition_ids)
        {
            DataPartStateAndPartitionID active_parts{MergeTreeDataPartState::Active, partition_id};
            insertAtEnd(
                res,
                DataPartsVector(
                    data_parts_by_state_and_info.lower_bound(active_parts),
                    data_parts_by_state_and_info.upper_bound(active_parts)));

            if (txn)
            {
                DataPartStateAndPartitionID outdated_parts{MergeTreeDataPartState::Active, partition_id};

                insertAtEnd(
                    res,
                    DataPartsVector(
                        data_parts_by_state_and_info.lower_bound(outdated_parts),
                        data_parts_by_state_and_info.upper_bound(outdated_parts)));
            }
        }
    }

    if (txn)
        filterVisibleDataParts(res, txn->getSnapshot(), txn->tid);

    return res;
}

MergeTreeData::DataPartPtr MergeTreeData::getPartIfExists(const MergeTreePartInfo & part_info, const MergeTreeData::DataPartStates & valid_states) const
{
    auto lock = lockParts();
    return getPartIfExistsUnlocked(part_info, valid_states, lock);
}

MergeTreeData::DataPartPtr MergeTreeData::getPartIfExists(const String & part_name, const MergeTreeData::DataPartStates & valid_states) const
{
    auto lock = lockParts();
    return getPartIfExistsUnlocked(part_name, valid_states, lock);
}

MergeTreeData::DataPartPtr MergeTreeData::getPartIfExistsUnlocked(const String & part_name, const DataPartStates & valid_states, DataPartsLock & acquired_lock) const
{
    return getPartIfExistsUnlocked(MergeTreePartInfo::fromPartName(part_name, format_version), valid_states, acquired_lock);
}

MergeTreeData::DataPartPtr MergeTreeData::getPartIfExistsUnlocked(const MergeTreePartInfo & part_info, const DataPartStates & valid_states, DataPartsLock & /* acquired_lock */) const
{
    auto it = data_parts_by_info.find(part_info);
    if (it == data_parts_by_info.end())
        return nullptr;

    for (auto state : valid_states)
        if ((*it)->getState() == state)
            return *it;

    return nullptr;
}

void MergeTreeData::loadPartAndFixMetadataImpl(MergeTreeData::MutableDataPartPtr part, ContextPtr local_context) const
{
    /// Remove metadata version file and take it from table.
    /// Currently we cannot attach parts with different schema, so
    /// we can assume that it's equal to table's current schema.
    part->writeMetadataVersion(local_context, getInMemoryMetadataPtr()->getMetadataVersion(), (*getSettings())[MergeTreeSetting::fsync_after_insert]);

    part->loadColumnsChecksumsIndexes(false, true);
    part->modification_time = part->getDataPartStorage().getLastModified().epochTime();
    part->removeDeleteOnDestroyMarker();
    part->removeVersionMetadata();
}

void MergeTreeData::calculateColumnAndSecondaryIndexSizesImpl() const
{
    std::unique_lock lock(columns_and_secondary_indices_sizes_mutex);

    column_sizes.clear();
    secondary_index_sizes.clear();

    /// Take into account only committed parts
    auto committed_parts_range = getDataPartsStateRange(DataPartState::Active);
    for (const auto & part : committed_parts_range)
        addPartContributionToColumnAndSecondaryIndexSizesUnlocked(part);

    are_columns_and_secondary_indices_sizes_calculated = true;
}

void MergeTreeData::calculateColumnAndSecondaryIndexSizesLazily(DataPartsLock && parts_lock) const
{
    if (are_columns_and_secondary_indices_sizes_calculated)
        return;

    column_sizes.clear();
    secondary_index_sizes.clear();

    auto committed_parts_range = getDataPartsStateRange(DataPartState::Active);

    /// If we have columns with dynamic subcolumns like JSON, columns size calculation
    /// can read a column sample from each part, it can be slow and we don't want to
    /// do it under parts lock, so we create a copy of the data parts and release parts lock
    /// before calculation.
    if (hasColumnsWithDynamicSubcolumns(getInMemoryMetadataPtr()->getSampleBlock()))
    {
        DataParts data_parts(committed_parts_range.begin(), committed_parts_range.end());
        parts_lock.lock.unlock();
        for (const auto & part : data_parts)
            addPartContributionToColumnAndSecondaryIndexSizesUnlocked(part);
    }
    else
    {
        for (const auto & part : committed_parts_range)
            addPartContributionToColumnAndSecondaryIndexSizesUnlocked(part);
    }

    are_columns_and_secondary_indices_sizes_calculated= true;
}

void MergeTreeData::addPartContributionToColumnAndSecondaryIndexSizes(const DataPartPtr & part) const
{
    /// If sizes are calculated lazily, don't add part contribution. All sizes from all active parts will be calculated later.
    std::unique_lock lock(columns_and_secondary_indices_sizes_mutex);
    if (!are_columns_and_secondary_indices_sizes_calculated)
        return;

    addPartContributionToColumnAndSecondaryIndexSizesUnlocked(part);
}

void MergeTreeData::addPartContributionToColumnAndSecondaryIndexSizesUnlocked(const DataPartPtr & part) const
{
    for (const auto & column : part->getColumns())
    {
        ColumnSize & total_column_size = column_sizes[column.name];
        ColumnSize part_column_size = part->getColumnSize(column.name);
        total_column_size.add(part_column_size);
    }

    const auto metadata_snapshot = getInMemoryMetadataPtr();
    auto indexes_descriptions = metadata_snapshot->secondary_indices;
    for (const auto & index : indexes_descriptions)
    {
        IndexSize & total_secondary_index_size = secondary_index_sizes[index.name];
        IndexSize part_index_size = part->getSecondaryIndexSize(index.name);
        total_secondary_index_size.add(part_index_size);
    }
}

void MergeTreeData::removePartContributionToColumnAndSecondaryIndexSizes(const DataPartPtr & part) const
{
    /// If sizes are calculated lazily, don't remove part contribution. All sizes from all active parts will be calculated later.
    std::unique_lock lock(columns_and_secondary_indices_sizes_mutex);
    if (!are_columns_and_secondary_indices_sizes_calculated)
        return;

    for (const auto & column : part->getColumns())
    {
        ColumnSize & total_column_size = column_sizes[column.name];
        ColumnSize part_column_size = part->getColumnSize(column.name);

        auto log_subtract = [&](size_t & from, size_t value, const char * field)
        {
            if (value > from)
                LOG_ERROR(log, "Possibly incorrect column size subtraction: {} - {} = {}, column: {}, field: {}",
                    from, value, from - value, column.name, field);

            from -= value;
        };

        log_subtract(total_column_size.data_compressed, part_column_size.data_compressed, ".data_compressed");
        log_subtract(total_column_size.data_uncompressed, part_column_size.data_uncompressed, ".data_uncompressed");
        log_subtract(total_column_size.marks, part_column_size.marks, ".marks");
    }

    for (auto & [secondary_index_name, total_secondary_index_size] : secondary_index_sizes)
    {
        if (!part->hasSecondaryIndex(secondary_index_name))
            continue;

        IndexSize part_secondary_index_size = part->getSecondaryIndexSize(secondary_index_name);

        auto log_subtract = [&](size_t & from, size_t value, const char * field)
        {
            if (value > from)
                LOG_ERROR(log, "Possibly incorrect index size subtraction: {} - {} = {}, index: {}, field: {}",
                    from, value, from - value, secondary_index_name, field);

            from -= value;
        };

        log_subtract(total_secondary_index_size.data_compressed, part_secondary_index_size.data_compressed, ".data_compressed");
        log_subtract(total_secondary_index_size.data_uncompressed, part_secondary_index_size.data_uncompressed, ".data_uncompressed");
        log_subtract(total_secondary_index_size.marks, part_secondary_index_size.marks, ".marks");
    }
}

void MergeTreeData::checkAlterPartitionIsPossible(
    const PartitionCommands & commands, const StorageMetadataPtr & /*metadata_snapshot*/, const Settings & settings, ContextPtr local_context) const
{
    const auto disks = getDisks();
    for (const auto & command : commands)
    {
        if (command.type == PartitionCommand::DROP_DETACHED_PARTITION && !settings[Setting::allow_drop_detached])
            throw DB::Exception(ErrorCodes::SUPPORT_IS_DISABLED,
                                "Cannot execute query: DROP DETACHED PART "
                                "is disabled (see allow_drop_detached setting)");

        auto disk_without_partition_command_support_it = std::find_if(
            disks.begin(), disks.end(), [&command](const auto & disk_ptr) { return !disk_ptr->supportsPartitionCommand(command); });
        if (disk_without_partition_command_support_it != disks.end())
            throw Exception(
                ErrorCodes::SUPPORT_IS_DISABLED,
                "Partition operation ALTER TABLE {} is not supported for disk '{}'",
                command.typeToString(),
                (*disk_without_partition_command_support_it)->getName());

        if (command.partition && command.type != PartitionCommand::DROP_DETACHED_PARTITION)
        {
            if (command.part)
            {
                auto part_name = command.partition->as<ASTLiteral &>().value.safeGet<String>();
                /// We are able to parse it
                MergeTreePartInfo::fromPartName(part_name, format_version);
            }
            else
            {
                /// We are able to parse it
                const auto * partition_ast = command.partition->as<ASTPartition>();
                if (partition_ast && partition_ast->all)
                {
                    if (command.type != PartitionCommand::DROP_PARTITION && command.type != PartitionCommand::ATTACH_PARTITION && !(command.type == PartitionCommand::REPLACE_PARTITION && !command.replace))
                        throw DB::Exception(ErrorCodes::SUPPORT_IS_DISABLED, "Only support DROP/DETACH/ATTACH PARTITION ALL currently");
                }
                else
                {
                    String partition_id = getPartitionIDFromQuery(command.partition, local_context);
                    if (command.type == PartitionCommand::FORGET_PARTITION)
                    {
                        DataPartsLock lock = lockParts();
                        auto parts_in_partition = getDataPartsPartitionRange(partition_id);
                        if (!parts_in_partition.empty())
                            throw Exception(ErrorCodes::CANNOT_FORGET_PARTITION, "Partition {} is not empty", partition_id);
                    }
                }
            }
        }
    }
}

void MergeTreeData::checkPartitionCanBeDropped(const ASTPtr & partition, ContextPtr local_context)
{
    if (!supportsReplication() && isStaticStorage())
        return;

    DataPartsVector parts_to_remove;
    const auto * partition_ast = partition->as<ASTPartition>();
    if (partition_ast && partition_ast->all)
        parts_to_remove = getVisibleDataPartsVector(local_context);
    else
    {
        const String partition_id = getPartitionIDFromQuery(partition, local_context);
        parts_to_remove = getVisibleDataPartsVectorInPartition(local_context, partition_id);
    }
    UInt64 partition_size = 0;

    for (const auto & part : parts_to_remove)
        partition_size += part->getBytesOnDisk();

    auto table_id = getStorageID();

    const auto & query_settings = local_context->getSettingsRef();
    if (query_settings[Setting::max_partition_size_to_drop].changed)
    {
        getContext()->checkPartitionCanBeDropped(
            table_id.database_name, table_id.table_name, partition_size, query_settings[Setting::max_partition_size_to_drop]);
        return;
    }

    getContext()->checkPartitionCanBeDropped(table_id.database_name, table_id.table_name, partition_size);
}

void MergeTreeData::checkPartCanBeDropped(const String & part_name, ContextPtr local_context)
{
    if (!supportsReplication() && isStaticStorage())
        return;

    auto part = getPartIfExists(part_name, {MergeTreeDataPartState::Active});
    if (!part)
        throw Exception(ErrorCodes::NO_SUCH_DATA_PART, "No part {} in committed state", part_name);

    auto table_id = getStorageID();

    const auto & query_settings = local_context->getSettingsRef();
    if (query_settings[Setting::max_partition_size_to_drop].changed)
    {
        getContext()->checkPartitionCanBeDropped(
            table_id.database_name, table_id.table_name, part->getBytesOnDisk(), query_settings[Setting::max_partition_size_to_drop]);
        return;
    }

    getContext()->checkPartitionCanBeDropped(table_id.database_name, table_id.table_name, part->getBytesOnDisk());
}

void MergeTreeData::movePartitionToDisk(const ASTPtr & partition, const String & name, bool moving_part, ContextPtr local_context)
{
    String partition_id;

    if (moving_part)
        partition_id = partition->as<ASTLiteral &>().value.safeGet<String>();
    else
        partition_id = getPartitionIDFromQuery(partition, local_context);

    DataPartsVector parts;
    if (moving_part)
    {
        auto part_info = MergeTreePartInfo::fromPartName(partition_id, format_version);
        parts.push_back(getActiveContainingPart(part_info));
        if (!parts.back() || parts.back()->name != part_info.getPartNameAndCheckFormat(format_version))
            throw Exception(ErrorCodes::NO_SUCH_DATA_PART, "Part {} is not exists or not active", partition_id);
    }
    else
        parts = getVisibleDataPartsVectorInPartition(local_context, partition_id);

    auto disk = getStoragePolicy()->getDiskByName(name);
    std::erase_if(parts, [&](auto part_ptr)
        {
            return part_ptr->getDataPartStorage().getDiskName() == disk->getName();
        });

    if (parts.empty())
    {
        if (moving_part)
            throw Exception(ErrorCodes::UNKNOWN_DISK, "Part '{}' is already on disk '{}'", partition_id, disk->getName());

        throw Exception(ErrorCodes::UNKNOWN_DISK, "All parts of partition '{}' are already on disk '{}'", partition_id, disk->getName());
    }

    if (parts_mover.moves_blocker.isCancelled())
        throw Exception(ErrorCodes::ABORTED, "Cannot move parts because moves are manually disabled");

    auto moving_tagger = checkPartsForMove(parts, std::static_pointer_cast<Space>(disk));
    if (moving_tagger->parts_to_move.empty())
        throw Exception(ErrorCodes::NO_SUCH_DATA_PART, "No parts to move are found in partition {}", partition_id);

    const auto & query_settings = local_context->getSettingsRef();
    std::future<MovePartsOutcome> moves_future = movePartsToSpace(
        moving_tagger,
        local_context->getReadSettings(),
        local_context->getWriteSettings(),
        query_settings[Setting::alter_move_to_space_execute_async]);

    if (query_settings[Setting::alter_move_to_space_execute_async] && moves_future.wait_for(std::chrono::seconds(0)) != std::future_status::ready)
    {
        return;
    }

    auto moves_outcome = moves_future.get();
    switch (moves_outcome)
    {
        case MovePartsOutcome::MovesAreCancelled:
            throw Exception(ErrorCodes::ABORTED, "Cannot move parts because moves are manually disabled");
        case MovePartsOutcome::NothingToMove:
            throw Exception(ErrorCodes::NO_SUCH_DATA_PART, "No parts to move are found in partition {}", partition_id);
        case MovePartsOutcome::MoveWasPostponedBecauseOfZeroCopy:
            throw Exception(ErrorCodes::PART_IS_TEMPORARILY_LOCKED, "Move was not finished, because zero copy mode is enabled and someone other is moving the same parts right now");
        case MovePartsOutcome::CannotScheduleMove:
            throw Exception(ErrorCodes::CANNOT_SCHEDULE_TASK, "Cannot schedule move, no free threads, try to wait until all in-progress move finish or increase <background_move_pool_size>");
        case MovePartsOutcome::PartsMoved:
            break;
    }
}


void MergeTreeData::movePartitionToVolume(const ASTPtr & partition, const String & name, bool moving_part, ContextPtr local_context)
{
    String partition_id;

    if (moving_part)
        partition_id = partition->as<ASTLiteral &>().value.safeGet<String>();
    else
        partition_id = getPartitionIDFromQuery(partition, local_context);

    DataPartsVector parts;
    if (moving_part)
    {
        auto part_info = MergeTreePartInfo::fromPartName(partition_id, format_version);
        parts.emplace_back(getActiveContainingPart(part_info));
        if (!parts.back() || parts.back()->name != part_info.getPartNameAndCheckFormat(format_version))
            throw Exception(ErrorCodes::NO_SUCH_DATA_PART, "Part {} is not exists or not active", partition_id);
    }
    else
        parts = getVisibleDataPartsVectorInPartition(local_context, partition_id);

    auto volume = getStoragePolicy()->getVolumeByName(name);
    if (!volume)
        throw Exception(ErrorCodes::UNKNOWN_DISK, "Volume {} does not exist on policy {}", name, getStoragePolicy()->getName());

    if (parts.empty())
        throw Exception(ErrorCodes::NO_SUCH_DATA_PART, "Nothing to move (check that the partition exists).");

    std::erase_if(parts, [&](auto part_ptr)
        {
            for (const auto & disk : volume->getDisks())
            {
                if (part_ptr->getDataPartStorage().getDiskName() == disk->getName())
                {
                    return true;
                }
            }
            return false;
        });

    if (parts.empty())
    {
        if (moving_part)
            throw Exception(ErrorCodes::UNKNOWN_DISK, "Part '{}' is already on volume '{}'", partition_id, volume->getName());

        throw Exception(ErrorCodes::UNKNOWN_DISK, "All parts of partition '{}' are already on volume '{}'", partition_id, volume->getName());
    }

    if (parts_mover.moves_blocker.isCancelled())
        throw Exception(ErrorCodes::ABORTED, "Cannot move parts because moves are manually disabled");

    auto moving_tagger = checkPartsForMove(parts, std::static_pointer_cast<Space>(volume));
    if (moving_tagger->parts_to_move.empty())
        throw Exception(ErrorCodes::NO_SUCH_DATA_PART, "No parts to move are found in partition {}", partition_id);

    const auto & query_settings = local_context->getSettingsRef();
    std::future<MovePartsOutcome> moves_future = movePartsToSpace(
        moving_tagger,
        local_context->getReadSettings(),
        local_context->getWriteSettings(),
        query_settings[Setting::alter_move_to_space_execute_async]);

    if (query_settings[Setting::alter_move_to_space_execute_async] && moves_future.wait_for(std::chrono::seconds(0)) != std::future_status::ready)
    {
        return;
    }

    auto moves_outcome = moves_future.get();
    switch (moves_outcome)
    {
        case MovePartsOutcome::MovesAreCancelled:
            throw Exception(ErrorCodes::ABORTED, "Cannot move parts because moves are manually disabled");
        case MovePartsOutcome::NothingToMove:
            throw Exception(ErrorCodes::NO_SUCH_DATA_PART, "No parts to move are found in partition {}", partition_id);
        case MovePartsOutcome::MoveWasPostponedBecauseOfZeroCopy:
            throw Exception(ErrorCodes::PART_IS_TEMPORARILY_LOCKED, "Move was not finished, because zero copy mode is enabled and someone other is moving the same parts right now");
        case MovePartsOutcome::CannotScheduleMove:
            throw Exception(ErrorCodes::CANNOT_SCHEDULE_TASK, "Cannot schedule move, no free threads, try to wait until all in-progress move finish or increase <background_move_pool_size>");
        case MovePartsOutcome::PartsMoved:
            break;
    }
}

void MergeTreeData::movePartitionToTable(const PartitionCommand & command, ContextPtr query_context)
{
    String dest_database = query_context->resolveDatabase(command.to_database);
    auto dest_storage = DatabaseCatalog::instance().getTable({dest_database, command.to_table}, query_context);

    /// The target table and the source table are the same.
    if (dest_storage->getStorageID() == this->getStorageID())
        return;

    auto * dest_storage_merge_tree = dynamic_cast<MergeTreeData *>(dest_storage.get());
    if (!dest_storage_merge_tree)
        throw Exception(ErrorCodes::NOT_IMPLEMENTED,
            "Cannot move partition from table {} to table {} with storage {}",
            getStorageID().getNameForLogs(), dest_storage->getStorageID().getNameForLogs(), dest_storage->getName());

    dest_storage_merge_tree->waitForOutdatedPartsToBeLoaded();
    movePartitionToTable(dest_storage, command.partition, query_context);
}

void MergeTreeData::movePartitionToShard(const ASTPtr & /*partition*/, bool /*move_part*/, const String & /*to*/, ContextPtr /*query_context*/)
{
    throw Exception(ErrorCodes::NOT_IMPLEMENTED, "MOVE PARTITION TO SHARD is not supported by storage {}", getName());
}

void MergeTreeData::fetchPartition(
    const ASTPtr & /*partition*/,
    const StorageMetadataPtr & /*metadata_snapshot*/,
    const String & /*from*/,
    bool /*fetch_part*/,
    ContextPtr /*query_context*/)
{
    throw Exception(ErrorCodes::NOT_IMPLEMENTED, "FETCH PARTITION is not supported by storage {}", getName());
}

void MergeTreeData::forgetPartition(const ASTPtr & /*partition*/, ContextPtr /*query_context*/)
{
    throw Exception(ErrorCodes::NOT_IMPLEMENTED, "FORGET PARTITION is not supported by storage {}", getName());
}

Pipe MergeTreeData::alterPartition(
    const StorageMetadataPtr & metadata_snapshot,
    const PartitionCommands & commands,
    ContextPtr query_context)
{
    /// Wait for loading of outdated parts
    /// because partition commands (DROP, MOVE, etc.)
    /// must be applied to all parts on disk.
    waitForOutdatedPartsToBeLoaded();

    PartitionCommandsResultInfo result;
    for (const PartitionCommand & command : commands)
    {
        PartitionCommandsResultInfo current_command_results;
        switch (command.type)
        {
            case PartitionCommand::DROP_PARTITION:
            {
                if (command.part)
                {
                    auto part_name = command.partition->as<ASTLiteral &>().value.safeGet<String>();
                    checkPartCanBeDropped(part_name, query_context);
                    dropPart(part_name, command.detach, query_context);
                }
                else
                {
                    checkPartitionCanBeDropped(command.partition, query_context);
                    dropPartition(command.partition, command.detach, query_context);
                }
            }
            break;

            case PartitionCommand::DROP_DETACHED_PARTITION:
                dropDetached(command.partition, command.part, query_context);
                break;

            case PartitionCommand::FORGET_PARTITION:
                forgetPartition(command.partition, query_context);
                break;

            case PartitionCommand::ATTACH_PARTITION:
                current_command_results = attachPartition(command.partition, metadata_snapshot, command.part, query_context);
                break;
            case PartitionCommand::MOVE_PARTITION:
            {
                switch (*command.move_destination_type)
                {
                    case PartitionCommand::MoveDestinationType::DISK:
                        movePartitionToDisk(command.partition, command.move_destination_name, command.part, query_context);
                        break;

                    case PartitionCommand::MoveDestinationType::VOLUME:
                        movePartitionToVolume(command.partition, command.move_destination_name, command.part, query_context);
                        break;

                    case PartitionCommand::MoveDestinationType::TABLE:
                        movePartitionToTable(command, query_context);
                        break;

                    case PartitionCommand::MoveDestinationType::SHARD:
                    {
                        if (!(*getSettings())[MergeTreeSetting::part_moves_between_shards_enable])
                            throw Exception(ErrorCodes::SUPPORT_IS_DISABLED,
                                            "Moving parts between shards is experimental and work in progress"
                                            ", see part_moves_between_shards_enable setting");
                        movePartitionToShard(command.partition, command.part, command.move_destination_name, query_context);
                    }
                    break;
                }
            }
            break;

            case PartitionCommand::REPLACE_PARTITION:
            {
                if (command.replace)
                    checkPartitionCanBeDropped(command.partition, query_context);

                auto resolved = query_context->resolveStorageID({command.from_database, command.from_table});
                auto from_storage = DatabaseCatalog::instance().getTable(resolved, query_context);

                auto * from_storage_merge_tree = dynamic_cast<MergeTreeData *>(from_storage.get());
                if (!from_storage_merge_tree)
                    throw Exception(ErrorCodes::NOT_IMPLEMENTED,
                        "Cannot replace partition from table {} with storage {} to table {}",
                        from_storage->getStorageID().getNameForLogs(), from_storage->getName(), getStorageID().getNameForLogs());

                from_storage_merge_tree->waitForOutdatedPartsToBeLoaded();
                replacePartitionFrom(from_storage, command.partition, command.replace, query_context);
            }
            break;

            case PartitionCommand::FETCH_PARTITION:
                fetchPartition(command.partition, metadata_snapshot, command.from_zookeeper_path, command.part, query_context);
                break;

            case PartitionCommand::FREEZE_PARTITION:
            {
                auto lock = lockForShare(query_context->getCurrentQueryId(), query_context->getSettingsRef()[Setting::lock_acquire_timeout]);
                current_command_results = freezePartition(command.partition, command.with_name, query_context, lock);
            }
            break;

            case PartitionCommand::FREEZE_ALL_PARTITIONS:
            {
                auto lock = lockForShare(query_context->getCurrentQueryId(), query_context->getSettingsRef()[Setting::lock_acquire_timeout]);
                current_command_results = freezeAll(command.with_name, query_context, lock);
            }
            break;

            case PartitionCommand::UNFREEZE_PARTITION:
            {
                auto lock = lockForShare(query_context->getCurrentQueryId(), query_context->getSettingsRef()[Setting::lock_acquire_timeout]);
                current_command_results = unfreezePartition(command.partition, command.with_name, query_context, lock);
            }
            break;

            case PartitionCommand::UNFREEZE_ALL_PARTITIONS:
            {
                auto lock = lockForShare(query_context->getCurrentQueryId(), query_context->getSettingsRef()[Setting::lock_acquire_timeout]);
                current_command_results = unfreezeAll(command.with_name, query_context, lock);
            }

            break;

            default:
                throw Exception(ErrorCodes::LOGICAL_ERROR, "Uninitialized partition command");
        }
        for (auto & command_result : current_command_results)
            command_result.command_type = command.typeToString();
        result.insert(result.end(), current_command_results.begin(), current_command_results.end());
    }

    if (query_context->getSettingsRef()[Setting::alter_partition_verbose_result])
        return convertCommandsResultToSource(result);

    return {};
}

MergeTreeData::PartsBackupEntries MergeTreeData::backupParts(
    const DataPartsVector & data_parts,
    const String & data_path_in_backup,
    const BackupSettings & backup_settings,
    const ContextPtr & local_context)
{
    MergeTreeData::PartsBackupEntries res;
    std::map<DiskPtr, std::shared_ptr<TemporaryFileOnDisk>> temp_dirs;
    TableLockHolder table_lock;

    for (const auto & part : data_parts)
    {
        /// Hard links is the default way to ensure that we'll be keeping access to the files of parts.
        bool make_temporary_hard_links = true;
        bool hold_storage_and_part_ptrs = false;
        bool hold_table_lock = false;

        if (getStorageID().hasUUID())
        {
            /// Tables in atomic databases have UUIDs. When using atomic database we don't have to create hard links to make a backup,
            /// we can just hold smart pointers to a storage and to data parts instead. That's enough to protect those files from deleting
            /// until the backup is done (see the calls `part.unique()` in grabOldParts() and table.unique() in DatabaseCatalog).
            make_temporary_hard_links = false;
            hold_storage_and_part_ptrs = true;
        }
        else if (supportsReplication() && part->getDataPartStorage().supportZeroCopyReplication() && (*getSettings())[MergeTreeSetting::allow_remote_fs_zero_copy_replication])
        {
            /// Hard links don't work correctly with zero copy replication.
            make_temporary_hard_links = false;
            hold_storage_and_part_ptrs = true;
            hold_table_lock = true;
        }

        if (hold_table_lock && !table_lock)
            table_lock = lockForShare(local_context->getCurrentQueryId(), local_context->getSettingsRef()[Setting::lock_acquire_timeout]);

        if (backup_settings.check_parts)
        {
            if (backup_settings.check_projection_parts)
                part->checkConsistencyWithProjections(/*require_part_metadata=*/true);
            else
                part->checkConsistency(/*require_part_metadata=*/true);
        }

        BackupEntries backup_entries_from_part;
        part->getDataPartStorage().backup(
            part->checksums,
            part->getFileNamesWithoutChecksums(),
            data_path_in_backup,
            backup_settings,
            make_temporary_hard_links,
            backup_entries_from_part,
            &temp_dirs,
            false, false);

        auto backup_projection = [&](IDataPartStorage & storage, IMergeTreeDataPart & projection_part)
        {
            storage.backup(
                projection_part.checksums,
                projection_part.getFileNamesWithoutChecksums(),
                fs::path{data_path_in_backup} / part->name,
                backup_settings,
                make_temporary_hard_links,
                backup_entries_from_part,
                &temp_dirs,
                projection_part.is_broken,
                backup_settings.allow_backup_broken_projections);
        };

        auto projection_parts = part->getProjectionParts();
        std::string proj_suffix = ".proj";
        std::unordered_set<String> defined_projections;

        for (const auto & [projection_name, projection_part] : projection_parts)
        {
            defined_projections.emplace(projection_name);
            backup_projection(projection_part->getDataPartStorage(), *projection_part);
        }

        /// It is possible that the part has a written but not loaded projection,
        /// e.g. it is written to parent part's checksums.txt and exists on disk,
        /// but does not exist in table's projections definition.
        /// Such a part can appear server was restarted after DROP PROJECTION but before old part was removed.
        /// In this case, the old part will load only projections from metadata.
        /// See 031145_non_loaded_projection_backup.sh.
        for (const auto & [name, _] : part->checksums.files)
        {
            auto projection_name = fs::path(name).stem().string();
            if (endsWith(name, proj_suffix) && !defined_projections.contains(projection_name))
            {
                auto projection_storage = part->getDataPartStorage().getProjection(projection_name + proj_suffix);
                if (projection_storage->existsFile("checksums.txt"))
                {
                    auto projection_part = const_cast<IMergeTreeDataPart &>(*part).getProjectionPartBuilder(
                        projection_name, /* is_temp_projection */false).withPartFormatFromDisk().build();
                    backup_projection(projection_part->getDataPartStorage(), *projection_part);
                }
            }
        }

        if (hold_storage_and_part_ptrs)
        {
            /// Wrap backup entries with smart pointers to data parts and to the storage itself
            /// (we'll be holding those smart pointers for as long as we'll be using the backup entries).
            auto storage_and_part = std::make_pair(shared_from_this(), part);
            if (hold_table_lock)
                wrapBackupEntriesWith(backup_entries_from_part, std::make_pair(storage_and_part, table_lock));
            else
                wrapBackupEntriesWith(backup_entries_from_part, storage_and_part);
        }

        auto & part_backup_entries = res.emplace_back();
        part_backup_entries.part_name = part->name;
        part_backup_entries.part_checksum = part->checksums.getTotalChecksumUInt128();
        part_backup_entries.backup_entries = std::move(backup_entries_from_part);
    }

    return res;
}

void MergeTreeData::restoreDataFromBackup(RestorerFromBackup & restorer, const String & data_path_in_backup, const std::optional<ASTs> & partitions)
{
    auto backup = restorer.getBackup();
    if (!backup->hasFiles(data_path_in_backup))
        return;

    if (!restorer.isNonEmptyTableAllowed() && getTotalActiveSizeInBytes() && backup->hasFiles(data_path_in_backup))
        RestorerFromBackup::throwTableIsNotEmpty(getStorageID());

    restorePartsFromBackup(restorer, data_path_in_backup, partitions);
}

class MergeTreeData::RestoredPartsHolder
{
public:
    RestoredPartsHolder(const std::shared_ptr<MergeTreeData> & storage_, const BackupPtr & backup_)
        : storage(storage_), backup(backup_)
    {
    }

    BackupPtr getBackup() const { return backup; }

    void setNumParts(size_t num_parts_)
    {
        std::lock_guard lock{mutex};
        num_parts = num_parts_;
        attachIfAllPartsRestored();
    }

    void increaseNumBrokenParts()
    {
        std::lock_guard lock{mutex};
        ++num_broken_parts;
        attachIfAllPartsRestored();
    }

    void addPart(MutableDataPartPtr part)
    {
        std::lock_guard lock{mutex};
        parts.emplace_back(part);
        attachIfAllPartsRestored();
    }

    String getTemporaryDirectory(const DiskPtr & disk, const String & part_name)
    {
        std::lock_guard lock{mutex};
        auto it = temp_part_dirs.find(part_name);
        if (it == temp_part_dirs.end())
        {
            auto temp_dir_deleter = std::make_unique<TemporaryFileOnDisk>(disk, fs::path{storage->getRelativeDataPath()} / ("tmp_restore_" + part_name + "-"));
            auto temp_part_dir = fs::path{temp_dir_deleter->getRelativePath()}.filename();
            /// Attaching parts will rename them so it's expected for a temporary part directory not to exist anymore in the end.
            temp_dir_deleter->setShowWarningIfRemoved(false);
            /// The following holder is needed to prevent clearOldTemporaryDirectories() from clearing `temp_part_dir` before we attach the part.
            auto temp_dir_holder = storage->getTemporaryPartDirectoryHolder(temp_part_dir);
            it = temp_part_dirs.emplace(part_name,
                                        std::make_pair(std::move(temp_dir_deleter), std::move(temp_dir_holder))).first;
        }
        return it->second.first->getRelativePath();
    }

private:
    void attachIfAllPartsRestored()
    {
        if (!num_parts || (parts.size() + num_broken_parts < num_parts))
            return;

        /// Sort parts by min_block (because we need to preserve the order of parts).
        std::sort(
            parts.begin(),
            parts.end(),
            [](const MutableDataPartPtr & lhs, const MutableDataPartPtr & rhs) { return lhs->info.min_block < rhs->info.min_block; });

        storage->attachRestoredParts(std::move(parts));
        parts.clear();
        temp_part_dirs.clear();
        num_parts = 0;
    }

    const std::shared_ptr<MergeTreeData> storage;
    const BackupPtr backup;
    size_t num_parts = 0;
    size_t num_broken_parts = 0;
    MutableDataPartsVector parts;
    std::map<String /* part_name*/, std::pair<std::unique_ptr<TemporaryFileOnDisk>, scope_guard>> temp_part_dirs;
    mutable std::mutex mutex;
};

void MergeTreeData::restorePartsFromBackup(RestorerFromBackup & restorer, const String & data_path_in_backup, const std::optional<ASTs> & partitions)
{
    std::optional<std::unordered_set<String>> partition_ids;
    if (partitions)
        partition_ids = getPartitionIDsFromQuery(*partitions, restorer.getContext());

    auto backup = restorer.getBackup();
    Strings part_names = backup->listFiles(data_path_in_backup, /*recursive*/ false);
    std::erase(part_names, "mutations");

    bool restore_broken_parts_as_detached = restorer.getRestoreSettings().restore_broken_parts_as_detached;

    auto restored_parts_holder = std::make_shared<RestoredPartsHolder>(std::static_pointer_cast<MergeTreeData>(shared_from_this()), backup);

    fs::path data_path_in_backup_fs = data_path_in_backup;
    size_t num_parts = 0;

    for (const String & part_name : part_names)
    {
        const auto part_info = MergeTreePartInfo::tryParsePartName(part_name, format_version);
        if (!part_info)
        {
            throw Exception(ErrorCodes::CANNOT_RESTORE_TABLE, "File name {} is not a part's name",
                            String{data_path_in_backup_fs / part_name});
        }

        if (partition_ids && !partition_ids->contains(part_info->getPartitionId()))
            continue;

        restorer.addDataRestoreTask(
            [storage = std::static_pointer_cast<MergeTreeData>(shared_from_this()),
             backup,
             part_path_in_backup = data_path_in_backup_fs / part_name,
             my_part_info = *part_info,
             restore_broken_parts_as_detached,
             restored_parts_holder]
            { storage->restorePartFromBackup(restored_parts_holder, my_part_info, part_path_in_backup, restore_broken_parts_as_detached); });

        ++num_parts;
    }

    restored_parts_holder->setNumParts(num_parts);
}

void MergeTreeData::restorePartFromBackup(std::shared_ptr<RestoredPartsHolder> restored_parts_holder, const MergeTreePartInfo & part_info, const String & part_path_in_backup, bool detach_if_broken) const
{
    String part_name = part_info.getPartNameAndCheckFormat(format_version);
    auto backup = restored_parts_holder->getBackup();

    /// Find all files of this part in the backup.
    Strings filenames = backup->listFiles(part_path_in_backup, /* recursive= */ true);

    /// Calculate the total size of the part.
    UInt64 total_size_of_part = 0;
    fs::path part_path_in_backup_fs = part_path_in_backup;
    for (const String & filename : filenames)
        total_size_of_part += backup->getFileSize(part_path_in_backup_fs / filename);

    std::shared_ptr<IReservation> reservation = getStoragePolicy()->reserveAndCheck(total_size_of_part);

    /// Calculate paths, for example:
    /// part_name = 0_1_1_0
    /// part_path_in_backup = /data/test/table/0_1_1_0
    /// temp_part_dir = /var/lib/clickhouse/data/test/table/tmp_restore_all_0_1_1_0-XXXXXXXX
    auto disk = reservation->getDisk();
    fs::path temp_part_dir = restored_parts_holder->getTemporaryDirectory(disk, part_name);

    /// Subdirectories in the part's directory. It's used to restore projections.
    std::unordered_set<String> subdirs;

    /// Copy files from the backup to the directory `tmp_part_dir`.
    disk->createDirectories(temp_part_dir);

    for (const String & filename : filenames)
    {
        /// Needs to create subdirectories before copying the files. Subdirectories are used to represent projections.
        auto separator_pos = filename.rfind('/');
        if (separator_pos != String::npos)
        {
            String subdir = filename.substr(0, separator_pos);
            if (subdirs.emplace(subdir).second)
                disk->createDirectories(temp_part_dir / subdir);
        }

        /// TODO Transactions: Decide what to do with version metadata (if any). Let's just skip it for now.
        if (filename.ends_with(IMergeTreeDataPart::TXN_VERSION_METADATA_FILE_NAME) ||
            filename.ends_with(IMergeTreeDataPart::METADATA_VERSION_FILE_NAME))
        {
            ProfileEvents::increment(ProfileEvents::RestorePartsSkippedFiles);
            ProfileEvents::increment(ProfileEvents::RestorePartsSkippedBytes, backup->getFileSize(part_path_in_backup_fs / filename));
            continue;
        }

        size_t file_size = backup->copyFileToDisk(part_path_in_backup_fs / filename, disk, temp_part_dir / filename, WriteMode::Rewrite);
        reservation->update(reservation->getSize() - file_size);
    }

    if (auto part = loadPartRestoredFromBackup(part_name, disk, temp_part_dir, detach_if_broken))
        restored_parts_holder->addPart(part);
    else
        restored_parts_holder->increaseNumBrokenParts();
}

MergeTreeData::MutableDataPartPtr MergeTreeData::loadPartRestoredFromBackup(const String & part_name, const DiskPtr & disk, const String & temp_part_dir, bool detach_if_broken) const
{
    MutableDataPartPtr part;

    auto single_disk_volume = std::make_shared<SingleDiskVolume>(disk->getName(), disk, 0);
    fs::path full_part_dir{temp_part_dir};
    String parent_part_dir = full_part_dir.parent_path();
    String part_dir_name = full_part_dir.filename();

    /// Load this part from the directory `temp_part_dir`.
    auto load_part = [&]
    {
        MergeTreeDataPartBuilder builder(*this, part_name, single_disk_volume, parent_part_dir, part_dir_name, getReadSettings());
        builder.withPartFormatFromDisk();
        part = std::move(builder).build();
        part->version.setCreationTID(Tx::PrehistoricTID, nullptr);
        part->loadColumnsChecksumsIndexes(/* require_columns_checksums= */ false, /* check_consistency= */ true);
    };

    /// Broken parts can appear in a backup sometimes.
    auto mark_broken = [&](const std::exception_ptr error)
    {
        tryLogException(error, log,
                        fmt::format("Part {} will be restored as detached because it's broken. You need to resolve this manually", part_name));
        if (!part)
        {
            /// Make a fake data part only to copy its files to /detached/.
            part = MergeTreeDataPartBuilder{*this, part_name, single_disk_volume, parent_part_dir, part_dir_name, getReadSettings()}
                       .withPartStorageType(MergeTreeDataPartStorageType::Full)
                       .withPartType(MergeTreeDataPartType::Wide)
                       .build();
        }
        /// Errors should not be ignored in RESTORE, since you should not restore to broken disks.
        part->renameToDetached("broken-from-backup");
    };

    /// Try to load this part multiple times.
    auto backoff_ms = loading_parts_initial_backoff_ms;
    for (size_t try_no = 0; try_no < loading_parts_max_tries; ++try_no)
    {
        std::exception_ptr error;
        bool retryable = false;
        try
        {
            load_part();
        }
        catch (const Poco::Net::NetException &)
        {
            error = std::current_exception();
            retryable = true;
        }
        catch (const Poco::TimeoutException &)
        {
            error = std::current_exception();
            retryable = true;
        }
        catch (...)
        {
            error = std::current_exception();
            retryable = isRetryableException(std::current_exception());
        }

        if (!error)
            return part;

        if (!retryable && detach_if_broken)
        {
            mark_broken(error);
            return nullptr;
        }

        if (!retryable)
        {
            LOG_ERROR(log,
                      "Failed to restore part {} because it's broken. You can skip broken parts while restoring by setting "
                      "'restore_broken_parts_as_detached = true'",
                      part_name);
        }

        if (!retryable || (try_no + 1 == loading_parts_max_tries))
        {
            try
            {
                std::rethrow_exception(error);
            }
            catch (...)
            {
                if (Exception * e = current_exception_cast<Exception *>())
                    e->addMessage("while restoring part {} of table {}", part_name, getStorageID());
                throw;
            }
        }

        tryLogException(error, log,
                        fmt::format("Failed to load part {} at try {} with a retryable error. Will retry in {} ms", part_name, try_no, backoff_ms));

        std::this_thread::sleep_for(std::chrono::milliseconds(backoff_ms));
        backoff_ms = std::min(backoff_ms * 2, loading_parts_max_backoff_ms);
    }

    UNREACHABLE();
}

String MergeTreeData::getPartitionIDFromQuery(const ASTPtr & ast, ContextPtr local_context, DataPartsLock * acquired_lock) const
{
    const auto & partition_ast = ast->as<ASTPartition &>();

    if (partition_ast.all)
        throw Exception(ErrorCodes::SUPPORT_IS_DISABLED, "Only Support DROP/DETACH/ATTACH PARTITION ALL currently");

    if (!partition_ast.value)
    {
        MergeTreePartInfo::validatePartitionID(partition_ast.id->clone(), format_version);
        return partition_ast.id->as<ASTLiteral>()->value.safeGet<String>();
    }
    size_t partition_ast_fields_count = 0;
    ASTPtr partition_value_ast = partition_ast.value->clone();
    if (!partition_ast.fields_count.has_value())
    {
        if (partition_value_ast->as<ASTLiteral>())
        {
            partition_ast_fields_count = 1;
        }
        else if (const auto * tuple_ast = partition_value_ast->as<ASTFunction>())
        {
            if (tuple_ast->name != "tuple")
            {
                if (isFunctionCast(tuple_ast))
                {
                    if (tuple_ast->arguments->as<ASTExpressionList>()->children.empty())
                    {
                        throw Exception(
                            ErrorCodes::INVALID_PARTITION_VALUE, "Expected tuple for complex partition key, got {}", tuple_ast->name);
                    }
                    auto first_arg = tuple_ast->arguments->as<ASTExpressionList>()->children.at(0);
                    if (const auto * inner_tuple = first_arg->as<ASTFunction>(); inner_tuple && inner_tuple->name == "tuple")
                    {
                        const auto * arguments_ast = tuple_ast->arguments->as<ASTExpressionList>();
                        if (arguments_ast)
                            partition_ast_fields_count = arguments_ast->children.size();
                        else
                            partition_ast_fields_count = 0;
                    }
                    else if (const auto * inner_literal_tuple = first_arg->as<ASTLiteral>(); inner_literal_tuple)
                    {
                        if (inner_literal_tuple->value.getType() == Field::Types::Tuple)
                            partition_ast_fields_count = inner_literal_tuple->value.safeGet<Tuple>().size();
                        else
                            partition_ast_fields_count = 1;
                    }
                    else
                    {
                        throw Exception(
                            ErrorCodes::INVALID_PARTITION_VALUE, "Expected tuple for complex partition key, got {}", tuple_ast->name);
                    }
                }
                else
                    throw Exception(ErrorCodes::INVALID_PARTITION_VALUE, "Expected tuple for complex partition key, got {}", tuple_ast->name);
            }
            else
            {
                const auto * arguments_ast = tuple_ast->arguments->as<ASTExpressionList>();
                if (arguments_ast)
                    partition_ast_fields_count = arguments_ast->children.size();
                else
                    partition_ast_fields_count = 0;
            }
        }
        else
        {
            throw Exception(
                ErrorCodes::INVALID_PARTITION_VALUE, "Expected literal or tuple for partition key, got {}", partition_value_ast->getID());
        }
    }
    else
    {
        partition_ast_fields_count = *partition_ast.fields_count;
    }

    if (format_version < MERGE_TREE_DATA_MIN_FORMAT_VERSION_WITH_CUSTOM_PARTITIONING)
    {
        /// Month-partitioning specific - partition ID can be passed in the partition value.
        const auto * partition_lit = partition_ast.value->as<ASTLiteral>();
        if (partition_lit && partition_lit->value.getType() == Field::Types::String)
        {
            MergeTreePartInfo::validatePartitionID(partition_ast.value->clone(), format_version);
            return partition_lit->value.safeGet<String>();
        }
    }

    /// Re-parse partition key fields using the information about expected field types.
    auto metadata_snapshot = getInMemoryMetadataPtr();
    const Block & key_sample_block = metadata_snapshot->getPartitionKey().sample_block;
    size_t fields_count = key_sample_block.columns();
    if (partition_ast_fields_count != fields_count)
        throw Exception(ErrorCodes::INVALID_PARTITION_VALUE,
                        "Wrong number of fields in the partition expression: {}, must be: {}",
                        partition_ast_fields_count, fields_count);

    Row partition_row(fields_count);
    if (fields_count == 0)
    {
        /// Function tuple(...) requires at least one argument, so empty key is a special case
        assert(!partition_ast_fields_count);
        assert(typeid_cast<ASTFunction *>(partition_value_ast.get()));
        assert(partition_value_ast->as<ASTFunction>()->name == "tuple");
        assert(partition_value_ast->as<ASTFunction>()->arguments);
        auto args = partition_value_ast->as<ASTFunction>()->arguments;
        if (!args)
            throw Exception(ErrorCodes::BAD_ARGUMENTS, "Expected at least one argument in partition AST");
        bool empty_tuple = partition_value_ast->as<ASTFunction>()->arguments->children.empty();
        if (!empty_tuple)
            throw Exception(ErrorCodes::INVALID_PARTITION_VALUE, "Partition key is empty, expected 'tuple()' as partition key");
    }
    else if (fields_count == 1)
    {
        if (auto * tuple = partition_value_ast->as<ASTFunction>(); tuple)
        {
            if (tuple->name == "tuple")
            {
                assert(tuple->arguments);
                assert(tuple->arguments->children.size() == 1);
                partition_value_ast = tuple->arguments->children[0];
            }
            else if (isFunctionCast(tuple))
            {
                assert(tuple->arguments);
                assert(tuple->arguments->children.size() == 2);
            }
            else
            {
                throw Exception(
                    ErrorCodes::INVALID_PARTITION_VALUE,
                    "Expected literal or tuple for partition key, got {}",
                    partition_value_ast->getID());
            }
        }
        /// Simple partition key, need to evaluate and cast
        Field partition_key_value = evaluateConstantExpression(partition_value_ast, local_context).first;
        partition_row[0] = convertFieldToTypeOrThrow(partition_key_value, *key_sample_block.getByPosition(0).type);
    }
    else
    {
        /// Complex key, need to evaluate, untuple and cast
        Field partition_key_value = evaluateConstantExpression(partition_value_ast, local_context).first;
        if (partition_key_value.getType() != Field::Types::Tuple)
            throw Exception(ErrorCodes::INVALID_PARTITION_VALUE,
                            "Expected tuple for complex partition key, got {}", partition_key_value.getTypeName());

        const Tuple & tuple = partition_key_value.safeGet<Tuple>();
        if (tuple.size() != fields_count)
            throw Exception(ErrorCodes::LOGICAL_ERROR,
                            "Wrong number of fields in the partition expression: {}, must be: {}", tuple.size(), fields_count);

        for (size_t i = 0; i < fields_count; ++i)
            partition_row[i] = convertFieldToTypeOrThrow(tuple[i], *key_sample_block.getByPosition(i).type);
    }

    MergeTreePartition partition(std::move(partition_row));
    String partition_id = partition.getID(*this);

    {
        auto data_parts_lock = (acquired_lock) ? DataPartsLock() : lockParts();
        DataPartPtr existing_part_in_partition = getAnyPartInPartition(partition_id, data_parts_lock);
        if (existing_part_in_partition && existing_part_in_partition->partition.value != partition.value)
        {
            auto partition_str = partition.serializeToString(existing_part_in_partition->getMetadataSnapshot());
            throw Exception(ErrorCodes::LOGICAL_ERROR, "Parsed partition value: {} "
                            "doesn't match partition value for an existing part with the same partition ID: {}",
                            partition_str, existing_part_in_partition->name);
        }
    }

    return partition_id;
}

DataPartsVector MergeTreeData::getVisibleDataPartsVector(ContextPtr local_context) const
{
    return getVisibleDataPartsVector(local_context->getCurrentTransaction());
}

DataPartsVector MergeTreeData::getVisibleDataPartsVectorUnlocked(ContextPtr local_context, const DataPartsLock & lock) const
{
    DataPartsVector res;
    if (const auto * txn = local_context->getCurrentTransaction().get())
    {
        res = getDataPartsVectorForInternalUsage({DataPartState::Active, DataPartState::Outdated}, lock);
        filterVisibleDataParts(res, txn->getSnapshot(), txn->tid);
    }
    else
    {
        res = getDataPartsVectorForInternalUsage({DataPartState::Active}, lock);
    }
    return res;
}

MergeTreeData::DataPartsVector MergeTreeData::getVisibleDataPartsVector(const MergeTreeTransactionPtr & txn) const
{
    DataPartsVector res;
    if (txn)
    {
        res = getDataPartsVectorForInternalUsage({DataPartState::Active, DataPartState::Outdated});
        filterVisibleDataParts(res, txn->getSnapshot(), txn->tid);
    }
    else
    {
        res = getDataPartsVectorForInternalUsage();
    }
    return res;
}

MergeTreeData::DataPartsVector MergeTreeData::getVisibleDataPartsVector(CSN snapshot_version, TransactionID current_tid) const
{
    auto res = getDataPartsVectorForInternalUsage({DataPartState::Active, DataPartState::Outdated});
    filterVisibleDataParts(res, snapshot_version, current_tid);
    return res;
}

void MergeTreeData::filterVisibleDataParts(DataPartsVector & maybe_visible_parts, CSN snapshot_version, TransactionID current_tid) const
{
    [[maybe_unused]] size_t total_size = maybe_visible_parts.size();

    auto need_remove_pred = [snapshot_version, &current_tid] (const DataPartPtr & part) -> bool
    {
        return !part->version.isVisible(snapshot_version, current_tid);
    };

    std::erase_if(maybe_visible_parts, need_remove_pred);
    [[maybe_unused]] size_t visible_size = maybe_visible_parts.size();

    LOG_TEST(log, "Got {} parts (of {}) visible in snapshot {} (TID {}): {}",
             visible_size, total_size, snapshot_version, current_tid, fmt::join(getPartsNames(maybe_visible_parts), ", "));
}

std::unordered_set<String> MergeTreeData::getPartitionIDsFromQuery(const ASTs & asts, ContextPtr local_context) const
{
    std::unordered_set<String> partition_ids;
    for (const auto & ast : asts)
        partition_ids.emplace(getPartitionIDFromQuery(ast, local_context));
    return partition_ids;
}

std::set<String> MergeTreeData::getPartitionIdsAffectedByCommands(
    const MutationCommands & commands, ContextPtr query_context) const
{
    std::set<String> affected_partition_ids;

    for (const auto & command : commands)
    {
        if (!command.partition)
        {
            affected_partition_ids.clear();
            break;
        }

        affected_partition_ids.insert(
            getPartitionIDFromQuery(command.partition, query_context)
        );
    }

    return affected_partition_ids;
}

std::unordered_set<String> MergeTreeData::getAllPartitionIds() const
{
    auto lock = lockParts();
    std::unordered_set<String> res;
    std::string_view prev_id;
    for (const auto & part : getDataPartsStateRange(DataPartState::Active))
    {
        if (prev_id == part->info.getPartitionId())
            continue;

        res.insert(part->info.getPartitionId());
        prev_id = part->info.getPartitionId();
    }
    return res;
}

MergeTreeData::DataPartsVector MergeTreeData::getDataPartsVectorForInternalUsage(const DataPartStates & affordable_states, const DataPartsKinds & affordable_kinds, const DataPartsLock & /*lock*/, DataPartStateVector * out_states) const
{
    DataPartsVector res;
    DataPartsVector buf;

    for (auto state : affordable_states)
    {
        for (auto kind : affordable_kinds)
        {
            auto range = getDataPartsStateRange(state, kind);
            std::swap(buf, res);
            res.clear();
            std::merge(range.begin(), range.end(), buf.begin(), buf.end(), std::back_inserter(res), LessDataPart());
        }
    }

    if (out_states != nullptr)
    {
        out_states->resize(res.size());
        for (size_t i = 0; i < res.size(); ++i)
            (*out_states)[i] = res[i]->getState();
    }

    return res;
}

MergeTreeData::DataPartsVector MergeTreeData::getDataPartsVectorForInternalUsage(const DataPartStates & affordable_states, const DataPartsKinds & affordable_kinds, DataPartStateVector * out_states) const
{
    auto lock = lockParts();
    return getDataPartsVectorForInternalUsage(affordable_states, affordable_kinds, lock, out_states);
}

DataPartsVector MergeTreeData::getDataPartsVectorForInternalUsage(const DataPartStates & affordable_states, const DataPartsLock & lock, DataPartStateVector * out_states) const
{
    return getDataPartsVectorForInternalUsage(affordable_states, {DataPartKind::Regular}, lock, out_states);
}

MergeTreeData::DataPartsVector MergeTreeData::getDataPartsVectorForInternalUsage(const DataPartStates & affordable_states, DataPartStateVector * out_states) const
{
    auto lock = lockParts();
    return getDataPartsVectorForInternalUsage(affordable_states, {DataPartKind::Regular}, lock, out_states);
}

DataPartsVector MergeTreeData::getPatchPartsVectorForInternalUsage(const DataPartStates & affordable_states, const DataPartsLock & lock, DataPartStateVector * out_states) const
{
    return getDataPartsVectorForInternalUsage(affordable_states, {DataPartKind::Patch}, lock, out_states);
}

DataPartsVector MergeTreeData::getPatchPartsVectorForInternalUsage(const DataPartStates & affordable_states, DataPartStateVector * out_states) const
{
    auto lock = lockParts();
    return getDataPartsVectorForInternalUsage(affordable_states, {DataPartKind::Patch}, lock, out_states);
}

DataPartsVector MergeTreeData::getPatchPartsVectorForInternalUsage() const
{
    auto lock = lockParts();
    return getDataPartsVectorForInternalUsage({DataPartState::Active}, {DataPartKind::Patch}, lock);
}

DataPartsVector MergeTreeData::getPatchPartsVectorForPartition(const String & partition_id, const DataPartsLock & /*lock*/) const
{
    DataPartsVector res;
    auto range = getDataPartsStateRange(DataPartState::Active, DataPartKind::Patch);

    for (const auto & part : range)
    {
        if (isPatchForPartition(part->info, partition_id))
            res.push_back(part);
    }

    return res;
}

DataPartsVector MergeTreeData::getPatchPartsVectorForPartition(const String & partition_id) const
{
    auto lock = lockParts();
    return getPatchPartsVectorForPartition(partition_id, lock);
}

MergeTreeData::ProjectionPartsVector MergeTreeData::getProjectionPartsVectorForInternalUsage(const DataPartStates & affordable_states, DataPartStateVector * out_states) const
{
    auto lock = lockParts();
    ProjectionPartsVector res;
    for (auto state : affordable_states)
    {
        auto range = getDataPartsStateRange(state);
        for (const auto & part : range)
        {
            res.data_parts.push_back(part);
            for (const auto & [_, projection_part] : part->getProjectionParts())
                res.projection_parts.push_back(projection_part);
        }
    }

    if (out_states != nullptr)
    {
        out_states->resize(res.projection_parts.size());
        for (size_t i = 0; i < res.projection_parts.size(); ++i)
            (*out_states)[i] = res.projection_parts[i]->getParentPart()->getState();
    }

    return res;
}

MergeTreeData::DataPartsVector MergeTreeData::getAllDataPartsVector(MergeTreeData::DataPartStateVector * out_states) const
{
    DataPartsVector res;
    auto lock = lockParts();
    res.assign(data_parts_by_info.begin(), data_parts_by_info.end());
    if (out_states != nullptr)
    {
        out_states->resize(res.size());
        for (size_t i = 0; i < res.size(); ++i)
            (*out_states)[i] = res[i]->getState();
    }

    return res;
}

size_t MergeTreeData::getAllPartsCount() const
{
    auto lock = lockParts();
    return data_parts_by_info.size();
}

size_t MergeTreeData::getTotalMarksCount() const
{
    size_t total_marks = 0;
    auto lock = lockParts();
    for (const auto & part : data_parts_by_info)
    {
        total_marks += part->getMarksCount();
    }
    return total_marks;
}

bool MergeTreeData::supportsLightweightDelete() const
{
    auto lock = lockParts();
    for (const auto & part : data_parts_by_info)
    {
        if (part->getState() == MergeTreeDataPartState::Outdated
            || part->getState() == MergeTreeDataPartState::Deleting)
            continue;

        if (!part->supportLightweightDeleteMutate())
            return false;
    }
    return true;
}

bool MergeTreeData::hasProjection() const
{
    auto lock = lockParts();
    for (const auto & part : data_parts_by_info)
    {
        if (part->getState() == MergeTreeDataPartState::Outdated
            || part->getState() == MergeTreeDataPartState::Deleting)
            continue;

        if (part->hasProjection())
            return true;
    }
    return false;
}

bool MergeTreeData::areAsynchronousInsertsEnabled() const
{
    return (*getSettings())[MergeTreeSetting::async_insert];
}

MergeTreeData::ProjectionPartsVector MergeTreeData::getAllProjectionPartsVector(MergeTreeData::DataPartStateVector * out_states) const
{
    ProjectionPartsVector res;
    auto lock = lockParts();
    for (const auto & part : data_parts_by_info)
    {
        res.data_parts.push_back(part);
        for (const auto & [p_name, projection_part] : part->getProjectionParts())
            res.projection_parts.push_back(projection_part);
    }

    if (out_states != nullptr)
    {
        out_states->resize(res.projection_parts.size());
        for (size_t i = 0; i < res.projection_parts.size(); ++i)
            (*out_states)[i] = res.projection_parts[i]->getParentPart()->getState();
    }
    return res;
}

DetachedPartsInfo MergeTreeData::getDetachedParts() const
{
    DetachedPartsInfo res;

    for (const auto & disk : getDisks())
    {
        /// While it is possible to have detached parts on readonly/write-once disks
        /// (if they were produced on another machine, where it wasn't readonly)
        /// to avoid wasting resources for slow disks, avoid trying to enumerate them.
        if (disk->isReadOnly() || disk->isWriteOnce())
            continue;

        String detached_path = fs::path(relative_data_path) / DETACHED_DIR_NAME;

        /// Note: we don't care about TOCTOU issue here.
        if (disk->existsDirectory(detached_path))
        {
            for (auto it = disk->iterateDirectory(detached_path); it->isValid(); it->next())
            {
                res.push_back(DetachedPartInfo::parseDetachedPartName(disk, it->name(), format_version));
            }
        }
    }
    return res;
}

void MergeTreeData::validateDetachedPartName(const String & name)
{
    if (name.contains('/') || name == "." || name == "..")
        throw DB::Exception(ErrorCodes::INCORRECT_FILE_NAME, "Invalid part name '{}'", name);

    if (startsWith(name, "attaching_") || startsWith(name, "deleting_"))
        throw DB::Exception(ErrorCodes::BAD_DATA_PART_NAME, "Cannot drop part {}: "
                            "most likely it is used by another DROP or ATTACH query.", name);
}

void MergeTreeData::dropDetached(const ASTPtr & partition, bool part, ContextPtr local_context)
{
    PartsTemporaryRename renamed_parts(*this, DETACHED_DIR_NAME);

    if (part)
    {
        String part_name = partition->as<ASTLiteral &>().value.safeGet<String>();
        validateDetachedPartName(part_name);
        auto disk = getDiskForDetachedPart(part_name);
        renamed_parts.addPart(part_name, "deleting_" + part_name, disk);
    }
    else
    {
        String partition_id;
        bool all = partition->as<ASTPartition>()->all;
        if (!all)
            partition_id = getPartitionIDFromQuery(partition, local_context);
        DetachedPartsInfo detached_parts = getDetachedParts();
        for (const auto & part_info : detached_parts)
            if (part_info.valid_name && (all || part_info.getPartitionId() == partition_id)
                && part_info.prefix != "attaching" && part_info.prefix != "deleting")
                renamed_parts.addPart(part_info.dir_name, "deleting_" + part_info.dir_name, part_info.disk);
    }

    LOG_DEBUG(log, "Will drop {} detached parts.", renamed_parts.old_and_new_names.size());

    renamed_parts.tryRenameAll();

    for (auto & [old_name, new_name, disk] : renamed_parts.old_and_new_names)
    {
        bool keep_shared = removeDetachedPart(disk, fs::path(relative_data_path) / DETACHED_DIR_NAME / new_name / "", old_name);
        LOG_DEBUG(log, "Dropped detached part {}, keep shared data: {}", old_name, keep_shared);
        old_name.clear();
    }
}

MergeTreeData::MutableDataPartsVector MergeTreeData::tryLoadPartsToAttach(const ASTPtr & partition, bool attach_part,
        ContextPtr local_context, PartsTemporaryRename & renamed_parts)
{
    const fs::path source_dir = DETACHED_DIR_NAME;

    /// Let's compose a list of parts that should be added.
    if (attach_part)
    {
        const String part_id = partition->as<ASTLiteral &>().value.safeGet<String>();
        validateDetachedPartName(part_id);
        if (temporary_parts.contains(source_dir / part_id))
        {
            LOG_WARNING(log, "Will not try to attach part {} because its directory is temporary, "
                             "probably it's being detached right now", part_id);
        }
        else
        {
            auto disk = getDiskForDetachedPart(part_id);
            renamed_parts.addPart(part_id, "attaching_" + part_id, disk);
        }
    }
    else
    {
        String partition_id;
        if (partition->as<ASTPartition>()->all)
        {
            LOG_DEBUG(log, "Looking for parts for all partitions in {}", source_dir);
        }
        else
        {
            partition_id = getPartitionIDFromQuery(partition, local_context);
            LOG_DEBUG(log, "Looking for parts for partition {} in {}", partition_id, source_dir);
        }

        ActiveDataPartSet active_parts(format_version);

        auto detached_parts = getDetachedParts();
        std::erase_if(detached_parts, [&partition_id](const DetachedPartInfo & part_info)
        {
            return !part_info.valid_name || !part_info.prefix.empty() || (!partition_id.empty() && part_info.getPartitionId() != partition_id);
        });

        for (const auto & part_info : detached_parts)
        {
            if (temporary_parts.contains(String(DETACHED_DIR_NAME) + "/" + part_info.dir_name))
            {
                LOG_WARNING(log, "Will not try to attach part {} because its directory is temporary, "
                                 "probably it's being detached right now", part_info.dir_name);
                continue;
            }
            LOG_DEBUG(log, "Found part {}", part_info.dir_name);
            active_parts.add(part_info.dir_name);
        }

        LOG_DEBUG(log, "{} of them are active", active_parts.size());

        /// Take care to process parts in the correct order. This is needed for Replacing and other special MergeTree variants.
        std::erase_if(detached_parts, [&](const auto & part_info)
        {
            String containing_part = active_parts.getContainingPart(part_info.dir_name);
            return containing_part.empty();
        });

        std::sort(detached_parts.begin(), detached_parts.end(), [&](const auto & a, const auto & b)
        {
            MergeTreePartInfo info_a = MergeTreePartInfo::fromPartName(active_parts.getContainingPart(a), format_version);
            MergeTreePartInfo info_b = MergeTreePartInfo::fromPartName(active_parts.getContainingPart(b), format_version);
            return info_a < info_b;
        });

        /// Inactive parts are renamed so they can not be attached in case of repeated ATTACH.
        for (const auto & part_info : detached_parts)
        {
            const String containing_part = active_parts.getContainingPart(part_info.dir_name);
            if (containing_part.empty())
                continue;

            LOG_DEBUG(log, "Found containing part {} for part {}", containing_part, part_info.dir_name);

            if (containing_part != part_info.dir_name)
                part_info.disk->moveDirectory(fs::path(relative_data_path) / source_dir / part_info.dir_name,
                    fs::path(relative_data_path) / source_dir / ("inactive_" + part_info.dir_name));
            else
                renamed_parts.addPart(part_info.dir_name, "attaching_" + part_info.dir_name, part_info.disk);
        }
    }

    /// Try to rename all parts before attaching to prevent race with DROP DETACHED and another ATTACH.
    renamed_parts.tryRenameAll();

    /// Synchronously check that added parts exist and are not broken. We will write checksums.txt if it does not exist.
    LOG_DEBUG(log, "Checking {} parts", renamed_parts.old_and_new_names.size());
    MutableDataPartsVector loaded_parts;
    loaded_parts.reserve(renamed_parts.old_and_new_names.size());

    for (const auto & [old_name, new_name, disk] : renamed_parts.old_and_new_names)
    {
        LOG_DEBUG(log, "Checking part {}", new_name);

        auto single_disk_volume = std::make_shared<SingleDiskVolume>("volume_" + old_name, disk);
        auto part = getDataPartBuilder(old_name, single_disk_volume, source_dir / new_name, getReadSettings())
            .withPartFormatFromDisk()
            .build();

        loadPartAndFixMetadataImpl(part, local_context);
        loaded_parts.push_back(part);
    }

    return loaded_parts;
}

bool MergeTreeData::assertNoPatchesForParts(const DataPartsVector & parts, const DataPartsVector & patches, std::string_view command, bool throw_on_error) const
{
    if (parts.empty() || patches.empty())
        return true;

    const auto & partition_id = parts.front()->info.getPartitionId();

#ifndef DEBUG_OR_SANITIZER_BUILD
    for (const auto & part : parts)
    {
        if (part->info.getPartitionId() != partition_id)
            throw Exception(ErrorCodes::LOGICAL_ERROR, "Parts belong to different partitions: {} and {}", part->info.getPartitionId(), partition_id);
    }

    for (const auto & patch : patches)
    {
        if (!isPatchForPartition(patch->info, partition_id))
            throw Exception(ErrorCodes::LOGICAL_ERROR, "Patch part {} doesn't belong to partition {}", patch->name, partition_id);
    }
#endif

    Int64 min_data_version = std::numeric_limits<Int64>::max();

    for (const auto & part : parts)
    {
        min_data_version = std::min(min_data_version, part->info.getDataVersion());
    }

    size_t num_patches = 0;
    for (const auto & patch : patches)
    {
        if (patchHasHigherDataVersion(*patch, min_data_version))
            ++num_patches;
    }

    if (num_patches > 0)
    {
        auto base_message = fmt::format(
            "Cannot execute command \"{}\" because there are {} unapplied patch parts for partition {}",
            command, num_patches, partition_id);

        if (!throw_on_error)
        {
            LOG_TRACE(log, fmt::runtime(base_message));
            return false;
        }

        auto table_name = parts.front()->storage.getStorageID().getFullTableName();

        throw Exception(ErrorCodes::SUPPORT_IS_DISABLED,
            "{}.\n"
            "To execute it you need to:\n"
            "1. Stop UPDATE queries that affect partition {}.\n"
            "2. Run query \"ALTER TABLE {} APPLY PATCHES IN PARTITION ID '{}'\".\n"
            "3. Retry command \"{}\"",
            base_message, partition_id, table_name, partition_id, command);
    }

    return true;
}

namespace
{

inline ReservationPtr checkAndReturnReservation(UInt64 expected_size, ReservationPtr reservation)
{
    if (reservation)
        return reservation;

    throw Exception(ErrorCodes::NOT_ENOUGH_SPACE, "Cannot reserve {}, not enough space", ReadableSize(expected_size));
}

}

ReservationPtr MergeTreeData::reserveSpace(UInt64 expected_size) const
{
    expected_size = std::max(RESERVATION_MIN_ESTIMATION_SIZE, expected_size);
    return getStoragePolicy()->reserveAndCheck(expected_size);
}

ReservationPtr MergeTreeData::reserveSpace(UInt64 expected_size, SpacePtr space)
{
    expected_size = std::max(RESERVATION_MIN_ESTIMATION_SIZE, expected_size);
    auto reservation = tryReserveSpace(expected_size, space);
    return checkAndReturnReservation(expected_size, std::move(reservation));
}

ReservationPtr MergeTreeData::reserveSpace(UInt64 expected_size, const IDataPartStorage & data_part_storage)
{
    expected_size = std::max(RESERVATION_MIN_ESTIMATION_SIZE, expected_size);
    return data_part_storage.reserve(expected_size);
}

ReservationPtr MergeTreeData::tryReserveSpace(UInt64 expected_size, const IDataPartStorage & data_part_storage)
{
    expected_size = std::max(RESERVATION_MIN_ESTIMATION_SIZE, expected_size);
    return data_part_storage.tryReserve(expected_size);
}

ReservationPtr MergeTreeData::tryReserveSpace(UInt64 expected_size, SpacePtr space)
{
    expected_size = std::max(RESERVATION_MIN_ESTIMATION_SIZE, expected_size);
    return space->reserve(expected_size);
}

ReservationPtr MergeTreeData::reserveSpacePreferringTTLRules(
    const StorageMetadataPtr & metadata_snapshot,
    UInt64 expected_size,
    const IMergeTreeDataPart::TTLInfos & ttl_infos,
    time_t time_of_move,
    size_t min_volume_index,
    bool is_insert,
    DiskPtr selected_disk) const
{
    expected_size = std::max(RESERVATION_MIN_ESTIMATION_SIZE, expected_size);

    ReservationPtr reservation = tryReserveSpacePreferringTTLRules(
        metadata_snapshot, expected_size, ttl_infos, time_of_move, min_volume_index, is_insert, selected_disk);

    return checkAndReturnReservation(expected_size, std::move(reservation));
}

ReservationPtr MergeTreeData::tryReserveSpacePreferringTTLRules(
    const StorageMetadataPtr & metadata_snapshot,
    UInt64 expected_size,
    const IMergeTreeDataPart::TTLInfos & ttl_infos,
    time_t time_of_move,
    size_t min_volume_index,
    bool is_insert,
    DiskPtr selected_disk) const
{
    expected_size = std::max(RESERVATION_MIN_ESTIMATION_SIZE, expected_size);
    ReservationPtr reservation;

    auto move_ttl_entry = selectTTLDescriptionForTTLInfos(metadata_snapshot->getMoveTTLs(), ttl_infos.moves_ttl, time_of_move, true);

    if (move_ttl_entry)
    {
        LOG_TRACE(log, "Trying to reserve {} to apply a TTL rule. Will try to reserve in the destination", ReadableSize(expected_size));
        SpacePtr destination_ptr = getDestinationForMoveTTL(*move_ttl_entry);
        bool perform_ttl_move_on_insert = is_insert && destination_ptr && shouldPerformTTLMoveOnInsert(destination_ptr);

        if (!destination_ptr)
        {
            if (move_ttl_entry->destination_type == DataDestinationType::VOLUME && !move_ttl_entry->if_exists)
                LOG_WARNING(
                    log,
                    "Would like to reserve space on volume '{}' by TTL rule of table '{}' but volume was not found",
                    move_ttl_entry->destination_name,
                    log.loadName());
            else if (move_ttl_entry->destination_type == DataDestinationType::DISK && !move_ttl_entry->if_exists)
                LOG_WARNING(
                    log,
                    "Would like to reserve space on disk '{}' by TTL rule of table '{}' but disk was not found",
                    move_ttl_entry->destination_name,
                    log.loadName());
        }
        else if (is_insert && !perform_ttl_move_on_insert)
        {
            LOG_TRACE(
                log,
                "TTL move on insert to {} {} for table {} is disabled",
                (move_ttl_entry->destination_type == DataDestinationType::VOLUME ? "volume" : "disk"),
                move_ttl_entry->destination_name,
                log.loadName());
        }
        else
        {
            reservation = destination_ptr->reserve(expected_size);
            if (reservation)
            {
                return reservation;
            }

            if (move_ttl_entry->destination_type == DataDestinationType::VOLUME)
                LOG_WARNING(
                    log,
                    "Would like to reserve space on volume '{}' by TTL rule of table '{}' but there is not enough space",
                    move_ttl_entry->destination_name,
                    log.loadName());
            else if (move_ttl_entry->destination_type == DataDestinationType::DISK)
                LOG_WARNING(
                    log,
                    "Would like to reserve space on disk '{}' by TTL rule of table '{}' but there is not enough space",
                    move_ttl_entry->destination_name,
                    log.loadName());

        }
    }

    // Prefer selected_disk
    if (selected_disk)
    {
        LOG_TRACE(
            log,
            "Trying to reserve {} on the selected disk: {} (with type {})",
            ReadableSize(expected_size),
            selected_disk->getName(),
            selected_disk->getDataSourceDescription().toString());
        reservation = selected_disk->reserve(expected_size);
    }

    if (!reservation)
    {
        LOG_TRACE(log, "Trying to reserve {} using storage policy from min volume index {}", ReadableSize(expected_size), min_volume_index);
        reservation = getStoragePolicy()->reserve(expected_size, min_volume_index).value_or(nullptr);
    }

    return reservation;
}

SpacePtr MergeTreeData::getDestinationForMoveTTL(const TTLDescription & move_ttl) const
{
    auto policy = getStoragePolicy();

    if (move_ttl.destination_type == DataDestinationType::VOLUME)
        return policy->tryGetVolumeByName(move_ttl.destination_name);

    if (move_ttl.destination_type == DataDestinationType::DISK)
        return policy->tryGetDiskByName(move_ttl.destination_name);

    return {};
}

bool MergeTreeData::shouldPerformTTLMoveOnInsert(const SpacePtr & move_destination) const
{
    if (move_destination->isVolume())
    {
        auto volume = std::static_pointer_cast<IVolume>(move_destination);
        return volume->perform_ttl_move_on_insert;
    }
    if (move_destination->isDisk())
    {
        auto disk = std::static_pointer_cast<IDisk>(move_destination);
        if (auto volume = getStoragePolicy()->tryGetVolumeByDiskName(disk->getName()))
            return volume->perform_ttl_move_on_insert;
    }
    return false;
}

bool MergeTreeData::isPartInTTLDestination(const TTLDescription & ttl, const IMergeTreeDataPart & part) const
{
    auto policy = getStoragePolicy();
    if (ttl.destination_type == DataDestinationType::VOLUME)
    {
        for (const auto & disk : policy->getVolumeByName(ttl.destination_name)->getDisks())
            if (disk->getName() == part.getDataPartStorage().getDiskName())
                return true;
    }
    else if (ttl.destination_type == DataDestinationType::DISK)
        return policy->getDiskByName(ttl.destination_name)->getName() == part.getDataPartStorage().getDiskName();
    return false;
}

CompressionCodecPtr MergeTreeData::getCompressionCodecForPart(size_t part_size_compressed, const IMergeTreeDataPart::TTLInfos & ttl_infos, time_t current_time) const
{
    auto metadata_snapshot = getInMemoryMetadataPtr();

    const auto & recompression_ttl_entries = metadata_snapshot->getRecompressionTTLs();
    auto best_ttl_entry = selectTTLDescriptionForTTLInfos(recompression_ttl_entries, ttl_infos.recompression_ttl, current_time, true);

    if (best_ttl_entry)
        return CompressionCodecFactory::instance().get(best_ttl_entry->recompression_codec, {});

    return getContext()->chooseCompressionCodec(
        part_size_compressed,
        static_cast<double>(part_size_compressed) / getTotalActiveSizeInBytes());
}

MergeTreeData::DataParts MergeTreeData::getDataParts(const DataPartStates & affordable_states, const DataPartsKinds & affordable_kinds) const
{
    DataParts res;
    {
        auto lock = lockParts();
        for (auto state : affordable_states)
        {
            for (auto kind : affordable_kinds)
            {
                auto range = getDataPartsStateRange(state, kind);
                res.insert(range.begin(), range.end());
            }
        }
    }
    return res;
}

MergeTreeData::DataParts MergeTreeData::getDataPartsForInternalUsage() const
{
    return getDataParts({DataPartState::Active}, {MergeTreePartInfo::Kind::Regular});
}

MergeTreeData::DataPartsVector MergeTreeData::getDataPartsVectorForInternalUsage() const
{
    return getDataPartsVectorForInternalUsage({DataPartState::Active}, {DataPartKind::Regular});
}

MergeTreeData::DataPartPtr MergeTreeData::getAnyPartInPartition(
    const String & partition_id, DataPartsLock & /*data_parts_lock*/) const
{
    auto it = data_parts_by_state_and_info.lower_bound(DataPartStateAndPartitionID{DataPartState::Active, partition_id});

    if (it != data_parts_by_state_and_info.end() && (*it)->getState() == DataPartState::Active && (*it)->info.getPartitionId() == partition_id)
        return *it;

    return nullptr;
}


MergeTreeData::Transaction::Transaction(MergeTreeData & data_, MergeTreeTransaction * txn_)
    : data(data_)
    , txn(txn_)
{
    if (txn)
        data.transactions_enabled.store(true);
}

void MergeTreeData::Transaction::rollbackPartsToTemporaryState()
{
    if (!isEmpty())
    {
        WriteBufferFromOwnString buf;
        buf << " Rollbacking parts state to temporary and removing from working set:";
        for (const auto & part : precommitted_parts)
            buf << " " << part->getDataPartStorage().getPartDirectory();
        buf << ".";
        LOG_DEBUG(data.log, "Undoing transaction.{}", buf.str());

        data.removePartsFromWorkingSetImmediatelyAndSetTemporaryState(
            DataPartsVector(precommitted_parts.begin(), precommitted_parts.end()));
    }

    clear();
}

TransactionID MergeTreeData::Transaction::getTID() const
{
    if (txn)
        return txn->tid;
    return Tx::PrehistoricTID;
}

void MergeTreeData::Transaction::addPart(MutableDataPartPtr & part, bool need_rename)
{
    precommitted_parts.insert(part);
    if (need_rename)
        precommitted_parts_need_rename.insert(part);
}

void MergeTreeData::Transaction::rollback(DataPartsLock * lock)
{
    if (!isEmpty())
    {
        for (const auto & part : precommitted_parts)
            part->version.creation_csn.store(Tx::RolledBackCSN);

        auto non_detached_precommitted_parts = precommitted_parts;

        /// Remove detached parts from working set.
        ///
        /// It is possible to have detached parts here, only when rename (in
        /// commit()) of detached parts had been broken (i.e. during ATTACH),
        /// i.e. the part itself is broken.
        DataPartsVector detached_precommitted_parts;
        for (auto it = non_detached_precommitted_parts.begin(); it != non_detached_precommitted_parts.end();)
        {
            const auto & part = *it;
            if (part->getDataPartStorage().getParentDirectory() == DETACHED_DIR_NAME)
            {
                detached_precommitted_parts.push_back(part);
                it = non_detached_precommitted_parts.erase(it);
            }
            else
                ++it;
        }

        WriteBufferFromOwnString buf;
        buf << "Removing parts:";
        for (const auto & part : non_detached_precommitted_parts)
            buf << " " << part->getDataPartStorage().getPartDirectory();
        buf << ".";
        if (!detached_precommitted_parts.empty())
        {
            buf << " Rollbacking parts state to temporary and removing from working set:";
            for (const auto & part : detached_precommitted_parts)
                buf << " " << part->getDataPartStorage().getPartDirectory();
            buf << ".";
        }
        LOG_DEBUG(data.log, "Undoing transaction {}. {}", getTID(), buf.str());

        /// It would be much better with TSA...
        auto our_lock = (lock) ? DataPartsLock() : data.lockParts();

        if (data.data_parts_indexes.empty())
        {
            /// Table was dropped concurrently and all parts (including PreActive parts) were cleared, so there's nothing to rollback
            if (!data.all_data_dropped)
            {
                Strings part_names;
                for (const auto & part : non_detached_precommitted_parts)
                    part_names.emplace_back(part->name);
                throw Exception(ErrorCodes::LOGICAL_ERROR, "There are some PreActive parts ({}) to rollback, "
                                "but data parts set is empty and table {} was not dropped. It's a bug",
                                fmt::join(part_names, ", "), data.getStorageID().getNameForLogs());
            }
        }
        else
        {
            data.removePartsFromWorkingSetImmediatelyAndSetTemporaryState(
                detached_precommitted_parts,
                &our_lock);

            data.removePartsFromWorkingSet(txn,
                DataPartsVector(non_detached_precommitted_parts.begin(), non_detached_precommitted_parts.end()),
                /* clear_without_timeout = */ true, &our_lock);
        }
    }

    clear();
}

void MergeTreeData::Transaction::clear()
{
    chassert(precommitted_parts.size() >= precommitted_parts_need_rename.size());
    precommitted_parts.clear();
    precommitted_parts_need_rename.clear();
}

void MergeTreeData::Transaction::renameParts()
{
    for (const auto & part_need_rename : precommitted_parts_need_rename)
    {
        LOG_TEST(data.log, "Renaming part to {}", part_need_rename->name);
        part_need_rename->renameTo(part_need_rename->name, true);
    }
    precommitted_parts_need_rename.clear();
}

MergeTreeData::DataPartsVector MergeTreeData::Transaction::commit(DataPartsLock * acquired_parts_lock)
{
    DataPartsVector total_covered_parts;

    if (!isEmpty())
    {
        if (!precommitted_parts_need_rename.empty())
            throw Exception(ErrorCodes::LOGICAL_ERROR, "Parts had not been renamed");

        auto settings = data.getSettings();
        auto parts_lock = acquired_parts_lock ? DataPartsLock() : data.lockParts();
        auto * owing_parts_lock = acquired_parts_lock ? acquired_parts_lock : &parts_lock;

        for (const auto & part : precommitted_parts)
            if (part->getDataPartStorage().hasActiveTransaction())
                part->getDataPartStorage().commitTransaction();

        if (txn)
        {
            for (const auto & part : precommitted_parts)
            {
                DataPartPtr covering_part;
                DataPartsVector covered_active_parts = data.getActivePartsToReplace(part->info, part->name, covering_part, *owing_parts_lock);

                /// outdated parts should be also collected here
                /// the visible outdated parts should be tried to be removed
                /// more likely the conflict happens at the removing visible outdated parts, what is right actually
                DataPartsVector covered_outdated_parts = data.getCoveredOutdatedParts(part, *owing_parts_lock);

                LOG_TEST(data.log, "Got {} oudated parts covered by {} (TID {} CSN {}): {}",
                         covered_outdated_parts.size(), part->getNameWithState(), txn->tid, txn->getSnapshot(), fmt::join(getPartsNames(covered_outdated_parts), ", "));
                data.filterVisibleDataParts(covered_outdated_parts, txn->getSnapshot(), txn->tid);

                DataPartsVector covered_parts;
                covered_parts.reserve(covered_active_parts.size() + covered_outdated_parts.size());
                std::move(covered_active_parts.begin(), covered_active_parts.end(), std::back_inserter(covered_parts));
                std::move(covered_outdated_parts.begin(), covered_outdated_parts.end(), std::back_inserter(covered_parts));

                MergeTreeTransaction::addNewPartAndRemoveCovered(data.shared_from_this(), part, covered_parts, txn);
            }
        }

        NOEXCEPT_SCOPE({
            auto current_time = time(nullptr);

            size_t add_bytes = 0;
            size_t add_rows = 0;
            size_t add_parts = 0;

            size_t reduce_bytes = 0;
            size_t reduce_rows = 0;
            size_t reduce_parts = 0;

            for (const auto & part : precommitted_parts)
            {
                DataPartPtr covering_part;
                DataPartsVector covered_parts = data.getActivePartsToReplace(part->info, part->name, covering_part, *owing_parts_lock);
                if (covering_part)
                {
                    /// It's totally fine for zero-level parts, because of possible race condition between ReplicatedMergeTreeSink and
                    /// background queue execution (new part is added to ZK before this function is called,
                    /// so other replica may produce covering part and replication queue may download covering part).
                    if (part->info.level)
                        LOG_WARNING(data.log, "Tried to commit obsolete part {} covered by {}", part->name, covering_part->getNameWithState());
                    else
                        LOG_INFO(data.log, "Tried to commit obsolete part {} covered by {}", part->name, covering_part->getNameWithState());

                    part->remove_time.store(0, std::memory_order_relaxed); /// The part will be removed without waiting for old_parts_lifetime seconds.
                    data.modifyPartState(part, DataPartState::Outdated);
                }
                else
                {
                    if (!txn)
                        MergeTreeTransaction::addNewPartAndRemoveCovered(data.shared_from_this(), part, covered_parts, NO_TRANSACTION_RAW);

                    total_covered_parts.insert(total_covered_parts.end(), covered_parts.begin(), covered_parts.end());
                    for (const auto & covered_part : covered_parts)
                    {
                        covered_part->remove_time.store(current_time, std::memory_order_relaxed);

                        reduce_bytes += covered_part->getBytesOnDisk();
                        reduce_rows += covered_part->rows_count;

                        data.modifyPartState(covered_part, DataPartState::Outdated);
                        data.removePartContributionToColumnAndSecondaryIndexSizes(covered_part);
                        data.removePartContributionToUncompressedBytesInPatches(covered_part);
                    }

                    reduce_parts += covered_parts.size();

                    add_bytes += part->getBytesOnDisk();
                    add_rows += part->rows_count;
                    ++add_parts;

                    data.modifyPartState(part, DataPartState::Active);
                    data.addPartContributionToColumnAndSecondaryIndexSizes(part);
                    data.addPartContributionToUncompressedBytesInPatches(part);
                }
            }

            data.updateSerializationHints(precommitted_parts, total_covered_parts, parts_lock);

            ssize_t diff_bytes = add_bytes - reduce_bytes;
            ssize_t diff_rows = add_rows - reduce_rows;
            ssize_t diff_parts  = add_parts - reduce_parts;
            data.increaseDataVolume(diff_bytes, diff_rows, diff_parts);
        });
    }

    clear();

    return total_covered_parts;
}

bool MergeTreeData::isPrimaryOrMinMaxKeyColumnPossiblyWrappedInFunctions(
    const ASTPtr & node, const StorageMetadataPtr & metadata_snapshot) const
{
    const String column_name = node->getColumnName();

    for (const auto & name : metadata_snapshot->getPrimaryKeyColumns())
        if (column_name == name)
            return true;

    for (const auto & name : getMinMaxColumnsNames(metadata_snapshot->getPartitionKey()))
        if (column_name == name)
            return true;

    if (const auto * func = node->as<ASTFunction>())
        if (func->arguments->children.size() == 1)
            return isPrimaryOrMinMaxKeyColumnPossiblyWrappedInFunctions(func->arguments->children.front(), metadata_snapshot);

    return false;
}

Block MergeTreeData::getMinMaxCountProjectionBlock(
    const StorageMetadataPtr & metadata_snapshot,
    const Names & required_columns,
    const ActionsDAG * filter_dag,
    const RangesInDataParts & parts,
    const PartitionIdToMaxBlock * max_block_numbers_to_read,
    ContextPtr query_context) const
{
    if (!metadata_snapshot->minmax_count_projection)
        throw Exception(ErrorCodes::LOGICAL_ERROR,
                        "Cannot find the definition of minmax_count projection but it's used in current query. "
                        "It's a bug");

    auto block = metadata_snapshot->minmax_count_projection->sample_block.cloneEmpty();
    bool need_primary_key_max_column = false;
    const auto & primary_key_max_column_name = metadata_snapshot->minmax_count_projection->primary_key_max_column_name;
    NameSet required_columns_set(required_columns.begin(), required_columns.end());

    if (!primary_key_max_column_name.empty())
        need_primary_key_max_column = required_columns_set.contains(primary_key_max_column_name);

    auto partition_minmax_count_columns = block.mutateColumns();
    auto partition_minmax_count_column_names = block.getNames();
    auto insert = [](ColumnAggregateFunction & column, const Field & value)
    {
        auto func = column.getAggregateFunction();
        Arena & arena = column.createOrGetArena();
        size_t size_of_state = func->sizeOfData();
        size_t align_of_state = func->alignOfData();
        auto * place = arena.alignedAlloc(size_of_state, align_of_state);
        func->create(place);
        if (const AggregateFunctionCount * /*agg_count*/ _ = typeid_cast<const AggregateFunctionCount *>(func.get()))
            AggregateFunctionCount::set(place, value.safeGet<UInt64>());
        else
        {
            auto value_column = func->getArgumentTypes().front()->createColumnConst(1, value)->convertToFullColumnIfConst();
            const auto * value_column_ptr = value_column.get();
            func->add(place, &value_column_ptr, 0, &arena);
        }
        column.insertFrom(place);
    };

    Block virtual_columns_block;
    auto virtual_block = getHeaderWithVirtualsForFilter(metadata_snapshot);
    bool has_virtual_column
        = std::any_of(required_columns.begin(), required_columns.end(), [&](const auto & name) { return virtual_block.has(name); });
    if (has_virtual_column || filter_dag)
    {
        virtual_columns_block = getBlockWithVirtualsForFilter(metadata_snapshot, parts, /*ignore_empty=*/true);
        if (virtual_columns_block.rows() == 0)
            return {};
    }

    size_t rows = parts.size();
    ColumnPtr part_name_column;
    std::optional<PartitionPruner> partition_pruner;
    std::optional<KeyCondition> minmax_idx_condition;
    DataTypes minmax_columns_types;
    if (filter_dag)
    {
        if (metadata_snapshot->hasPartitionKey())
        {
            const auto & partition_key = metadata_snapshot->getPartitionKey();
            auto minmax_columns_names = getMinMaxColumnsNames(partition_key);
            minmax_columns_types = getMinMaxColumnsTypes(partition_key);

            ActionsDAGWithInversionPushDown inverted_dag(filter_dag->getOutputs().front(), query_context);
            minmax_idx_condition.emplace(
                inverted_dag, query_context, minmax_columns_names,
                getMinMaxExpr(partition_key, ExpressionActionsSettings(query_context)));
            partition_pruner.emplace(metadata_snapshot, inverted_dag, query_context, false /* strict */);
        }

        const auto * predicate = filter_dag->getOutputs().at(0);

        // Generate valid expressions for filtering
        VirtualColumnUtils::filterBlockWithPredicate(
            predicate, virtual_columns_block, query_context, /*allow_filtering_with_partial_predicate =*/true);

        rows = virtual_columns_block.rows();
        part_name_column = virtual_columns_block.getByName("_part").column;
    }

    auto filter_column = ColumnUInt8::create();
    auto & filter_column_data = filter_column->getData();

    DataPartsVector real_parts;
    real_parts.reserve(rows);
    for (size_t row = 0, part_idx = 0; row < rows; ++row, ++part_idx)
    {
        if (part_name_column)
        {
            while (parts[part_idx].data_part->name != part_name_column->getDataAt(row))
                ++part_idx;
        }

        const auto & part = parts[part_idx].data_part;

        if (part->isEmpty())
            continue;

        if (!part->minmax_idx->initialized)
            throw Exception(ErrorCodes::LOGICAL_ERROR, "Found a non-empty part with uninitialized minmax_idx. It's a bug");

        filter_column_data.emplace_back();

        if (max_block_numbers_to_read)
        {
            auto blocks_iterator = max_block_numbers_to_read->find(part->info.getPartitionId());
            if (blocks_iterator == max_block_numbers_to_read->end() || part->info.max_block > blocks_iterator->second)
                continue;
        }

        if (minmax_idx_condition
            && !minmax_idx_condition->checkInHyperrectangle(part->minmax_idx->hyperrectangle, minmax_columns_types).can_be_true)
            continue;

        if (partition_pruner)
        {
            if (partition_pruner->canBePruned(*part))
                continue;
        }

        /// It's extremely rare that some parts have final marks while others don't. To make it
        /// straightforward, disable minmax_count projection when `max(pk)' encounters any part with
        /// no final mark.
        if (need_primary_key_max_column && !part->index_granularity->hasFinalMark())
            return {};

        real_parts.push_back(part);
        filter_column_data.back() = 1;
    }

    if (real_parts.empty())
        return {};

    FilterDescription filter(*filter_column);
    for (size_t i = 0; i < virtual_columns_block.columns(); ++i)
    {
        ColumnPtr & column = virtual_columns_block.safeGetByPosition(i).column;
        column = column->filter(*filter.data, -1);
    }

    size_t pos = 0;
    for (size_t i : metadata_snapshot->minmax_count_projection->partition_value_indices)
    {
        if (required_columns_set.contains(partition_minmax_count_column_names[pos]))
            for (const auto & part : real_parts)
                partition_minmax_count_columns[pos]->insert(part->partition.value[i]);
        ++pos;
    }

    size_t minmax_idx_size = real_parts.front()->minmax_idx->hyperrectangle.size();
    for (size_t i = 0; i < minmax_idx_size; ++i)
    {
        if (required_columns_set.contains(partition_minmax_count_column_names[pos]))
        {
            for (const auto & part : real_parts)
            {
                const auto & range = part->minmax_idx->hyperrectangle[i];
                auto & min_column = assert_cast<ColumnAggregateFunction &>(*partition_minmax_count_columns[pos]);
                insert(min_column, range.left);
            }
        }
        ++pos;

        if (required_columns_set.contains(partition_minmax_count_column_names[pos]))
        {
            for (const auto & part : real_parts)
            {
                const auto & range = part->minmax_idx->hyperrectangle[i];
                auto & max_column = assert_cast<ColumnAggregateFunction &>(*partition_minmax_count_columns[pos]);
                insert(max_column, range.right);
            }
        }
        ++pos;
    }

    if (!primary_key_max_column_name.empty())
    {
        if (required_columns_set.contains(partition_minmax_count_column_names[pos]))
        {
            for (const auto & part : real_parts)
            {
                const auto & primary_key_column = *part->getIndex()->at(0);
                auto & min_column = assert_cast<ColumnAggregateFunction &>(*partition_minmax_count_columns[pos]);
                insert(min_column, primary_key_column[0]);
            }
        }
        ++pos;

        if (required_columns_set.contains(partition_minmax_count_column_names[pos]))
        {
            for (const auto & part : real_parts)
            {
                const auto & primary_key_column = *part->getIndex()->at(0);
                auto & max_column = assert_cast<ColumnAggregateFunction &>(*partition_minmax_count_columns[pos]);
                insert(max_column, primary_key_column[primary_key_column.size() - 1]);
            }
        }
        ++pos;
    }

    bool has_count
        = std::any_of(required_columns.begin(), required_columns.end(), [&](const auto & name) { return startsWith(name, "count"); });
    if (has_count)
    {
        for (const auto & part : real_parts)
        {
            auto & column = assert_cast<ColumnAggregateFunction &>(*partition_minmax_count_columns.back());
            insert(column, part->rows_count);
        }
    }

    block.setColumns(std::move(partition_minmax_count_columns));

    Block res;
    for (const auto & name : required_columns)
    {
        if (virtual_columns_block.has(name))
            res.insert(virtual_columns_block.getByName(name));
        else if (block.has(name))
            res.insert(block.getByName(name));
        else if (startsWith(name, "count")) // special case to match count(...) variants
        {
            const auto & column = block.getByName("count()");
            res.insert({column.column, column.type, name});
        }
        else
            throw Exception(
                ErrorCodes::LOGICAL_ERROR,
                "Cannot find column {} in minmax_count projection but query analysis still selects this projection. It's a bug",
                name);
    }
    return res;
}

ActionDAGNodes MergeTreeData::getFiltersForPrimaryKeyAnalysis(const InterpreterSelectQuery & select)
{
    const auto & analysis_result = select.getAnalysisResult();
    const auto & before_where = analysis_result.before_where;
    const auto & where_column_name = analysis_result.where_column_name;

    ActionDAGNodes filter_nodes;
    if (auto additional_filter_info = select.getAdditionalQueryInfo())
        filter_nodes.nodes.push_back(&additional_filter_info->actions.findInOutputs(additional_filter_info->column_name));

    if (before_where)
        filter_nodes.nodes.push_back(&before_where->dag.findInOutputs(where_column_name));

    return filter_nodes;
}

QueryProcessingStage::Enum MergeTreeData::getQueryProcessingStage(
    ContextPtr query_context,
    QueryProcessingStage::Enum to_stage,
    const StorageSnapshotPtr &,
    SelectQueryInfo &) const
{
    /// with new analyzer, Planner make decision regarding parallel replicas usage, and so about processing stage on reading
    if (!query_context->getSettingsRef()[Setting::allow_experimental_analyzer])
    {
        const auto & settings = query_context->getSettingsRef();
        if (query_context->canUseParallelReplicasCustomKey())
        {
            if (query_context->getClientInfo().distributed_depth > 0)
                return QueryProcessingStage::FetchColumns;

            if (!supportsReplication() && !settings[Setting::parallel_replicas_for_non_replicated_merge_tree])
                return QueryProcessingStage::Enum::FetchColumns;

            if (to_stage >= QueryProcessingStage::WithMergeableState
                && query_context->canUseParallelReplicasCustomKeyForCluster(*query_context->getClusterForParallelReplicas()))
                return QueryProcessingStage::WithMergeableStateAfterAggregationAndLimit;
        }

        if (query_context->getClientInfo().collaborate_with_initiator)
            return QueryProcessingStage::Enum::FetchColumns;

        /// Parallel replicas
        if (query_context->canUseParallelReplicasOnInitiator() && to_stage >= QueryProcessingStage::WithMergeableState)
        {
            /// ReplicatedMergeTree
            if (supportsReplication())
                return QueryProcessingStage::Enum::WithMergeableState;

            /// For non-replicated MergeTree we allow them only if parallel_replicas_for_non_replicated_merge_tree is enabled
            if (settings[Setting::parallel_replicas_for_non_replicated_merge_tree])
                return QueryProcessingStage::Enum::WithMergeableState;
        }
    }

    return QueryProcessingStage::Enum::FetchColumns;
}


UInt64 MergeTreeData::estimateNumberOfRowsToRead(
    ContextPtr query_context, const StorageSnapshotPtr & storage_snapshot, const SelectQueryInfo & query_info) const
{
    const auto & snapshot_data = assert_cast<const MergeTreeData::SnapshotData &>(*storage_snapshot->data);

    MergeTreeDataSelectExecutor reader(*this);
    auto result_ptr = reader.estimateNumMarksToRead(
        snapshot_data.parts,
        snapshot_data.mutations_snapshot,
        storage_snapshot->metadata->getColumns().getAll().getNames(),
        storage_snapshot->metadata,
        query_info,
        query_context,
        query_context->getSettingsRef()[Setting::max_threads]);

    UInt64 total_rows = result_ptr->selected_rows;
    if (query_info.trivial_limit > 0 && query_info.trivial_limit < total_rows)
        total_rows = query_info.trivial_limit;
    return total_rows;
}

void MergeTreeData::checkColumnFilenamesForCollision(const StorageInMemoryMetadata & metadata, bool throw_on_error) const
{
    auto settings = getDefaultSettings();
    if (metadata.settings_changes)
    {
        const auto & changes = metadata.settings_changes->as<const ASTSetQuery &>().changes;
        settings->applyChanges(changes);
    }

    checkColumnFilenamesForCollision(metadata.getColumns(), *settings, throw_on_error);
}

void MergeTreeData::checkColumnFilenamesForCollision(const ColumnsDescription & columns, const MergeTreeSettings & settings, bool throw_on_error) const
{
    std::unordered_map<String, std::pair<String, String>> stream_name_to_full_name;
    auto columns_list = Nested::collect(columns.getAllPhysical());

    for (const auto & column : columns_list)
    {
        std::unordered_map<String, String> column_streams;

        auto callback = [&](const auto & substream_path)
        {
            String stream_name;
            auto full_stream_name = ISerialization::getFileNameForStream(column, substream_path);

            if (settings[MergeTreeSetting::replace_long_file_name_to_hash] && full_stream_name.size() > settings[MergeTreeSetting::max_file_name_length])
                stream_name = sipHash128String(full_stream_name);
            else
                stream_name = full_stream_name;

            column_streams.emplace(stream_name, full_stream_name);
        };

        auto serialization = column.type->getDefaultSerialization();
        serialization->enumerateStreams(callback);

        if (column.type->supportsSparseSerialization() && settings[MergeTreeSetting::ratio_of_defaults_for_sparse_serialization] < 1.0)
        {
            auto sparse_serialization = column.type->getSparseSerialization();
            sparse_serialization->enumerateStreams(callback);
        }

        for (const auto & [stream_name, full_stream_name] : column_streams)
        {
            auto [it, inserted] = stream_name_to_full_name.emplace(stream_name, std::pair{full_stream_name, column.name});
            if (!inserted)
            {
                const auto & [other_full_name, other_column_name] = it->second;
                auto other_type = columns.getPhysical(other_column_name).type;

                auto message = fmt::format(
                    "Columns '{} {}' and '{} {}' have streams ({} and {}) with collision in file name {}",
                    column.name, column.type->getName(), other_column_name, other_type->getName(), full_stream_name, other_full_name, stream_name);

                if (settings[MergeTreeSetting::replace_long_file_name_to_hash])
                    message += ". It may be a collision between a filename for one column and a hash of filename for another column (see setting 'replace_long_file_name_to_hash')";

                if (throw_on_error)
                    throw Exception(ErrorCodes::BAD_ARGUMENTS, "{}", message);

                LOG_ERROR(log, "Table definition is incorrect. {}. It may lead to corruption of data or crashes. You need to resolve it manually", message);
                return;
            }
        }
    }
}

MergeTreeData & MergeTreeData::checkStructureAndGetMergeTreeData(IStorage & source_table, const StorageMetadataPtr & src_snapshot, const StorageMetadataPtr & my_snapshot) const
{
    MergeTreeData * src_data = dynamic_cast<MergeTreeData *>(&source_table);
    if (!src_data)
        throw Exception(ErrorCodes::NOT_IMPLEMENTED,
                        "Table {} supports attachPartitionFrom only for MergeTree family of table engines. Got {}",
                        source_table.getStorageID().getNameForLogs(), source_table.getName());

    if (my_snapshot->getColumns().getAllPhysical().sizeOfDifference(src_snapshot->getColumns().getAllPhysical()))
        throw Exception(ErrorCodes::INCOMPATIBLE_COLUMNS, "Tables have different structure");

    auto query_to_string = [] (const ASTPtr & ast)
    {
        return ast ? ast->formatWithSecretsOneLine() : "";
    };

    if (query_to_string(my_snapshot->getSortingKeyAST()) != query_to_string(src_snapshot->getSortingKeyAST()))
        throw Exception(ErrorCodes::BAD_ARGUMENTS, "Tables have different ordering");

    if (query_to_string(my_snapshot->getPartitionKeyAST()) != query_to_string(src_snapshot->getPartitionKeyAST()))
        throw Exception(ErrorCodes::BAD_ARGUMENTS, "Tables have different partition key");

    if (format_version != src_data->format_version)
        throw Exception(ErrorCodes::BAD_ARGUMENTS, "Tables have different format_version");

    if (query_to_string(my_snapshot->getPrimaryKeyAST()) != query_to_string(src_snapshot->getPrimaryKeyAST()))
        throw Exception(ErrorCodes::BAD_ARGUMENTS, "Tables have different primary key");
    const auto check_definitions = [this](const auto & my_descriptions, const auto & src_descriptions)
    {
        bool strict_match = (*getSettings())[MergeTreeSetting::enforce_index_structure_match_on_partition_manipulation];
        if ((my_descriptions.size() < src_descriptions.size()) ||
            (strict_match && my_descriptions.size() != src_descriptions.size()))
            return false;

        std::unordered_set<std::string> my_query_strings;
        for (const auto & description : my_descriptions)
            my_query_strings.insert(description.definition_ast->formatWithSecretsOneLine());

        for (const auto & src_description : src_descriptions)
            if (!my_query_strings.contains(src_description.definition_ast->formatWithSecretsOneLine()))
                return false;

        return true;
    };

    if (!check_definitions(my_snapshot->getSecondaryIndices(), src_snapshot->getSecondaryIndices()))
        throw Exception(ErrorCodes::BAD_ARGUMENTS, "Tables have different secondary indices");

    if (!check_definitions(my_snapshot->getProjections(), src_snapshot->getProjections()))
        throw Exception(ErrorCodes::BAD_ARGUMENTS, "Tables have different projections");

    return *src_data;
}

MergeTreeData & MergeTreeData::checkStructureAndGetMergeTreeData(
    const StoragePtr & source_table, const StorageMetadataPtr & src_snapshot, const StorageMetadataPtr & my_snapshot) const
{
    return checkStructureAndGetMergeTreeData(*source_table, src_snapshot, my_snapshot);
}

/// must_on_same_disk=false is used only when attach partition; Both for same disk and different disk.
std::pair<MergeTreeData::MutableDataPartPtr, scope_guard> MergeTreeData::cloneAndLoadDataPart(
    const MergeTreeData::DataPartPtr & src_part,
    const String & tmp_part_prefix,
    const MergeTreePartInfo & dst_part_info,
    const StorageMetadataPtr & metadata_snapshot,
    const IDataPartStorage::ClonePartParams & params,
    const ReadSettings & read_settings,
    const WriteSettings & write_settings,
    bool must_on_same_disk)
{
    chassert(!isStaticStorage());

    /// Check that the storage policy contains the disk where the src_part is located.
    bool on_same_disk = false;
    for (const DiskPtr & disk : getStoragePolicy()->getDisks())
    {
        if (disk->getName() == src_part->getDataPartStorage().getDiskName())
        {
            on_same_disk = true;
            break;
        }
    }
    if (!on_same_disk && must_on_same_disk)
        throw Exception(
            ErrorCodes::BAD_ARGUMENTS,
            "Could not clone and load part {} because disk does not belong to storage policy",
            quoteString(src_part->getDataPartStorage().getFullPath()));

    String dst_part_name = src_part->getNewName(dst_part_info);
    String tmp_dst_part_name = tmp_part_prefix + dst_part_name;
    auto temporary_directory_lock = getTemporaryPartDirectoryHolder(tmp_dst_part_name);

    auto src_part_storage = src_part->getDataPartStoragePtr();

    scope_guard src_flushed_tmp_dir_lock;
    MergeTreeData::MutableDataPartPtr src_flushed_tmp_part;

    String with_copy;
    if (params.copy_instead_of_hardlink)
        with_copy = " (copying data)";

    std::shared_ptr<IDataPartStorage> dst_part_storage{};
    if (on_same_disk)
    {
        dst_part_storage = src_part_storage->freeze(
            relative_data_path,
            tmp_dst_part_name,
            read_settings,
            write_settings,
            /* save_metadata_callback= */ {},
            params);
    }
    else
    {
        auto reservation_on_dst_or_error = getStoragePolicy()->reserve(src_part->getBytesOnDisk());
        if (!reservation_on_dst_or_error)
        {
            const auto & error = reservation_on_dst_or_error.error();
            throw Exception(error.message, error.code);
        }
        dst_part_storage = src_part_storage->freezeRemote(
            relative_data_path,
            tmp_dst_part_name,
            /* dst_disk = */ (*reservation_on_dst_or_error)->getDisk(),
            read_settings,
            write_settings,
            /* save_metadata_callback= */ {},
            params);
    }

    if (params.metadata_version_to_write.has_value())
    {
        chassert(!params.keep_metadata_version);
        auto out_metadata = dst_part_storage->writeFile(IMergeTreeDataPart::METADATA_VERSION_FILE_NAME, 4096, getContext()->getWriteSettings());
        writeText(metadata_snapshot->getMetadataVersion(), *out_metadata);
        out_metadata->finalize();
        if ((*getSettings())[MergeTreeSetting::fsync_after_insert])
            out_metadata->sync();
    }

    LOG_DEBUG(log, "Clone{} part {} to {}{}",
              src_flushed_tmp_part ? " flushed" : "",
              src_part_storage->getFullPath(),
              std::string(fs::path(dst_part_storage->getFullRootPath()) / tmp_dst_part_name),
              with_copy);

    auto dst_data_part = MergeTreeDataPartBuilder(*this, dst_part_name, dst_part_storage, getReadSettings())
        .withPartFormatFromDisk()
        .build();

    if (!params.copy_instead_of_hardlink && params.hardlinked_files)
    {
        params.hardlinked_files->source_part_name = src_part->name;
        params.hardlinked_files->source_table_shared_id = src_part->storage.getTableSharedID();

        for (auto it = src_part->getDataPartStorage().iterate(); it->isValid(); it->next())
        {
            if (!params.files_to_copy_instead_of_hardlinks.contains(it->name())
                && it->name() != IMergeTreeDataPart::DELETE_ON_DESTROY_MARKER_FILE_NAME_DEPRECATED
                && it->name() != IMergeTreeDataPart::TXN_VERSION_METADATA_FILE_NAME)
            {
                params.hardlinked_files->hardlinks_from_source_part.insert(it->name());
            }
        }

        auto projections = src_part->getProjectionParts();
        for (const auto & [name, projection_part] : projections)
        {
            const auto & projection_storage = projection_part->getDataPartStorage();
            for (auto it = projection_storage.iterate(); it->isValid(); it->next())
            {
                auto file_name_with_projection_prefix = fs::path(projection_storage.getPartDirectory()) / it->name();
                if (!params.files_to_copy_instead_of_hardlinks.contains(file_name_with_projection_prefix)
                    && it->name() != IMergeTreeDataPart::DELETE_ON_DESTROY_MARKER_FILE_NAME_DEPRECATED
                    && it->name() != IMergeTreeDataPart::TXN_VERSION_METADATA_FILE_NAME)
                {
                    params.hardlinked_files->hardlinks_from_source_part.insert(file_name_with_projection_prefix);
                }
            }
        }
    }

    /// We should write version metadata on part creation to distinguish it from parts that were created without transaction.
    TransactionID tid = params.txn ? params.txn->tid : Tx::PrehistoricTID;
    dst_data_part->version.setCreationTID(tid, nullptr);
    dst_data_part->storeVersionMetadata();

    dst_data_part->is_temp = true;

    dst_data_part->loadColumnsChecksumsIndexes(require_part_metadata, true);
    dst_data_part->modification_time = dst_part_storage->getLastModified().epochTime();
    return std::make_pair(dst_data_part, std::move(temporary_directory_lock));
}

bool MergeTreeData::canUseAdaptiveGranularity() const
{
    const auto settings = getSettings();
    return (*settings)[MergeTreeSetting::index_granularity_bytes] != 0
        && ((*settings)[MergeTreeSetting::enable_mixed_granularity_parts] || !has_non_adaptive_index_granularity_parts);
}

String MergeTreeData::getFullPathOnDisk(const DiskPtr & disk) const
{
    return fs::path(disk->getPath()) / relative_data_path;
}


DiskPtr MergeTreeData::tryGetDiskForDetachedPart(const String & part_name) const
{
    const auto disks = getStoragePolicy()->getDisks();

    for (const DiskPtr & disk : disks)
        if (disk->existsDirectory(fs::path(relative_data_path) / DETACHED_DIR_NAME / part_name))
            return disk;

    return nullptr;
}

DiskPtr MergeTreeData::getDiskForDetachedPart(const String & part_name) const
{
    if (auto disk = tryGetDiskForDetachedPart(part_name))
        return disk;
    throw DB::Exception(ErrorCodes::BAD_DATA_PART_NAME, "Detached part \"{}\" not found", part_name);
}


Strings MergeTreeData::getDataPaths() const
{
    Strings res;
    auto disks = getStoragePolicy()->getDisks();
    for (const auto & disk : disks)
        res.push_back(getFullPathOnDisk(disk));
    return res;
}


void MergeTreeData::reportBrokenPart(MergeTreeData::DataPartPtr data_part) const
{
    if (!data_part)
        return;

    if (data_part->isProjectionPart())
    {
        String parent_part_name = data_part->getParentPartName();
        auto parent_part = getPartIfExists(parent_part_name, {DataPartState::PreActive, DataPartState::Active, DataPartState::Outdated});

        if (!parent_part)
        {
            LOG_WARNING(log, "Did not find parent part {} for potentially broken projection part {}",
                        parent_part_name, data_part->getDataPartStorage().getFullPath());
            return;
        }

        data_part = parent_part;
    }

    if (data_part->getDataPartStorage().isBroken())
    {
        auto parts = getDataPartsForInternalUsage();
        LOG_WARNING(log, "Scanning parts to recover on broken disk {}@{}.", data_part->getDataPartStorage().getDiskName(), data_part->getDataPartStorage().getDiskPath());

        for (const auto & part : parts)
        {
            if (part->getDataPartStorage().getDiskName() == data_part->getDataPartStorage().getDiskName())
                broken_part_callback(part->name);
        }
    }
    else if (data_part->getState() == MergeTreeDataPartState::Active)
        broken_part_callback(data_part->name);
    else
        LOG_DEBUG(log, "Will not check potentially broken part {} because it's not active", data_part->getNameWithState());
}

MergeTreeData::MatcherFn MergeTreeData::getPartitionMatcher(const ASTPtr & partition_ast, ContextPtr local_context) const
{
    bool prefixed = false;
    String id;

    if (format_version < MERGE_TREE_DATA_MIN_FORMAT_VERSION_WITH_CUSTOM_PARTITIONING)
    {
        /// Month-partitioning specific - partition value can represent a prefix of the partition to freeze.
        if (const auto * partition_lit = partition_ast->as<ASTPartition &>().value->as<ASTLiteral>())
        {
            id = partition_lit->value.getType() == Field::Types::UInt64
                 ? toString(partition_lit->value.safeGet<UInt64>())
                 : partition_lit->value.safeGet<String>();
            prefixed = true;
        }
        else
            id = getPartitionIDFromQuery(partition_ast, local_context);
    }
    else
        id = getPartitionIDFromQuery(partition_ast, local_context);

    return [prefixed, id](const String & partition_id)
    {
        if (prefixed)
            return startsWith(partition_id, id);

        return id == partition_id;
    };
}

PartitionCommandsResultInfo MergeTreeData::freezePartition(
    const ASTPtr & partition_ast,
    const String & with_name,
    ContextPtr local_context,
    TableLockHolder &)
{
    return freezePartitionsByMatcher(getPartitionMatcher(partition_ast, local_context), with_name, local_context);
}

PartitionCommandsResultInfo MergeTreeData::freezeAll(
    const String & with_name,
    ContextPtr local_context,
    TableLockHolder &)
{
    return freezePartitionsByMatcher([] (const String &) { return true; }, with_name, local_context);
}

PartitionCommandsResultInfo MergeTreeData::freezePartitionsByMatcher(
    MatcherFn matcher,
    const String & with_name,
    ContextPtr local_context)
{
    auto settings = getSettings();

    String clickhouse_path = fs::canonical(local_context->getPath());
    String default_shadow_path = fs::path(clickhouse_path) / "shadow/";
    fs::create_directories(default_shadow_path);
    auto increment = Increment(fs::path(default_shadow_path) / "increment.txt").get(true);

    const String shadow_path = "shadow/";

    /// Acquire a snapshot of active data parts to prevent removing while doing backup.
    const auto data_parts = getVisibleDataPartsVector(local_context);

    bool has_zero_copy_part = false;
    for (const auto & part : data_parts)
    {
        if (part->isStoredOnRemoteDiskWithZeroCopySupport())
        {
            has_zero_copy_part = true;
            break;
        }
    }

    if (supportsReplication() && (*settings)[MergeTreeSetting::disable_freeze_partition_for_zero_copy_replication]
        && (*settings)[MergeTreeSetting::allow_remote_fs_zero_copy_replication] && has_zero_copy_part)
        throw Exception(ErrorCodes::SUPPORT_IS_DISABLED, "FREEZE PARTITION queries are disabled.");

    String backup_name = (!with_name.empty() ? escapeForFileName(with_name) : toString(increment));
    String backup_path = fs::path(shadow_path) / backup_name / "";

    PartitionCommandsResultInfo result;

    size_t parts_processed = 0;
    for (const auto & part : data_parts)
    {
        if (local_context->isCurrentQueryKilled())
            return result;
        if (!matcher(part->info.getPartitionId()))
            continue;

        LOG_DEBUG(log, "Freezing part {} snapshot will be placed at {}", part->name, backup_path);

        auto data_part_storage = part->getDataPartStoragePtr();
        String backup_part_path = fs::path(backup_path) / relative_data_path;

        scope_guard src_flushed_tmp_dir_lock;
        MergeTreeData::MutableDataPartPtr src_flushed_tmp_part;

        auto callback = [this, &part, &backup_part_path](const DiskPtr & disk)
        {
            // Store metadata for replicated table.
            // Do nothing for non-replicated.
            createAndStoreFreezeMetadata(disk, part, fs::path(backup_part_path) / part->getDataPartStorage().getPartDirectory());
        };

        IDataPartStorage::ClonePartParams params
        {
            .make_source_readonly = true
        };

        auto new_storage = data_part_storage->freeze(
            backup_part_path,
            part->getDataPartStorage().getPartDirectory(),
            local_context->getReadSettings(),
            local_context->getWriteSettings(),
            callback,
            params);

        part->is_frozen.store(true, std::memory_order_relaxed);
        result.push_back(PartitionCommandResultInfo{
            .command_type = "FREEZE PART",
            .partition_id = part->info.getPartitionId(),
            .part_name = part->name,
            .backup_path = new_storage->getFullRootPath(),
            .part_backup_path = new_storage->getFullPath(),
            .backup_name = backup_name,
        });
        ++parts_processed;
    }

    LOG_DEBUG(log, "Froze {} parts", parts_processed);
    return result;
}

void MergeTreeData::createAndStoreFreezeMetadata(DiskPtr, DataPartPtr, String) const
{

}

PartitionCommandsResultInfo MergeTreeData::unfreezePartition(
    const ASTPtr & partition,
    const String & backup_name,
    ContextPtr local_context,
    TableLockHolder &)
{
    return unfreezePartitionsByMatcher(getPartitionMatcher(partition, local_context), backup_name, local_context);
}

PartitionCommandsResultInfo MergeTreeData::unfreezeAll(
    const String & backup_name,
    ContextPtr local_context,
    TableLockHolder &)
{
    return unfreezePartitionsByMatcher([] (const String &) { return true; }, backup_name, local_context);
}

bool MergeTreeData::removeDetachedPart(DiskPtr disk, const String & path, const String &)
{
    disk->removeRecursive(path);

    return false;
}

PartitionCommandsResultInfo MergeTreeData::unfreezePartitionsByMatcher(MatcherFn matcher, const String & backup_name, ContextPtr local_context)
{
    auto backup_path = fs::path("shadow") / escapeForFileName(backup_name) / relative_data_path;

    LOG_DEBUG(log, "Unfreezing parts by path {}", backup_path.generic_string());

    auto disks = getStoragePolicy()->getDisks();

    return Unfreezer(local_context).unfreezePartitionsFromTableDirectory(matcher, backup_name, disks, backup_path);
}

bool MergeTreeData::canReplacePartition(const DataPartPtr & src_part) const
{
    const auto settings = getSettings();

    if (!(*settings)[MergeTreeSetting::enable_mixed_granularity_parts] || (*settings)[MergeTreeSetting::index_granularity_bytes] == 0)
    {
        if (!canUseAdaptiveGranularity() && src_part->index_granularity_info.mark_type.adaptive)
            return false;
        if (canUseAdaptiveGranularity() && !src_part->index_granularity_info.mark_type.adaptive)
            return false;
    }

    return true;
}

void MergeTreeData::writePartLog(
    PartLogElement::Type type,
    const ExecutionStatus & execution_status,
    UInt64 elapsed_ns,
    const String & new_part_name,
    const DataPartPtr & result_part,
    const DataPartsVector & source_parts,
    const MergeListEntry * merge_entry,
    std::shared_ptr<ProfileEvents::Counters::Snapshot> profile_counters)
try
{
    auto table_id = getStorageID();
    auto part_log = getContext()->getPartLog(table_id.database_name);
    if (!part_log)
        return;

    PartLogElement part_log_elem;

    part_log_elem.event_type = type;

    if (part_log_elem.event_type == PartLogElement::MERGE_PARTS
        || part_log_elem.event_type == PartLogElement::MERGE_PARTS_START)
    {
        if (merge_entry)
        {
            part_log_elem.merge_reason = PartLogElement::getMergeReasonType((*merge_entry)->merge_type);
            part_log_elem.merge_algorithm = PartLogElement::getMergeAlgorithm((*merge_entry)->merge_algorithm);
        }
    }

    part_log_elem.error = static_cast<UInt16>(execution_status.code);
    part_log_elem.exception = execution_status.message;

    // construct event_time and event_time_microseconds using the same time point
    // so that the two times will always be equal up to a precision of a second.
    const auto time_now = std::chrono::system_clock::now();
    part_log_elem.event_time = timeInSeconds(time_now);
    part_log_elem.event_time_microseconds = timeInMicroseconds(time_now);

    /// TODO: Stop stopwatch in outer code to exclude ZK timings and so on
    part_log_elem.duration_ms = elapsed_ns / 1000000;

    part_log_elem.database_name = table_id.database_name;
    part_log_elem.table_name = table_id.table_name;
    part_log_elem.table_uuid = table_id.uuid;
    part_log_elem.partition_id = MergeTreePartInfo::fromPartName(new_part_name, format_version).getPartitionId();

    if (result_part)
        part_log_elem.partition = result_part->partition.serializeToString(result_part->getMetadataSnapshot());
    else if (!source_parts.empty())
        part_log_elem.partition = source_parts.front()->partition.serializeToString(source_parts.front()->getMetadataSnapshot());

    part_log_elem.part_name = new_part_name;

    if (result_part)
    {
        part_log_elem.disk_name = result_part->getDataPartStorage().getDiskName();
        part_log_elem.path_on_disk = result_part->getDataPartStorage().getFullPath();
        part_log_elem.bytes_compressed_on_disk = result_part->getBytesOnDisk();
        part_log_elem.bytes_uncompressed = result_part->getBytesUncompressedOnDisk();
        part_log_elem.rows = result_part->rows_count;
        part_log_elem.part_type = result_part->getType();
    }

    part_log_elem.source_part_names.reserve(source_parts.size());
    for (const auto & source_part : source_parts)
        part_log_elem.source_part_names.push_back(source_part->name);

    if (merge_entry)
    {
        part_log_elem.rows_read = (*merge_entry)->rows_read;
        part_log_elem.bytes_read_uncompressed = (*merge_entry)->bytes_read_uncompressed;

        part_log_elem.rows = (*merge_entry)->rows_written;
        part_log_elem.peak_memory_usage = (*merge_entry)->getMemoryTracker().getPeak();
    }

    if (profile_counters)
    {
        part_log_elem.profile_counters = profile_counters;
    }

    part_log->add(std::move(part_log_elem));
}
catch (...)
{
    tryLogCurrentException(log, __PRETTY_FUNCTION__);
}

MergeTreeData::PinnedPartUUIDsPtr MergeTreeData::getPinnedPartUUIDs() const
{
    std::lock_guard lock(pinned_part_uuids_mutex);
    return pinned_part_uuids;
}

MergeTreeData::CurrentlyMovingPartsTagger::CurrentlyMovingPartsTagger(MergeTreeMovingParts && moving_parts_, MergeTreeData & data_)
    : parts_to_move(std::move(moving_parts_)), data(data_)
{
    for (const auto & moving_part : parts_to_move)
        if (!data.currently_moving_parts.emplace(moving_part.part).second)
            throw Exception(ErrorCodes::LOGICAL_ERROR, "Cannot move part '{}'. It's already moving.", moving_part.part->name);
}

MergeTreeData::CurrentlyMovingPartsTagger::~CurrentlyMovingPartsTagger()
{
    std::lock_guard lock(data.moving_parts_mutex);
    for (auto & moving_part : parts_to_move)
    {
        /// Something went completely wrong
        if (!data.currently_moving_parts.contains(moving_part.part))
            std::terminate();
        data.currently_moving_parts.erase(moving_part.part);
    }
}

bool MergeTreeData::scheduleDataMovingJob(BackgroundJobsAssignee & assignee)
{
    if (parts_mover.moves_blocker.isCancelled())
        return false;

    auto moving_tagger = selectPartsForMove();
    if (moving_tagger->parts_to_move.empty())
        return false;

    assignee.scheduleMoveTask(std::make_shared<ExecutableLambdaAdapter>(
        [this, moving_tagger] () mutable
        {
            ReadSettings read_settings = Context::getGlobalContextInstance()->getReadSettings();
            WriteSettings write_settings = Context::getGlobalContextInstance()->getWriteSettings();
            return moveParts(moving_tagger, read_settings, write_settings, /* wait_for_move_if_zero_copy= */ false) == MovePartsOutcome::PartsMoved;
        }, moves_assignee_trigger, getStorageID()));
    return true;
}

bool MergeTreeData::areBackgroundMovesNeeded() const
{
    auto policy = getStoragePolicy();

    if (policy->getVolumes().size() > 1)
        return true;

    return policy->getVolumes().size() == 1 && policy->getVolumes()[0]->getDisks().size() > 1;
}

std::future<MovePartsOutcome> MergeTreeData::movePartsToSpace(const CurrentlyMovingPartsTaggerPtr & moving_tagger, const ReadSettings & read_settings, const WriteSettings & write_settings, bool async)
{
    auto finish_move_promise = std::make_shared<std::promise<MovePartsOutcome>>();
    auto finish_move_future = finish_move_promise->get_future();

    if (async)
    {
        bool is_scheduled = background_moves_assignee.scheduleMoveTask(std::make_shared<ExecutableLambdaAdapter>(
            [this, finish_move_promise, moving_tagger, read_settings, write_settings] () mutable
            {
                auto outcome = moveParts(moving_tagger, read_settings, write_settings, /* wait_for_move_if_zero_copy= */ true);

                finish_move_promise->set_value(outcome);

                return outcome == MovePartsOutcome::PartsMoved;
            }, moves_assignee_trigger, getStorageID()));

        if (!is_scheduled)
            finish_move_promise->set_value(MovePartsOutcome::CannotScheduleMove);
    }
    else
    {
        auto outcome = moveParts(moving_tagger, read_settings, write_settings, /* wait_for_move_if_zero_copy= */ true);
        finish_move_promise->set_value(outcome);
    }

    return finish_move_future;
}

MergeTreeData::CurrentlyMovingPartsTaggerPtr MergeTreeData::selectPartsForMove()
{
    MergeTreeMovingParts parts_to_move;

    auto can_move = [this](const DataPartPtr & part, String * reason) -> bool
    {
        if (partIsAssignedToBackgroundOperation(part))
        {
            *reason = "part already assigned to background operation.";
            return false;
        }
        if (currently_moving_parts.contains(part))
        {
            *reason = "part is already moving.";
            return false;
        }

        return true;
    };

    std::lock_guard moving_lock(moving_parts_mutex);

    parts_mover.selectPartsForMove(parts_to_move, can_move, moving_lock);
    return std::make_shared<CurrentlyMovingPartsTagger>(std::move(parts_to_move), *this);
}

MergeTreeData::CurrentlyMovingPartsTaggerPtr MergeTreeData::checkPartsForMove(const DataPartsVector & parts, SpacePtr space)
{
    std::lock_guard moving_lock(moving_parts_mutex);

    MergeTreeMovingParts parts_to_move;
    for (const auto & part : parts)
    {
        auto reservation = space->reserve(part->getBytesOnDisk());
        if (!reservation)
            throw Exception(ErrorCodes::NOT_ENOUGH_SPACE, "Move is not possible. Not enough space on '{}'", space->getName());

        auto reserved_disk = reservation->getDisk();

        if (reserved_disk->existsDirectory(relative_data_path + part->name))
            throw Exception(ErrorCodes::DIRECTORY_ALREADY_EXISTS, "Move is not possible: {} already exists",
                fullPath(reserved_disk, relative_data_path + part->name));

        if (currently_moving_parts.contains(part) || partIsAssignedToBackgroundOperation(part))
            throw Exception(ErrorCodes::PART_IS_TEMPORARILY_LOCKED,
                            "Cannot move part '{}' because it's participating in background process", part->name);

        parts_to_move.emplace_back(part, std::move(reservation));
    }
    return std::make_shared<CurrentlyMovingPartsTagger>(std::move(parts_to_move), *this);
}

MovePartsOutcome MergeTreeData::moveParts(const CurrentlyMovingPartsTaggerPtr & moving_tagger, const ReadSettings & read_settings, const WriteSettings & write_settings, bool wait_for_move_if_zero_copy)
{
    LOG_INFO(log, "Got {} parts to move.", moving_tagger->parts_to_move.size());

    const auto settings = getSettings();

    MovePartsOutcome result{MovePartsOutcome::PartsMoved};
    for (const auto & moving_part : moving_tagger->parts_to_move)
    {
        Stopwatch stopwatch;
        MergeTreePartsMover::TemporaryClonedPart cloned_part;
        ProfileEventsScope profile_events_scope;

        auto write_part_log = [&](const ExecutionStatus & execution_status)
        {
            writePartLog(
                PartLogElement::Type::MOVE_PART,
                execution_status,
                stopwatch.elapsed(),
                moving_part.part->name,
                cloned_part.part,
                {moving_part.part},
                nullptr,
                profile_events_scope.getSnapshot());
        };

        // Register in global moves list (StorageSystemMoves)
        auto moves_list_entry = getContext()->getMovesList().insert(
            getStorageID(),
            moving_part.part->name,
            moving_part.reserved_space->getDisk()->getName(),
            moving_part.reserved_space->getDisk()->getPath(),
            moving_part.part->getBytesOnDisk());

        try
        {
            /// If zero-copy replication enabled than replicas shouldn't try to
            /// move parts to another disk simultaneously. For this purpose we
            /// use shared lock across replicas. NOTE: it's not 100% reliable,
            /// because we are not checking lock while finishing part move.
            /// However it's not dangerous at all, we will just have very rare
            /// copies of some part.
            ///
            /// FIXME: this code is related to Replicated merge tree, and not
            /// common for ordinary merge tree. So it's a bad design and should
            /// be fixed.
            auto disk = moving_part.reserved_space->getDisk();
            if (supportsReplication() && disk->supportZeroCopyReplication() && (*settings)[MergeTreeSetting::allow_remote_fs_zero_copy_replication])
            {
                /// This loop is not endless, if shutdown called/connection failed/replica became readonly
                /// we will return true from waitZeroCopyLock and createZeroCopyLock will return nullopt.
                while (true)
                {
                    /// If we acquired lock than let's try to move. After one
                    /// replica will actually move the part from disk to some
                    /// zero-copy storage other replicas will just fetch
                    /// metainformation.
                    auto lock = tryCreateZeroCopyExclusiveLock(moving_part.part->name, disk);
                    if (!lock)
                    {
                        /// Move will be retried but with backoff.
                        LOG_DEBUG(
                            log,
                            "Move of part {} postponed, because zero copy mode enabled and zero-copy lock was not acquired",
                            moving_part.part->name);
                        result = MovePartsOutcome::MoveWasPostponedBecauseOfZeroCopy;
                        break;
                    }

                    if (lock->isLocked())
                    {
                        cloned_part = parts_mover.clonePart(moving_part, read_settings, write_settings);
                        /// Cloning part can take a long time.
                        /// Recheck if the lock (and keeper session expirity) is OK
                        if (lock->isLocked())
                        {
                            parts_mover.swapClonedPart(cloned_part);
                            break; /// Successfully moved
                        }
                        else
                        {
                            LOG_DEBUG(
                                log,
                                "Move of part {} postponed, because zero copy mode enabled and zero-copy lock was lost during cloning the part",
                                moving_part.part->name);
                            result = MovePartsOutcome::MoveWasPostponedBecauseOfZeroCopy;
                            break;
                        }
                    }
                    if (wait_for_move_if_zero_copy)
                    {
                        LOG_DEBUG(log, "Other replica is working on move of {}, will wait until lock disappear", moving_part.part->name);
                        /// Wait and checks not only for timeout but also for shutdown and so on.
                        while (!waitZeroCopyLockToDisappear(*lock, 3000))
                        {
                            LOG_DEBUG(log, "Waiting until some replica will move {} and zero copy lock disappear", moving_part.part->name);
                        }
                    }
                    else
                        break;
                }
            }
            else /// Ordinary move as it should be
            {
                cloned_part = parts_mover.clonePart(moving_part, read_settings, write_settings);
                parts_mover.swapClonedPart(cloned_part);
            }
            write_part_log({});
        }
        catch (...)
        {
            write_part_log(ExecutionStatus::fromCurrentException("", true));
            throw;
        }
    }
    return result;
}

bool MergeTreeData::canUsePolymorphicParts() const
{
    String unused;
    return canUsePolymorphicParts(*getSettings(), unused);
}


void MergeTreeData::checkDropOrRenameCommandDoesntAffectInProgressMutations(
    const AlterCommand & command, const std::map<std::string, MutationCommands> & unfinished_mutations, ContextPtr local_context) const
{
    if (!command.isDropOrRename() || unfinished_mutations.empty())
        return;

    auto throw_exception = [] (
        const std::string & mutation_name,
        const std::string & action_name,
        const std::string & entity_name,
        const std::string & identifier_name)
    {
        throw Exception(
            ErrorCodes::BAD_ARGUMENTS,
            "Cannot {} {} {} because it's affected by mutation with ID '{}' which is not finished yet. "
            "Wait this mutation, or KILL it with command "
            "\"KILL MUTATION WHERE mutation_id = '{}'\"",
            action_name,
            entity_name,
            backQuoteIfNeed(identifier_name),
            mutation_name,
            mutation_name);
    };

    for (const auto & [mutation_name, commands] : unfinished_mutations)
    {
        for (const MutationCommand & mutation_command : commands)
        {
            if (command.type == AlterCommand::DROP_INDEX && mutation_command.index_name == command.index_name)
            {
                throw_exception(mutation_name, "drop", "index", command.index_name);
            }
            else if (command.type == AlterCommand::DROP_PROJECTION
                     && mutation_command.projection_name == command.projection_name)
            {
                throw_exception(mutation_name, "drop", "projection", command.projection_name);
            }
            else if (command.type == AlterCommand::DROP_COLUMN || command.type == AlterCommand::RENAME_COLUMN)
            {
                const std::string action = (command.type == AlterCommand::DROP_COLUMN) ? "drop" : "rename";

                if (mutation_command.column_name == command.column_name)
                    throw_exception(mutation_name, action, "column", command.column_name);

                if (mutation_command.predicate)
                {
                    auto query_tree = buildQueryTree(mutation_command.predicate, local_context);
                    auto identifiers = collectIdentifiersFullNames(query_tree);

                    if (identifiers.contains(command.column_name))
                        throw_exception(mutation_name, action, "column", command.column_name);
                }

                for (const auto & [name, expr] : mutation_command.column_to_update_expression)
                {
                    if (name == command.column_name)
                        throw_exception(mutation_name, action, "column", command.column_name);

                    auto query_tree = buildQueryTree(expr, local_context);
                    auto identifiers = collectIdentifiersFullNames(query_tree);
                    if (identifiers.contains(command.column_name))
                        throw_exception(mutation_name, action, "column", command.column_name);
                }
            }
            else if (command.type == AlterCommand::DROP_STATISTICS)
            {
                for (const auto & stats_col1 : command.statistics_columns)
                    for (const auto & stats_col2 : mutation_command.statistics_columns)
                        if (stats_col1 == stats_col2)
                            throw_exception(mutation_name, "drop", "statistics", stats_col1);
            }
        }
    }
}

bool MergeTreeData::canUsePolymorphicParts(const MergeTreeSettings & settings, String & out_reason) const
{
    if (!canUseAdaptiveGranularity())
    {
        if (settings[MergeTreeSetting::min_rows_for_wide_part] != 0 || settings[MergeTreeSetting::min_bytes_for_wide_part] != 0)
        {
            out_reason = fmt::format(
                "Table can't create parts with adaptive granularity, but settings"
                " min_rows_for_wide_part = {}"
                ", min_bytes_for_wide_part = {}"
                ". Parts with non-adaptive granularity can be stored only in Wide (default) format.",
                settings[MergeTreeSetting::min_rows_for_wide_part].value, settings[MergeTreeSetting::min_bytes_for_wide_part].value);
        }

        return false;
    }

    return true;
}

AlterConversionsPtr MergeTreeData::getAlterConversionsForPart(
    const MergeTreeDataPartPtr & part,
    const MutationsSnapshotPtr & mutations,
    const ContextPtr & query_context)
{
    auto commands = mutations->getOnFlyMutationCommandsForPart(part);
    auto patches = mutations->getPatchesForPart(part);
    PatchPartsForReader patches_for_reader;

    for (auto & patch : patches)
    {
        auto patch_commands = mutations->getOnFlyMutationCommandsForPart(patch.part);
        auto patch_conversions = std::make_shared<AlterConversions>(patch_commands, PatchPartsForReader{}, query_context);
        auto patch_for_reader = std::make_shared<LoadedMergeTreeDataPartInfoForReader>(std::move(patch.part), std::move(patch_conversions));

        patches_for_reader.push_back(PatchPartInfoForReader
        {
            .mode = patch.mode,
            .part = std::move(patch_for_reader),
            .source_parts = std::move(patch.source_parts),
            .source_data_version = patch.source_data_version,
        });
    }

    return std::make_shared<AlterConversions>(commands, patches_for_reader, query_context);
}

StorageMetadataPtr MergeTreeData::getPatchPartMetadata(const ColumnsDescription & patch_part_desc, const String & patch_partition_id, ContextPtr local_context) const
{
    std::lock_guard lock(patch_parts_metadata_mutex);

    auto & metadata_snapshot = patch_parts_metadata_cache[patch_partition_id];
    if (!metadata_snapshot)
        metadata_snapshot = DB::getPatchPartMetadata(patch_part_desc, local_context);

    return metadata_snapshot;
}

MergeTreeData::MergingParams MergeTreeData::getMergingParamsForPatchParts()
{
    MergingParams params;
    params.mode = MergingParams::Replacing;
    params.version_column = PartDataVersionColumn::name;
    return params;
}

std::expected<void, PreformattedMessage> MergeTreeData::supportsLightweightUpdate() const
{
    if (format_version < MERGE_TREE_DATA_MIN_FORMAT_VERSION_WITH_CUSTOM_PARTITIONING)
        return std::unexpected(PreformattedMessage::create(
            "Lightweight updates are supported only for tables with custom partitioning"));

    if (merging_params.mode == MergingParams::Summing || merging_params.mode == MergingParams::Aggregating || merging_params.mode == MergingParams::Graphite)
        return std::unexpected(PreformattedMessage::create(
            "Lightweight updates are not supported for tables with {}MergeTree engine", merging_params.getModeName()));

    const auto data_settings = getSettings();
    if (!(*data_settings)[MergeTreeSetting::enable_block_number_column])
        return std::unexpected(PreformattedMessage::create(
            "Lightweight updates are supported only for tables with materialized _block_number column. "
            "Run 'MODIFY SETTING enable_block_number_column = 1' command to enable it"));

    if (!(*data_settings)[MergeTreeSetting::enable_block_offset_column])
        return std::unexpected(PreformattedMessage::create(
            "Lightweight updates are supported only for tables with materialized _block_offset column. "
            "Run 'MODIFY SETTING enable_block_offset_column = 1' command to enable it"));

    return {};
}

QueryPipeline MergeTreeData::updateLightweightImpl(const MutationCommands & commands, ContextPtr query_context)
{
    auto it = std::ranges::find_if(commands, [](const auto & cmd) { return cmd.type != MutationCommand::UPDATE; });
    if (it != commands.end())
        throw Exception(ErrorCodes::LOGICAL_ERROR, "Got unexpected command with type {} in lightweight update", it->type);

    LOG_DEBUG(log, "Executing lightweight update with commands: {}", commands.toString());

    MutationCommands commands_to_run;
    const auto & system_columns = getPatchPartSystemColumns();

    for (const auto & [name, type] : system_columns)
    {
        commands_to_run.push_back(MutationCommand
        {
            .type = MutationCommand::READ_COLUMN,
            .column_name = name,
            .data_type = type,
        });
    }

    commands_to_run.insert(commands_to_run.end(), commands.begin(), commands.end());

    MutationsInterpreter::Settings mutation_settings(true);
    mutation_settings.return_mutated_rows = true;
    mutation_settings.max_threads = query_context->getSettingsRef()[Setting::max_threads];
    mutation_settings.recalculate_dependencies_of_updated_columns = false;

    MutationsInterpreter interpreter(
        shared_from_this(), getInMemoryMetadataPtr(),
        commands_to_run, query_context, mutation_settings);

    auto pipeline_builder = interpreter.execute();
    if (!pipeline_builder.initialized())
        throw Exception(ErrorCodes::LOGICAL_ERROR, "Cannot execute lightweight update with uninitialized pipeline");

    pipeline_builder.resize(1);
    pipeline_builder.addTransform(std::make_shared<SimpleSquashingChunksTransform>(
        pipeline_builder.getSharedHeader(),
        query_context->getSettingsRef()[Setting::min_insert_block_size_rows],
        query_context->getSettingsRef()[Setting::min_insert_block_size_bytes]));

    /// Required by MergeTree sinks.
    pipeline_builder.addSimpleTransform([&](const SharedHeader & header) -> ProcessorPtr
    {
        return std::make_shared<DeduplicationToken::AddTokenInfoTransform>(header);
    });

    return QueryPipelineBuilder::getPipeline(std::move(pipeline_builder));
}

size_t MergeTreeData::getTotalMergesWithTTLInMergeList() const
{
    return getContext()->getMergeList().getMergesWithTTLCount();
}

void MergeTreeData::addPartContributionToDataVolume(const DataPartPtr & part)
{
    increaseDataVolume(part->getBytesOnDisk(), part->rows_count, 1);
}

void MergeTreeData::removePartContributionToDataVolume(const DataPartPtr & part)
{
    increaseDataVolume(-part->getBytesOnDisk(), -part->rows_count, -1);
}

void MergeTreeData::increaseDataVolume(ssize_t bytes, ssize_t rows, ssize_t parts)
{
    total_active_size_bytes.fetch_add(bytes);
    total_active_size_rows.fetch_add(rows);
    total_active_size_parts.fetch_add(parts);
}

void MergeTreeData::setDataVolume(size_t bytes, size_t rows, size_t parts)
{
    total_active_size_bytes.store(bytes);
    total_active_size_rows.store(rows);
    total_active_size_parts.store(parts);
}

void MergeTreeData::addPartContributionToUncompressedBytesInPatches(const DataPartPtr & part)
{
    if (part->info.isPatch())
    {
        Int64 uncompressed_bytes = part->getBytesUncompressedOnDisk();
        total_uncompressed_bytes_in_patches.fetch_add(uncompressed_bytes);
    }
}

void MergeTreeData::removePartContributionToUncompressedBytesInPatches(const DataPartPtr & part)
{
    if (part->info.isPatch())
    {
        Int64 uncompressed_bytes = part->getBytesUncompressedOnDisk();
        total_uncompressed_bytes_in_patches.fetch_add(-uncompressed_bytes);
    }
}

bool MergeTreeData::insertQueryIdOrThrow(const String & query_id, size_t max_queries) const
{
    std::lock_guard lock(query_id_set_mutex);
    return insertQueryIdOrThrowNoLock(query_id, max_queries);
}

bool MergeTreeData::insertQueryIdOrThrowNoLock(const String & query_id, size_t max_queries) const
{
    if (query_id_set.find(query_id) != query_id_set.end())
        return false;
    if (query_id_set.size() >= max_queries)
        throw Exception(
            ErrorCodes::TOO_MANY_SIMULTANEOUS_QUERIES,
            "Too many simultaneous queries for table {}. Maximum is: {}",
            log.loadName(),
            max_queries);
    query_id_set.insert(query_id);
    return true;
}

void MergeTreeData::removeQueryId(const String & query_id) const
{
    std::lock_guard lock(query_id_set_mutex);
    removeQueryIdNoLock(query_id);
}

void MergeTreeData::removeQueryIdNoLock(const String & query_id) const
{
    if (query_id_set.find(query_id) == query_id_set.end())
        LOG_WARNING(log, "We have query_id removed but it's not recorded. This is a bug");
    else
        query_id_set.erase(query_id);
}

std::shared_ptr<QueryIdHolder> MergeTreeData::getQueryIdHolder(const String & query_id, UInt64 max_concurrent_queries) const
{
    auto lock = std::lock_guard<std::mutex>(query_id_set_mutex);
    if (insertQueryIdOrThrowNoLock(query_id, max_concurrent_queries))
    {
        try
        {
            return std::make_shared<QueryIdHolder>(query_id, *this);
        }
        catch (...)
        {
            /// If we fail to construct the holder, remove query_id explicitly to avoid leak.
            removeQueryIdNoLock(query_id);
            throw;
        }
    }
    return nullptr;
}

ReservationPtr MergeTreeData::balancedReservation(
    const StorageMetadataPtr & metadata_snapshot,
    size_t part_size,
    size_t max_volume_index,
    const String & part_name,
    const MergeTreePartInfo & part_info,
    MergeTreeData::DataPartsVector covered_parts,
    std::optional<CurrentlySubmergingEmergingTagger> * tagger_ptr,
    const IMergeTreeDataPart::TTLInfos * ttl_infos,
    bool is_insert)
{
    ReservationPtr reserved_space;
    auto min_bytes_to_rebalance_partition_over_jbod = (*getSettings())[MergeTreeSetting::min_bytes_to_rebalance_partition_over_jbod];
    if (tagger_ptr && min_bytes_to_rebalance_partition_over_jbod > 0 && part_size >= min_bytes_to_rebalance_partition_over_jbod)
    {
        try
        {
            const auto & disks = getStoragePolicy()->getVolume(max_volume_index)->getDisks();
            std::map<String, size_t> disk_occupation;
            std::map<String, std::vector<String>> disk_parts_for_logging;
            for (const auto & disk : disks)
                disk_occupation.emplace(disk->getName(), 0);

            std::set<String> committed_big_parts_from_partition;
            std::set<String> submerging_big_parts_from_partition;
            std::lock_guard lock(currently_submerging_emerging_mutex);

            for (const auto & part : currently_submerging_big_parts)
            {
                if (part_info.getPartitionId() == part->info.getPartitionId())
                    submerging_big_parts_from_partition.insert(part->name);
            }

            {
                auto lock_parts = lockParts();
                if (covered_parts.empty())
                {
                    // It's a part fetch. Calculate `covered_parts` here.
                    MergeTreeData::DataPartPtr covering_part;
                    covered_parts = getActivePartsToReplace(part_info, part_name, covering_part, lock_parts);
                }

                // Remove irrelevant parts.
                std::erase_if(covered_parts,
                        [min_bytes_to_rebalance_partition_over_jbod](const auto & part)
                        {
                            return part->getBytesOnDisk() < min_bytes_to_rebalance_partition_over_jbod;
                        });

                // Include current submerging big parts which are not yet in `currently_submerging_big_parts`
                for (const auto & part : covered_parts)
                    submerging_big_parts_from_partition.insert(part->name);

                for (const auto & part : getDataPartsStateRange(MergeTreeData::DataPartState::Active))
                {
                    if (part->getBytesOnDisk() >= min_bytes_to_rebalance_partition_over_jbod
                        && part_info.getPartitionId() == part->info.getPartitionId())
                    {
                        auto name = part->getDataPartStorage().getDiskName();
                        auto it = disk_occupation.find(name);
                        if (it != disk_occupation.end())
                        {
                            if (submerging_big_parts_from_partition.find(part->name) == submerging_big_parts_from_partition.end())
                            {
                                it->second += part->getBytesOnDisk();
                                disk_parts_for_logging[name].push_back(formatReadableSizeWithBinarySuffix(part->getBytesOnDisk()));
                                committed_big_parts_from_partition.insert(part->name);
                            }
                            else
                            {
                                disk_parts_for_logging[name].push_back(formatReadableSizeWithBinarySuffix(part->getBytesOnDisk()) + " (submerging)");
                            }
                        }
                        else
                        {
                            // Part is on different volume. Ignore it.
                        }
                    }
                }
            }

            for (const auto & [name, emerging_part] : currently_emerging_big_parts)
            {
                // It's possible that the emerging big parts are committed and get added twice. Thus a set is used to deduplicate.
                if (committed_big_parts_from_partition.find(name) == committed_big_parts_from_partition.end()
                    && part_info.getPartitionId() == emerging_part.partition_id)
                {
                    auto it = disk_occupation.find(emerging_part.disk_name);
                    if (it != disk_occupation.end())
                    {
                        it->second += emerging_part.estimate_bytes;
                        disk_parts_for_logging[emerging_part.disk_name].push_back(
                            formatReadableSizeWithBinarySuffix(emerging_part.estimate_bytes) + " (emerging)");
                    }
                    else
                    {
                        // Part is on different volume. Ignore it.
                    }
                }
            }

            size_t min_occupation_size = std::numeric_limits<size_t>::max();
            std::vector<String> candidates;
            for (const auto & [disk_name, size] : disk_occupation)
            {
                if (size < min_occupation_size)
                {
                    min_occupation_size = size;
                    candidates = {disk_name};
                }
                else if (size == min_occupation_size)
                {
                    candidates.push_back(disk_name);
                }
            }

            if (!candidates.empty())
            {
                // Random pick one disk from best candidates
                std::shuffle(candidates.begin(), candidates.end(), thread_local_rng);
                String selected_disk_name = candidates.front();
                WriteBufferFromOwnString log_str;
                writeCString("\nbalancer: \n", log_str);
                for (const auto & [disk_name, per_disk_parts] : disk_parts_for_logging)
                    writeString(fmt::format("  {}: [{}]\n", disk_name, fmt::join(per_disk_parts, ", ")), log_str);
                LOG_DEBUG(log, fmt::runtime(log_str.str()));

                if (ttl_infos)
                    reserved_space = tryReserveSpacePreferringTTLRules(
                        metadata_snapshot,
                        part_size,
                        *ttl_infos,
                        time(nullptr),
                        max_volume_index,
                        is_insert,
                        getStoragePolicy()->getDiskByName(selected_disk_name));
                else
                    reserved_space = tryReserveSpace(part_size, getStoragePolicy()->getDiskByName(selected_disk_name));

                if (reserved_space)
                {
                    currently_emerging_big_parts.emplace(
                        part_name, EmergingPartInfo{reserved_space->getDisk(0)->getName(), part_info.getPartitionId(), part_size});

                    for (const auto & part : covered_parts)
                    {
                        if (currently_submerging_big_parts.contains(part))
                            LOG_WARNING(log, "currently_submerging_big_parts contains duplicates. JBOD might lose balance");
                        else
                            currently_submerging_big_parts.insert(part);
                    }

                    // Record submerging big parts in the tagger to clean them up.
                    tagger_ptr->emplace(*this, part_name, std::move(covered_parts), log.load());
                }
            }
        }
        catch (...)
        {
            LOG_DEBUG(log, "JBOD balancer encounters an error. Fallback to random disk selection");
            tryLogCurrentException(log);
        }
    }
    return reserved_space;
}

template <typename DataPartPtr>
static void updateSerializationHintsForPart(const DataPartPtr & part, const ColumnsDescription & storage_columns, SerializationInfoByName & hints, bool remove)
{
    const auto & part_columns = part->getColumnsDescription();
    for (const auto & [name, info] : part->getSerializationInfos())
    {
        auto new_hint = hints.tryGet(name);
        if (!new_hint)
            continue;

        /// Structure may change after alter. Do not add info for such items.
        /// Instead it will be updated on commit of the result part of alter.
        if (part_columns.tryGetPhysical(name) != storage_columns.tryGetPhysical(name))
            continue;

        chassert(new_hint->structureEquals(*info));
        if (remove)
            new_hint->remove(*info);
        else
            new_hint->add(*info);
    }
}

void MergeTreeData::resetSerializationHints(const DataPartsLock & /*lock*/)
{
    SerializationInfo::Settings settings =
    {
        .ratio_of_defaults_for_sparse = (*getSettings())[MergeTreeSetting::ratio_of_defaults_for_sparse_serialization],
        .choose_kind = true,
    };

    const auto metadata_snapshot = getInMemoryMetadataPtr();
    const auto & storage_columns = metadata_snapshot->getColumns();

    serialization_hints = SerializationInfoByName(storage_columns.getAllPhysical(), settings);
    auto range = getDataPartsStateRange(DataPartState::Active);

    for (const auto & part : range)
        updateSerializationHintsForPart(part, storage_columns, serialization_hints, false);
}

template <typename AddedParts, typename RemovedParts>
void MergeTreeData::updateSerializationHints(const AddedParts & added_parts, const RemovedParts & removed_parts, const DataPartsLock & /*lock*/)
{
    const auto metadata_snapshot = getInMemoryMetadataPtr();
    const auto & storage_columns = metadata_snapshot->getColumns();

    for (const auto & part : added_parts)
        updateSerializationHintsForPart(part, storage_columns, serialization_hints, false);

    for (const auto & part : removed_parts)
        updateSerializationHintsForPart(part, storage_columns, serialization_hints, true);
}

SerializationInfoByName MergeTreeData::getSerializationHints() const
{
    auto lock = lockParts();
    SerializationInfoByName res;
    for (const auto & [name, info] : serialization_hints)
        res.emplace(name, info->clone());
    return res;
}

bool MergeTreeData::supportsTrivialCountOptimization(const StorageSnapshotPtr & storage_snapshot, ContextPtr query_context) const
{
    if (hasLightweightDeletedMask())
        return false;

    const auto & settings = query_context->getSettingsRef();
    if (!storage_snapshot)
        return !settings[Setting::apply_mutations_on_fly] && !settings[Setting::apply_patch_parts];

    const auto & snapshot_data = assert_cast<const MergeTreeData::SnapshotData &>(*storage_snapshot->data);
    const auto & mutations_snapshot = snapshot_data.mutations_snapshot;

    return !mutations_snapshot->hasDataMutations() && !mutations_snapshot->hasPatchParts();
}

Int64 MergeTreeData::getMinMetadataVersion(const DataPartsVector & parts)
{
    Int64 version = -1;
    for (const auto & part : parts)
    {
        Int64 part_version = part->getMetadataVersion();
        if (version == -1 || part_version < version)
            version = part_version;
    }
    return version;
}

MergeTreeData::PartitionIdToMinBlockPtr MergeTreeData::getMinDataVersionForEachPartition(const DataPartsVector & parts)
{
    PartitionIdToMinBlock partition_to_min_data_version;

    for (const auto & part : parts)
    {
        const String & partition_id = part->info.getPartitionId();
        const Int64 data_version = part->info.getDataVersion();

        if (auto partition_it = partition_to_min_data_version.find(partition_id); partition_it != partition_to_min_data_version.end())
            partition_it->second = std::min(partition_it->second, data_version);
        else
            partition_to_min_data_version.emplace(partition_id, data_version);
    }

    return std::make_shared<PartitionIdToMinBlock>(std::move(partition_to_min_data_version));
}

StorageMetadataPtr MergeTreeData::getInMemoryMetadataPtr() const
{
    auto query_context = CurrentThread::get().getQueryContext();
    if (!query_context || !query_context->getSettingsRef()[Setting::enable_shared_storage_snapshot_in_query])
        return IStorage::getInMemoryMetadataPtr();

    auto [cache, lock] = query_context->getStorageMetadataCache();
    auto it = cache->find(this);
    if (it != cache->end())
        return it->second;

    return cache->emplace(this, IStorage::getInMemoryMetadataPtr()).first->second;
}

StorageSnapshotPtr MergeTreeData::createStorageSnapshot(const StorageMetadataPtr & metadata_snapshot, ContextPtr query_context, bool without_data) const
{
    if (without_data)
        return std::make_shared<StorageSnapshot>(*this, metadata_snapshot, std::make_unique<SnapshotData>());

    auto snapshot_data = std::make_unique<SnapshotData>();

    DataPartsVector parts;
    {
        auto lock = lockParts();
        parts = getVisibleDataPartsVectorUnlocked(query_context, lock);
    }
    /// Avoid holding the lock while constructing RangesInDataParts
    snapshot_data->parts = RangesInDataParts(parts);

    bool apply_mutations_on_fly = query_context->getSettingsRef()[Setting::apply_mutations_on_fly];
    bool apply_patch_parts = query_context->getSettingsRef()[Setting::apply_patch_parts];

    IMutationsSnapshot::Params params
    {
        .metadata_version = metadata_snapshot->getMetadataVersion(),
        .min_part_metadata_version = getMinMetadataVersion(parts),
        .min_part_data_versions = getMinDataVersionForEachPartition(parts),
        .max_mutation_versions = query_context->getPartitionIdToMaxBlock(),
        .need_data_mutations = apply_mutations_on_fly,
        .need_alter_mutations = apply_mutations_on_fly || apply_patch_parts,
        .need_patch_parts = apply_patch_parts,
    };

    snapshot_data->mutations_snapshot = getMutationsSnapshot(params);
    return std::make_shared<StorageSnapshot>(*this, metadata_snapshot, std::move(snapshot_data));
}

StorageSnapshotPtr MergeTreeData::getStorageSnapshot(const StorageMetadataPtr & metadata_snapshot, ContextPtr query_context) const
{
    /// Inject artificial delay when taking storage snapshot.
    /// Useful for simulating concurrent mutations during snapshot acquisition.
    /// E.g. tests/queries/0_stateless/03443_shared_storage_snapshots.sh
    UInt64 merge_tree_storage_snapshot_sleep_ms = query_context->getSettingsRef()[Setting::merge_tree_storage_snapshot_sleep_ms];
    if (merge_tree_storage_snapshot_sleep_ms > 0)
    {
        LOG_DEBUG(log, "Injecting {}ms artificial delay before taking storage snapshot", merge_tree_storage_snapshot_sleep_ms);
        std::this_thread::sleep_for(std::chrono::milliseconds(merge_tree_storage_snapshot_sleep_ms));
        LOG_DEBUG(log, "Finished {}ms artificial delay before taking storage snapshot", merge_tree_storage_snapshot_sleep_ms);
    }

    if (!query_context->getSettingsRef()[Setting::enable_shared_storage_snapshot_in_query] || !query_context->hasQueryContext())
        return createStorageSnapshot(metadata_snapshot, query_context, false);

    auto [cache, lock] = query_context->getStorageSnapshotCache();
    auto it = cache->find(this);
    if (it != cache->end())
        return it->second;
    return cache->emplace(this, createStorageSnapshot(metadata_snapshot, query_context, false)).first->second;
}

StorageSnapshotPtr
MergeTreeData::getStorageSnapshotWithoutData(const StorageMetadataPtr & metadata_snapshot, ContextPtr query_context) const
{
    return createStorageSnapshot(metadata_snapshot, query_context, true);
}

void MergeTreeData::incrementInsertedPartsProfileEvent(MergeTreeDataPartType type)
{
    switch (type.getValue())
    {
        case MergeTreeDataPartType::Wide:
            ProfileEvents::increment(ProfileEvents::InsertedWideParts);
            break;
        case MergeTreeDataPartType::Compact:
            ProfileEvents::increment(ProfileEvents::InsertedCompactParts);
            break;
        default:
            break;
    }
}

void MergeTreeData::incrementMergedPartsProfileEvent(MergeTreeDataPartType type)
{
    switch (type.getValue())
    {
        case MergeTreeDataPartType::Wide:
            ProfileEvents::increment(ProfileEvents::MergedIntoWideParts);
            break;
        case MergeTreeDataPartType::Compact:
            ProfileEvents::increment(ProfileEvents::MergedIntoCompactParts);
            break;
        default:
            break;
    }
}

std::pair<MergeTreeData::MutableDataPartPtr, scope_guard> MergeTreeData::createEmptyPart(
        MergeTreePartInfo & new_part_info, const MergeTreePartition & partition, const String & new_part_name,
        const MergeTreeTransactionPtr & txn)
{
    auto metadata_snapshot = getInMemoryMetadataPtr();
    auto settings = getSettings();

    auto block = metadata_snapshot->getSampleBlock();
    NamesAndTypesList columns = metadata_snapshot->getColumns().getAllPhysical().filter(block.getNames());

    auto minmax_idx = std::make_shared<IMergeTreeDataPart::MinMaxIndex>();
    minmax_idx->update(block, getMinMaxColumnsNames(metadata_snapshot->getPartitionKey()));

    DB::IMergeTreeDataPart::TTLInfos move_ttl_infos;
    VolumePtr volume = getStoragePolicy()->getVolume(0);
    ReservationPtr reservation = reserveSpacePreferringTTLRules(metadata_snapshot, 0, move_ttl_infos, time(nullptr), 0, true);
    VolumePtr data_part_volume = createVolumeFromReservation(reservation, volume);

    auto tmp_dir_holder = getTemporaryPartDirectoryHolder(EMPTY_PART_TMP_PREFIX + new_part_name);
    auto new_data_part = getDataPartBuilder(new_part_name, data_part_volume, EMPTY_PART_TMP_PREFIX + new_part_name, getReadSettings())
        .withBytesAndRows(0, 0)
        .withPartInfo(new_part_info)
        .build();

    if ((*settings)[MergeTreeSetting::assign_part_uuids])
        new_data_part->uuid = UUIDHelpers::generateV4();

    new_data_part->setColumns(columns, {}, metadata_snapshot->getMetadataVersion());
    new_data_part->rows_count = block.rows();
    new_data_part->existing_rows_count = block.rows();

    new_data_part->partition = partition;

    new_data_part->minmax_idx = std::move(minmax_idx);
    new_data_part->is_temp = true;
    /// In case of replicated merge tree with zero copy replication
    /// Here Clickhouse claims that this new part can be deleted in temporary state without unlocking the blobs
    /// The blobs have to be removed along with the part, this temporary part owns them and does not share them yet.
    new_data_part->remove_tmp_policy = IMergeTreeDataPart::BlobsRemovalPolicyForTemporaryParts::REMOVE_BLOBS;

    auto new_data_part_storage = new_data_part->getDataPartStoragePtr();
    new_data_part_storage->beginTransaction();

    SyncGuardPtr sync_guard;

    /// The name could be non-unique in case of stale files from previous runs.
    if (new_data_part_storage->exists())
    {
        /// The path has to be unique, all tmp directories are deleted at startup in case of stale files from previous runs.
        /// New part have to capture its name, therefore there is no concurrentcy in directory creation
        throw Exception(ErrorCodes::LOGICAL_ERROR,
                        "New empty part is about to matirialize but the directory already exist"
                        ", new part {}"
                        ", directory {}",
                        new_part_name, new_data_part_storage->getFullPath());
    }

    new_data_part_storage->createDirectories();

    if ((*getSettings())[MergeTreeSetting::fsync_part_directory])
        sync_guard = new_data_part_storage->getDirectorySyncGuard();

    /// This effectively chooses minimal compression method:
    ///  either default lz4 or compression method with zero thresholds on absolute and relative part size.
    auto compression_codec = getContext()->chooseCompressionCodec(0, 0);

    const auto & index_factory = MergeTreeIndexFactory::instance();
    MergedBlockOutputStream out(
        new_data_part,
        metadata_snapshot,
        columns,
        index_factory.getMany(metadata_snapshot->getSecondaryIndices()),
        ColumnsStatistics{},
        compression_codec,
        std::make_shared<MergeTreeIndexGranularityAdaptive>(),
        txn ? txn->tid : Tx::PrehistoricTID,
        /*part_uncompressed_bytes=*/ 0);

    bool sync_on_insert = (*settings)[MergeTreeSetting::fsync_after_insert];

    out.write(block);
    /// Here is no projections as no data inside
    out.finalizePart(new_data_part, sync_on_insert);

    new_data_part_storage->precommitTransaction();
    return std::make_pair(std::move(new_data_part), std::move(tmp_dir_holder));
}

bool MergeTreeData::allowRemoveStaleMovingParts() const
{
    return ConfigHelper::getBool(getContext()->getConfigRef(), "allow_remove_stale_moving_parts", /* default_ = */ true);
}

CurrentlySubmergingEmergingTagger::~CurrentlySubmergingEmergingTagger()
{
    std::lock_guard lock(storage.currently_submerging_emerging_mutex);

    for (const auto & part : submerging_parts)
    {
        if (!storage.currently_submerging_big_parts.contains(part))
        {
            LOG_ERROR(log, "currently_submerging_big_parts doesn't contain part {} to erase. This is a bug", part->name);
            assert(false);
        }
        else
            storage.currently_submerging_big_parts.erase(part);
    }
    storage.currently_emerging_big_parts.erase(emerging_part_name);
}

bool MergeTreeData::initializeDiskOnConfigChange(const std::set<String> & new_added_disks)
{
    auto storage_policy = getStoragePolicy();
    const auto format_version_path = fs::path(relative_data_path) / MergeTreeData::FORMAT_VERSION_FILE_NAME;
    for (const auto & name : new_added_disks)
    {
        auto disk = storage_policy->tryGetDiskByName(name);
        if (disk)
        {
            disk->createDirectories(relative_data_path);
            disk->createDirectories(fs::path(relative_data_path) / MergeTreeData::DETACHED_DIR_NAME);
            auto buf = disk->writeFile(format_version_path, 16, WriteMode::Rewrite, getContext()->getWriteSettings());
            writeIntText(format_version.toUnderType(), *buf);
            buf->finalize();
            if (getContext()->getSettingsRef()[Setting::fsync_metadata])
                buf->sync();
        }
    }
    return true;
}

void MergeTreeData::loadPrimaryKeys() const
{
    auto data_parts = getDataPartsVectorForInternalUsage();
    for (const auto & data_part : data_parts)
    {
        /// We call getIndex() because it calls loadIndex() after locking its mutex, but we don't need its value.
        data_part->getIndex();
    }
}

void MergeTreeData::unloadPrimaryKeys()
{
    for (auto & part : getAllDataPartsVector())
    {
        const_cast<IMergeTreeDataPart &>(*part).unloadIndex();
    }
}

size_t MergeTreeData::unloadPrimaryKeysAndClearCachesOfOutdatedParts()
{
    /// If the method is already called from another thread, then we don't need to do anything.
    std::unique_lock lock(unload_primary_key_mutex, std::defer_lock);
    if (!lock.try_lock())
        return 0;

    DataPartsVector parts_to_clear;
    DataPartsVector parts_in_use;

    {
        auto parts_lock = lockParts();
        auto parts_range = getDataPartsStateRange(DataPartState::Outdated);

        for (const auto & part : parts_range)
        {
            /// Outdated part may be hold by SELECT query and still needs the index.
            if (!isSharedPtrUnique(part))
            {
                parts_in_use.push_back(part);
                continue;
            }

            /// This check requires lock of index_mutex but if outdated part is unique then there is no
            /// contention on it, so it's relatively cheap and it's ok to check under a global parts lock.
            if (!part->isIndexLoaded() && !part->mayStoreDataInCaches())
                continue;

            parts_to_clear.push_back(part);
        }
    }

    for (const auto & part : parts_to_clear)
    {
        auto & part_mut = const_cast<IMergeTreeDataPart &>(*part);
        part_mut.unloadIndex();
        part_mut.clearCaches();
    }

    if (!parts_to_clear.empty())
        LOG_TRACE(log, "Unloaded primary key for outdated parts {}", fmt::join(getPartsNames(parts_to_clear), ", "));
    if (!parts_in_use.empty())
        LOG_TRACE(log, "Outdated parts {} may be hold by SELECT query and still need the index", fmt::join(getPartsNames(parts_in_use), ", "));

    return parts_to_clear.size();
}

void MergeTreeData::verifySortingKey(const KeyDescription & sorting_key)
{
    /// Aggregate functions already forbidden, but SimpleAggregateFunction are not
    for (const auto & data_type : sorting_key.data_types)
    {
        if (dynamic_cast<const DataTypeCustomSimpleAggregateFunction *>(data_type->getCustomName()))
            throw Exception(ErrorCodes::DATA_TYPE_CANNOT_BE_USED_IN_KEY, "Column with type {} is not allowed in key expression", data_type->getCustomName()->getName());
    }
}

static void updateMutationsCounters(MutationCounters & mutation_counters, const MutationCommands & commands, Int64 increment)
{
    mutation_counters.assertNotNegative();

    bool has_data_mutation = false;
    bool has_alter_mutation = false;
    bool has_metadata_mutation = false;

    for (const auto & command : commands)
    {
        if (!has_data_mutation && AlterConversions::isSupportedDataMutation(command.type))
        {
            mutation_counters.num_data += increment;
            has_data_mutation = true;
        }

        if (!has_alter_mutation && AlterConversions::isSupportedAlterMutation(command.type))
        {
            mutation_counters.num_alter += increment;
            has_alter_mutation = true;
        }

        if (!has_metadata_mutation && AlterConversions::isSupportedMetadataMutation(command.type))
        {
            mutation_counters.num_metadata += increment;
            has_metadata_mutation = true;
        }

        mutation_counters.assertNotNegative();
    }
}

void incrementMutationsCounters(MutationCounters & mutation_counters, const MutationCommands & commands)
{
    updateMutationsCounters(mutation_counters, commands, 1);
}

void decrementMutationsCounters(MutationCounters & mutation_counters, const MutationCommands & commands)
{
    updateMutationsCounters(mutation_counters, commands, -1);
}

}<|MERGE_RESOLUTION|>--- conflicted
+++ resolved
@@ -5148,11 +5148,7 @@
     {
         removePartContributionToDataVolume(part);
         removePartContributionToColumnAndSecondaryIndexSizes(part);
-<<<<<<< HEAD
-=======
         removePartContributionToUncompressedBytesInPatches(part);
-        removed_active_part = true;
->>>>>>> 3cace860
     }
 
     modifyPartState(it_part, DataPartState::Deleting);
