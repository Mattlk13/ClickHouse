#include <Storages/MergeTree/MergeTreeData.h>

#include <Backups/BackupEntryFromImmutableFile.h>
#include <Backups/BackupEntryFromSmallFile.h>
#include <Backups/IBackup.h>
#include <Backups/IRestoreTask.h>
#include <Compression/CompressedReadBuffer.h>
#include <DataTypes/DataTypeArray.h>
#include <DataTypes/DataTypeDate.h>
#include <DataTypes/DataTypeDateTime.h>
#include <DataTypes/DataTypeEnum.h>
#include <DataTypes/DataTypeLowCardinality.h>
#include <DataTypes/DataTypeNullable.h>
#include <DataTypes/DataTypeUUID.h>
#include <DataTypes/DataTypeTuple.h>
#include <DataTypes/NestedUtils.h>
#include <DataTypes/DataTypeObject.h>
#include <DataTypes/ObjectUtils.h>
#include <Columns/ColumnObject.h>
#include <DataTypes/hasNullable.h>
#include <Disks/TemporaryFileOnDisk.h>
#include <Functions/FunctionFactory.h>
#include <Functions/IFunction.h>
#include <IO/ConcatReadBuffer.h>
#include <IO/Operators.h>
#include <IO/ReadBufferFromMemory.h>
#include <IO/WriteBufferFromString.h>
#include <Interpreters/Aggregator.h>
#include <Interpreters/ExpressionAnalyzer.h>
#include <Interpreters/PartLog.h>
#include <Interpreters/TreeRewriter.h>
#include <Interpreters/inplaceBlockConversions.h>
#include <Interpreters/MergeTreeTransaction.h>
#include <Interpreters/Context.h>
#include <Interpreters/InterpreterSelectQuery.h>
#include <Interpreters/TransactionLog.h>
#include <Interpreters/evaluateConstantExpression.h>
#include <Interpreters/convertFieldToType.h>
#include <Parsers/ASTFunction.h>
#include <Parsers/ASTLiteral.h>
#include <Parsers/ASTNameTypePair.h>
#include <Parsers/ASTPartition.h>
#include <Parsers/ASTSetQuery.h>
#include <Parsers/ASTTablesInSelectQuery.h>
#include <Parsers/ExpressionListParsers.h>
#include <Parsers/parseQuery.h>
#include <Parsers/queryToString.h>
#include <Storages/AlterCommands.h>
#include <Storages/MergeTree/MergeTreeBaseSelectProcessor.h>
#include <Storages/MergeTree/MergeTreeDataPartCompact.h>
#include <Storages/MergeTree/MergeTreeDataPartInMemory.h>
#include <Storages/MergeTree/MergeTreeDataPartWide.h>
#include <Storages/MergeTree/MergeTreeSequentialSource.h>
#include <Storages/MergeTree/checkDataPart.h>
#include <Storages/MergeTree/localBackup.h>
#include <Storages/StorageMergeTree.h>
#include <Storages/StorageReplicatedMergeTree.h>
#include <Storages/VirtualColumnUtils.h>
#include <Common/Increment.h>
#include <Common/SimpleIncrement.h>
#include <Common/Stopwatch.h>
#include <Common/StringUtils/StringUtils.h>
#include <Common/escapeForFileName.h>
#include <Common/quoteString.h>
#include <Common/typeid_cast.h>
#include <Processors/QueryPlan/ReadFromMergeTree.h>
#include <Processors/Formats/IInputFormat.h>
#include <AggregateFunctions/AggregateFunctionCount.h>

#include <boost/range/adaptor/filtered.hpp>
#include <boost/algorithm/string/join.hpp>
#include <boost/algorithm/string/replace.hpp>

#include <base/insertAtEnd.h>
#include <base/sort.h>

#include <algorithm>
#include <iomanip>
#include <optional>
#include <set>
#include <thread>
#include <typeinfo>
#include <typeindex>
#include <unordered_set>
#include <filesystem>


namespace fs = std::filesystem;

namespace ProfileEvents
{
    extern const Event RejectedInserts;
    extern const Event DelayedInserts;
    extern const Event DelayedInsertsMilliseconds;
    extern const Event DuplicatedInsertedBlocks;
}

namespace CurrentMetrics
{
    extern const Metric DelayedInserts;
}


namespace
{
    constexpr UInt64 RESERVATION_MIN_ESTIMATION_SIZE = 1u * 1024u * 1024u; /// 1MB
}


namespace DB
{

namespace ErrorCodes
{
    extern const int NO_SUCH_DATA_PART;
    extern const int NOT_IMPLEMENTED;
    extern const int DIRECTORY_ALREADY_EXISTS;
    extern const int TOO_MANY_UNEXPECTED_DATA_PARTS;
    extern const int DUPLICATE_DATA_PART;
    extern const int NO_SUCH_COLUMN_IN_TABLE;
    extern const int LOGICAL_ERROR;
    extern const int ILLEGAL_COLUMN;
    extern const int ILLEGAL_TYPE_OF_COLUMN_FOR_FILTER;
    extern const int CORRUPTED_DATA;
    extern const int BAD_TYPE_OF_FIELD;
    extern const int BAD_ARGUMENTS;
    extern const int INVALID_PARTITION_VALUE;
    extern const int METADATA_MISMATCH;
    extern const int PART_IS_TEMPORARILY_LOCKED;
    extern const int TOO_MANY_PARTS;
    extern const int INCOMPATIBLE_COLUMNS;
    extern const int BAD_TTL_EXPRESSION;
    extern const int INCORRECT_FILE_NAME;
    extern const int BAD_DATA_PART_NAME;
    extern const int READONLY_SETTING;
    extern const int ABORTED;
    extern const int UNKNOWN_PART_TYPE;
    extern const int UNKNOWN_DISK;
    extern const int NOT_ENOUGH_SPACE;
    extern const int ALTER_OF_COLUMN_IS_FORBIDDEN;
    extern const int SUPPORT_IS_DISABLED;
    extern const int TOO_MANY_SIMULTANEOUS_QUERIES;
    extern const int INCORRECT_QUERY;
}

static void checkSampleExpression(const StorageInMemoryMetadata & metadata, bool allow_sampling_expression_not_in_primary_key, bool check_sample_column_is_correct)
{
    if (metadata.sampling_key.column_names.empty())
        throw Exception("There are no columns in sampling expression", ErrorCodes::INCORRECT_QUERY);

    const auto & pk_sample_block = metadata.getPrimaryKey().sample_block;
    if (!pk_sample_block.has(metadata.sampling_key.column_names[0]) && !allow_sampling_expression_not_in_primary_key)
        throw Exception("Sampling expression must be present in the primary key", ErrorCodes::BAD_ARGUMENTS);

    if (!check_sample_column_is_correct)
        return;

    const auto & sampling_key = metadata.getSamplingKey();
    DataTypePtr sampling_column_type = sampling_key.data_types[0];

    bool is_correct_sample_condition = false;
    if (sampling_key.data_types.size() == 1)
    {
        if (typeid_cast<const DataTypeUInt64 *>(sampling_column_type.get()))
            is_correct_sample_condition = true;
        else if (typeid_cast<const DataTypeUInt32 *>(sampling_column_type.get()))
            is_correct_sample_condition = true;
        else if (typeid_cast<const DataTypeUInt16 *>(sampling_column_type.get()))
            is_correct_sample_condition = true;
        else if (typeid_cast<const DataTypeUInt8 *>(sampling_column_type.get()))
            is_correct_sample_condition = true;
    }

    if (!is_correct_sample_condition)
        throw Exception(
            "Invalid sampling column type in storage parameters: " + sampling_column_type->getName()
            + ". Must be one unsigned integer type",
            ErrorCodes::ILLEGAL_TYPE_OF_COLUMN_FOR_FILTER);
}

inline UInt64 time_in_microseconds(std::chrono::time_point<std::chrono::system_clock> timepoint)
{
    return std::chrono::duration_cast<std::chrono::microseconds>(timepoint.time_since_epoch()).count();
}

inline UInt64 time_in_seconds(std::chrono::time_point<std::chrono::system_clock> timepoint)
{
    return std::chrono::duration_cast<std::chrono::seconds>(timepoint.time_since_epoch()).count();
}

MergeTreeData::MergeTreeData(
    const StorageID & table_id_,
    const String & relative_data_path_,
    const StorageInMemoryMetadata & metadata_,
    ContextMutablePtr context_,
    const String & date_column_name,
    const MergingParams & merging_params_,
    std::unique_ptr<MergeTreeSettings> storage_settings_,
    bool require_part_metadata_,
    bool attach,
    BrokenPartCallback broken_part_callback_)
    : IStorage(table_id_)
    , WithMutableContext(context_->getGlobalContext())
    , merging_params(merging_params_)
    , require_part_metadata(require_part_metadata_)
    , relative_data_path(relative_data_path_)
    , broken_part_callback(broken_part_callback_)
    , log_name(table_id_.getNameForLogs())
    , log(&Poco::Logger::get(log_name))
    , storage_settings(std::move(storage_settings_))
    , pinned_part_uuids(std::make_shared<PinnedPartUUIDs>())
    , data_parts_by_info(data_parts_indexes.get<TagByInfo>())
    , data_parts_by_state_and_info(data_parts_indexes.get<TagByStateAndInfo>())
    , parts_mover(this)
    , background_operations_assignee(*this, BackgroundJobsAssignee::Type::DataProcessing, getContext())
    , background_moves_assignee(*this, BackgroundJobsAssignee::Type::Moving, getContext())
    , use_metadata_cache(getSettings()->use_metadata_cache)
{
    context_->getGlobalContext()->initializeBackgroundExecutorsIfNeeded();

    const auto settings = getSettings();
    allow_nullable_key = attach || settings->allow_nullable_key;

    if (relative_data_path.empty())
        throw Exception("MergeTree storages require data path", ErrorCodes::INCORRECT_FILE_NAME);

    /// Check sanity of MergeTreeSettings. Only when table is created.
    if (!attach)
        settings->sanityCheck(getContext()->getSettingsRef());

    MergeTreeDataFormatVersion min_format_version(0);
    if (!date_column_name.empty())
    {
        try
        {
            checkPartitionKeyAndInitMinMax(metadata_.partition_key);
            setProperties(metadata_, metadata_, attach);
            if (minmax_idx_date_column_pos == -1)
                throw Exception("Could not find Date column", ErrorCodes::BAD_TYPE_OF_FIELD);
        }
        catch (Exception & e)
        {
            /// Better error message.
            e.addMessage("(while initializing MergeTree partition key from date column " + backQuote(date_column_name) + ")");
            throw;
        }
    }
    else
    {
        is_custom_partitioned = true;
        checkPartitionKeyAndInitMinMax(metadata_.partition_key);
        min_format_version = MERGE_TREE_DATA_MIN_FORMAT_VERSION_WITH_CUSTOM_PARTITIONING;
    }
    setProperties(metadata_, metadata_, attach);

    /// NOTE: using the same columns list as is read when performing actual merges.
    merging_params.check(metadata_);

    if (metadata_.sampling_key.definition_ast != nullptr)
    {
        /// This is for backward compatibility.
        checkSampleExpression(metadata_, attach || settings->compatibility_allow_sampling_expression_not_in_primary_key,
                              settings->check_sample_column_is_correct && !attach);
    }

    checkTTLExpressions(metadata_, metadata_);

    /// format_file always contained on any data path
    PathWithDisk version_file;
    /// Creating directories, if not exist.
    for (const auto & disk : getDisks())
    {
        /// TODO: implement it the main issue in DataPartsExchange (not able to send directories metadata)
        if (supportsReplication() && settings->allow_remote_fs_zero_copy_replication
            && disk->supportZeroCopyReplication() && metadata_.hasProjections())
        {
            throw Exception(ErrorCodes::NOT_IMPLEMENTED, "Projections are not supported when zero-copy replication is enabled for table. "
                            "Currently disk '{}' supports zero copy replication", disk->getName());
        }

        if (disk->isBroken())
            continue;

        disk->createDirectories(relative_data_path);
        disk->createDirectories(fs::path(relative_data_path) / MergeTreeData::DETACHED_DIR_NAME);
        String current_version_file_path = fs::path(relative_data_path) / MergeTreeData::FORMAT_VERSION_FILE_NAME;

        if (disk->exists(current_version_file_path))
        {
            if (!version_file.first.empty())
                throw Exception(ErrorCodes::CORRUPTED_DATA, "Duplication of version file {} and {}", fullPath(version_file.second, version_file.first), current_version_file_path);
            version_file = {current_version_file_path, disk};
        }
    }

    /// If not choose any
    if (version_file.first.empty())
        version_file = {fs::path(relative_data_path) / MergeTreeData::FORMAT_VERSION_FILE_NAME, getStoragePolicy()->getAnyDisk()};

    bool version_file_exists = version_file.second->exists(version_file.first);

    // When data path or file not exists, ignore the format_version check
    if (!attach || !version_file_exists)
    {
        format_version = min_format_version;
        if (!version_file.second->isReadOnly())
        {
            auto buf = version_file.second->writeFile(version_file.first, DBMS_DEFAULT_BUFFER_SIZE, WriteMode::Rewrite, context_->getWriteSettings());
            writeIntText(format_version.toUnderType(), *buf);
            if (getContext()->getSettingsRef().fsync_metadata)
                buf->sync();
        }
    }
    else
    {
        auto buf = version_file.second->readFile(version_file.first);
        UInt32 read_format_version;
        readIntText(read_format_version, *buf);
        format_version = read_format_version;
        if (!buf->eof())
            throw Exception("Bad version file: " + fullPath(version_file.second, version_file.first), ErrorCodes::CORRUPTED_DATA);
    }

    if (format_version < min_format_version)
    {
        if (min_format_version == MERGE_TREE_DATA_MIN_FORMAT_VERSION_WITH_CUSTOM_PARTITIONING.toUnderType())
            throw Exception(
                "MergeTree data format version on disk doesn't support custom partitioning",
                ErrorCodes::METADATA_MISMATCH);
    }

    String reason;
    if (!canUsePolymorphicParts(*settings, &reason) && !reason.empty())
        LOG_WARNING(log, "{} Settings 'min_rows_for_wide_part', 'min_bytes_for_wide_part', "
            "'min_rows_for_compact_part' and 'min_bytes_for_compact_part' will be ignored.", reason);

#if !USE_ROCKSDB
    if (use_metadata_cache)
        throw Exception(ErrorCodes::LOGICAL_ERROR, "Can't use merge tree metadata cache if clickhouse was compiled without rocksdb");
#endif

    common_assignee_trigger = [this] (bool delay) noexcept
    {
        if (delay)
            background_operations_assignee.postpone();
        else
            background_operations_assignee.trigger();
    };

    moves_assignee_trigger = [this] (bool delay) noexcept
    {
        if (delay)
            background_moves_assignee.postpone();
        else
            background_moves_assignee.trigger();
    };
}

StoragePolicyPtr MergeTreeData::getStoragePolicy() const
{
    return getContext()->getStoragePolicy(getSettings()->storage_policy);
}

bool MergeTreeData::supportsFinal() const
{
    return merging_params.mode == MergingParams::Collapsing
        || merging_params.mode == MergingParams::Summing
        || merging_params.mode == MergingParams::Aggregating
        || merging_params.mode == MergingParams::Replacing
        || merging_params.mode == MergingParams::Graphite
        || merging_params.mode == MergingParams::VersionedCollapsing;
}

static void checkKeyExpression(const ExpressionActions & expr, const Block & sample_block, const String & key_name, bool allow_nullable_key)
{
    if (expr.hasArrayJoin())
        throw Exception(key_name + " key cannot contain array joins", ErrorCodes::ILLEGAL_COLUMN);

    try
    {
        expr.assertDeterministic();
    }
    catch (Exception & e)
    {
        e.addMessage(fmt::format("for {} key", key_name));
        throw;
    }

    for (const ColumnWithTypeAndName & element : sample_block)
    {
        const ColumnPtr & column = element.column;
        if (column && (isColumnConst(*column) || column->isDummy()))
            throw Exception(ErrorCodes::ILLEGAL_COLUMN, "{} key cannot contain constants", key_name);

        if (!allow_nullable_key && hasNullable(element.type))
            throw Exception(
                ErrorCodes::ILLEGAL_COLUMN, "{} key contains nullable columns, but `setting allow_nullable_key` is disabled", key_name);
    }
}

void MergeTreeData::checkProperties(
    const StorageInMemoryMetadata & new_metadata, const StorageInMemoryMetadata & old_metadata, bool attach) const
{
    if (!new_metadata.sorting_key.definition_ast)
        throw Exception("ORDER BY cannot be empty", ErrorCodes::BAD_ARGUMENTS);

    KeyDescription new_sorting_key = new_metadata.sorting_key;
    KeyDescription new_primary_key = new_metadata.primary_key;

    size_t sorting_key_size = new_sorting_key.column_names.size();
    size_t primary_key_size = new_primary_key.column_names.size();
    if (primary_key_size > sorting_key_size)
        throw Exception("Primary key must be a prefix of the sorting key, but its length: "
            + toString(primary_key_size) + " is greater than the sorting key length: " + toString(sorting_key_size),
            ErrorCodes::BAD_ARGUMENTS);

    NameSet primary_key_columns_set;

    for (size_t i = 0; i < sorting_key_size; ++i)
    {
        const String & sorting_key_column = new_sorting_key.column_names[i];

        if (i < primary_key_size)
        {
            const String & pk_column = new_primary_key.column_names[i];
            if (pk_column != sorting_key_column)
                throw Exception("Primary key must be a prefix of the sorting key, but the column in the position "
                    + toString(i) + " is " + sorting_key_column +", not " + pk_column,
                    ErrorCodes::BAD_ARGUMENTS);

            if (!primary_key_columns_set.emplace(pk_column).second)
                throw Exception("Primary key contains duplicate columns", ErrorCodes::BAD_ARGUMENTS);

        }
    }

    auto all_columns = new_metadata.columns.getAllPhysical();

    /// Order by check AST
    if (old_metadata.hasSortingKey())
    {
        /// This is ALTER, not CREATE/ATTACH TABLE. Let us check that all new columns used in the sorting key
        /// expression have just been added (so that the sorting order is guaranteed to be valid with the new key).

        Names new_primary_key_columns = new_primary_key.column_names;
        Names new_sorting_key_columns = new_sorting_key.column_names;

        ASTPtr added_key_column_expr_list = std::make_shared<ASTExpressionList>();
        const auto & old_sorting_key_columns = old_metadata.getSortingKeyColumns();
        for (size_t new_i = 0, old_i = 0; new_i < sorting_key_size; ++new_i)
        {
            if (old_i < old_sorting_key_columns.size())
            {
                if (new_sorting_key_columns[new_i] != old_sorting_key_columns[old_i])
                    added_key_column_expr_list->children.push_back(new_sorting_key.expression_list_ast->children[new_i]);
                else
                    ++old_i;
            }
            else
                added_key_column_expr_list->children.push_back(new_sorting_key.expression_list_ast->children[new_i]);
        }

        if (!added_key_column_expr_list->children.empty())
        {
            auto syntax = TreeRewriter(getContext()).analyze(added_key_column_expr_list, all_columns);
            Names used_columns = syntax->requiredSourceColumns();

            NamesAndTypesList deleted_columns;
            NamesAndTypesList added_columns;
            old_metadata.getColumns().getAllPhysical().getDifference(all_columns, deleted_columns, added_columns);

            for (const String & col : used_columns)
            {
                if (!added_columns.contains(col) || deleted_columns.contains(col))
                    throw Exception("Existing column " + backQuoteIfNeed(col) + " is used in the expression that was "
                        "added to the sorting key. You can add expressions that use only the newly added columns",
                        ErrorCodes::BAD_ARGUMENTS);

                if (new_metadata.columns.getDefaults().count(col))
                    throw Exception("Newly added column " + backQuoteIfNeed(col) + " has a default expression, so adding "
                        "expressions that use it to the sorting key is forbidden",
                        ErrorCodes::BAD_ARGUMENTS);
            }
        }
    }

    if (!new_metadata.secondary_indices.empty())
    {
        std::unordered_set<String> indices_names;

        for (const auto & index : new_metadata.secondary_indices)
        {

            MergeTreeIndexFactory::instance().validate(index, attach);

            if (indices_names.find(index.name) != indices_names.end())
                throw Exception(
                        "Index with name " + backQuote(index.name) + " already exists",
                        ErrorCodes::LOGICAL_ERROR);

            indices_names.insert(index.name);
        }
    }

    if (!new_metadata.projections.empty())
    {
        std::unordered_set<String> projections_names;

        for (const auto & projection : new_metadata.projections)
        {
            if (projections_names.find(projection.name) != projections_names.end())
                throw Exception(
                        "Projection with name " + backQuote(projection.name) + " already exists",
                        ErrorCodes::LOGICAL_ERROR);

            projections_names.insert(projection.name);
        }
    }

    checkKeyExpression(*new_sorting_key.expression, new_sorting_key.sample_block, "Sorting", allow_nullable_key);
}

void MergeTreeData::setProperties(const StorageInMemoryMetadata & new_metadata, const StorageInMemoryMetadata & old_metadata, bool attach)
{
    checkProperties(new_metadata, old_metadata, attach);
    setInMemoryMetadata(new_metadata);
}

namespace
{

ExpressionActionsPtr getCombinedIndicesExpression(
    const KeyDescription & key,
    const IndicesDescription & indices,
    const ColumnsDescription & columns,
    ContextPtr context)
{
    ASTPtr combined_expr_list = key.expression_list_ast->clone();

    for (const auto & index : indices)
        for (const auto & index_expr : index.expression_list_ast->children)
            combined_expr_list->children.push_back(index_expr->clone());

    auto syntax_result = TreeRewriter(context).analyze(combined_expr_list, columns.getAllPhysical());
    return ExpressionAnalyzer(combined_expr_list, syntax_result, context).getActions(false);
}

}

ExpressionActionsPtr MergeTreeData::getMinMaxExpr(const KeyDescription & partition_key, const ExpressionActionsSettings & settings)
{
    NamesAndTypesList partition_key_columns;
    if (!partition_key.column_names.empty())
        partition_key_columns = partition_key.expression->getRequiredColumnsWithTypes();

    return std::make_shared<ExpressionActions>(std::make_shared<ActionsDAG>(partition_key_columns), settings);
}

Names MergeTreeData::getMinMaxColumnsNames(const KeyDescription & partition_key)
{
    if (!partition_key.column_names.empty())
        return partition_key.expression->getRequiredColumns();
    return {};
}

DataTypes MergeTreeData::getMinMaxColumnsTypes(const KeyDescription & partition_key)
{
    if (!partition_key.column_names.empty())
        return partition_key.expression->getRequiredColumnsWithTypes().getTypes();
    return {};
}

ExpressionActionsPtr MergeTreeData::getPrimaryKeyAndSkipIndicesExpression(const StorageMetadataPtr & metadata_snapshot) const
{
    return getCombinedIndicesExpression(metadata_snapshot->getPrimaryKey(), metadata_snapshot->getSecondaryIndices(), metadata_snapshot->getColumns(), getContext());
}

ExpressionActionsPtr MergeTreeData::getSortingKeyAndSkipIndicesExpression(const StorageMetadataPtr & metadata_snapshot) const
{
    return getCombinedIndicesExpression(metadata_snapshot->getSortingKey(), metadata_snapshot->getSecondaryIndices(), metadata_snapshot->getColumns(), getContext());
}


void MergeTreeData::checkPartitionKeyAndInitMinMax(const KeyDescription & new_partition_key)
{
    if (new_partition_key.expression_list_ast->children.empty())
        return;

    checkKeyExpression(*new_partition_key.expression, new_partition_key.sample_block, "Partition", allow_nullable_key);

    /// Add all columns used in the partition key to the min-max index.
    DataTypes minmax_idx_columns_types = getMinMaxColumnsTypes(new_partition_key);

    /// Try to find the date column in columns used by the partition key (a common case).
    /// If there are no - DateTime or DateTime64 would also suffice.

    bool has_date_column = false;
    bool has_datetime_column = false;

    for (size_t i = 0; i < minmax_idx_columns_types.size(); ++i)
    {
        if (isDate(minmax_idx_columns_types[i]))
        {
            if (!has_date_column)
            {
                minmax_idx_date_column_pos = i;
                has_date_column = true;
            }
            else
            {
                /// There is more than one Date column in partition key and we don't know which one to choose.
                minmax_idx_date_column_pos = -1;
            }
        }
    }
    if (!has_date_column)
    {
        for (size_t i = 0; i < minmax_idx_columns_types.size(); ++i)
        {
            if (isDateTime(minmax_idx_columns_types[i])
                || isDateTime64(minmax_idx_columns_types[i])
            )
            {
                if (!has_datetime_column)
                {
                    minmax_idx_time_column_pos = i;
                    has_datetime_column = true;
                }
                else
                {
                    /// There is more than one DateTime column in partition key and we don't know which one to choose.
                    minmax_idx_time_column_pos = -1;
                }
            }
        }
    }
}


void MergeTreeData::checkTTLExpressions(const StorageInMemoryMetadata & new_metadata, const StorageInMemoryMetadata & old_metadata) const
{
    auto new_column_ttls = new_metadata.column_ttls_by_name;

    if (!new_column_ttls.empty())
    {
        NameSet columns_ttl_forbidden;

        if (old_metadata.hasPartitionKey())
            for (const auto & col : old_metadata.getColumnsRequiredForPartitionKey())
                columns_ttl_forbidden.insert(col);

        if (old_metadata.hasSortingKey())
            for (const auto & col : old_metadata.getColumnsRequiredForSortingKey())
                columns_ttl_forbidden.insert(col);

        for (const auto & [name, ttl_description] : new_column_ttls)
        {
            if (columns_ttl_forbidden.count(name))
                throw Exception("Trying to set TTL for key column " + name, ErrorCodes::ILLEGAL_COLUMN);
        }
    }
    auto new_table_ttl = new_metadata.table_ttl;

    if (new_table_ttl.definition_ast)
    {
        for (const auto & move_ttl : new_table_ttl.move_ttl)
        {
            if (!move_ttl.if_exists && !getDestinationForMoveTTL(move_ttl))
            {
                String message;
                if (move_ttl.destination_type == DataDestinationType::DISK)
                    message = "No such disk " + backQuote(move_ttl.destination_name) + " for given storage policy";
                else
                    message = "No such volume " + backQuote(move_ttl.destination_name) + " for given storage policy";

                throw Exception(message, ErrorCodes::BAD_TTL_EXPRESSION);
            }
        }
    }
}


void MergeTreeData::checkStoragePolicy(const StoragePolicyPtr & new_storage_policy) const
{
    const auto old_storage_policy = getStoragePolicy();
    old_storage_policy->checkCompatibleWith(new_storage_policy);
}


void MergeTreeData::MergingParams::check(const StorageInMemoryMetadata & metadata) const
{
    const auto columns = metadata.getColumns().getAllPhysical();

    if (!sign_column.empty() && mode != MergingParams::Collapsing && mode != MergingParams::VersionedCollapsing)
        throw Exception("Sign column for MergeTree cannot be specified in modes except Collapsing or VersionedCollapsing.",
                        ErrorCodes::LOGICAL_ERROR);

    if (!version_column.empty() && mode != MergingParams::Replacing && mode != MergingParams::VersionedCollapsing)
        throw Exception("Version column for MergeTree cannot be specified in modes except Replacing or VersionedCollapsing.",
                        ErrorCodes::LOGICAL_ERROR);

    if (!columns_to_sum.empty() && mode != MergingParams::Summing)
        throw Exception("List of columns to sum for MergeTree cannot be specified in all modes except Summing.",
                        ErrorCodes::LOGICAL_ERROR);

    /// Check that if the sign column is needed, it exists and is of type Int8.
    auto check_sign_column = [this, & columns](bool is_optional, const std::string & storage)
    {
        if (sign_column.empty())
        {
            if (is_optional)
                return;

            throw Exception("Logical error: Sign column for storage " + storage + " is empty", ErrorCodes::LOGICAL_ERROR);
        }

        bool miss_column = true;
        for (const auto & column : columns)
        {
            if (column.name == sign_column)
            {
                if (!typeid_cast<const DataTypeInt8 *>(column.type.get()))
                    throw Exception("Sign column (" + sign_column + ") for storage " + storage + " must have type Int8."
                            " Provided column of type " + column.type->getName() + ".", ErrorCodes::BAD_TYPE_OF_FIELD);
                miss_column = false;
                break;
            }
        }
        if (miss_column)
            throw Exception("Sign column " + sign_column + " does not exist in table declaration.", ErrorCodes::NO_SUCH_COLUMN_IN_TABLE);
    };

    /// that if the version_column column is needed, it exists and is of unsigned integer type.
    auto check_version_column = [this, & columns](bool is_optional, const std::string & storage)
    {
        if (version_column.empty())
        {
            if (is_optional)
                return;

            throw Exception("Logical error: Version column for storage " + storage + " is empty", ErrorCodes::LOGICAL_ERROR);
        }

        bool miss_column = true;
        for (const auto & column : columns)
        {
            if (column.name == version_column)
            {
                if (!column.type->canBeUsedAsVersion())
                    throw Exception("The column " + version_column +
                        " cannot be used as a version column for storage " + storage +
                        " because it is of type " + column.type->getName() +
                        " (must be of an integer type or of type Date/DateTime/DateTime64)", ErrorCodes::BAD_TYPE_OF_FIELD);
                miss_column = false;
                break;
            }
        }
        if (miss_column)
            throw Exception("Version column " + version_column + " does not exist in table declaration.", ErrorCodes::NO_SUCH_COLUMN_IN_TABLE);
    };

    if (mode == MergingParams::Collapsing)
        check_sign_column(false, "CollapsingMergeTree");

    if (mode == MergingParams::Summing)
    {
        /// If columns_to_sum are set, then check that such columns exist.
        for (const auto & column_to_sum : columns_to_sum)
        {
            auto check_column_to_sum_exists = [& column_to_sum](const NameAndTypePair & name_and_type)
            {
                return column_to_sum == Nested::extractTableName(name_and_type.name);
            };
            if (columns.end() == std::find_if(columns.begin(), columns.end(), check_column_to_sum_exists))
                throw Exception(
                        "Column " + column_to_sum + " listed in columns to sum does not exist in table declaration.", ErrorCodes::NO_SUCH_COLUMN_IN_TABLE);
        }

        /// Check that summing columns are not in partition key.
        if (metadata.isPartitionKeyDefined())
        {
            auto partition_key_columns = metadata.getPartitionKey().column_names;

            Names names_intersection;
            std::set_intersection(columns_to_sum.begin(), columns_to_sum.end(),
                                  partition_key_columns.begin(), partition_key_columns.end(),
                                  std::back_inserter(names_intersection));

            if (!names_intersection.empty())
                throw Exception("Columns: " + boost::algorithm::join(names_intersection, ", ") +
                " listed both in columns to sum and in partition key. That is not allowed.", ErrorCodes::BAD_ARGUMENTS);
        }
    }

    if (mode == MergingParams::Replacing)
        check_version_column(true, "ReplacingMergeTree");

    if (mode == MergingParams::VersionedCollapsing)
    {
        check_sign_column(false, "VersionedCollapsingMergeTree");
        check_version_column(false, "VersionedCollapsingMergeTree");
    }

    /// TODO Checks for Graphite mode.
}


DataTypePtr MergeTreeData::getPartitionValueType() const
{
    DataTypePtr partition_value_type;
    auto partition_types = getInMemoryMetadataPtr()->partition_key.sample_block.getDataTypes();
    if (partition_types.empty())
        partition_value_type = std::make_shared<DataTypeUInt8>();
    else
        partition_value_type = std::make_shared<DataTypeTuple>(std::move(partition_types));
    return partition_value_type;
}


Block MergeTreeData::getSampleBlockWithVirtualColumns() const
{
    DataTypePtr partition_value_type = getPartitionValueType();
    return {
        ColumnWithTypeAndName(ColumnString::create(), std::make_shared<DataTypeString>(), "_part"),
        ColumnWithTypeAndName(ColumnString::create(), std::make_shared<DataTypeString>(), "_partition_id"),
        ColumnWithTypeAndName(ColumnUUID::create(), std::make_shared<DataTypeUUID>(), "_part_uuid"),
        ColumnWithTypeAndName(partition_value_type->createColumn(), partition_value_type, "_partition_value")};
}


Block MergeTreeData::getBlockWithVirtualPartColumns(const MergeTreeData::DataPartsVector & parts, bool one_part, bool ignore_empty) const
{
    auto block = getSampleBlockWithVirtualColumns();
    MutableColumns columns = block.mutateColumns();

    auto & part_column = columns[0];
    auto & partition_id_column = columns[1];
    auto & part_uuid_column = columns[2];
    auto & partition_value_column = columns[3];

    bool has_partition_value = typeid_cast<const ColumnTuple *>(partition_value_column.get());
    for (const auto & part_or_projection : parts)
    {
        if (ignore_empty && part_or_projection->isEmpty())
            continue;
        const auto * part = part_or_projection->isProjectionPart() ? part_or_projection->getParentPart() : part_or_projection.get();
        part_column->insert(part->name);
        partition_id_column->insert(part->info.partition_id);
        part_uuid_column->insert(part->uuid);
        Tuple tuple(part->partition.value.begin(), part->partition.value.end());
        if (has_partition_value)
            partition_value_column->insert(tuple);

        if (one_part)
        {
            part_column = ColumnConst::create(std::move(part_column), 1);
            partition_id_column = ColumnConst::create(std::move(partition_id_column), 1);
            part_uuid_column = ColumnConst::create(std::move(part_uuid_column), 1);
            if (has_partition_value)
                partition_value_column = ColumnConst::create(std::move(partition_value_column), 1);
            break;
        }
    }

    block.setColumns(std::move(columns));
    if (!has_partition_value)
        block.erase("_partition_value");
    return block;
}


std::optional<UInt64> MergeTreeData::totalRowsByPartitionPredicateImpl(
    const SelectQueryInfo & query_info, ContextPtr local_context, const DataPartsVector & parts) const
{
    if (parts.empty())
        return 0u;
    auto metadata_snapshot = getInMemoryMetadataPtr();
    ASTPtr expression_ast;
    Block virtual_columns_block = getBlockWithVirtualPartColumns(parts, true /* one_part */);

    // Generate valid expressions for filtering
    bool valid = VirtualColumnUtils::prepareFilterBlockWithQuery(query_info.query, local_context, virtual_columns_block, expression_ast);

    PartitionPruner partition_pruner(metadata_snapshot, query_info, local_context, true /* strict */);
    if (partition_pruner.isUseless() && !valid)
        return {};

    std::unordered_set<String> part_values;
    if (valid && expression_ast)
    {
        virtual_columns_block = getBlockWithVirtualPartColumns(parts, false /* one_part */);
        VirtualColumnUtils::filterBlockWithQuery(query_info.query, virtual_columns_block, local_context, expression_ast);
        part_values = VirtualColumnUtils::extractSingleValueFromBlock<String>(virtual_columns_block, "_part");
        if (part_values.empty())
            return 0;
    }
    // At this point, empty `part_values` means all parts.

    size_t res = 0;
    for (const auto & part : parts)
    {
        if ((part_values.empty() || part_values.find(part->name) != part_values.end()) && !partition_pruner.canBePruned(*part))
            res += part->rows_count;
    }
    return res;
}


String MergeTreeData::MergingParams::getModeName() const
{
    switch (mode)
    {
        case Ordinary:      return "";
        case Collapsing:    return "Collapsing";
        case Summing:       return "Summing";
        case Aggregating:   return "Aggregating";
        case Replacing:     return "Replacing";
        case Graphite:      return "Graphite";
        case VersionedCollapsing: return "VersionedCollapsing";
    }

    __builtin_unreachable();
}

Int64 MergeTreeData::getMaxBlockNumber() const
{
    auto lock = lockParts();

    Int64 max_block_num = 0;
    for (const DataPartPtr & part : data_parts_by_info)
        max_block_num = std::max({max_block_num, part->info.max_block, part->info.mutation});

    return max_block_num;
}

void MergeTreeData::loadDataPartsFromDisk(
    DataPartsVector & broken_parts_to_detach,
    DataPartsVector & duplicate_parts_to_remove,
    ThreadPool & pool,
    size_t num_parts,
    std::queue<std::vector<std::pair<String, DiskPtr>>> & parts_queue,
    bool skip_sanity_checks,
    const MergeTreeSettingsPtr & settings)
{
    /// Parallel loading of data parts.
    pool.setMaxThreads(std::min(size_t(settings->max_part_loading_threads), num_parts));
    size_t num_threads = pool.getMaxThreads();
    std::vector<size_t> parts_per_thread(num_threads, num_parts / num_threads);
    for (size_t i = 0ul; i < num_parts % num_threads; ++i)
        ++parts_per_thread[i];

    /// Prepare data parts for parallel loading. Threads will focus on given disk first, then steal
    /// others' tasks when finish current disk part loading process.
    std::vector<std::vector<std::pair<String, DiskPtr>>> threads_parts(num_threads);
    std::set<size_t> remaining_thread_parts;
    std::queue<size_t> threads_queue;
    for (size_t i = 0; i < num_threads; ++i)
    {
        remaining_thread_parts.insert(i);
        threads_queue.push(i);
    }

    while (!parts_queue.empty())
    {
        assert(!threads_queue.empty());
        size_t i = threads_queue.front();
        auto & need_parts = parts_per_thread[i];
        assert(need_parts > 0);
        auto & thread_parts = threads_parts[i];
        auto & current_parts = parts_queue.front();
        assert(!current_parts.empty());
        auto parts_to_grab = std::min(need_parts, current_parts.size());

        thread_parts.insert(thread_parts.end(), current_parts.end() - parts_to_grab, current_parts.end());
        current_parts.resize(current_parts.size() - parts_to_grab);
        need_parts -= parts_to_grab;

        /// Before processing next thread, change disk if possible.
        /// Different threads will likely start loading parts from different disk,
        /// which may improve read parallelism for JBOD.

        /// If current disk still has some parts, push it to the tail.
        if (!current_parts.empty())
            parts_queue.push(std::move(current_parts));
        parts_queue.pop();

        /// If current thread still want some parts, push it to the tail.
        if (need_parts > 0)
            threads_queue.push(i);
        threads_queue.pop();
    }
    assert(threads_queue.empty());
    assert(std::all_of(threads_parts.begin(), threads_parts.end(), [](const std::vector<std::pair<String, DiskPtr>> & parts)
    {
        return !parts.empty();
    }));

    size_t suspicious_broken_parts = 0;
    size_t suspicious_broken_parts_bytes = 0;
    std::atomic<bool> has_adaptive_parts = false;
    std::atomic<bool> has_non_adaptive_parts = false;

    std::mutex mutex;
    auto load_part = [&](const String & part_name, const DiskPtr & part_disk_ptr)
    {
        auto part_opt = MergeTreePartInfo::tryParsePartName(part_name, format_version);
        if (!part_opt)
            return;
        const auto & part_info = *part_opt;
        auto single_disk_volume = std::make_shared<SingleDiskVolume>("volume_" + part_name, part_disk_ptr, 0);
        auto part = createPart(part_name, part_info, single_disk_volume, part_name);
        bool broken = false;

        String part_path = fs::path(relative_data_path) / part_name;
        String marker_path = fs::path(part_path) / IMergeTreeDataPart::DELETE_ON_DESTROY_MARKER_FILE_NAME;
        if (part_disk_ptr->exists(marker_path))
        {
            /// NOTE: getBytesOnDisk() cannot be used here, since it maybe zero of checksums.txt will not exist
            size_t size_of_part = IMergeTreeDataPart::calculateTotalSizeOnDisk(part->volume->getDisk(), part->getFullRelativePath());
            LOG_WARNING(log,
                "Detaching stale part {}{} (size: {}), which should have been deleted after a move. "
                "That can only happen after unclean restart of ClickHouse after move of a part having an operation blocking that stale copy of part.",
                getFullPathOnDisk(part_disk_ptr), part_name, formatReadableSizeWithBinarySuffix(size_of_part));
            std::lock_guard loading_lock(mutex);
            broken_parts_to_detach.push_back(part);
            ++suspicious_broken_parts;
            suspicious_broken_parts_bytes += size_of_part;
            return;
        }

        try
        {
            part->loadColumnsChecksumsIndexes(require_part_metadata, true);
        }
        catch (const Exception & e)
        {
            /// Don't count the part as broken if there is not enough memory to load it.
            /// In fact, there can be many similar situations.
            /// But it is OK, because there is a safety guard against deleting too many parts.
            if (isNotEnoughMemoryErrorCode(e.code()))
                throw;

            broken = true;
            tryLogCurrentException(__PRETTY_FUNCTION__);
        }
        catch (...)
        {
            broken = true;
            tryLogCurrentException(__PRETTY_FUNCTION__);
        }

        /// Ignore broken parts that can appear as a result of hard server restart.
        if (broken)
        {
            /// NOTE: getBytesOnDisk() cannot be used here, since it maybe zero of checksums.txt will not exist
            size_t size_of_part = IMergeTreeDataPart::calculateTotalSizeOnDisk(part->volume->getDisk(), part->getFullRelativePath());

            LOG_ERROR(log,
                "Detaching broken part {}{} (size: {}). "
                "If it happened after update, it is likely because of backward incompability. "
                "You need to resolve this manually",
                getFullPathOnDisk(part_disk_ptr), part_name, formatReadableSizeWithBinarySuffix(size_of_part));
            std::lock_guard loading_lock(mutex);
            broken_parts_to_detach.push_back(part);
            ++suspicious_broken_parts;
            suspicious_broken_parts_bytes += size_of_part;
            return;
        }
        if (!part->index_granularity_info.is_adaptive)
            has_non_adaptive_parts.store(true, std::memory_order_relaxed);
        else
            has_adaptive_parts.store(true, std::memory_order_relaxed);

        part->modification_time = part_disk_ptr->getLastModified(fs::path(relative_data_path) / part_name).epochTime();
        /// Assume that all parts are Active, covered parts will be detected and marked as Outdated later
        part->setState(DataPartState::Active);

        std::lock_guard loading_lock(mutex);
        auto [it, inserted] = data_parts_indexes.insert(part);
        /// Remove duplicate parts with the same checksum.
        if (!inserted)
        {
            if ((*it)->checksums.getTotalChecksumHex() == part->checksums.getTotalChecksumHex())
            {
                LOG_ERROR(log, "Remove duplicate part {}", part->getFullPath());
                duplicate_parts_to_remove.push_back(part);
            }
            else
                throw Exception("Part " + part->name + " already exists but with different checksums", ErrorCodes::DUPLICATE_DATA_PART);
        }

        addPartContributionToDataVolume(part);
    };

    std::mutex part_select_mutex;
    try
    {
        for (size_t thread = 0; thread < num_threads; ++thread)
        {
            pool.scheduleOrThrowOnError([&, thread]
            {
                while (true)
                {
                    std::pair<String, DiskPtr> thread_part;
                    {
                        const std::lock_guard lock{part_select_mutex};

                        if (remaining_thread_parts.empty())
                            return;

                        /// Steal task if nothing to do
                        auto thread_idx = thread;
                        if (threads_parts[thread].empty())
                        {
                            // Try random steal tasks from the next thread
                            std::uniform_int_distribution<size_t> distribution(0, remaining_thread_parts.size() - 1);
                            auto it = remaining_thread_parts.begin();
                            std::advance(it, distribution(thread_local_rng));
                            thread_idx = *it;
                        }
                        auto & thread_parts = threads_parts[thread_idx];
                        thread_part = thread_parts.back();
                        thread_parts.pop_back();
                        if (thread_parts.empty())
                            remaining_thread_parts.erase(thread_idx);
                    }
                    load_part(thread_part.first, thread_part.second);
                }
            });
        }
    }
    catch (...)
    {
        /// If this is not done, then in case of an exception, tasks will be destroyed before the threads are completed, and it will be bad.
        pool.wait();
        throw;
    }

    pool.wait();

    if (has_non_adaptive_parts && has_adaptive_parts && !settings->enable_mixed_granularity_parts)
        throw Exception(
            "Table contains parts with adaptive and non adaptive marks, but `setting enable_mixed_granularity_parts` is disabled",
            ErrorCodes::LOGICAL_ERROR);

    has_non_adaptive_index_granularity_parts = has_non_adaptive_parts;

    if (suspicious_broken_parts > settings->max_suspicious_broken_parts && !skip_sanity_checks)
        throw Exception(ErrorCodes::TOO_MANY_UNEXPECTED_DATA_PARTS,
            "Suspiciously many ({} parts, {} in total) broken parts to remove while maximum allowed broken parts count is {}. You can change the maximum value "
                        "with merge tree setting 'max_suspicious_broken_parts' in <merge_tree> configuration section or in table settings in .sql file "
                        "(don't forget to return setting back to default value)",
            suspicious_broken_parts, formatReadableSizeWithBinarySuffix(suspicious_broken_parts_bytes), settings->max_suspicious_broken_parts);

    if (suspicious_broken_parts_bytes > settings->max_suspicious_broken_parts_bytes && !skip_sanity_checks)
        throw Exception(ErrorCodes::TOO_MANY_UNEXPECTED_DATA_PARTS,
            "Suspiciously big size ({} parts, {} in total) of all broken parts to remove while maximum allowed broken parts size is {}. "
            "You can change the maximum value with merge tree setting 'max_suspicious_broken_parts_bytes' in <merge_tree> configuration "
            "section or in table settings in .sql file (don't forget to return setting back to default value)",
            suspicious_broken_parts, formatReadableSizeWithBinarySuffix(suspicious_broken_parts_bytes),
            formatReadableSizeWithBinarySuffix(settings->max_suspicious_broken_parts_bytes));
}


void MergeTreeData::loadDataPartsFromWAL(
    DataPartsVector & /* broken_parts_to_detach */,
    DataPartsVector & duplicate_parts_to_remove,
    MutableDataPartsVector & parts_from_wal,
    DataPartsLock & part_lock)
{
    for (auto & part : parts_from_wal)
    {
        if (getActiveContainingPart(part->info, DataPartState::Active, part_lock))
            continue;

        part->modification_time = time(nullptr);
        /// Assume that all parts are Active, covered parts will be detected and marked as Outdated later
        part->setState(DataPartState::Active);

        auto [it, inserted] = data_parts_indexes.insert(part);
        if (!inserted)
        {
            if ((*it)->checksums.getTotalChecksumHex() == part->checksums.getTotalChecksumHex())
            {
                LOG_ERROR(log, "Remove duplicate part {}", part->getFullPath());
                duplicate_parts_to_remove.push_back(part);
            }
            else
                throw Exception("Part " + part->name + " already exists but with different checksums", ErrorCodes::DUPLICATE_DATA_PART);
        }

        addPartContributionToDataVolume(part);
    }
}


void MergeTreeData::loadDataParts(bool skip_sanity_checks)
{
    LOG_DEBUG(log, "Loading data parts");

    auto metadata_snapshot = getInMemoryMetadataPtr();
    const auto settings = getSettings();
    MutableDataPartsVector parts_from_wal;
    Strings part_file_names;

    auto disks = getStoragePolicy()->getDisks();

    /// Only check if user did touch storage configuration for this table.
    if (!getStoragePolicy()->isDefaultPolicy() && !skip_sanity_checks)
    {
        /// Check extra parts at different disks, in order to not allow to miss data parts at undefined disks.
        std::unordered_set<String> defined_disk_names;

        for (const auto & disk_ptr : disks)
            defined_disk_names.insert(disk_ptr->getName());

        for (const auto & [disk_name, disk] : getContext()->getDisksMap())
        {
            if (disk->isBroken())
                continue;

            if (defined_disk_names.count(disk_name) == 0 && disk->exists(relative_data_path))
            {
                for (const auto it = disk->iterateDirectory(relative_data_path); it->isValid(); it->next())
                {
                    if (MergeTreePartInfo::tryParsePartName(it->name(), format_version))
                        throw Exception(ErrorCodes::UNKNOWN_DISK,
                            "Part {} was found on disk {} which is not defined in the storage policy",
                            backQuote(it->name()), backQuote(disk_name));
                }
            }
        }
    }

    /// Collect part names by disk.
    std::map<String, std::vector<std::pair<String, DiskPtr>>> disk_part_map;
    std::map<String, MutableDataPartsVector> disk_wal_part_map;
    ThreadPool pool(disks.size());
    std::mutex wal_init_lock;
    for (const auto & disk_ptr : disks)
    {
        if (disk_ptr->isBroken())
            continue;

        auto & disk_parts = disk_part_map[disk_ptr->getName()];
        auto & disk_wal_parts = disk_wal_part_map[disk_ptr->getName()];

        pool.scheduleOrThrowOnError([&, disk_ptr]()
        {
            for (auto it = disk_ptr->iterateDirectory(relative_data_path); it->isValid(); it->next())
            {
                /// Skip temporary directories, file 'format_version.txt' and directory 'detached'.
                if (startsWith(it->name(), "tmp") || it->name() == MergeTreeData::FORMAT_VERSION_FILE_NAME
                    || it->name() == MergeTreeData::DETACHED_DIR_NAME)
                    continue;

                if (!startsWith(it->name(), MergeTreeWriteAheadLog::WAL_FILE_NAME))
                    disk_parts.emplace_back(std::make_pair(it->name(), disk_ptr));
                else if (it->name() == MergeTreeWriteAheadLog::DEFAULT_WAL_FILE_NAME && settings->in_memory_parts_enable_wal)
                {
                    std::unique_lock lock(wal_init_lock);
                    if (write_ahead_log != nullptr)
                        throw Exception(
                            "There are multiple WAL files appeared in current storage policy. You need to resolve this manually",
                            ErrorCodes::CORRUPTED_DATA);

                    write_ahead_log = std::make_shared<MergeTreeWriteAheadLog>(*this, disk_ptr, it->name());
                    for (auto && part : write_ahead_log->restore(metadata_snapshot, getContext()))
                        disk_wal_parts.push_back(std::move(part));
                }
                else if (settings->in_memory_parts_enable_wal)
                {
                    MergeTreeWriteAheadLog wal(*this, disk_ptr, it->name());
                    for (auto && part : wal.restore(metadata_snapshot, getContext()))
                        disk_wal_parts.push_back(std::move(part));
                }
            }
        });
    }

    pool.wait();

    for (auto & [_, disk_wal_parts] : disk_wal_part_map)
        parts_from_wal.insert(
            parts_from_wal.end(), std::make_move_iterator(disk_wal_parts.begin()), std::make_move_iterator(disk_wal_parts.end()));

    size_t num_parts = 0;
    std::queue<std::vector<std::pair<String, DiskPtr>>> parts_queue;
    for (auto & [_, disk_parts] : disk_part_map)
    {
        if (disk_parts.empty())
            continue;
        num_parts += disk_parts.size();
        parts_queue.push(std::move(disk_parts));
    }

    auto part_lock = lockParts();
    data_parts_indexes.clear();

    if (num_parts == 0 && parts_from_wal.empty())
    {
        resetObjectColumnsFromActiveParts(part_lock);
        LOG_DEBUG(log, "There are no data parts");
        return;
    }

    DataPartsVector broken_parts_to_detach;
    DataPartsVector duplicate_parts_to_remove;

    if (num_parts > 0)
        loadDataPartsFromDisk(
            broken_parts_to_detach, duplicate_parts_to_remove, pool, num_parts, parts_queue, skip_sanity_checks, settings);

    if (!parts_from_wal.empty())
        loadDataPartsFromWAL(broken_parts_to_detach, duplicate_parts_to_remove, parts_from_wal, part_lock);

    for (auto & part : broken_parts_to_detach)
        part->renameToDetached("broken-on-start"); /// detached parts must not have '_' in prefixes

    for (auto & part : duplicate_parts_to_remove)
        part->remove();

    auto deactivate_part = [&] (DataPartIteratorByStateAndInfo it)
    {

        (*it)->remove_time.store((*it)->modification_time, std::memory_order_relaxed);
        auto creation_csn = (*it)->version.creation_csn.load(std::memory_order_relaxed);
        if (creation_csn != Tx::RolledBackCSN && creation_csn != Tx::PrehistoricCSN && !(*it)->version.isRemovalTIDLocked())
        {
            /// It's possible that covering part was created without transaction,
            /// but if covered part was created with transaction (i.e. creation_tid is not prehistoric),
            /// then it must have removal tid in metadata file.
            throw Exception(ErrorCodes::LOGICAL_ERROR, "Data part {} is Outdated and has creation TID {} and CSN {}, "
                            "but does not have removal tid. It's a bug or a result of manual intervention.",
                            (*it)->name, (*it)->version.creation_tid, creation_csn);
        }
        modifyPartState(it, DataPartState::Outdated);
        removePartContributionToDataVolume(*it);
    };

    /// All parts are in "Active" state after loading
    assert(std::find_if(data_parts_by_state_and_info.begin(), data_parts_by_state_and_info.end(),
    [](const auto & part)
    {
        return part->getState() != DataPartState::Active;
    }) == data_parts_by_state_and_info.end());

    bool have_parts_with_version_metadata = false;
    auto iter = data_parts_by_state_and_info.begin();
    while (iter != data_parts_by_state_and_info.end() && (*iter)->getState() == DataPartState::Active)
    {
        const DataPartPtr & part = *iter;
        part->loadVersionMetadata();
        VersionMetadata & version = part->version;
        if (part->wasInvolvedInTransaction())
        {
            have_parts_with_version_metadata = true;
        }
        else
        {
            ++iter;
            continue;
        }

        /// Check if CSNs were witten after committing transaction, update and write if needed.
        bool version_updated = false;
        assert(!version.creation_tid.isEmpty());
        if (!part->version.creation_csn)
        {
            auto min = TransactionLog::getCSN(version.creation_tid);
            if (!min)
            {
                /// Transaction that created this part was not committed. Remove part.
                TransactionLog::assertTIDIsNotOutdated(version.creation_tid);
                min = Tx::RolledBackCSN;
            }
            LOG_TRACE(log, "Will fix version metadata of {} after unclean restart: part has creation_tid={}, setting creation_csn={}",
                      part->name, version.creation_tid, min);
            version.creation_csn = min;
            version_updated = true;
        }
        if (!version.removal_tid.isEmpty() && !part->version.removal_csn)
        {
            auto max = TransactionLog::getCSN(version.removal_tid);
            if (max)
            {
                LOG_TRACE(log, "Will fix version metadata of {} after unclean restart: part has removal_tid={}, setting removal_csn={}",
                          part->name, version.removal_tid, max);
                version.removal_csn = max;
            }
            else
            {
                TransactionLog::assertTIDIsNotOutdated(version.removal_tid);
                /// Transaction that tried to remove this part was not committed. Clear removal_tid.
                LOG_TRACE(log, "Will fix version metadata of {} after unclean restart: clearing removal_tid={}",
                          part->name, version.removal_tid);
                version.unlockRemovalTID(version.removal_tid, TransactionInfoContext{getStorageID(), part->name});
            }
            version_updated = true;
        }

        /// Sanity checks
        bool csn_order = !version.removal_csn || version.creation_csn <= version.removal_csn || version.removal_csn == Tx::PrehistoricCSN;
        bool min_start_csn_order = version.creation_tid.start_csn <= version.creation_csn;
        bool max_start_csn_order = version.removal_tid.start_csn <= version.removal_csn;
        bool creation_csn_known = version.creation_csn;
        if (!csn_order || !min_start_csn_order || !max_start_csn_order || !creation_csn_known)
            throw Exception(ErrorCodes::LOGICAL_ERROR, "Part {} has invalid version metadata: {}", part->name, version.toString());

        if (version_updated)
            part->storeVersionMetadata();

        /// Deactivate part if creation was not committed or if removal was.
        if (version.creation_csn == Tx::RolledBackCSN || version.removal_csn)
        {
            auto next_it = std::next(iter);
            deactivate_part(iter);
            iter = next_it;
        }
        else
        {
            ++iter;
        }
    }

    if (have_parts_with_version_metadata)
        transactions_enabled.store(true);

    /// Delete from the set of current parts those parts that are covered by another part (those parts that
    /// were merged), but that for some reason are still not deleted from the filesystem.
    /// Deletion of files will be performed later in the clearOldParts() method.

    auto active_parts_range = getDataPartsStateRange(DataPartState::Active);
    auto prev_it = active_parts_range.begin();
    auto end_it = active_parts_range.end();

    bool less_than_two_active_parts = prev_it == end_it || std::next(prev_it) == end_it;

    if (!less_than_two_active_parts)
    {
        (*prev_it)->assertState({DataPartState::Active});
        auto curr_it = std::next(prev_it);

        while (curr_it != data_parts_by_state_and_info.end() && (*curr_it)->getState() == DataPartState::Active)
        {
            (*curr_it)->assertState({DataPartState::Active});

            /// Don't consider data parts belonging to different partitions.
            if ((*curr_it)->info.partition_id != (*prev_it)->info.partition_id)
            {
                ++prev_it;
                ++curr_it;
                continue;
            }

            if ((*curr_it)->contains(**prev_it))
            {
                deactivate_part(prev_it);
                prev_it = curr_it;
                ++curr_it;
            }
            else if ((*prev_it)->contains(**curr_it))
            {
                auto next = std::next(curr_it);
                deactivate_part(curr_it);
                curr_it = next;
            }
            else
            {
                ++prev_it;
                ++curr_it;
            }
        }
    }

    resetObjectColumnsFromActiveParts(part_lock);
    calculateColumnAndSecondaryIndexSizesImpl();

    LOG_DEBUG(log, "Loaded data parts ({} items)", data_parts_indexes.size());
}

/// Is the part directory old.
/// True if its modification time and the modification time of all files inside it is less then threshold.
/// (Only files on the first level of nesting are considered).
static bool isOldPartDirectory(const DiskPtr & disk, const String & directory_path, time_t threshold)
{
    if (disk->getLastModified(directory_path).epochTime() >= threshold)
        return false;

    for (auto it = disk->iterateDirectory(directory_path); it->isValid(); it->next())
        if (disk->getLastModified(it->path()).epochTime() >= threshold)
            return false;

    return true;
}


size_t MergeTreeData::clearOldTemporaryDirectories(size_t custom_directories_lifetime_seconds)
{
    /// If the method is already called from another thread, then we don't need to do anything.
    std::unique_lock lock(clear_old_temporary_directories_mutex, std::defer_lock);
    if (!lock.try_lock())
        return 0;

    const auto settings = getSettings();
    time_t current_time = time(nullptr);
    ssize_t deadline = current_time - custom_directories_lifetime_seconds;

    size_t cleared_count = 0;

    /// Delete temporary directories older than a day.
    for (const auto & disk : getDisks())
    {
        if (disk->isBroken())
            continue;

        for (auto it = disk->iterateDirectory(relative_data_path); it->isValid(); it->next())
        {
            const std::string & basename = it->name();
            if (!startsWith(basename, "tmp_"))
            {
                continue;
            }
            const std::string & full_path = fullPath(disk, it->path());

            try
            {
                if (disk->isDirectory(it->path()) && isOldPartDirectory(disk, it->path(), deadline))
                {
                    if (temporary_parts.contains(basename))
                    {
                        LOG_WARNING(log, "{} is in use (by merge/mutation/INSERT) (consider increasing temporary_directories_lifetime setting)", full_path);
                        continue;
                    }
                    else
                    {
                        LOG_WARNING(log, "Removing temporary directory {}", full_path);
                        disk->removeRecursive(it->path());
                        ++cleared_count;
                    }
                }
            }
            /// see getModificationTime()
            catch (const ErrnoException & e)
            {
                if (e.getErrno() == ENOENT)
                {
                    /// If the file is already deleted, do nothing.
                }
                else
                    throw;
            }
            catch (const fs::filesystem_error & e)
            {
                if (e.code() == std::errc::no_such_file_or_directory)
                {
                    /// If the file is already deleted, do nothing.
                }
                else
                    throw;
            }
        }
    }

    return cleared_count;
}


MergeTreeData::DataPartsVector MergeTreeData::grabOldParts(bool force)
{
    DataPartsVector res;

    /// If the method is already called from another thread, then we don't need to do anything.
    std::unique_lock lock(grab_old_parts_mutex, std::defer_lock);
    if (!lock.try_lock())
        return res;

    time_t now = time(nullptr);
    std::vector<DataPartIteratorByStateAndInfo> parts_to_delete;

    {
        auto parts_lock = lockParts();

        auto outdated_parts_range = getDataPartsStateRange(DataPartState::Outdated);
        for (auto it = outdated_parts_range.begin(); it != outdated_parts_range.end(); ++it)
        {
            const DataPartPtr & part = *it;

            /// Do not remove outdated part if it may be visible for some transaction
            if (!part->version.canBeRemoved())
                continue;

            auto part_remove_time = part->remove_time.load(std::memory_order_relaxed);

            /// Grab only parts that are not used by anyone (SELECTs for example).
            if (!part.unique())
                continue;

            if ((part_remove_time < now && now - part_remove_time > getSettings()->old_parts_lifetime.totalSeconds())
                || force
                || isInMemoryPart(part)     /// Remove in-memory parts immediately to not store excessive data in RAM
                || (part->version.creation_csn == Tx::RolledBackCSN && getSettings()->remove_rolled_back_parts_immediately))
            {
                parts_to_delete.emplace_back(it);
            }
        }

        res.reserve(parts_to_delete.size());
        for (const auto & it_to_delete : parts_to_delete)
        {
            res.emplace_back(*it_to_delete);
            modifyPartState(it_to_delete, DataPartState::Deleting);
        }
    }

    if (!res.empty())
        LOG_TRACE(log, "Found {} old parts to remove.", res.size());

    return res;
}


void MergeTreeData::rollbackDeletingParts(const MergeTreeData::DataPartsVector & parts)
{
    auto lock = lockParts();
    for (const auto & part : parts)
    {
        /// We should modify it under data_parts_mutex
        part->assertState({DataPartState::Deleting});
        modifyPartState(part, DataPartState::Outdated);
    }
}

void MergeTreeData::removePartsFinally(const MergeTreeData::DataPartsVector & parts)
{
    {
        auto lock = lockParts();

        /// TODO: use data_parts iterators instead of pointers
        for (const auto & part : parts)
        {
            /// Temporary does not present in data_parts_by_info.
            if (part->getState() == DataPartState::Temporary)
                continue;

            auto it = data_parts_by_info.find(part->info);
            if (it == data_parts_by_info.end())
                throw Exception("Deleting data part " + part->name + " doesn't exist", ErrorCodes::LOGICAL_ERROR);

            (*it)->assertState({DataPartState::Deleting});

            data_parts_indexes.erase(it);
        }
    }

    /// Data parts is still alive (since DataPartsVector holds shared_ptrs) and contain useful metainformation for logging
    /// NOTE: There is no need to log parts deletion somewhere else, all deleting parts pass through this function and pass away

    auto table_id = getStorageID();
    if (auto part_log = getContext()->getPartLog(table_id.database_name))
    {
        PartLogElement part_log_elem;

        part_log_elem.event_type = PartLogElement::REMOVE_PART;

        const auto time_now = std::chrono::system_clock::now();
        part_log_elem.event_time = time_in_seconds(time_now);
        part_log_elem.event_time_microseconds = time_in_microseconds(time_now);

        part_log_elem.duration_ms = 0; //-V1048

        part_log_elem.database_name = table_id.database_name;
        part_log_elem.table_name = table_id.table_name;

        for (const auto & part : parts)
        {
            part_log_elem.partition_id = part->info.partition_id;
            part_log_elem.part_name = part->name;
            part_log_elem.bytes_compressed_on_disk = part->getBytesOnDisk();
            part_log_elem.rows = part->rows_count;

            part_log->add(part_log_elem);
        }
    }
}

void MergeTreeData::flushAllInMemoryPartsIfNeeded()
{
    if (getSettings()->in_memory_parts_enable_wal)
        return;

    auto metadata_snapshot = getInMemoryMetadataPtr();
    DataPartsVector parts = getDataPartsVectorForInternalUsage();
    for (const auto & part : parts)
    {
        if (auto part_in_memory = asInMemoryPart(part))
        {
            const auto & storage_relative_path = part_in_memory->storage.relative_data_path;
            part_in_memory->flushToDisk(storage_relative_path, part_in_memory->relative_path, metadata_snapshot);
        }
    }

}

size_t MergeTreeData::clearOldPartsFromFilesystem(bool force)
{
    DataPartsVector parts_to_remove = grabOldParts(force);
    clearPartsFromFilesystem(parts_to_remove);
    removePartsFinally(parts_to_remove);

    /// This is needed to close files to avoid they reside on disk after being deleted.
    /// NOTE: we can drop files from cache more selectively but this is good enough.
    if (!parts_to_remove.empty())
        getContext()->dropMMappedFileCache();

    return parts_to_remove.size();
}

void MergeTreeData::clearPartsFromFilesystem(const DataPartsVector & parts_to_remove)
{
    const auto settings = getSettings();
    if (parts_to_remove.size() > 1 && settings->max_part_removal_threads > 1 && parts_to_remove.size() > settings->concurrent_part_removal_threshold)
    {
        /// Parallel parts removal.

        size_t num_threads = std::min<size_t>(settings->max_part_removal_threads, parts_to_remove.size());
        ThreadPool pool(num_threads);

        /// NOTE: Under heavy system load you may get "Cannot schedule a task" from ThreadPool.
        for (const DataPartPtr & part : parts_to_remove)
        {
            pool.scheduleOrThrowOnError([&, thread_group = CurrentThread::getGroup()]
            {
                if (thread_group)
                    CurrentThread::attachToIfDetached(thread_group);

                LOG_DEBUG(log, "Removing part from filesystem {}", part->name);
                part->remove();
            });
        }

        pool.wait();
    }
    else
    {
        for (const DataPartPtr & part : parts_to_remove)
        {
            LOG_DEBUG(log, "Removing part from filesystem {}", part->name);
            part->remove();
        }
    }
}

size_t MergeTreeData::clearOldWriteAheadLogs()
{
    DataPartsVector parts = getDataPartsVectorForInternalUsage();
    std::vector<std::pair<Int64, Int64>> all_block_numbers_on_disk;
    std::vector<std::pair<Int64, Int64>> block_numbers_on_disk;

    for (const auto & part : parts)
        if (part->isStoredOnDisk())
            all_block_numbers_on_disk.emplace_back(part->info.min_block, part->info.max_block);

    if (all_block_numbers_on_disk.empty())
        return 0;

    ::sort(all_block_numbers_on_disk.begin(), all_block_numbers_on_disk.end());
    block_numbers_on_disk.push_back(all_block_numbers_on_disk[0]);
    for (size_t i = 1; i < all_block_numbers_on_disk.size(); ++i)
    {
        if (all_block_numbers_on_disk[i].first == all_block_numbers_on_disk[i - 1].second + 1)
            block_numbers_on_disk.back().second = all_block_numbers_on_disk[i].second;
        else
            block_numbers_on_disk.push_back(all_block_numbers_on_disk[i]);
    }

    auto is_range_on_disk = [&block_numbers_on_disk](Int64 min_block, Int64 max_block)
    {
        auto lower = std::lower_bound(block_numbers_on_disk.begin(), block_numbers_on_disk.end(), std::make_pair(min_block, Int64(-1L)));
        if (lower != block_numbers_on_disk.end() && min_block >= lower->first && max_block <= lower->second)
            return true;

        if (lower != block_numbers_on_disk.begin())
        {
            --lower;
            if (min_block >= lower->first && max_block <= lower->second)
                return true;
        }

        return false;
    };

    size_t cleared_count = 0;
    auto disks = getStoragePolicy()->getDisks();
    for (auto disk_it = disks.rbegin(); disk_it != disks.rend(); ++disk_it)
    {
        auto disk_ptr = *disk_it;
        if (disk_ptr->isBroken())
            continue;
        for (auto it = disk_ptr->iterateDirectory(relative_data_path); it->isValid(); it->next())
        {
            auto min_max_block_number = MergeTreeWriteAheadLog::tryParseMinMaxBlockNumber(it->name());
            if (min_max_block_number && is_range_on_disk(min_max_block_number->first, min_max_block_number->second))
            {
                LOG_DEBUG(log, "Removing from filesystem the outdated WAL file {}", it->name());
                disk_ptr->removeFile(relative_data_path + it->name());
                ++cleared_count;
            }
        }
    }

    return cleared_count;
}

size_t MergeTreeData::clearEmptyParts()
{
    if (!getSettings()->remove_empty_parts)
        return 0;

    size_t cleared_count = 0;
    auto parts = getDataPartsVectorForInternalUsage();
    for (const auto & part : parts)
    {
        if (part->rows_count != 0)
            continue;

        /// Do not try to drop uncommitted parts.
        if (!part->version.getCreationTID().isPrehistoric() && !part->version.isVisible(TransactionLog::instance().getLatestSnapshot()))
            continue;

        LOG_TRACE(log, "Will drop empty part {}", part->name);
        dropPartNoWaitNoThrow(part->name);
        ++cleared_count;
    }
    return cleared_count;
}

void MergeTreeData::rename(const String & new_table_path, const StorageID & new_table_id)
{
    auto disks = getStoragePolicy()->getDisks();

    for (const auto & disk : disks)
    {
        if (disk->exists(new_table_path))
            throw Exception{"Target path already exists: " + fullPath(disk, new_table_path), ErrorCodes::DIRECTORY_ALREADY_EXISTS};
    }

    for (const auto & disk : disks)
    {
        auto new_table_path_parent = parentPath(new_table_path);
        disk->createDirectories(new_table_path_parent);
        disk->moveDirectory(relative_data_path, new_table_path);
    }

    if (!getStorageID().hasUUID())
        getContext()->dropCaches();

    relative_data_path = new_table_path;
    renameInMemory(new_table_id);
}

void MergeTreeData::dropAllData()
{
    LOG_TRACE(log, "dropAllData: waiting for locks.");

    auto lock = lockParts();

    LOG_TRACE(log, "dropAllData: removing data from memory.");

    DataPartsVector all_parts(data_parts_by_info.begin(), data_parts_by_info.end());

    data_parts_indexes.clear();
    column_sizes.clear();

    /// Tables in atomic databases have UUID and stored in persistent locations.
    /// No need to drop caches (that are keyed by filesystem path) because collision is not possible.
    if (!getStorageID().hasUUID())
        getContext()->dropCaches();

    LOG_TRACE(log, "dropAllData: removing data from filesystem.");

    /// Removing of each data part before recursive removal of directory is to speed-up removal, because there will be less number of syscalls.
    clearPartsFromFilesystem(all_parts);

    for (const auto & disk : getDisks())
    {
        if (disk->isBroken())
            continue;

        try
        {
            disk->removeRecursive(relative_data_path);
        }
        catch (const fs::filesystem_error & e)
        {
            if (e.code() == std::errc::no_such_file_or_directory)
            {
                /// If the file is already deleted, log the error message and do nothing.
                tryLogCurrentException(__PRETTY_FUNCTION__);
            }
            else
                throw;
        }
    }

    setDataVolume(0, 0, 0);

    LOG_TRACE(log, "dropAllData: done.");
}

void MergeTreeData::dropIfEmpty()
{
    LOG_TRACE(log, "dropIfEmpty");

    auto lock = lockParts();

    if (!data_parts_by_info.empty())
        return;

    try
    {
        for (const auto & disk : getDisks())
        {
            if (disk->isBroken())
                continue;
            /// Non recursive, exception is thrown if there are more files.
            disk->removeFileIfExists(fs::path(relative_data_path) / MergeTreeData::FORMAT_VERSION_FILE_NAME);
            disk->removeDirectory(fs::path(relative_data_path) / MergeTreeData::DETACHED_DIR_NAME);
            disk->removeDirectory(relative_data_path);
        }
    }
    catch (...)
    {
        // On unsuccessful creation of ReplicatedMergeTree table with multidisk configuration some files may not exist.
        tryLogCurrentException(__PRETTY_FUNCTION__);
    }
}

namespace
{

/// Conversion that is allowed for serializable key (primary key, sorting key).
/// Key should be serialized in the same way after conversion.
/// NOTE: The list is not complete.
bool isSafeForKeyConversion(const IDataType * from, const IDataType * to)
{
    if (from->getName() == to->getName())
        return true;

    /// Enums are serialized in partition key as numbers - so conversion from Enum to number is Ok.
    /// But only for types of identical width because they are serialized as binary in minmax index.
    /// But not from number to Enum because Enum does not necessarily represents all numbers.

    if (const auto * from_enum8 = typeid_cast<const DataTypeEnum8 *>(from))
    {
        if (const auto * to_enum8 = typeid_cast<const DataTypeEnum8 *>(to))
            return to_enum8->contains(*from_enum8);
        if (typeid_cast<const DataTypeInt8 *>(to))
            return true;    // NOLINT
        return false;
    }

    if (const auto * from_enum16 = typeid_cast<const DataTypeEnum16 *>(from))
    {
        if (const auto * to_enum16 = typeid_cast<const DataTypeEnum16 *>(to))
            return to_enum16->contains(*from_enum16);
        if (typeid_cast<const DataTypeInt16 *>(to))
            return true;    // NOLINT
        return false;
    }

    if (const auto * from_lc = typeid_cast<const DataTypeLowCardinality *>(from))
        return from_lc->getDictionaryType()->equals(*to);

    if (const auto * to_lc = typeid_cast<const DataTypeLowCardinality *>(to))
        return to_lc->getDictionaryType()->equals(*from);

    return false;
}

/// Special check for alters of VersionedCollapsingMergeTree version column
void checkVersionColumnTypesConversion(const IDataType * old_type, const IDataType * new_type, const String column_name)
{
    /// Check new type can be used as version
    if (!new_type->canBeUsedAsVersion())
        throw Exception("Cannot alter version column " + backQuoteIfNeed(column_name) +
            " to type " + new_type->getName() +
            " because version column must be of an integer type or of type Date or DateTime"
            , ErrorCodes::ALTER_OF_COLUMN_IS_FORBIDDEN);

    auto which_new_type = WhichDataType(new_type);
    auto which_old_type = WhichDataType(old_type);

    /// Check alter to different sign or float -> int and so on
    if ((which_old_type.isInt() && !which_new_type.isInt())
        || (which_old_type.isUInt() && !which_new_type.isUInt())
        || (which_old_type.isDate() && !which_new_type.isDate())
        || (which_old_type.isDate32() && !which_new_type.isDate32())
        || (which_old_type.isDateTime() && !which_new_type.isDateTime())
        || (which_old_type.isFloat() && !which_new_type.isFloat()))
    {
        throw Exception("Cannot alter version column " + backQuoteIfNeed(column_name) +
            " from type " + old_type->getName() +
            " to type " + new_type->getName() + " because new type will change sort order of version column." +
            " The only possible conversion is expansion of the number of bytes of the current type."
            , ErrorCodes::ALTER_OF_COLUMN_IS_FORBIDDEN);
    }

    /// Check alter to smaller size: UInt64 -> UInt32 and so on
    if (new_type->getSizeOfValueInMemory() < old_type->getSizeOfValueInMemory())
    {
        throw Exception("Cannot alter version column " + backQuoteIfNeed(column_name) +
            " from type " + old_type->getName() +
            " to type " + new_type->getName() + " because new type is smaller than current in the number of bytes." +
            " The only possible conversion is expansion of the number of bytes of the current type."
            , ErrorCodes::ALTER_OF_COLUMN_IS_FORBIDDEN);
    }
}

}

void MergeTreeData::checkAlterIsPossible(const AlterCommands & commands, ContextPtr local_context) const
{
    /// Check that needed transformations can be applied to the list of columns without considering type conversions.
    StorageInMemoryMetadata new_metadata = getInMemoryMetadata();
    StorageInMemoryMetadata old_metadata = getInMemoryMetadata();

    const auto & settings = local_context->getSettingsRef();
    const auto & settings_from_storage = getSettings();

    if (!settings.allow_non_metadata_alters)
    {

        auto mutation_commands = commands.getMutationCommands(new_metadata, settings.materialize_ttl_after_modify, getContext());

        if (!mutation_commands.empty())
            throw Exception(ErrorCodes::ALTER_OF_COLUMN_IS_FORBIDDEN, "The following alter commands: '{}' will modify data on disk, but setting `allow_non_metadata_alters` is disabled", queryToString(mutation_commands.ast()));
    }
    commands.apply(new_metadata, getContext());

    /// Set of columns that shouldn't be altered.
    NameSet columns_alter_type_forbidden;

    /// Primary key columns can be ALTERed only if they are used in the key as-is
    /// (and not as a part of some expression) and if the ALTER only affects column metadata.
    NameSet columns_alter_type_metadata_only;

    /// Columns to check that the type change is safe for partition key.
    NameSet columns_alter_type_check_safe_for_partition;

    if (old_metadata.hasPartitionKey())
    {
        /// Forbid altering columns inside partition key expressions because it can change partition ID format.
        auto partition_key_expr = old_metadata.getPartitionKey().expression;
        for (const auto & action : partition_key_expr->getActions())
        {
            for (const auto * child : action.node->children)
                columns_alter_type_forbidden.insert(child->result_name);
        }

        /// But allow to alter columns without expressions under certain condition.
        for (const String & col : partition_key_expr->getRequiredColumns())
            columns_alter_type_check_safe_for_partition.insert(col);
    }

    for (const auto & index : old_metadata.getSecondaryIndices())
    {
        for (const String & col : index.expression->getRequiredColumns())
            columns_alter_type_forbidden.insert(col);
    }

    if (old_metadata.hasSortingKey())
    {
        auto sorting_key_expr = old_metadata.getSortingKey().expression;
        for (const auto & action : sorting_key_expr->getActions())
        {
            for (const auto * child : action.node->children)
                columns_alter_type_forbidden.insert(child->result_name);
        }
        for (const String & col : sorting_key_expr->getRequiredColumns())
            columns_alter_type_metadata_only.insert(col);

        /// We don't process sample_by_ast separately because it must be among the primary key columns
        /// and we don't process primary_key_expr separately because it is a prefix of sorting_key_expr.
    }
    if (!merging_params.sign_column.empty())
        columns_alter_type_forbidden.insert(merging_params.sign_column);

    /// All of the above.
    NameSet columns_in_keys;
    columns_in_keys.insert(columns_alter_type_forbidden.begin(), columns_alter_type_forbidden.end());
    columns_in_keys.insert(columns_alter_type_metadata_only.begin(), columns_alter_type_metadata_only.end());
    columns_in_keys.insert(columns_alter_type_check_safe_for_partition.begin(), columns_alter_type_check_safe_for_partition.end());

    NameSet dropped_columns;

    std::map<String, const IDataType *> old_types;
    for (const auto & column : old_metadata.getColumns().getAllPhysical())
        old_types.emplace(column.name, column.type.get());

    NamesAndTypesList columns_to_check_conversion;
    auto name_deps = getDependentViewsByColumn(local_context);
    for (const AlterCommand & command : commands)
    {
        /// Just validate partition expression
        if (command.partition)
        {
            getPartitionIDFromQuery(command.partition, getContext());
        }

        if (command.column_name == merging_params.version_column)
        {
            /// Some type changes for version column is allowed despite it's a part of sorting key
            if (command.type == AlterCommand::MODIFY_COLUMN)
            {
                const IDataType * new_type = command.data_type.get();
                const IDataType * old_type = old_types[command.column_name];

                if (new_type)
                    checkVersionColumnTypesConversion(old_type, new_type, command.column_name);

                /// No other checks required
                continue;
            }
            else if (command.type == AlterCommand::DROP_COLUMN)
            {
                throw Exception(
                    "Trying to ALTER DROP version " + backQuoteIfNeed(command.column_name) + " column",
                    ErrorCodes::ALTER_OF_COLUMN_IS_FORBIDDEN);
            }
            else if (command.type == AlterCommand::RENAME_COLUMN)
            {
                throw Exception(
                    "Trying to ALTER RENAME version " + backQuoteIfNeed(command.column_name) + " column",
                    ErrorCodes::ALTER_OF_COLUMN_IS_FORBIDDEN);
            }
        }

        if (command.type == AlterCommand::MODIFY_ORDER_BY && !is_custom_partitioned)
        {
            throw Exception(
                "ALTER MODIFY ORDER BY is not supported for default-partitioned tables created with the old syntax",
                ErrorCodes::BAD_ARGUMENTS);
        }
        if (command.type == AlterCommand::MODIFY_TTL && !is_custom_partitioned)
        {
            throw Exception(
                "ALTER MODIFY TTL is not supported for default-partitioned tables created with the old syntax",
                ErrorCodes::BAD_ARGUMENTS);
        }
        if (command.type == AlterCommand::MODIFY_SAMPLE_BY)
        {
            if (!is_custom_partitioned)
                throw Exception(
                    "ALTER MODIFY SAMPLE BY is not supported for default-partitioned tables created with the old syntax",
                    ErrorCodes::BAD_ARGUMENTS);

            checkSampleExpression(new_metadata, getSettings()->compatibility_allow_sampling_expression_not_in_primary_key,
                                  getSettings()->check_sample_column_is_correct);
        }
        if (command.type == AlterCommand::ADD_INDEX && !is_custom_partitioned)
        {
            throw Exception(
                "ALTER ADD INDEX is not supported for tables with the old syntax",
                ErrorCodes::BAD_ARGUMENTS);
        }
        if (command.type == AlterCommand::ADD_PROJECTION)

        {
            if (!is_custom_partitioned)
                throw Exception(
                    "ALTER ADD PROJECTION is not supported for tables with the old syntax",
                    ErrorCodes::BAD_ARGUMENTS);

            /// TODO: implement it the main issue in DataPartsExchange (not able to send directories metadata)
            if (supportsReplication() && getSettings()->allow_remote_fs_zero_copy_replication)
            {
                auto storage_policy = getStoragePolicy();
                auto disks = storage_policy->getDisks();
                for (const auto & disk : disks)
                {
                    if (disk->supportZeroCopyReplication())
                        throw Exception(ErrorCodes::NOT_IMPLEMENTED, "ALTER ADD PROJECTION is not supported when zero-copy replication is enabled for table. "
                                        "Currently disk '{}' supports zero copy replication", disk->getName());
                }
            }
        }
        if (command.type == AlterCommand::RENAME_COLUMN)
        {
            if (columns_in_keys.count(command.column_name))
            {
                throw Exception(
                    "Trying to ALTER RENAME key " + backQuoteIfNeed(command.column_name) + " column which is a part of key expression",
                    ErrorCodes::ALTER_OF_COLUMN_IS_FORBIDDEN);
            }
        }
        else if (command.type == AlterCommand::DROP_COLUMN)
        {
            if (columns_in_keys.count(command.column_name))
            {
                throw Exception(
                    "Trying to ALTER DROP key " + backQuoteIfNeed(command.column_name) + " column which is a part of key expression",
                    ErrorCodes::ALTER_OF_COLUMN_IS_FORBIDDEN);
            }

            if (!command.clear)
            {
                const auto & deps_mv = name_deps[command.column_name];
                if (!deps_mv.empty())
                {
                    throw Exception(
                        "Trying to ALTER DROP column " + backQuoteIfNeed(command.column_name) + " which is referenced by materialized view "
                            + toString(deps_mv),
                        ErrorCodes::ALTER_OF_COLUMN_IS_FORBIDDEN);
                }
            }

            dropped_columns.emplace(command.column_name);
        }
        else if (command.type == AlterCommand::RESET_SETTING)
        {
            for (const auto & reset_setting : command.settings_resets)
            {
                if (!settings_from_storage->has(reset_setting))
                    throw Exception(ErrorCodes::BAD_ARGUMENTS, "Cannot reset setting '{}' because it doesn't exist for MergeTree engines family", reset_setting);
            }
        }
        else if (command.isRequireMutationStage(getInMemoryMetadata()))
        {
            /// This alter will override data on disk. Let's check that it doesn't
            /// modify immutable column.
            if (columns_alter_type_forbidden.count(command.column_name))
                throw Exception("ALTER of key column " + backQuoteIfNeed(command.column_name) + " is forbidden",
                    ErrorCodes::ALTER_OF_COLUMN_IS_FORBIDDEN);

            if (command.type == AlterCommand::MODIFY_COLUMN)
            {
                if (columns_alter_type_check_safe_for_partition.count(command.column_name))
                {
                    auto it = old_types.find(command.column_name);

                    assert(it != old_types.end());
                    if (!isSafeForKeyConversion(it->second, command.data_type.get()))
                        throw Exception("ALTER of partition key column " + backQuoteIfNeed(command.column_name) + " from type "
                                + it->second->getName() + " to type " + command.data_type->getName()
                                + " is not safe because it can change the representation of partition key",
                            ErrorCodes::ALTER_OF_COLUMN_IS_FORBIDDEN);
                }

                if (columns_alter_type_metadata_only.count(command.column_name))
                {
                    auto it = old_types.find(command.column_name);
                    assert(it != old_types.end());
                    if (!isSafeForKeyConversion(it->second, command.data_type.get()))
                        throw Exception("ALTER of key column " + backQuoteIfNeed(command.column_name) + " from type "
                                    + it->second->getName() + " to type " + command.data_type->getName()
                                    + " is not safe because it can change the representation of primary key",
                            ErrorCodes::ALTER_OF_COLUMN_IS_FORBIDDEN);
                }

                if (old_metadata.getColumns().has(command.column_name))
                {
                    columns_to_check_conversion.push_back(
                        new_metadata.getColumns().getPhysical(command.column_name));
                }
            }
        }
    }

    checkProperties(new_metadata, old_metadata);
    checkTTLExpressions(new_metadata, old_metadata);

    if (!columns_to_check_conversion.empty())
    {
        auto old_header = old_metadata.getSampleBlock();
        performRequiredConversions(old_header, columns_to_check_conversion, getContext());
    }

    if (old_metadata.hasSettingsChanges())
    {
        const auto current_changes = old_metadata.getSettingsChanges()->as<const ASTSetQuery &>().changes;
        const auto & new_changes = new_metadata.settings_changes->as<const ASTSetQuery &>().changes;
        for (const auto & changed_setting : new_changes)
        {
            const auto & setting_name = changed_setting.name;
            const auto & new_value = changed_setting.value;
            MergeTreeSettings::checkCanSet(setting_name, new_value);
            const Field * current_value = current_changes.tryGet(setting_name);

            if ((!current_value || *current_value != new_value)
                && MergeTreeSettings::isReadonlySetting(setting_name))
            {
                throw Exception{"Setting '" + setting_name + "' is readonly for storage '" + getName() + "'",
                                 ErrorCodes::READONLY_SETTING};
            }

            if (!current_value && MergeTreeSettings::isPartFormatSetting(setting_name))
            {
                MergeTreeSettings copy = *getSettings();
                copy.applyChange(changed_setting);
                String reason;
                if (!canUsePolymorphicParts(copy, &reason) && !reason.empty())
                    throw Exception("Can't change settings. Reason: " + reason, ErrorCodes::NOT_IMPLEMENTED);
            }

            if (setting_name == "storage_policy")
                checkStoragePolicy(getContext()->getStoragePolicy(new_value.safeGet<String>()));
        }

        /// Check if it is safe to reset the settings
        for (const auto & current_setting : current_changes)
        {
            const auto & setting_name = current_setting.name;
            const Field * new_value = new_changes.tryGet(setting_name);
            /// Prevent unsetting readonly setting
            if (MergeTreeSettings::isReadonlySetting(setting_name) && !new_value)
            {
                throw Exception{"Setting '" + setting_name + "' is readonly for storage '" + getName() + "'",
                                ErrorCodes::READONLY_SETTING};
            }

            if (MergeTreeSettings::isPartFormatSetting(setting_name) && !new_value)
            {
                /// Use default settings + new and check if doesn't affect part format settings
                auto copy = getDefaultSettings();
                copy->applyChanges(new_changes);
                String reason;
                if (!canUsePolymorphicParts(*copy, &reason) && !reason.empty())
                    throw Exception("Can't change settings. Reason: " + reason, ErrorCodes::NOT_IMPLEMENTED);
            }

        }
    }

    for (const auto & part : getDataPartsVectorForInternalUsage())
    {
        bool at_least_one_column_rest = false;
        for (const auto & column : part->getColumns())
        {
            if (!dropped_columns.count(column.name))
            {
                at_least_one_column_rest = true;
                break;
            }
        }
        if (!at_least_one_column_rest)
        {
            std::string postfix;
            if (dropped_columns.size() > 1)
                postfix = "s";
            throw Exception(ErrorCodes::BAD_ARGUMENTS,
                "Cannot drop or clear column{} '{}', because all columns in part '{}' will be removed from disk. Empty parts are not allowed", postfix, boost::algorithm::join(dropped_columns, ", "), part->name);
        }
    }
}


void MergeTreeData::checkMutationIsPossible(const MutationCommands & /*commands*/, const Settings & /*settings*/) const
{
    /// Some validation will be added
}

MergeTreeDataPartType MergeTreeData::choosePartType(size_t bytes_uncompressed, size_t rows_count) const
{
    const auto settings = getSettings();
    if (!canUsePolymorphicParts(*settings))
        return MergeTreeDataPartType::WIDE;

    if (bytes_uncompressed < settings->min_bytes_for_compact_part || rows_count < settings->min_rows_for_compact_part)
        return MergeTreeDataPartType::IN_MEMORY;

    if (bytes_uncompressed < settings->min_bytes_for_wide_part || rows_count < settings->min_rows_for_wide_part)
        return MergeTreeDataPartType::COMPACT;

    return MergeTreeDataPartType::WIDE;
}

MergeTreeDataPartType MergeTreeData::choosePartTypeOnDisk(size_t bytes_uncompressed, size_t rows_count) const
{
    const auto settings = getSettings();
    if (!canUsePolymorphicParts(*settings))
        return MergeTreeDataPartType::WIDE;

    if (bytes_uncompressed < settings->min_bytes_for_wide_part || rows_count < settings->min_rows_for_wide_part)
        return MergeTreeDataPartType::COMPACT;

    return MergeTreeDataPartType::WIDE;
}


MergeTreeData::MutableDataPartPtr MergeTreeData::createPart(const String & name,
    MergeTreeDataPartType type, const MergeTreePartInfo & part_info,
    const VolumePtr & volume, const String & relative_path, const IMergeTreeDataPart * parent_part) const
{
    if (type == MergeTreeDataPartType::COMPACT)
        return std::make_shared<MergeTreeDataPartCompact>(*this, name, part_info, volume, relative_path, parent_part);
    else if (type == MergeTreeDataPartType::WIDE)
        return std::make_shared<MergeTreeDataPartWide>(*this, name, part_info, volume, relative_path, parent_part);
    else if (type == MergeTreeDataPartType::IN_MEMORY)
        return std::make_shared<MergeTreeDataPartInMemory>(*this, name, part_info, volume, relative_path, parent_part);
    else
        throw Exception("Unknown type of part " + relative_path, ErrorCodes::UNKNOWN_PART_TYPE);
}

static MergeTreeDataPartType getPartTypeFromMarkExtension(const String & mrk_ext)
{
    if (mrk_ext == getNonAdaptiveMrkExtension())
        return MergeTreeDataPartType::WIDE;
    if (mrk_ext == getAdaptiveMrkExtension(MergeTreeDataPartType::WIDE))
        return MergeTreeDataPartType::WIDE;
    if (mrk_ext == getAdaptiveMrkExtension(MergeTreeDataPartType::COMPACT))
        return MergeTreeDataPartType::COMPACT;

    throw Exception("Can't determine part type, because of unknown mark extension " + mrk_ext, ErrorCodes::UNKNOWN_PART_TYPE);
}

MergeTreeData::MutableDataPartPtr MergeTreeData::createPart(
    const String & name, const VolumePtr & volume, const String & relative_path, const IMergeTreeDataPart * parent_part) const
{
    return createPart(name, MergeTreePartInfo::fromPartName(name, format_version), volume, relative_path, parent_part);
}

MergeTreeData::MutableDataPartPtr MergeTreeData::createPart(
    const String & name, const MergeTreePartInfo & part_info,
    const VolumePtr & volume, const String & relative_path, const IMergeTreeDataPart * parent_part) const
{
    MergeTreeDataPartType type;
    auto full_path = fs::path(relative_data_path) / (parent_part ? parent_part->relative_path : "") / relative_path / "";
    auto mrk_ext = MergeTreeIndexGranularityInfo::getMarksExtensionFromFilesystem(volume->getDisk(), full_path);

    if (mrk_ext)
        type = getPartTypeFromMarkExtension(*mrk_ext);
    else
    {
        /// Didn't find any mark file, suppose that part is empty.
        type = choosePartTypeOnDisk(0, 0);
    }

    return createPart(name, type, part_info, volume, relative_path, parent_part);
}

void MergeTreeData::changeSettings(
        const ASTPtr & new_settings,
        AlterLockHolder & /* table_lock_holder */)
{
    if (new_settings)
    {
        bool has_storage_policy_changed = false;

        const auto & new_changes = new_settings->as<const ASTSetQuery &>().changes;

        for (const auto & change : new_changes)
        {
            if (change.name == "storage_policy")
            {
                StoragePolicyPtr new_storage_policy = getContext()->getStoragePolicy(change.value.safeGet<String>());
                StoragePolicyPtr old_storage_policy = getStoragePolicy();

                /// StoragePolicy of different version or name is guaranteed to have different pointer
                if (new_storage_policy != old_storage_policy)
                {
                    checkStoragePolicy(new_storage_policy);

                    std::unordered_set<String> all_diff_disk_names;
                    for (const auto & disk : new_storage_policy->getDisks())
                        all_diff_disk_names.insert(disk->getName());
                    for (const auto & disk : old_storage_policy->getDisks())
                        all_diff_disk_names.erase(disk->getName());

                    for (const String & disk_name : all_diff_disk_names)
                    {
                        auto disk = new_storage_policy->getDiskByName(disk_name);
                        if (disk->exists(relative_data_path))
                            throw Exception("New storage policy contain disks which already contain data of a table with the same name", ErrorCodes::LOGICAL_ERROR);
                    }

                    for (const String & disk_name : all_diff_disk_names)
                    {
                        auto disk = new_storage_policy->getDiskByName(disk_name);
                        disk->createDirectories(relative_data_path);
                        disk->createDirectories(fs::path(relative_data_path) / MergeTreeData::DETACHED_DIR_NAME);
                    }
                    /// FIXME how would that be done while reloading configuration???

                    has_storage_policy_changed = true;
                }
            }
        }

        /// Reset to default settings before applying existing.
        auto copy = getDefaultSettings();
        copy->applyChanges(new_changes);
        copy->sanityCheck(getContext()->getSettingsRef());

        storage_settings.set(std::move(copy));
        StorageInMemoryMetadata new_metadata = getInMemoryMetadata();
        new_metadata.setSettingsChanges(new_settings);
        setInMemoryMetadata(new_metadata);

        if (has_storage_policy_changed)
            startBackgroundMovesIfNeeded();
    }
}

void MergeTreeData::PartsTemporaryRename::addPart(const String & old_name, const String & new_name, const DiskPtr & disk)
{
    old_and_new_names.push_back({old_name, new_name, disk});
}

void MergeTreeData::PartsTemporaryRename::tryRenameAll()
{
    renamed = true;
    for (size_t i = 0; i < old_and_new_names.size(); ++i)
    {
        try
        {
            const auto & [old_name, new_name, disk] = old_and_new_names[i];
            if (old_name.empty() || new_name.empty())
                throw DB::Exception("Empty part name. Most likely it's a bug.", ErrorCodes::LOGICAL_ERROR);
            const auto full_path = fs::path(storage.relative_data_path) / source_dir;
            disk->moveFile(fs::path(full_path) / old_name, fs::path(full_path) / new_name);
        }
        catch (...)
        {
            old_and_new_names.resize(i);
            LOG_WARNING(storage.log, "Cannot rename parts to perform operation on them: {}", getCurrentExceptionMessage(false));
            throw;
        }
    }
}

MergeTreeData::PartsTemporaryRename::~PartsTemporaryRename()
{
    // TODO what if server had crashed before this destructor was called?
    if (!renamed)
        return;
    for (const auto & [old_name, new_name, disk] : old_and_new_names)
    {
        if (old_name.empty())
            continue;

        try
        {
            const String full_path = fs::path(storage.relative_data_path) / source_dir;
            disk->moveFile(fs::path(full_path) / new_name, fs::path(full_path) / old_name);
        }
        catch (...)
        {
            tryLogCurrentException(__PRETTY_FUNCTION__);
        }
    }
}


MergeTreeData::DataPartsVector MergeTreeData::getActivePartsToReplace(
    const MergeTreePartInfo & new_part_info,
    const String & new_part_name,
    DataPartPtr & out_covering_part,
    DataPartsLock & /* data_parts_lock */) const
{
    /// Parts contained in the part are consecutive in data_parts, intersecting the insertion place for the part itself.
    auto it_middle = data_parts_by_state_and_info.lower_bound(DataPartStateAndInfo{DataPartState::Active, new_part_info});
    auto committed_parts_range = getDataPartsStateRange(DataPartState::Active);

    /// Go to the left.
    DataPartIteratorByStateAndInfo begin = it_middle;
    while (begin != committed_parts_range.begin())
    {
        auto prev = std::prev(begin);

        if (!new_part_info.contains((*prev)->info))
        {
            if ((*prev)->info.contains(new_part_info))
            {
                out_covering_part = *prev;
                return {};
            }

            if (!new_part_info.isDisjoint((*prev)->info))
                throw Exception(ErrorCodes::LOGICAL_ERROR, "Part {} intersects previous part {}. It is a bug.",
                                new_part_name, (*prev)->getNameWithState());

            break;
        }

        begin = prev;
    }

    /// Go to the right.
    DataPartIteratorByStateAndInfo end = it_middle;
    while (end != committed_parts_range.end())
    {
        if ((*end)->info == new_part_info)
            throw Exception(ErrorCodes::LOGICAL_ERROR, "Unexpected duplicate part {}. It is a bug.", (*end)->getNameWithState());

        if (!new_part_info.contains((*end)->info))
        {
            if ((*end)->info.contains(new_part_info))
            {
                out_covering_part = *end;
                return {};
            }

            if (!new_part_info.isDisjoint((*end)->info))
                throw Exception(ErrorCodes::LOGICAL_ERROR, "Part {} intersects next part {}. It is a bug.",
                                new_part_name, (*end)->getNameWithState());

            break;
        }

        ++end;
    }

    return DataPartsVector{begin, end};
}


bool MergeTreeData::renameTempPartAndAdd(
    MutableDataPartPtr & part,
    MergeTreeTransaction * txn,
    SimpleIncrement * increment,
    Transaction * out_transaction,
    MergeTreeDeduplicationLog * deduplication_log,
    std::string_view deduplication_token)
{
    if (out_transaction && &out_transaction->data != this)
        throw Exception("MergeTreeData::Transaction for one table cannot be used with another. It is a bug.",
            ErrorCodes::LOGICAL_ERROR);

    DataPartsVector covered_parts;
    {
        auto lock = lockParts();
        if (!renameTempPartAndReplace(part, txn, increment, out_transaction, lock, &covered_parts, deduplication_log, deduplication_token))
            return false;
    }
    if (!covered_parts.empty())
        throw Exception("Added part " + part->name + " covers " + toString(covered_parts.size())
            + " existing part(s) (including " + covered_parts[0]->name + ")", ErrorCodes::LOGICAL_ERROR);

    return true;
}


bool MergeTreeData::renameTempPartAndReplace(
    MutableDataPartPtr & part,
    MergeTreeTransaction * txn,
    SimpleIncrement * increment,
    Transaction * out_transaction,
    std::unique_lock<std::mutex> & lock,
    DataPartsVector * out_covered_parts,
    MergeTreeDeduplicationLog * deduplication_log,
    std::string_view deduplication_token)
{
    if (out_transaction && &out_transaction->data != this)
        throw Exception("MergeTreeData::Transaction for one table cannot be used with another. It is a bug.",
            ErrorCodes::LOGICAL_ERROR);

    if (txn)
        transactions_enabled.store(true);

    part->assertState({DataPartState::Temporary});

    MergeTreePartInfo part_info = part->info;
    String part_name;

    String old_part_name = part->name;

    if (DataPartPtr existing_part_in_partition = getAnyPartInPartition(part->info.partition_id, lock))
    {
        if (part->partition.value != existing_part_in_partition->partition.value)
            throw Exception(
                "Partition value mismatch between two parts with the same partition ID. Existing part: "
                + existing_part_in_partition->name + ", newly added part: " + part->name,
                ErrorCodes::CORRUPTED_DATA);
    }

    /** It is important that obtaining new block number and adding that block to parts set is done atomically.
      * Otherwise there is race condition - merge of blocks could happen in interval that doesn't yet contain new part.
      */
    if (increment)
    {
        part_info.min_block = part_info.max_block = increment->get();
        part_info.mutation = 0; /// it's equal to min_block by default
        part_name = part->getNewName(part_info);
    }
    else /// Parts from ReplicatedMergeTree already have names
        part_name = part->name;

    LOG_TRACE(log, "Renaming temporary part {} to {}.", part->relative_path, part_name);

    if (auto it_duplicate = data_parts_by_info.find(part_info); it_duplicate != data_parts_by_info.end())
    {
        String message = "Part " + (*it_duplicate)->getNameWithState() + " already exists";

        if ((*it_duplicate)->checkState({DataPartState::Outdated, DataPartState::Deleting}))
            throw Exception(message + ", but it will be deleted soon", ErrorCodes::PART_IS_TEMPORARILY_LOCKED);

        throw Exception(message, ErrorCodes::DUPLICATE_DATA_PART);
    }

    DataPartPtr covering_part;
    DataPartsVector covered_parts = getActivePartsToReplace(part_info, part_name, covering_part, lock);

    if (covering_part)
    {
        LOG_WARNING(log, "Tried to add obsolete part {} covered by {}", part_name, covering_part->getNameWithState());
        return false;
    }

    /// Deduplication log used only from non-replicated MergeTree. Replicated
    /// tables have their own mechanism. We try to deduplicate at such deep
    /// level, because only here we know real part name which is required for
    /// deduplication.
    if (deduplication_log)
    {
        const String block_id = part->getZeroLevelPartBlockID(deduplication_token);
        auto res = deduplication_log->addPart(block_id, part_info);
        if (!res.second)
        {
            ProfileEvents::increment(ProfileEvents::DuplicatedInsertedBlocks);
            LOG_INFO(log, "Block with ID {} already exists as part {}; ignoring it", block_id, res.first.getPartName());
            return false;
        }
    }

    /// All checks are passed. Now we can rename the part on disk.
    /// So, we maintain invariant: if a non-temporary part in filesystem then it is in data_parts
    ///
    /// If out_transaction is null, we commit the part to the active set immediately, else add it to the transaction.

    part->name = part_name;
    part->info = part_info;
    part->is_temp = false;
    part->setState(DataPartState::PreActive);
    part->renameTo(part_name, true);

    auto part_it = data_parts_indexes.insert(part).first;
    /// FIXME Transactions: it's not the best place for checking and setting removal_tid,
    /// because it's too optimistic. We should lock removal_tid of covered parts at the beginning of operation.
    MergeTreeTransaction::addNewPartAndRemoveCovered(shared_from_this(), part, covered_parts, txn);

    if (out_transaction)
    {
        out_transaction->precommitted_parts.insert(part);
    }
    else
    {
        size_t reduce_bytes = 0;
        size_t reduce_rows = 0;
        size_t reduce_parts = 0;
        auto current_time = time(nullptr);
        for (const DataPartPtr & covered_part : covered_parts)
        {
            covered_part->remove_time.store(current_time, std::memory_order_relaxed);
            modifyPartState(covered_part, DataPartState::Outdated);
            removePartContributionToColumnAndSecondaryIndexSizes(covered_part);
            reduce_bytes += covered_part->getBytesOnDisk();
            reduce_rows += covered_part->rows_count;
            ++reduce_parts;
        }

        modifyPartState(part_it, DataPartState::Active);
        addPartContributionToColumnAndSecondaryIndexSizes(part);

        if (covered_parts.empty())
            updateObjectColumns(*part_it, lock);
        else
            resetObjectColumnsFromActiveParts(lock);

        ssize_t diff_bytes = part->getBytesOnDisk() - reduce_bytes;
        ssize_t diff_rows = part->rows_count - reduce_rows;
        ssize_t diff_parts = 1 - reduce_parts;
        increaseDataVolume(diff_bytes, diff_rows, diff_parts);
    }

    auto part_in_memory = asInMemoryPart(part);
    if (part_in_memory && getSettings()->in_memory_parts_enable_wal)
    {
        auto wal = getWriteAheadLog();
        wal->addPart(part_in_memory);
    }

    if (out_covered_parts)
    {
        for (DataPartPtr & covered_part : covered_parts)
            out_covered_parts->emplace_back(std::move(covered_part));
    }

    /// Cleanup shared locks made with old name
    part->cleanupOldName(old_part_name);

    return true;
}

MergeTreeData::DataPartsVector MergeTreeData::renameTempPartAndReplace(
    MutableDataPartPtr & part, MergeTreeTransaction * txn, SimpleIncrement * increment,
    Transaction * out_transaction, MergeTreeDeduplicationLog * deduplication_log)
{
    if (out_transaction && &out_transaction->data != this)
        throw Exception("MergeTreeData::Transaction for one table cannot be used with another. It is a bug.",
            ErrorCodes::LOGICAL_ERROR);

    DataPartsVector covered_parts;
    {
        auto lock = lockParts();
        renameTempPartAndReplace(part, txn, increment, out_transaction, lock, &covered_parts, deduplication_log);
    }
    return covered_parts;
}

void MergeTreeData::removePartsFromWorkingSet(MergeTreeTransaction * txn, const MergeTreeData::DataPartsVector & remove, bool clear_without_timeout, DataPartsLock & acquired_lock)

{
    if (txn)
        transactions_enabled.store(true);

    auto remove_time = clear_without_timeout ? 0 : time(nullptr);
    bool removed_active_part = false;

    for (const DataPartPtr & part : remove)
    {
        if (part->version.creation_csn != Tx::RolledBackCSN)
            MergeTreeTransaction::removeOldPart(shared_from_this(), part, txn);

        if (part->getState() == IMergeTreeDataPart::State::Active)
        {
            removePartContributionToColumnAndSecondaryIndexSizes(part);
            removePartContributionToDataVolume(part);
            removed_active_part = true;
        }

        if (part->getState() == IMergeTreeDataPart::State::Active || clear_without_timeout)
            part->remove_time.store(remove_time, std::memory_order_relaxed);

        if (part->getState() != IMergeTreeDataPart::State::Outdated)
            modifyPartState(part, IMergeTreeDataPart::State::Outdated);

        if (isInMemoryPart(part) && getSettings()->in_memory_parts_enable_wal)
            getWriteAheadLog()->dropPart(part->name);
    }

    if (removed_active_part)
        resetObjectColumnsFromActiveParts(acquired_lock);
}

void MergeTreeData::removePartsFromWorkingSetImmediatelyAndSetTemporaryState(const DataPartsVector & remove)
{
    auto lock = lockParts();

    for (const auto & part : remove)
    {
        auto it_part = data_parts_by_info.find(part->info);
        if (it_part == data_parts_by_info.end())
            throw Exception("Part " + part->getNameWithState() + " not found in data_parts", ErrorCodes::LOGICAL_ERROR);

        assert(part->getState() == IMergeTreeDataPart::State::PreActive);

        modifyPartState(part, IMergeTreeDataPart::State::Temporary);
        /// Erase immediately
        data_parts_indexes.erase(it_part);
    }
}

void MergeTreeData::removePartsFromWorkingSet(
        MergeTreeTransaction * txn, const DataPartsVector & remove, bool clear_without_timeout, DataPartsLock * acquired_lock)
{
    auto lock = (acquired_lock) ? DataPartsLock() : lockParts();

    for (const auto & part : remove)
    {
        if (!data_parts_by_info.count(part->info))
            throw Exception("Part " + part->getNameWithState() + " not found in data_parts", ErrorCodes::LOGICAL_ERROR);

        part->assertState({DataPartState::PreActive, DataPartState::Active, DataPartState::Outdated});
    }

    removePartsFromWorkingSet(txn, remove, clear_without_timeout, lock);
}

MergeTreeData::DataPartsVector MergeTreeData::removePartsInRangeFromWorkingSet(
        MergeTreeTransaction * txn, const MergeTreePartInfo & drop_range,
        bool clear_without_timeout, DataPartsLock & lock)
{
    DataPartsVector parts_to_remove;

    if (drop_range.min_block > drop_range.max_block)
        throw Exception(ErrorCodes::LOGICAL_ERROR, "Invalid drop range: {}", drop_range.getPartName());

    auto partition_range = getDataPartsPartitionRange(drop_range.partition_id);

    for (const DataPartPtr & part : partition_range)
    {
        if (part->info.partition_id != drop_range.partition_id)
            throw Exception("Unexpected partition_id of part " + part->name + ". This is a bug.", ErrorCodes::LOGICAL_ERROR);

        /// It's a DROP PART and it's already executed by fetching some covering part
        bool is_drop_part = !drop_range.isFakeDropRangePart() && drop_range.min_block;

        if (is_drop_part && (part->info.min_block != drop_range.min_block || part->info.max_block != drop_range.max_block || part->info.getMutationVersion() != drop_range.getMutationVersion()))
        {
            /// Why we check only min and max blocks here without checking merge
            /// level? It's a tricky situation which can happen on a stale
            /// replica. For example, we have parts all_1_1_0, all_2_2_0 and
            /// all_3_3_0. Fast replica assign some merges (OPTIMIZE FINAL or
            /// TTL) all_2_2_0 -> all_2_2_1 -> all_2_2_2. So it has set of parts
            /// all_1_1_0, all_2_2_2 and all_3_3_0. After that it decides to
            /// drop part all_2_2_2. Now set of parts is all_1_1_0 and
            /// all_3_3_0. Now fast replica assign merge all_1_1_0 + all_3_3_0
            /// to all_1_3_1 and finishes it. Slow replica pulls the queue and
            /// have two contradictory tasks -- drop all_2_2_2 and merge/fetch
            /// all_1_3_1. If this replica will fetch all_1_3_1 first and then tries
            /// to drop all_2_2_2 after that it will receive the LOGICAL ERROR.
            /// So here we just check that all_1_3_1 covers blocks from drop
            /// all_2_2_2.
            ///
            bool is_covered_by_min_max_block = part->info.min_block <= drop_range.min_block && part->info.max_block >= drop_range.max_block && part->info.getMutationVersion() >= drop_range.getMutationVersion();
            if (is_covered_by_min_max_block)
            {
                LOG_INFO(log, "Skipping drop range for part {} because covering part {} already exists", drop_range.getPartName(), part->name);
                return {};
            }
        }

        if (part->info.min_block < drop_range.min_block)
        {
            if (drop_range.min_block <= part->info.max_block)
            {
                /// Intersect left border
                throw Exception(ErrorCodes::LOGICAL_ERROR, "Unexpected merged part {} intersecting drop range {}",
                                part->name, drop_range.getPartName());
            }

            continue;
        }

        /// Stop on new parts
        if (part->info.min_block > drop_range.max_block)
            break;

        if (part->info.min_block <= drop_range.max_block && drop_range.max_block < part->info.max_block)
        {
            /// Intersect right border
            throw Exception(ErrorCodes::LOGICAL_ERROR, "Unexpected merged part {} intersecting drop range {}",
                            part->name, drop_range.getPartName());
        }

        if (part->getState() == DataPartState::Deleting)
            continue;

        /// FIXME refactor removePartsFromWorkingSet(...), do not remove parts twice
        if (txn)
        {
            if (!part->version.isVisible(*txn))
                continue;
        }

        parts_to_remove.emplace_back(part);
    }

    removePartsFromWorkingSet(txn, parts_to_remove, clear_without_timeout, lock);

    return parts_to_remove;
}

void MergeTreeData::restoreAndActivatePart(const DataPartPtr & part, DataPartsLock * acquired_lock)
{
    auto lock = (acquired_lock) ? DataPartsLock() : lockParts();    //-V1018
    if (part->getState() == DataPartState::Active)
        return;
    addPartContributionToColumnAndSecondaryIndexSizes(part);
    addPartContributionToDataVolume(part);
    modifyPartState(part, DataPartState::Active);
}

void MergeTreeData::forgetPartAndMoveToDetached(const MergeTreeData::DataPartPtr & part_to_detach, const String & prefix, bool restore_covered)
{
    if (prefix.empty())
        LOG_INFO(log, "Renaming {} to {} and forgetting it.", part_to_detach->relative_path, part_to_detach->name);
    else
        LOG_INFO(log, "Renaming {} to {}_{} and forgetting it.", part_to_detach->relative_path, prefix, part_to_detach->name);

    auto lock = lockParts();
    bool removed_active_part = false;
    bool restored_active_part = false;

    auto it_part = data_parts_by_info.find(part_to_detach->info);
    if (it_part == data_parts_by_info.end())
        throw Exception("No such data part " + part_to_detach->getNameWithState(), ErrorCodes::NO_SUCH_DATA_PART);

    /// What if part_to_detach is a reference to *it_part? Make a new owner just in case.
    DataPartPtr part = *it_part;

    if (part->getState() == DataPartState::Active)
    {
        removePartContributionToDataVolume(part);
        removePartContributionToColumnAndSecondaryIndexSizes(part);
        removed_active_part = true;
    }

    modifyPartState(it_part, DataPartState::Deleting);

    part->renameToDetached(prefix);

    data_parts_indexes.erase(it_part);

    if (restore_covered && part->info.level == 0)
    {
        LOG_WARNING(log, "Will not recover parts covered by zero-level part {}", part->name);
        return;
    }

    if (restore_covered)
    {
        Strings restored;
        bool error = false;
        String error_parts;

        Int64 pos = part->info.min_block;

        auto is_appropriate_state = [] (DataPartState state)
        {
            return state == DataPartState::Active || state == DataPartState::Outdated;
        };

        auto update_error = [&] (DataPartIteratorByInfo it)
        {
            error = true;
            error_parts += (*it)->getNameWithState() + " ";
        };

        auto it_middle = data_parts_by_info.lower_bound(part->info);

        /// Restore the leftmost part covered by the part
        if (it_middle != data_parts_by_info.begin())
        {
            auto it = std::prev(it_middle);

            if (part->contains(**it) && is_appropriate_state((*it)->getState()))
            {
                /// Maybe, we must consider part level somehow
                if ((*it)->info.min_block != part->info.min_block)
                    update_error(it);

                if ((*it)->getState() != DataPartState::Active)
                {
                    addPartContributionToColumnAndSecondaryIndexSizes(*it);
                    addPartContributionToDataVolume(*it);
                    modifyPartState(it, DataPartState::Active); // iterator is not invalidated here
                    restored_active_part = true;
                }

                pos = (*it)->info.max_block + 1;
                restored.push_back((*it)->name);
            }
            else
                update_error(it);
        }
        else
            error = true;

        /// Restore "right" parts
        for (auto it = it_middle; it != data_parts_by_info.end() && part->contains(**it); ++it)
        {
            if ((*it)->info.min_block < pos)
                continue;

            if (!is_appropriate_state((*it)->getState()))
            {
                update_error(it);
                continue;
            }

            if ((*it)->info.min_block > pos)
                update_error(it);

            if ((*it)->getState() != DataPartState::Active)
            {
                addPartContributionToColumnAndSecondaryIndexSizes(*it);
                addPartContributionToDataVolume(*it);
                modifyPartState(it, DataPartState::Active);
                restored_active_part = true;
            }

            pos = (*it)->info.max_block + 1;
            restored.push_back((*it)->name);
        }

        if (pos != part->info.max_block + 1)
            error = true;

        for (const String & name : restored)
        {
            LOG_INFO(log, "Activated part {}", name);
        }

        if (error)
        {
            LOG_ERROR(log, "The set of parts restored in place of {} looks incomplete. There might or might not be a data loss.{}", part->name, (error_parts.empty() ? "" : " Suspicious parts: " + error_parts));
        }
    }

    if (removed_active_part || restored_active_part)
        resetObjectColumnsFromActiveParts(lock);
}


void MergeTreeData::tryRemovePartImmediately(DataPartPtr && part)
{
    DataPartPtr part_to_delete;
    {
        auto lock = lockParts();

        auto part_name_with_state = part->getNameWithState();
        LOG_TRACE(log, "Trying to immediately remove part {}", part_name_with_state);

        if (part->getState() != DataPartState::Temporary)
        {
            auto it = data_parts_by_info.find(part->info);
            if (it == data_parts_by_info.end() || (*it).get() != part.get())
                throw Exception("Part " + part->name + " doesn't exist", ErrorCodes::LOGICAL_ERROR);

            part.reset();

            if (!((*it)->getState() == DataPartState::Outdated && it->unique()))
            {
                if ((*it)->getState() != DataPartState::Outdated)
                    LOG_WARNING(log, "Cannot immediately remove part {} because it's not in Outdated state "
                             "usage counter {}", part_name_with_state, it->use_count());

                if (!it->unique())
                    LOG_WARNING(log, "Cannot immediately remove part {} because someone using it right now "
                             "usage counter {}", part_name_with_state, it->use_count());
                return;
            }

            modifyPartState(it, DataPartState::Deleting);

            part_to_delete = *it;
        }
        else
        {
            part_to_delete = std::move(part);
        }
    }

    try
    {
        part_to_delete->remove();
    }
    catch (...)
    {
        rollbackDeletingParts({part_to_delete});
        throw;
    }

    removePartsFinally({part_to_delete});
    LOG_TRACE(log, "Removed part {}", part_to_delete->name);
}


size_t MergeTreeData::getTotalActiveSizeInBytes() const
{
    return total_active_size_bytes.load(std::memory_order_acquire);
}


size_t MergeTreeData::getTotalActiveSizeInRows() const
{
    return total_active_size_rows.load(std::memory_order_acquire);
}


size_t MergeTreeData::getPartsCount() const
{
    return total_active_size_parts.load(std::memory_order_acquire);
}


size_t MergeTreeData::getMaxPartsCountForPartitionWithState(DataPartState state) const
{
    auto lock = lockParts();

    size_t res = 0;
    size_t cur_count = 0;
    const String * cur_partition_id = nullptr;

    for (const auto & part : getDataPartsStateRange(state))
    {
        if (cur_partition_id && part->info.partition_id == *cur_partition_id)
        {
            ++cur_count;
        }
        else
        {
            cur_partition_id = &part->info.partition_id;
            cur_count = 1;
        }

        res = std::max(res, cur_count);
    }

    return res;
}


size_t MergeTreeData::getMaxPartsCountForPartition() const
{
    return getMaxPartsCountForPartitionWithState(DataPartState::Active);
}


size_t MergeTreeData::getMaxInactivePartsCountForPartition() const
{
    return getMaxPartsCountForPartitionWithState(DataPartState::Outdated);
}


std::optional<Int64> MergeTreeData::getMinPartDataVersion() const
{
    auto lock = lockParts();

    std::optional<Int64> result;
    for (const auto & part : getDataPartsStateRange(DataPartState::Active))
    {
        if (!result || *result > part->info.getDataVersion())
            result = part->info.getDataVersion();
    }

    return result;
}


void MergeTreeData::delayInsertOrThrowIfNeeded(Poco::Event * until) const
{
    const auto settings = getSettings();
    const size_t parts_count_in_total = getPartsCount();
    if (parts_count_in_total >= settings->max_parts_in_total)
    {
        ProfileEvents::increment(ProfileEvents::RejectedInserts);
        throw Exception("Too many parts (" + toString(parts_count_in_total) + ") in all partitions in total. This indicates wrong choice of partition key. The threshold can be modified with 'max_parts_in_total' setting in <merge_tree> element in config.xml or with per-table setting.", ErrorCodes::TOO_MANY_PARTS);
    }

    size_t parts_count_in_partition = getMaxPartsCountForPartition();
    ssize_t k_inactive = -1;
    if (settings->inactive_parts_to_throw_insert > 0 || settings->inactive_parts_to_delay_insert > 0)
    {
        size_t inactive_parts_count_in_partition = getMaxInactivePartsCountForPartition();
        if (settings->inactive_parts_to_throw_insert > 0 && inactive_parts_count_in_partition >= settings->inactive_parts_to_throw_insert)
        {
            ProfileEvents::increment(ProfileEvents::RejectedInserts);
            throw Exception(
                ErrorCodes::TOO_MANY_PARTS,
                "Too many inactive parts ({}). Parts cleaning are processing significantly slower than inserts",
                inactive_parts_count_in_partition);
        }
        k_inactive = ssize_t(inactive_parts_count_in_partition) - ssize_t(settings->inactive_parts_to_delay_insert);
    }

    if (parts_count_in_partition >= settings->parts_to_throw_insert)
    {
        ProfileEvents::increment(ProfileEvents::RejectedInserts);
        throw Exception(
            ErrorCodes::TOO_MANY_PARTS,
            "Too many parts ({}). Merges are processing significantly slower than inserts",
            parts_count_in_partition);
    }

    if (k_inactive < 0 && parts_count_in_partition < settings->parts_to_delay_insert)
        return;

    const ssize_t k_active = ssize_t(parts_count_in_partition) - ssize_t(settings->parts_to_delay_insert);
    size_t max_k;
    size_t k;
    if (k_active > k_inactive)
    {
        max_k = settings->parts_to_throw_insert - settings->parts_to_delay_insert;
        k = k_active + 1;
    }
    else
    {
        max_k = settings->inactive_parts_to_throw_insert - settings->inactive_parts_to_delay_insert;
        k = k_inactive + 1;
    }
    const double delay_milliseconds = ::pow(settings->max_delay_to_insert * 1000, static_cast<double>(k) / max_k);

    ProfileEvents::increment(ProfileEvents::DelayedInserts);
    ProfileEvents::increment(ProfileEvents::DelayedInsertsMilliseconds, delay_milliseconds);

    CurrentMetrics::Increment metric_increment(CurrentMetrics::DelayedInserts);

    LOG_INFO(log, "Delaying inserting block by {} ms. because there are {} parts", delay_milliseconds, parts_count_in_partition);

    if (until)
        until->tryWait(delay_milliseconds);
    else
        std::this_thread::sleep_for(std::chrono::milliseconds(static_cast<size_t>(delay_milliseconds)));
}

MergeTreeData::DataPartPtr MergeTreeData::getActiveContainingPart(
    const MergeTreePartInfo & part_info, MergeTreeData::DataPartState state, DataPartsLock & /*lock*/) const
{
    auto current_state_parts_range = getDataPartsStateRange(state);

    /// The part can be covered only by the previous or the next one in data_parts.
    auto it = data_parts_by_state_and_info.lower_bound(DataPartStateAndInfo{state, part_info});

    if (it != current_state_parts_range.end())
    {
        if ((*it)->info == part_info)
            return *it;
        if ((*it)->info.contains(part_info))
            return *it;
    }

    if (it != current_state_parts_range.begin())
    {
        --it;
        if ((*it)->info.contains(part_info))
            return *it;
    }

    return nullptr;
}


void MergeTreeData::swapActivePart(MergeTreeData::DataPartPtr part_copy)
{
    auto lock = lockParts();
    for (auto original_active_part : getDataPartsStateRange(DataPartState::Active)) // NOLINT (copy is intended)
    {
        if (part_copy->name == original_active_part->name)
        {
            auto active_part_it = data_parts_by_info.find(original_active_part->info);
            if (active_part_it == data_parts_by_info.end())
                throw Exception("Cannot swap part '" + part_copy->name + "', no such active part.", ErrorCodes::NO_SUCH_DATA_PART);

            /// We do not check allow_remote_fs_zero_copy_replication here because data may be shared
            /// when allow_remote_fs_zero_copy_replication turned on and off again

            original_active_part->force_keep_shared_data = false;

            if (original_active_part->volume->getDisk()->supportZeroCopyReplication() &&
                part_copy->volume->getDisk()->supportZeroCopyReplication() &&
                original_active_part->getUniqueId() == part_copy->getUniqueId())
            {
                /// May be when several volumes use the same S3/HDFS storage
                original_active_part->force_keep_shared_data = true;
            }

            modifyPartState(original_active_part, DataPartState::DeleteOnDestroy);
            data_parts_indexes.erase(active_part_it);

            auto part_it = data_parts_indexes.insert(part_copy).first;
            modifyPartState(part_it, DataPartState::Active);

            ssize_t diff_bytes = part_copy->getBytesOnDisk() - original_active_part->getBytesOnDisk();
            ssize_t diff_rows = part_copy->rows_count - original_active_part->rows_count;
            increaseDataVolume(diff_bytes, diff_rows, /* parts= */ 0);

            auto disk = original_active_part->volume->getDisk();
            String marker_path = fs::path(original_active_part->getFullRelativePath()) / IMergeTreeDataPart::DELETE_ON_DESTROY_MARKER_FILE_NAME;
            try
            {
                disk->createFile(marker_path);
            }
            catch (Poco::Exception & e)
            {
                LOG_ERROR(log, "{} (while creating DeleteOnDestroy marker: {})", e.what(), backQuote(fullPath(disk, marker_path)));
            }
            return;
        }
    }
    throw Exception("Cannot swap part '" + part_copy->name + "', no such active part.", ErrorCodes::NO_SUCH_DATA_PART);
}


MergeTreeData::DataPartPtr MergeTreeData::getActiveContainingPart(const MergeTreePartInfo & part_info) const
{
    auto lock = lockParts();
    return getActiveContainingPart(part_info, DataPartState::Active, lock);
}

MergeTreeData::DataPartPtr MergeTreeData::getActiveContainingPart(const String & part_name) const
{
    auto part_info = MergeTreePartInfo::fromPartName(part_name, format_version);
    return getActiveContainingPart(part_info);
}

MergeTreeData::DataPartsVector MergeTreeData::getVisibleDataPartsVectorInPartition(ContextPtr local_context, const String & partition_id) const
{
    if (const auto * txn = local_context->getCurrentTransaction().get())
    {
        DataPartStateAndPartitionID active_parts{MergeTreeDataPartState::Active, partition_id};
        DataPartStateAndPartitionID outdated_parts{MergeTreeDataPartState::Outdated, partition_id};
        DataPartsVector res;
        {
            auto lock = lockParts();
            res.insert(res.end(), data_parts_by_state_and_info.lower_bound(active_parts), data_parts_by_state_and_info.upper_bound(active_parts));
            res.insert(res.end(), data_parts_by_state_and_info.lower_bound(outdated_parts), data_parts_by_state_and_info.upper_bound(outdated_parts));
        }
        filterVisibleDataParts(res, txn->getSnapshot(), txn->tid);
        return res;
    }

    DataPartStateAndPartitionID state_with_partition{MergeTreeDataPartState::Active, partition_id};

    auto lock = lockParts();
    return DataPartsVector(
        data_parts_by_state_and_info.lower_bound(state_with_partition),
        data_parts_by_state_and_info.upper_bound(state_with_partition));
}

MergeTreeData::DataPartsVector MergeTreeData::getVisibleDataPartsVectorInPartitions(ContextPtr local_context, const std::unordered_set<String> & partition_ids) const
{
    auto txn = local_context->getCurrentTransaction();
    DataPartsVector res;
    {
        auto lock = lockParts();
        for (const auto & partition_id : partition_ids)
        {
            DataPartStateAndPartitionID active_parts{MergeTreeDataPartState::Active, partition_id};
            insertAtEnd(
                res,
                DataPartsVector(
                    data_parts_by_state_and_info.lower_bound(active_parts),
                    data_parts_by_state_and_info.upper_bound(active_parts)));

            if (txn)
            {
                DataPartStateAndPartitionID outdated_parts{MergeTreeDataPartState::Active, partition_id};

                insertAtEnd(
                    res,
                    DataPartsVector(
                        data_parts_by_state_and_info.lower_bound(outdated_parts),
                        data_parts_by_state_and_info.upper_bound(outdated_parts)));
            }
        }
    }

    if (txn)
        filterVisibleDataParts(res, txn->getSnapshot(), txn->tid);

    return res;
}

MergeTreeData::DataPartPtr MergeTreeData::getPartIfExists(const MergeTreePartInfo & part_info, const MergeTreeData::DataPartStates & valid_states)
{
    auto lock = lockParts();

    auto it = data_parts_by_info.find(part_info);
    if (it == data_parts_by_info.end())
        return nullptr;

    for (auto state : valid_states)
        if ((*it)->getState() == state)
            return *it;

    return nullptr;
}

MergeTreeData::DataPartPtr MergeTreeData::getPartIfExists(const String & part_name, const MergeTreeData::DataPartStates & valid_states)
{
    return getPartIfExists(MergeTreePartInfo::fromPartName(part_name, format_version), valid_states);
}


static void loadPartAndFixMetadataImpl(MergeTreeData::MutableDataPartPtr part)
{
    auto disk = part->volume->getDisk();
    String full_part_path = part->getFullRelativePath();

    part->loadColumnsChecksumsIndexes(false, true);
    part->modification_time = disk->getLastModified(full_part_path).epochTime();
    disk->removeFileIfExists(fs::path(full_part_path) / IMergeTreeDataPart::DELETE_ON_DESTROY_MARKER_FILE_NAME);
    disk->removeFileIfExists(fs::path(full_part_path) / IMergeTreeDataPart::TXN_VERSION_METADATA_FILE_NAME);
}

void MergeTreeData::calculateColumnAndSecondaryIndexSizesImpl()
{
    column_sizes.clear();

    /// Take into account only committed parts
    auto committed_parts_range = getDataPartsStateRange(DataPartState::Active);
    for (const auto & part : committed_parts_range)
        addPartContributionToColumnAndSecondaryIndexSizes(part);
}

void MergeTreeData::addPartContributionToColumnAndSecondaryIndexSizes(const DataPartPtr & part)
{
    for (const auto & column : part->getColumns())
    {
        ColumnSize & total_column_size = column_sizes[column.name];
        ColumnSize part_column_size = part->getColumnSize(column.name);
        total_column_size.add(part_column_size);
    }

    auto indexes_descriptions = getInMemoryMetadataPtr()->secondary_indices;
    for (const auto & index : indexes_descriptions)
    {
        IndexSize & total_secondary_index_size = secondary_index_sizes[index.name];
        IndexSize part_index_size = part->getSecondaryIndexSize(index.name);
        total_secondary_index_size.add(part_index_size);
    }
}

void MergeTreeData::removePartContributionToColumnAndSecondaryIndexSizes(const DataPartPtr & part)
{
    for (const auto & column : part->getColumns())
    {
        ColumnSize & total_column_size = column_sizes[column.name];
        ColumnSize part_column_size = part->getColumnSize(column.name);

        auto log_subtract = [&](size_t & from, size_t value, const char * field)
        {
            if (value > from)
                LOG_ERROR(log, "Possibly incorrect column size subtraction: {} - {} = {}, column: {}, field: {}",
                    from, value, from - value, column.name, field);

            from -= value;
        };

        log_subtract(total_column_size.data_compressed, part_column_size.data_compressed, ".data_compressed");
        log_subtract(total_column_size.data_uncompressed, part_column_size.data_uncompressed, ".data_uncompressed");
        log_subtract(total_column_size.marks, part_column_size.marks, ".marks");
    }

    auto indexes_descriptions = getInMemoryMetadataPtr()->secondary_indices;
    for (const auto & index : indexes_descriptions)
    {
        IndexSize & total_secondary_index_size = secondary_index_sizes[index.name];
        IndexSize part_secondary_index_size = part->getSecondaryIndexSize(index.name);

        auto log_subtract = [&](size_t & from, size_t value, const char * field)
        {
            if (value > from)
                LOG_ERROR(log, "Possibly incorrect index size subtraction: {} - {} = {}, index: {}, field: {}",
                    from, value, from - value, index.name, field);

            from -= value;
        };

        log_subtract(total_secondary_index_size.data_compressed, part_secondary_index_size.data_compressed, ".data_compressed");
        log_subtract(total_secondary_index_size.data_uncompressed, part_secondary_index_size.data_uncompressed, ".data_uncompressed");
        log_subtract(total_secondary_index_size.marks, part_secondary_index_size.marks, ".marks");
    }
}

void MergeTreeData::checkAlterPartitionIsPossible(
    const PartitionCommands & commands, const StorageMetadataPtr & /*metadata_snapshot*/, const Settings & settings) const
{
    for (const auto & command : commands)
    {
        if (command.type == PartitionCommand::DROP_DETACHED_PARTITION
            && !settings.allow_drop_detached)
            throw DB::Exception("Cannot execute query: DROP DETACHED PART is disabled "
                                "(see allow_drop_detached setting)", ErrorCodes::SUPPORT_IS_DISABLED);

        if (command.partition && command.type != PartitionCommand::DROP_DETACHED_PARTITION)
        {
            if (command.part)
            {
                auto part_name = command.partition->as<ASTLiteral &>().value.safeGet<String>();
                /// We are able to parse it
                MergeTreePartInfo::fromPartName(part_name, format_version);
            }
            else
            {
                /// We are able to parse it
                const auto * partition_ast = command.partition->as<ASTPartition>();
                if (partition_ast && partition_ast->all)
                {
                    if (command.type != PartitionCommand::DROP_PARTITION)
                        throw DB::Exception("Only support DETACH PARTITION ALL currently", ErrorCodes::SUPPORT_IS_DISABLED);
                }
                else
                    getPartitionIDFromQuery(command.partition, getContext());
            }
        }
    }
}

void MergeTreeData::checkPartitionCanBeDropped(const ASTPtr & partition, ContextPtr local_context)
{
    DataPartsVector parts_to_remove;
    const auto * partition_ast = partition->as<ASTPartition>();
    if (partition_ast && partition_ast->all)
        parts_to_remove = getVisibleDataPartsVector(local_context);
    else
    {
        const String partition_id = getPartitionIDFromQuery(partition, local_context);
        parts_to_remove = getVisibleDataPartsVectorInPartition(local_context, partition_id);
    }
    UInt64 partition_size = 0;

    for (const auto & part : parts_to_remove)
        partition_size += part->getBytesOnDisk();

    auto table_id = getStorageID();
    getContext()->checkPartitionCanBeDropped(table_id.database_name, table_id.table_name, partition_size);
}

void MergeTreeData::checkPartCanBeDropped(const String & part_name)
{
    auto part = getPartIfExists(part_name, {MergeTreeDataPartState::Active});
    if (!part)
        throw Exception(ErrorCodes::NO_SUCH_DATA_PART, "No part {} in committed state", part_name);

    auto table_id = getStorageID();
    getContext()->checkPartitionCanBeDropped(table_id.database_name, table_id.table_name, part->getBytesOnDisk());
}

void MergeTreeData::movePartitionToDisk(const ASTPtr & partition, const String & name, bool moving_part, ContextPtr local_context)
{
    String partition_id;

    if (moving_part)
        partition_id = partition->as<ASTLiteral &>().value.safeGet<String>();
    else
        partition_id = getPartitionIDFromQuery(partition, local_context);

    DataPartsVector parts;
    if (moving_part)
    {
        auto part_info = MergeTreePartInfo::fromPartName(partition_id, format_version);
        parts.push_back(getActiveContainingPart(part_info));
        if (!parts.back() || parts.back()->name != part_info.getPartName())
            throw Exception("Part " + partition_id + " is not exists or not active", ErrorCodes::NO_SUCH_DATA_PART);
    }
    else
        parts = getVisibleDataPartsVectorInPartition(local_context, partition_id);

    auto disk = getStoragePolicy()->getDiskByName(name);
    parts.erase(std::remove_if(parts.begin(), parts.end(), [&](auto part_ptr)
        {
            return part_ptr->volume->getDisk()->getName() == disk->getName();
        }), parts.end());

    if (parts.empty())
    {
        String no_parts_to_move_message;
        if (moving_part)
            no_parts_to_move_message = "Part '" + partition_id + "' is already on disk '" + disk->getName() + "'";
        else
            no_parts_to_move_message = "All parts of partition '" + partition_id + "' are already on disk '" + disk->getName() + "'";

        throw Exception(no_parts_to_move_message, ErrorCodes::UNKNOWN_DISK);
    }

    if (!movePartsToSpace(parts, std::static_pointer_cast<Space>(disk)))
        throw Exception("Cannot move parts because moves are manually disabled", ErrorCodes::ABORTED);
}


void MergeTreeData::movePartitionToVolume(const ASTPtr & partition, const String & name, bool moving_part, ContextPtr local_context)
{
    String partition_id;

    if (moving_part)
        partition_id = partition->as<ASTLiteral &>().value.safeGet<String>();
    else
        partition_id = getPartitionIDFromQuery(partition, local_context);

    DataPartsVector parts;
    if (moving_part)
    {
        auto part_info = MergeTreePartInfo::fromPartName(partition_id, format_version);
        parts.emplace_back(getActiveContainingPart(part_info));
        if (!parts.back() || parts.back()->name != part_info.getPartName())
            throw Exception("Part " + partition_id + " is not exists or not active", ErrorCodes::NO_SUCH_DATA_PART);
    }
    else
        parts = getVisibleDataPartsVectorInPartition(local_context, partition_id);

    auto volume = getStoragePolicy()->getVolumeByName(name);
    if (!volume)
        throw Exception("Volume " + name + " does not exists on policy " + getStoragePolicy()->getName(), ErrorCodes::UNKNOWN_DISK);

    if (parts.empty())
        throw Exception("Nothing to move (сheck that the partition exists).", ErrorCodes::NO_SUCH_DATA_PART);

    parts.erase(std::remove_if(parts.begin(), parts.end(), [&](auto part_ptr)
        {
            for (const auto & disk : volume->getDisks())
            {
                if (part_ptr->volume->getDisk()->getName() == disk->getName())
                {
                    return true;
                }
            }
            return false;
        }), parts.end());

    if (parts.empty())
    {
        String no_parts_to_move_message;
        if (moving_part)
            no_parts_to_move_message = "Part '" + partition_id + "' is already on volume '" + volume->getName() + "'";
        else
            no_parts_to_move_message = "All parts of partition '" + partition_id + "' are already on volume '" + volume->getName() + "'";

        throw Exception(no_parts_to_move_message, ErrorCodes::UNKNOWN_DISK);
    }

    if (!movePartsToSpace(parts, std::static_pointer_cast<Space>(volume)))
        throw Exception("Cannot move parts because moves are manually disabled", ErrorCodes::ABORTED);
}

void MergeTreeData::movePartitionToShard(const ASTPtr & /*partition*/, bool /*move_part*/, const String & /*to*/, ContextPtr /*query_context*/)
{
    throw Exception(ErrorCodes::NOT_IMPLEMENTED, "MOVE PARTITION TO SHARD is not supported by storage {}", getName());
}

void MergeTreeData::fetchPartition(
    const ASTPtr & /*partition*/,
    const StorageMetadataPtr & /*metadata_snapshot*/,
    const String & /*from*/,
    bool /*fetch_part*/,
    ContextPtr /*query_context*/)
{
    throw Exception(ErrorCodes::NOT_IMPLEMENTED, "FETCH PARTITION is not supported by storage {}", getName());
}

Pipe MergeTreeData::alterPartition(
    const StorageMetadataPtr & metadata_snapshot,
    const PartitionCommands & commands,
    ContextPtr query_context)
{
    PartitionCommandsResultInfo result;
    for (const PartitionCommand & command : commands)
    {
        PartitionCommandsResultInfo current_command_results;
        switch (command.type)
        {
            case PartitionCommand::DROP_PARTITION:
            {
                if (command.part)
                {
                    auto part_name = command.partition->as<ASTLiteral &>().value.safeGet<String>();
                    checkPartCanBeDropped(part_name);
                    dropPart(part_name, command.detach, query_context);
                }
                else
                {
                    checkPartitionCanBeDropped(command.partition, query_context);
                    dropPartition(command.partition, command.detach, query_context);
                }
            }
            break;

            case PartitionCommand::DROP_DETACHED_PARTITION:
                dropDetached(command.partition, command.part, query_context);
                break;

            case PartitionCommand::ATTACH_PARTITION:
                current_command_results = attachPartition(command.partition, metadata_snapshot, command.part, query_context);
                break;
            case PartitionCommand::MOVE_PARTITION:
            {
                switch (*command.move_destination_type)
                {
                    case PartitionCommand::MoveDestinationType::DISK:
                        movePartitionToDisk(command.partition, command.move_destination_name, command.part, query_context);
                        break;

                    case PartitionCommand::MoveDestinationType::VOLUME:
                        movePartitionToVolume(command.partition, command.move_destination_name, command.part, query_context);
                        break;

                    case PartitionCommand::MoveDestinationType::TABLE:
                    {
                        String dest_database = query_context->resolveDatabase(command.to_database);
                        auto dest_storage = DatabaseCatalog::instance().getTable({dest_database, command.to_table}, query_context);
                        movePartitionToTable(dest_storage, command.partition, query_context);
                    }
                    break;

                    case PartitionCommand::MoveDestinationType::SHARD:
                    {
                        if (!getSettings()->part_moves_between_shards_enable)
                            throw Exception(ErrorCodes::SUPPORT_IS_DISABLED,
                                            "Moving parts between shards is experimental and work in progress"
                                            ", see part_moves_between_shards_enable setting");
                        movePartitionToShard(command.partition, command.part, command.move_destination_name, query_context);
                    }
                    break;
                }
            }
            break;

            case PartitionCommand::REPLACE_PARTITION:
            {
                if (command.replace)
                    checkPartitionCanBeDropped(command.partition, query_context);
                String from_database = query_context->resolveDatabase(command.from_database);
                auto from_storage = DatabaseCatalog::instance().getTable({from_database, command.from_table}, query_context);
                replacePartitionFrom(from_storage, command.partition, command.replace, query_context);
            }
            break;

            case PartitionCommand::FETCH_PARTITION:
                fetchPartition(command.partition, metadata_snapshot, command.from_zookeeper_path, command.part, query_context);
                break;

            case PartitionCommand::FREEZE_PARTITION:
            {
                auto lock = lockForShare(query_context->getCurrentQueryId(), query_context->getSettingsRef().lock_acquire_timeout);
                current_command_results = freezePartition(command.partition, metadata_snapshot, command.with_name, query_context, lock);
            }
            break;

            case PartitionCommand::FREEZE_ALL_PARTITIONS:
            {
                auto lock = lockForShare(query_context->getCurrentQueryId(), query_context->getSettingsRef().lock_acquire_timeout);
                current_command_results = freezeAll(command.with_name, metadata_snapshot, query_context, lock);
            }
            break;

            case PartitionCommand::UNFREEZE_PARTITION:
            {
                auto lock = lockForShare(query_context->getCurrentQueryId(), query_context->getSettingsRef().lock_acquire_timeout);
                current_command_results = unfreezePartition(command.partition, command.with_name, query_context, lock);
            }
            break;

            case PartitionCommand::UNFREEZE_ALL_PARTITIONS:
            {
                auto lock = lockForShare(query_context->getCurrentQueryId(), query_context->getSettingsRef().lock_acquire_timeout);
                current_command_results = unfreezeAll(command.with_name, query_context, lock);
            }

            break;

            default:
                throw Exception("Uninitialized partition command", ErrorCodes::LOGICAL_ERROR);
        }
        for (auto & command_result : current_command_results)
            command_result.command_type = command.typeToString();
        result.insert(result.end(), current_command_results.begin(), current_command_results.end());
    }

    if (query_context->getSettingsRef().alter_partition_verbose_result)
        return convertCommandsResultToSource(result);

    return {};
}


BackupEntries MergeTreeData::backupData(ContextPtr local_context, const ASTs & partitions)
{
    DataPartsVector data_parts;
    if (partitions.empty())
        data_parts = getVisibleDataPartsVector(local_context);
    else
        data_parts = getVisibleDataPartsVectorInPartitions(local_context, getPartitionIDsFromQuery(partitions, local_context));
    return backupDataParts(data_parts);
}


BackupEntries MergeTreeData::backupDataParts(const DataPartsVector & data_parts)
{
    BackupEntries backup_entries;
    std::map<DiskPtr, std::shared_ptr<TemporaryFileOnDisk>> temp_dirs;

    for (const auto & part : data_parts)
    {
        auto disk = part->volume->getDisk();

        auto temp_dir_it = temp_dirs.find(disk);
        if (temp_dir_it == temp_dirs.end())
            temp_dir_it = temp_dirs.emplace(disk, std::make_shared<TemporaryFileOnDisk>(disk, "tmp/backup_")).first;
        auto temp_dir_owner = temp_dir_it->second;
        fs::path temp_dir = temp_dir_owner->getPath();

        fs::path part_dir = part->getFullRelativePath();
        fs::path temp_part_dir = temp_dir / part->relative_path;
        disk->createDirectories(temp_part_dir);

        for (const auto & [filepath, checksum] : part->checksums.files)
        {
            String relative_filepath = fs::path(part->relative_path) / filepath;
            String hardlink_filepath = temp_part_dir / filepath;
            disk->createHardLink(part_dir / filepath, hardlink_filepath);
            UInt128 file_hash{checksum.file_hash.first, checksum.file_hash.second};
            backup_entries.emplace_back(
                relative_filepath,
                std::make_unique<BackupEntryFromImmutableFile>(disk, hardlink_filepath, checksum.file_size, file_hash, temp_dir_owner));
        }

        for (const auto & filepath : part->getFileNamesWithoutChecksums())
        {
            String relative_filepath = fs::path(part->relative_path) / filepath;
            backup_entries.emplace_back(relative_filepath, std::make_unique<BackupEntryFromSmallFile>(disk, part_dir / filepath));
        }
    }

    return backup_entries;
}


class MergeTreeDataRestoreTask : public IRestoreTask
{
public:
    MergeTreeDataRestoreTask(
        const std::shared_ptr<MergeTreeData> & storage_,
        const BackupPtr & backup_,
        const String & data_path_in_backup_,
        const std::unordered_set<String> & partition_ids_,
        SimpleIncrement * increment_)
        : storage(storage_)
        , backup(backup_)
        , data_path_in_backup(data_path_in_backup_)
        , partition_ids(partition_ids_)
        , increment(increment_)
    {
    }

    RestoreTasks run() override
    {
        RestoreTasks restore_part_tasks;
        Strings part_names = backup->listFiles(data_path_in_backup);
        for (const String & part_name : part_names)
        {
            const auto part_info = MergeTreePartInfo::tryParsePartName(part_name, storage->format_version);
            if (!part_info)
                continue;

            if (!partition_ids.empty() && !partition_ids.contains(part_info->partition_id))
                continue;

            restore_part_tasks.push_back(
                std::make_unique<RestorePartTask>(storage, backup, data_path_in_backup, part_name, *part_info, increment));
        }
        return restore_part_tasks;
    }

private:
    std::shared_ptr<MergeTreeData> storage;
    BackupPtr backup;
    String data_path_in_backup;
    std::unordered_set<String> partition_ids;
    SimpleIncrement * increment;

    class RestorePartTask : public IRestoreTask
    {
    public:
        RestorePartTask(
            const std::shared_ptr<MergeTreeData> & storage_,
            const BackupPtr & backup_,
            const String & data_path_in_backup_,
            const String & part_name_,
            const MergeTreePartInfo & part_info_,
            SimpleIncrement * increment_)
            : storage(storage_)
            , backup(backup_)
            , data_path_in_backup(data_path_in_backup_)
            , part_name(part_name_)
            , part_info(part_info_)
            , increment(increment_)
        {
        }

        RestoreTasks run() override
        {
            UInt64 total_size_of_part = 0;
            Strings filenames = backup->listFiles(data_path_in_backup + part_name + "/", "");
            for (const String & filename : filenames)
                total_size_of_part += backup->getFileSize(data_path_in_backup + part_name + "/" + filename);

            std::shared_ptr<IReservation> reservation = storage->getStoragePolicy()->reserveAndCheck(total_size_of_part);
            auto disk = reservation->getDisk();
            String relative_data_path = storage->getRelativeDataPath();

            auto temp_part_dir_owner = std::make_shared<TemporaryFileOnDisk>(disk, relative_data_path + "restoring_" + part_name + "_");
            String temp_part_dir = temp_part_dir_owner->getPath();
            disk->createDirectories(temp_part_dir);

            assert(temp_part_dir.starts_with(relative_data_path));
            String relative_temp_part_dir = temp_part_dir.substr(relative_data_path.size());

            for (const String & filename : filenames)
            {
                auto backup_entry = backup->readFile(fs::path(data_path_in_backup) / part_name / filename);
                auto read_buffer = backup_entry->getReadBuffer();
                auto write_buffer = disk->writeFile(fs::path(temp_part_dir) / filename);
                copyData(*read_buffer, *write_buffer);
                reservation->update(reservation->getSize() - backup_entry->getSize());
            }

            auto single_disk_volume = std::make_shared<SingleDiskVolume>(disk->getName(), disk, 0);
            auto part = storage->createPart(part_name, part_info, single_disk_volume, relative_temp_part_dir);
            /// TODO Transactions: Decide what to do with version metadata (if any). Let's just remove it for now.
            disk->removeFileIfExists(fs::path(temp_part_dir) / IMergeTreeDataPart::TXN_VERSION_METADATA_FILE_NAME);
            part->version.setCreationTID(Tx::PrehistoricTID, nullptr);
            part->loadColumnsChecksumsIndexes(false, true);
            storage->renameTempPartAndAdd(part, NO_TRANSACTION_RAW, increment);
            return {};
        }

    private:
        std::shared_ptr<MergeTreeData> storage;
        BackupPtr backup;
        String data_path_in_backup;
        String part_name;
        MergeTreePartInfo part_info;
        SimpleIncrement * increment;
    };
};


RestoreTaskPtr MergeTreeData::restoreDataParts(const std::unordered_set<String> & partition_ids,
                                               const BackupPtr & backup, const String & data_path_in_backup,
                                               SimpleIncrement * increment)
{
    return std::make_unique<MergeTreeDataRestoreTask>(
        std::static_pointer_cast<MergeTreeData>(shared_from_this()), backup, data_path_in_backup, partition_ids, increment);
}


String MergeTreeData::getPartitionIDFromQuery(const ASTPtr & ast, ContextPtr local_context) const
{
    const auto & partition_ast = ast->as<ASTPartition &>();

    if (partition_ast.all)
        throw Exception("Only Support DETACH PARTITION ALL currently", ErrorCodes::SUPPORT_IS_DISABLED);

    if (!partition_ast.value)
    {
        MergeTreePartInfo::validatePartitionID(partition_ast.id, format_version);
        return partition_ast.id;
    }

    if (format_version < MERGE_TREE_DATA_MIN_FORMAT_VERSION_WITH_CUSTOM_PARTITIONING)
    {
        /// Month-partitioning specific - partition ID can be passed in the partition value.
        const auto * partition_lit = partition_ast.value->as<ASTLiteral>();
        if (partition_lit && partition_lit->value.getType() == Field::Types::String)
        {
            String partition_id = partition_lit->value.get<String>();
            MergeTreePartInfo::validatePartitionID(partition_id, format_version);
            return partition_id;
        }
    }

    /// Re-parse partition key fields using the information about expected field types.
    auto metadata_snapshot = getInMemoryMetadataPtr();
    const Block & key_sample_block = metadata_snapshot->getPartitionKey().sample_block;
    size_t fields_count = key_sample_block.columns();
    if (partition_ast.fields_count != fields_count)
        throw Exception(ErrorCodes::INVALID_PARTITION_VALUE,
                        "Wrong number of fields in the partition expression: {}, must be: {}",
                        partition_ast.fields_count, fields_count);

    Row partition_row(fields_count);
    if (fields_count == 0)
    {
        /// Function tuple(...) requires at least one argument, so empty key is a special case
        assert(!partition_ast.fields_count);
        assert(typeid_cast<ASTFunction *>(partition_ast.value.get()));
        assert(partition_ast.value->as<ASTFunction>()->name == "tuple");
        assert(partition_ast.value->as<ASTFunction>()->arguments);
        bool empty_tuple = partition_ast.value->as<ASTFunction>()->arguments->children.empty();
        if (!empty_tuple)
            throw Exception(ErrorCodes::INVALID_PARTITION_VALUE, "Partition key is empty, expected 'tuple()' as partition key");
    }
    else if (fields_count == 1)
    {
        ASTPtr partition_value_ast = partition_ast.value;
        if (auto * tuple = partition_value_ast->as<ASTFunction>())
        {
            assert(tuple->name == "tuple");
            assert(tuple->arguments);
            assert(tuple->arguments->children.size() == 1);
            partition_value_ast = tuple->arguments->children[0];
        }
        /// Simple partition key, need to evaluate and cast
        Field partition_key_value = evaluateConstantExpression(partition_value_ast, local_context).first;
        partition_row[0] = convertFieldToTypeOrThrow(partition_key_value, *key_sample_block.getByPosition(0).type);
    }
    else
    {
        /// Complex key, need to evaluate, untuple and cast
        Field partition_key_value = evaluateConstantExpression(partition_ast.value, local_context).first;
        if (partition_key_value.getType() != Field::Types::Tuple)
            throw Exception(ErrorCodes::INVALID_PARTITION_VALUE,
                            "Expected tuple for complex partition key, got {}", partition_key_value.getTypeName());

        const Tuple & tuple = partition_key_value.get<Tuple>();
        if (tuple.size() != fields_count)
            throw Exception(ErrorCodes::LOGICAL_ERROR,
                            "Wrong number of fields in the partition expression: {}, must be: {}", tuple.size(), fields_count);

        for (size_t i = 0; i < fields_count; ++i)
            partition_row[i] = convertFieldToTypeOrThrow(tuple[i], *key_sample_block.getByPosition(i).type);
    }

    MergeTreePartition partition(std::move(partition_row));
    String partition_id = partition.getID(*this);

    {
        auto data_parts_lock = lockParts();
        DataPartPtr existing_part_in_partition = getAnyPartInPartition(partition_id, data_parts_lock);
        if (existing_part_in_partition && existing_part_in_partition->partition.value != partition.value)
        {
            WriteBufferFromOwnString buf;
            partition.serializeText(*this, buf, FormatSettings{});
            throw Exception(ErrorCodes::LOGICAL_ERROR, "Parsed partition value: {} "
                            "doesn't match partition value for an existing part with the same partition ID: {}",
                            buf.str(), existing_part_in_partition->name);
        }
    }

    return partition_id;
}


DataPartsVector MergeTreeData::getVisibleDataPartsVector(ContextPtr local_context) const
{
    DataPartsVector res;
    if (const auto * txn = local_context->getCurrentTransaction().get())
    {
        res = getDataPartsVectorForInternalUsage({DataPartState::Active, DataPartState::Outdated});
        filterVisibleDataParts(res, txn->getSnapshot(), txn->tid);
    }
    else
    {
        res = getDataPartsVectorForInternalUsage();
    }
    return res;
}

DataPartsVector MergeTreeData::getVisibleDataPartsVectorUnlocked(ContextPtr local_context, const DataPartsLock & lock) const
{
    DataPartsVector res;
    if (const auto * txn = local_context->getCurrentTransaction().get())
    {
        res = getDataPartsVectorForInternalUsage({DataPartState::Active, DataPartState::Outdated}, lock);
        filterVisibleDataParts(res, txn->getSnapshot(), txn->tid);
    }
    else
    {
        res = getDataPartsVectorForInternalUsage({DataPartState::Active}, lock);
    }
    return res;
}

MergeTreeData::DataPartsVector MergeTreeData::getVisibleDataPartsVector(const MergeTreeTransactionPtr & txn) const
{
    DataPartsVector res;
    if (txn)
    {
        res = getDataPartsVectorForInternalUsage({DataPartState::Active, DataPartState::Outdated});
        filterVisibleDataParts(res, txn->getSnapshot(), txn->tid);
    }
    else
    {
        res = getDataPartsVectorForInternalUsage();
    }
    return res;
}

MergeTreeData::DataPartsVector MergeTreeData::getVisibleDataPartsVector(CSN snapshot_version, TransactionID current_tid) const
{
    auto res = getDataPartsVectorForInternalUsage({DataPartState::Active, DataPartState::Outdated});
    filterVisibleDataParts(res, snapshot_version, current_tid);
    return res;
}

void MergeTreeData::filterVisibleDataParts(DataPartsVector & maybe_visible_parts, CSN snapshot_version, TransactionID current_tid) const
{
    [[maybe_unused]] size_t total_size = maybe_visible_parts.size();

    auto need_remove_pred = [snapshot_version, &current_tid] (const DataPartPtr & part) -> bool
    {
        return !part->version.isVisible(snapshot_version, current_tid);
    };

    auto new_end_it = std::remove_if(maybe_visible_parts.begin(), maybe_visible_parts.end(), need_remove_pred);
    maybe_visible_parts.erase(new_end_it, maybe_visible_parts.end());
    [[maybe_unused]] size_t visible_size = maybe_visible_parts.size();


    auto get_part_names = [&maybe_visible_parts]() -> Strings
    {
        Strings visible_part_names;
        for (const auto & p : maybe_visible_parts)
            visible_part_names.push_back(p->name);
        return visible_part_names;
    };

    LOG_TEST(log, "Got {} parts (of {}) visible in snapshot {} (TID {}): {}",
             visible_size, total_size, snapshot_version, current_tid, fmt::join(get_part_names(), ", "));
}


std::unordered_set<String> MergeTreeData::getPartitionIDsFromQuery(const ASTs & asts, ContextPtr local_context) const
{
    std::unordered_set<String> partition_ids;
    for (const auto & ast : asts)
        partition_ids.emplace(getPartitionIDFromQuery(ast, local_context));
    return partition_ids;
}

std::set<String> MergeTreeData::getPartitionIdsAffectedByCommands(
    const MutationCommands & commands, ContextPtr query_context) const
{
    std::set<String> affected_partition_ids;

    for (const auto & command : commands)
    {
        if (!command.partition)
        {
            affected_partition_ids.clear();
            break;
        }

        affected_partition_ids.insert(
            getPartitionIDFromQuery(command.partition, query_context)
        );
    }

    return affected_partition_ids;
}


MergeTreeData::DataPartsVector MergeTreeData::getDataPartsVectorForInternalUsage(
    const DataPartStates & affordable_states,
    const DataPartsLock & /*lock*/,
    DataPartStateVector * out_states,
    bool require_projection_parts) const
{
    DataPartsVector res;
    DataPartsVector buf;

    for (auto state : affordable_states)
    {
        auto range = getDataPartsStateRange(state);

        if (require_projection_parts)
        {
            for (const auto & part : range)
            {
                for (const auto & [_, projection_part] : part->getProjectionParts())
                    res.push_back(projection_part);
            }
        }
        else
        {
            std::swap(buf, res);
            res.clear();
            std::merge(range.begin(), range.end(), buf.begin(), buf.end(), std::back_inserter(res), LessDataPart()); //-V783
        }
    }

    if (out_states != nullptr)
    {
        out_states->resize(res.size());
        if (require_projection_parts)
        {
            for (size_t i = 0; i < res.size(); ++i)
                (*out_states)[i] = res[i]->getParentPart()->getState();
        }
        else
        {
            for (size_t i = 0; i < res.size(); ++i)
                (*out_states)[i] = res[i]->getState();
        }
    }

    return res;
}

MergeTreeData::DataPartsVector MergeTreeData::getDataPartsVectorForInternalUsage(
    const DataPartStates & affordable_states,
    DataPartStateVector * out_states,
    bool require_projection_parts) const
{
    auto lock = lockParts();
    return getDataPartsVectorForInternalUsage(affordable_states, lock, out_states, require_projection_parts);
}

MergeTreeData::DataPartsVector
MergeTreeData::getAllDataPartsVector(MergeTreeData::DataPartStateVector * out_states, bool require_projection_parts) const
{
    DataPartsVector res;
    if (require_projection_parts)
    {
        auto lock = lockParts();
        for (const auto & part : data_parts_by_info)
        {
            for (const auto & [p_name, projection_part] : part->getProjectionParts())
                res.push_back(projection_part);
        }

        if (out_states != nullptr)
        {
            out_states->resize(res.size());
            for (size_t i = 0; i < res.size(); ++i)
                (*out_states)[i] = res[i]->getParentPart()->getState();
        }
    }
    else
    {
        auto lock = lockParts();
        res.assign(data_parts_by_info.begin(), data_parts_by_info.end());

        if (out_states != nullptr)
        {
            out_states->resize(res.size());
            for (size_t i = 0; i < res.size(); ++i)
                (*out_states)[i] = res[i]->getState();
        }
    }

    return res;
}

DetachedPartsInfo MergeTreeData::getDetachedParts() const
{
    DetachedPartsInfo res;

    for (const auto & disk : getDisks())
    {
        String detached_path = fs::path(relative_data_path) / MergeTreeData::DETACHED_DIR_NAME;

        /// Note: we don't care about TOCTOU issue here.
        if (disk->exists(detached_path))
        {
            for (auto it = disk->iterateDirectory(detached_path); it->isValid(); it->next())
            {
                res.push_back(DetachedPartInfo::parseDetachedPartName(disk, it->name(), format_version));
            }
        }
    }
    return res;
}

void MergeTreeData::validateDetachedPartName(const String & name)
{
    if (name.find('/') != std::string::npos || name == "." || name == "..")
        throw DB::Exception("Invalid part name '" + name + "'", ErrorCodes::INCORRECT_FILE_NAME);

    if (startsWith(name, "attaching_") || startsWith(name, "deleting_"))
        throw DB::Exception("Cannot drop part " + name + ": "
                            "most likely it is used by another DROP or ATTACH query.",
                            ErrorCodes::BAD_DATA_PART_NAME);
}

void MergeTreeData::dropDetached(const ASTPtr & partition, bool part, ContextPtr local_context)
{
    PartsTemporaryRename renamed_parts(*this, "detached/");

    if (part)
    {
        String part_name = partition->as<ASTLiteral &>().value.safeGet<String>();
        validateDetachedPartName(part_name);
        auto disk = getDiskForDetachedPart(part_name);
        renamed_parts.addPart(part_name, "deleting_" + part_name, disk);
    }
    else
    {
        String partition_id = getPartitionIDFromQuery(partition, local_context);
        DetachedPartsInfo detached_parts = getDetachedParts();
        for (const auto & part_info : detached_parts)
            if (part_info.valid_name && part_info.partition_id == partition_id
                && part_info.prefix != "attaching" && part_info.prefix != "deleting")
                renamed_parts.addPart(part_info.dir_name, "deleting_" + part_info.dir_name, part_info.disk);
    }

    LOG_DEBUG(log, "Will drop {} detached parts.", renamed_parts.old_and_new_names.size());

    renamed_parts.tryRenameAll();

    for (auto & [old_name, new_name, disk] : renamed_parts.old_and_new_names)
    {
        bool keep_shared = removeDetachedPart(disk, fs::path(relative_data_path) / "detached" / new_name / "", old_name, false);
        LOG_DEBUG(log, "Dropped detached part {}, keep shared data: {}", old_name, keep_shared);
        old_name.clear();
    }
}

MergeTreeData::MutableDataPartsVector MergeTreeData::tryLoadPartsToAttach(const ASTPtr & partition, bool attach_part,
        ContextPtr local_context, PartsTemporaryRename & renamed_parts)
{
    const String source_dir = "detached/";

    std::map<String, DiskPtr> name_to_disk;

    /// Let's compose a list of parts that should be added.
    if (attach_part)
    {
        const String part_id = partition->as<ASTLiteral &>().value.safeGet<String>();
        validateDetachedPartName(part_id);
        auto disk = getDiskForDetachedPart(part_id);
        renamed_parts.addPart(part_id, "attaching_" + part_id, disk);

        if (MergeTreePartInfo::tryParsePartName(part_id, format_version))
            name_to_disk[part_id] = getDiskForDetachedPart(part_id);
    }
    else
    {
        String partition_id = getPartitionIDFromQuery(partition, local_context);
        LOG_DEBUG(log, "Looking for parts for partition {} in {}", partition_id, source_dir);

        ActiveDataPartSet active_parts(format_version);

        auto detached_parts = getDetachedParts();
        auto new_end_it = std::remove_if(detached_parts.begin(), detached_parts.end(), [&partition_id](const DetachedPartInfo & part_info)
        {
            return !part_info.valid_name || !part_info.prefix.empty() || part_info.partition_id != partition_id;
        });
        detached_parts.resize(std::distance(detached_parts.begin(), new_end_it));

        for (const auto & part_info : detached_parts)
        {
            LOG_DEBUG(log, "Found part {}", part_info.dir_name);
            active_parts.add(part_info.dir_name);
        }

        LOG_DEBUG(log, "{} of them are active", active_parts.size());

        /// Inactive parts are renamed so they can not be attached in case of repeated ATTACH.
        for (const auto & part_info : detached_parts)
        {
            const String containing_part = active_parts.getContainingPart(part_info.dir_name);

            if (!containing_part.empty() && containing_part != part_info.dir_name)
                part_info.disk->moveDirectory(fs::path(relative_data_path) / source_dir / part_info.dir_name,
                    fs::path(relative_data_path) / source_dir / ("inactive_" + part_info.dir_name));
            else
                renamed_parts.addPart(part_info.dir_name, "attaching_" + part_info.dir_name, part_info.disk);
        }
    }


    /// Try to rename all parts before attaching to prevent race with DROP DETACHED and another ATTACH.
    renamed_parts.tryRenameAll();

    /// Synchronously check that added parts exist and are not broken. We will write checksums.txt if it does not exist.
    LOG_DEBUG(log, "Checking parts");
    MutableDataPartsVector loaded_parts;
    loaded_parts.reserve(renamed_parts.old_and_new_names.size());

    for (const auto & [old_name, new_name, disk] : renamed_parts.old_and_new_names)
    {
        LOG_DEBUG(log, "Checking part {}", new_name);

        auto single_disk_volume = std::make_shared<SingleDiskVolume>("volume_" + old_name, disk);
        MutableDataPartPtr part = createPart(old_name, single_disk_volume, source_dir + new_name);

        loadPartAndFixMetadataImpl(part);
        loaded_parts.push_back(part);
    }

    return loaded_parts;
}

namespace
{

inline ReservationPtr checkAndReturnReservation(UInt64 expected_size, ReservationPtr reservation)
{
    if (reservation)
        return reservation;

    throw Exception(fmt::format("Cannot reserve {}, not enough space", ReadableSize(expected_size)), ErrorCodes::NOT_ENOUGH_SPACE);
}

}

ReservationPtr MergeTreeData::reserveSpace(UInt64 expected_size) const
{
    expected_size = std::max(RESERVATION_MIN_ESTIMATION_SIZE, expected_size);
    return getStoragePolicy()->reserveAndCheck(expected_size);
}

ReservationPtr MergeTreeData::reserveSpace(UInt64 expected_size, SpacePtr space)
{
    expected_size = std::max(RESERVATION_MIN_ESTIMATION_SIZE, expected_size);
    auto reservation = tryReserveSpace(expected_size, space);
    return checkAndReturnReservation(expected_size, std::move(reservation));
}

ReservationPtr MergeTreeData::tryReserveSpace(UInt64 expected_size, SpacePtr space)
{
    expected_size = std::max(RESERVATION_MIN_ESTIMATION_SIZE, expected_size);
    return space->reserve(expected_size);
}

ReservationPtr MergeTreeData::reserveSpacePreferringTTLRules(
    const StorageMetadataPtr & metadata_snapshot,
    UInt64 expected_size,
    const IMergeTreeDataPart::TTLInfos & ttl_infos,
    time_t time_of_move,
    size_t min_volume_index,
    bool is_insert,
    DiskPtr selected_disk) const
{
    expected_size = std::max(RESERVATION_MIN_ESTIMATION_SIZE, expected_size);

    ReservationPtr reservation = tryReserveSpacePreferringTTLRules(
        metadata_snapshot, expected_size, ttl_infos, time_of_move, min_volume_index, is_insert, selected_disk);

    return checkAndReturnReservation(expected_size, std::move(reservation));
}

ReservationPtr MergeTreeData::tryReserveSpacePreferringTTLRules(
    const StorageMetadataPtr & metadata_snapshot,
    UInt64 expected_size,
    const IMergeTreeDataPart::TTLInfos & ttl_infos,
    time_t time_of_move,
    size_t min_volume_index,
    bool is_insert,
    DiskPtr selected_disk) const
{
    expected_size = std::max(RESERVATION_MIN_ESTIMATION_SIZE, expected_size);

    ReservationPtr reservation;

    auto move_ttl_entry = selectTTLDescriptionForTTLInfos(metadata_snapshot->getMoveTTLs(), ttl_infos.moves_ttl, time_of_move, true);

    if (move_ttl_entry)
    {
        SpacePtr destination_ptr = getDestinationForMoveTTL(*move_ttl_entry, is_insert);
        if (!destination_ptr)
        {
            if (move_ttl_entry->destination_type == DataDestinationType::VOLUME && !move_ttl_entry->if_exists)
                LOG_WARNING(log, "Would like to reserve space on volume '{}' by TTL rule of table '{}' but volume was not found or rule is not applicable at the moment",
                    move_ttl_entry->destination_name, log_name);
            else if (move_ttl_entry->destination_type == DataDestinationType::DISK && !move_ttl_entry->if_exists)
                LOG_WARNING(log, "Would like to reserve space on disk '{}' by TTL rule of table '{}' but disk was not found or rule is not applicable at the moment",
                    move_ttl_entry->destination_name, log_name);
        }
        else
        {
            reservation = destination_ptr->reserve(expected_size);
            if (reservation)
                return reservation;
            else
                if (move_ttl_entry->destination_type == DataDestinationType::VOLUME)
                    LOG_WARNING(log, "Would like to reserve space on volume '{}' by TTL rule of table '{}' but there is not enough space",
                    move_ttl_entry->destination_name, log_name);
                else if (move_ttl_entry->destination_type == DataDestinationType::DISK)
                    LOG_WARNING(log, "Would like to reserve space on disk '{}' by TTL rule of table '{}' but there is not enough space",
                        move_ttl_entry->destination_name, log_name);
        }
    }

    // Prefer selected_disk
    if (selected_disk)
        reservation = selected_disk->reserve(expected_size);

    if (!reservation)
        reservation = getStoragePolicy()->reserve(expected_size, min_volume_index);

    return reservation;
}

SpacePtr MergeTreeData::getDestinationForMoveTTL(const TTLDescription & move_ttl, bool is_insert) const
{
    auto policy = getStoragePolicy();
    if (move_ttl.destination_type == DataDestinationType::VOLUME)
    {
        auto volume = policy->tryGetVolumeByName(move_ttl.destination_name);

        if (!volume)
            return {};

        if (is_insert && !volume->perform_ttl_move_on_insert)
            return {};

        return volume;
    }
    else if (move_ttl.destination_type == DataDestinationType::DISK)
    {
        auto disk = policy->tryGetDiskByName(move_ttl.destination_name);

        if (!disk)
            return {};

        auto volume = policy->getVolume(policy->getVolumeIndexByDisk(disk));
        if (!volume)
            return {};

        if (is_insert && !volume->perform_ttl_move_on_insert)
            return {};

        return disk;
    }
    else
        return {};
}

bool MergeTreeData::isPartInTTLDestination(const TTLDescription & ttl, const IMergeTreeDataPart & part) const
{
    auto policy = getStoragePolicy();
    if (ttl.destination_type == DataDestinationType::VOLUME)
    {
        for (const auto & disk : policy->getVolumeByName(ttl.destination_name)->getDisks())
            if (disk->getName() == part.volume->getDisk()->getName())
                return true;
    }
    else if (ttl.destination_type == DataDestinationType::DISK)
        return policy->getDiskByName(ttl.destination_name)->getName() == part.volume->getDisk()->getName();
    return false;
}

CompressionCodecPtr MergeTreeData::getCompressionCodecForPart(size_t part_size_compressed, const IMergeTreeDataPart::TTLInfos & ttl_infos, time_t current_time) const
{

    auto metadata_snapshot = getInMemoryMetadataPtr();

    const auto & recompression_ttl_entries = metadata_snapshot->getRecompressionTTLs();
    auto best_ttl_entry = selectTTLDescriptionForTTLInfos(recompression_ttl_entries, ttl_infos.recompression_ttl, current_time, true);


    if (best_ttl_entry)
        return CompressionCodecFactory::instance().get(best_ttl_entry->recompression_codec, {});

    return getContext()->chooseCompressionCodec(
        part_size_compressed,
        static_cast<double>(part_size_compressed) / getTotalActiveSizeInBytes());
}

MergeTreeData::DataParts MergeTreeData::getDataParts(const DataPartStates & affordable_states) const
{
    DataParts res;
    {
        auto lock = lockParts();
        for (auto state : affordable_states)
        {
            auto range = getDataPartsStateRange(state);
            res.insert(range.begin(), range.end());
        }
    }
    return res;
}

MergeTreeData::DataParts MergeTreeData::getDataPartsForInternalUsage() const
{
    return getDataParts({DataPartState::Active});
}

MergeTreeData::DataPartsVector MergeTreeData::getDataPartsVectorForInternalUsage() const
{
    return getDataPartsVectorForInternalUsage({DataPartState::Active});
}

MergeTreeData::DataPartPtr MergeTreeData::getAnyPartInPartition(
    const String & partition_id, DataPartsLock & /*data_parts_lock*/) const
{
    auto it = data_parts_by_state_and_info.lower_bound(DataPartStateAndPartitionID{DataPartState::Active, partition_id});

    if (it != data_parts_by_state_and_info.end() && (*it)->getState() == DataPartState::Active && (*it)->info.partition_id == partition_id)
        return *it;

    return nullptr;
}


void MergeTreeData::Transaction::rollbackPartsToTemporaryState()
{
    if (!isEmpty())
    {
        WriteBufferFromOwnString buf;
        buf << " Rollbacking parts state to temporary and removing from working set:";
        for (const auto & part : precommitted_parts)
            buf << " " << part->relative_path;
        buf << ".";
        LOG_DEBUG(data.log, "Undoing transaction.{}", buf.str());

        data.removePartsFromWorkingSetImmediatelyAndSetTemporaryState(
            DataPartsVector(precommitted_parts.begin(), precommitted_parts.end()));
    }

    clear();
}

void MergeTreeData::Transaction::rollback()
{
    if (!isEmpty())
    {
        WriteBufferFromOwnString buf;
        buf << " Removing parts:";
        for (const auto & part : precommitted_parts)
            buf << " " << part->relative_path;
        buf << ".";
        LOG_DEBUG(data.log, "Undoing transaction.{}", buf.str());

        if (!txn)
        {
            auto lock = data.lockParts();
            for (const auto & part : precommitted_parts)
            {
                DataPartPtr covering_part;
                DataPartsVector covered_parts = data.getActivePartsToReplace(part->info, part->name, covering_part, lock);
                for (auto & covered : covered_parts)
                    covered->version.unlockRemovalTID(Tx::PrehistoricTID, TransactionInfoContext{data.getStorageID(), covered->name});
            }
        }

        data.removePartsFromWorkingSet(txn,
            DataPartsVector(precommitted_parts.begin(), precommitted_parts.end()),
            /* clear_without_timeout = */ true);
    }

    clear();
}

MergeTreeData::DataPartsVector MergeTreeData::Transaction::commit(MergeTreeData::DataPartsLock * acquired_parts_lock)
{
    DataPartsVector total_covered_parts;

    if (!isEmpty())
    {
        auto parts_lock = acquired_parts_lock ? MergeTreeData::DataPartsLock() : data.lockParts();
        auto * owing_parts_lock = acquired_parts_lock ? acquired_parts_lock : &parts_lock;

        auto current_time = time(nullptr);

        size_t add_bytes = 0;
        size_t add_rows = 0;
        size_t add_parts = 0;

        size_t reduce_bytes = 0;
        size_t reduce_rows = 0;
        size_t reduce_parts = 0;

        for (const DataPartPtr & part : precommitted_parts)
        {
            DataPartPtr covering_part;
            DataPartsVector covered_parts = data.getActivePartsToReplace(part->info, part->name, covering_part, *owing_parts_lock);
            if (covering_part)
            {
                LOG_WARNING(data.log, "Tried to commit obsolete part {} covered by {}", part->name, covering_part->getNameWithState());

                part->remove_time.store(0, std::memory_order_relaxed); /// The part will be removed without waiting for old_parts_lifetime seconds.
                data.modifyPartState(part, DataPartState::Outdated);
            }
            else
            {
                total_covered_parts.insert(total_covered_parts.end(), covered_parts.begin(), covered_parts.end());
                for (const auto & covered_part : covered_parts)
                {
                    covered_part->remove_time.store(current_time, std::memory_order_relaxed);

                    reduce_bytes += covered_part->getBytesOnDisk();
                    reduce_rows += covered_part->rows_count;

                    data.modifyPartState(covered_part, DataPartState::Outdated);
                    data.removePartContributionToColumnAndSecondaryIndexSizes(covered_part);
                }

                reduce_parts += covered_parts.size();

                add_bytes += part->getBytesOnDisk();
                add_rows += part->rows_count;
                ++add_parts;

                data.modifyPartState(part, DataPartState::Active);
                data.addPartContributionToColumnAndSecondaryIndexSizes(part);
            }
        }

        if (reduce_parts == 0)
        {
            for (const auto & part : precommitted_parts)
                data.updateObjectColumns(part, parts_lock);
        }
        else
            data.resetObjectColumnsFromActiveParts(parts_lock);

        ssize_t diff_bytes = add_bytes - reduce_bytes;
        ssize_t diff_rows = add_rows - reduce_rows;
        ssize_t diff_parts  = add_parts - reduce_parts;
        data.increaseDataVolume(diff_bytes, diff_rows, diff_parts);
    }

    clear();

    return total_covered_parts;
}

bool MergeTreeData::isPrimaryOrMinMaxKeyColumnPossiblyWrappedInFunctions(
    const ASTPtr & node, const StorageMetadataPtr & metadata_snapshot) const
{
    const String column_name = node->getColumnName();

    for (const auto & name : metadata_snapshot->getPrimaryKeyColumns())
        if (column_name == name)
            return true;

    for (const auto & name : getMinMaxColumnsNames(metadata_snapshot->getPartitionKey()))
        if (column_name == name)
            return true;

    if (const auto * func = node->as<ASTFunction>())
        if (func->arguments->children.size() == 1)
            return isPrimaryOrMinMaxKeyColumnPossiblyWrappedInFunctions(func->arguments->children.front(), metadata_snapshot);

    return false;
}

bool MergeTreeData::mayBenefitFromIndexForIn(
    const ASTPtr & left_in_operand, ContextPtr, const StorageMetadataPtr & metadata_snapshot) const
{
    /// Make sure that the left side of the IN operator contain part of the key.
    /// If there is a tuple on the left side of the IN operator, at least one item of the tuple
    ///  must be part of the key (probably wrapped by a chain of some acceptable functions).
    const auto * left_in_operand_tuple = left_in_operand->as<ASTFunction>();
    const auto & index_wrapper_factory = MergeTreeIndexFactory::instance();
    if (left_in_operand_tuple && left_in_operand_tuple->name == "tuple")
    {
        for (const auto & item : left_in_operand_tuple->arguments->children)
        {
            if (isPrimaryOrMinMaxKeyColumnPossiblyWrappedInFunctions(item, metadata_snapshot))
                return true;
            for (const auto & index : metadata_snapshot->getSecondaryIndices())
                if (index_wrapper_factory.get(index)->mayBenefitFromIndexForIn(item))
                    return true;
            for (const auto & projection : metadata_snapshot->getProjections())
            {
                if (projection.isPrimaryKeyColumnPossiblyWrappedInFunctions(item))
                    return true;
            }
        }
        /// The tuple itself may be part of the primary key, so check that as a last resort.
        if (isPrimaryOrMinMaxKeyColumnPossiblyWrappedInFunctions(left_in_operand, metadata_snapshot))
            return true;
        for (const auto & projection : metadata_snapshot->getProjections())
        {
            if (projection.isPrimaryKeyColumnPossiblyWrappedInFunctions(left_in_operand))
                return true;
        }
        return false;
    }
    else
    {
        for (const auto & index : metadata_snapshot->getSecondaryIndices())
            if (index_wrapper_factory.get(index)->mayBenefitFromIndexForIn(left_in_operand))
                return true;

        for (const auto & projection : metadata_snapshot->getProjections())
        {
            if (projection.isPrimaryKeyColumnPossiblyWrappedInFunctions(left_in_operand))
                return true;
        }
        return isPrimaryOrMinMaxKeyColumnPossiblyWrappedInFunctions(left_in_operand, metadata_snapshot);
    }
}

using PartitionIdToMaxBlock = std::unordered_map<String, Int64>;

static void selectBestProjection(
    const MergeTreeDataSelectExecutor & reader,
    const StorageSnapshotPtr & storage_snapshot,
    const SelectQueryInfo & query_info,
    const Names & required_columns,
    ProjectionCandidate & candidate,
    ContextPtr query_context,
    std::shared_ptr<PartitionIdToMaxBlock> max_added_blocks,
    const Settings & settings,
    const MergeTreeData::DataPartsVector & parts,
    ProjectionCandidate *& selected_candidate,
    size_t & min_sum_marks)
{
    MergeTreeData::DataPartsVector projection_parts;
    MergeTreeData::DataPartsVector normal_parts;
    for (const auto & part : parts)
    {
        const auto & projections = part->getProjectionParts();
        auto it = projections.find(candidate.desc->name);
        if (it != projections.end())
            projection_parts.push_back(it->second);
        else
            normal_parts.push_back(part);
    }

    if (projection_parts.empty())
        return;

    auto projection_result_ptr = reader.estimateNumMarksToRead(
        projection_parts,
        candidate.required_columns,
        storage_snapshot->metadata,
        candidate.desc->metadata,
        query_info,
        query_context,
        settings.max_threads,
        max_added_blocks);

    if (projection_result_ptr->error())
        return;

    auto sum_marks = projection_result_ptr->marks();
    if (normal_parts.empty())
    {
        // All parts are projection parts which allows us to use in_order_optimization.
        // TODO It might be better to use a complete projection even with more marks to read.
        candidate.complete = true;
    }
    else
    {
        auto normal_result_ptr = reader.estimateNumMarksToRead(
            normal_parts,
            required_columns,
            storage_snapshot->metadata,
            storage_snapshot->metadata,
            query_info, // TODO syntax_analysis_result set in index
            query_context,
            settings.max_threads,
            max_added_blocks);

        if (normal_result_ptr->error())
            return;

        if (normal_result_ptr->marks() == 0)
            candidate.complete = true;
        else
        {
            sum_marks += normal_result_ptr->marks();
            candidate.merge_tree_normal_select_result_ptr = normal_result_ptr;
        }
    }
    candidate.merge_tree_projection_select_result_ptr = projection_result_ptr;

    // We choose the projection with least sum_marks to read.
    if (sum_marks < min_sum_marks)
    {
        selected_candidate = &candidate;
        min_sum_marks = sum_marks;
    }
}


Block MergeTreeData::getMinMaxCountProjectionBlock(
    const StorageMetadataPtr & metadata_snapshot,
    const Names & required_columns,
    bool has_filter,
    const SelectQueryInfo & query_info,
    const DataPartsVector & parts,
    DataPartsVector & normal_parts,
    const PartitionIdToMaxBlock * max_block_numbers_to_read,
    ContextPtr query_context) const
{
    if (!metadata_snapshot->minmax_count_projection)
        throw Exception(
            "Cannot find the definition of minmax_count projection but it's used in current query. It's a bug",
            ErrorCodes::LOGICAL_ERROR);

    auto block = metadata_snapshot->minmax_count_projection->sample_block.cloneEmpty();
    bool need_primary_key_max_column = false;
    const auto & primary_key_max_column_name = metadata_snapshot->minmax_count_projection->primary_key_max_column_name;
    NameSet required_columns_set(required_columns.begin(), required_columns.end());
    if (!primary_key_max_column_name.empty())
        need_primary_key_max_column = required_columns_set.contains(primary_key_max_column_name);

    auto partition_minmax_count_columns = block.mutateColumns();
    auto partition_minmax_count_column_names = block.getNames();
    auto insert = [](ColumnAggregateFunction & column, const Field & value)
    {
        auto func = column.getAggregateFunction();
        Arena & arena = column.createOrGetArena();
        size_t size_of_state = func->sizeOfData();
        size_t align_of_state = func->alignOfData();
        auto * place = arena.alignedAlloc(size_of_state, align_of_state);
        func->create(place);
        if (const AggregateFunctionCount * agg_count = typeid_cast<const AggregateFunctionCount *>(func.get()))
            agg_count->set(place, value.get<UInt64>());
        else
        {
            auto value_column = func->getReturnType()->createColumnConst(1, value)->convertToFullColumnIfConst();
            const auto * value_column_ptr = value_column.get();
            func->add(place, &value_column_ptr, 0, &arena);
        }
        column.insertFrom(place);
    };

    Block virtual_columns_block;
    auto virtual_block = getSampleBlockWithVirtualColumns();
    bool has_virtual_column = std::any_of(required_columns.begin(), required_columns.end(), [&](const auto & name) { return virtual_block.has(name); });
    if (has_virtual_column || has_filter)
    {
        virtual_columns_block = getBlockWithVirtualPartColumns(parts, false /* one_part */, true /* ignore_empty */);
        if (virtual_columns_block.rows() == 0)
            return {};
    }

    size_t rows = parts.size();
    ColumnPtr part_name_column;
    std::optional<PartitionPruner> partition_pruner;
    std::optional<KeyCondition> minmax_idx_condition;
    DataTypes minmax_columns_types;
    if (has_filter)
    {
        if (metadata_snapshot->hasPartitionKey())
        {
            const auto & partition_key = metadata_snapshot->getPartitionKey();
            auto minmax_columns_names = getMinMaxColumnsNames(partition_key);
            minmax_columns_types = getMinMaxColumnsTypes(partition_key);

            minmax_idx_condition.emplace(
                query_info,
                query_context,
                minmax_columns_names,
                getMinMaxExpr(partition_key, ExpressionActionsSettings::fromContext(query_context)));
            partition_pruner.emplace(metadata_snapshot, query_info, query_context, false /* strict */);
        }

        // Generate valid expressions for filtering
        ASTPtr expression_ast;
        VirtualColumnUtils::prepareFilterBlockWithQuery(query_info.query, query_context, virtual_columns_block, expression_ast);
        if (expression_ast)
            VirtualColumnUtils::filterBlockWithQuery(query_info.query, virtual_columns_block, query_context, expression_ast);

        rows = virtual_columns_block.rows();
        part_name_column = virtual_columns_block.getByName("_part").column;
    }

    auto filter_column = ColumnUInt8::create();
    auto & filter_column_data = filter_column->getData();

    DataPartsVector real_parts;
    real_parts.reserve(rows);
    for (size_t row = 0, part_idx = 0; row < rows; ++row, ++part_idx)
    {
        if (part_name_column)
        {
            while (parts[part_idx]->name != part_name_column->getDataAt(row))
                ++part_idx;
        }

        const auto & part = parts[part_idx];

        if (part->isEmpty())
            continue;

        if (!part->minmax_idx->initialized)
            throw Exception("Found a non-empty part with uninitialized minmax_idx. It's a bug", ErrorCodes::LOGICAL_ERROR);

        filter_column_data.emplace_back();

        if (max_block_numbers_to_read)
        {
            auto blocks_iterator = max_block_numbers_to_read->find(part->info.partition_id);
            if (blocks_iterator == max_block_numbers_to_read->end() || part->info.max_block > blocks_iterator->second)
                continue;
        }

        if (minmax_idx_condition
            && !minmax_idx_condition->checkInHyperrectangle(part->minmax_idx->hyperrectangle, minmax_columns_types).can_be_true)
            continue;

        if (partition_pruner)
        {
            if (partition_pruner->canBePruned(*part))
                continue;
        }

        if (need_primary_key_max_column && !part->index_granularity.hasFinalMark())
        {
            normal_parts.push_back(part);
            continue;
        }

        real_parts.push_back(part);
        filter_column_data.back() = 1;
    }

    if (real_parts.empty())
        return {};

    FilterDescription filter(*filter_column);
    for (size_t i = 0; i < virtual_columns_block.columns(); ++i)
    {
        ColumnPtr & column = virtual_columns_block.safeGetByPosition(i).column;
        column = column->filter(*filter.data, -1);
    }

    size_t pos = 0;
    for (size_t i : metadata_snapshot->minmax_count_projection->partition_value_indices)
    {
        if (required_columns_set.contains(partition_minmax_count_column_names[pos]))
            for (const auto & part : real_parts)
                partition_minmax_count_columns[pos]->insert(part->partition.value[i]);
        ++pos;
    }

    size_t minmax_idx_size = real_parts.front()->minmax_idx->hyperrectangle.size();
    for (size_t i = 0; i < minmax_idx_size; ++i)
    {
        if (required_columns_set.contains(partition_minmax_count_column_names[pos]))
        {
            for (const auto & part : real_parts)
            {
                const auto & range = part->minmax_idx->hyperrectangle[i];
                auto & min_column = assert_cast<ColumnAggregateFunction &>(*partition_minmax_count_columns[pos]);
                insert(min_column, range.left);
            }
        }
        ++pos;

        if (required_columns_set.contains(partition_minmax_count_column_names[pos]))
        {
            for (const auto & part : real_parts)
            {
                const auto & range = part->minmax_idx->hyperrectangle[i];
                auto & max_column = assert_cast<ColumnAggregateFunction &>(*partition_minmax_count_columns[pos]);
                insert(max_column, range.right);
            }
        }
        ++pos;
    }

    if (!primary_key_max_column_name.empty())
    {
        if (required_columns_set.contains(partition_minmax_count_column_names[pos]))
        {
            for (const auto & part : real_parts)
            {
                const auto & primary_key_column = *part->index[0];
                auto & min_column = assert_cast<ColumnAggregateFunction &>(*partition_minmax_count_columns[pos]);
                insert(min_column, primary_key_column[0]);
            }
        }
        ++pos;

        if (required_columns_set.contains(partition_minmax_count_column_names[pos]))
        {
            for (const auto & part : real_parts)
            {
                const auto & primary_key_column = *part->index[0];
                auto & max_column = assert_cast<ColumnAggregateFunction &>(*partition_minmax_count_columns[pos]);
                insert(max_column, primary_key_column[primary_key_column.size() - 1]);
            }
        }
        ++pos;
    }

    bool has_count
        = std::any_of(required_columns.begin(), required_columns.end(), [&](const auto & name) { return startsWith(name, "count"); });
    if (has_count)
    {
        for (const auto & part : real_parts)
        {
            auto & column = assert_cast<ColumnAggregateFunction &>(*partition_minmax_count_columns.back());
            insert(column, part->rows_count);
        }
    }

    block.setColumns(std::move(partition_minmax_count_columns));

    Block res;
    for (const auto & name : required_columns)
    {
        if (virtual_columns_block.has(name))
            res.insert(virtual_columns_block.getByName(name));
        else if (block.has(name))
            res.insert(block.getByName(name));
        else if (startsWith(name, "count")) // special case to match count(...) variants
        {
            const auto & column = block.getByName("count()");
            res.insert({column.column, column.type, name});
        }
        else
            throw Exception(
                ErrorCodes::LOGICAL_ERROR,
                "Cannot find column {} in minmax_count projection but query analysis still selects this projection. It's a bug",
                name);
    }
    return res;
}


std::optional<ProjectionCandidate> MergeTreeData::getQueryProcessingStageWithAggregateProjection(
    ContextPtr query_context, const StorageSnapshotPtr & storage_snapshot, SelectQueryInfo & query_info) const
{
    const auto & metadata_snapshot = storage_snapshot->metadata;
    const auto & settings = query_context->getSettingsRef();
    if (!settings.allow_experimental_projection_optimization || query_info.ignore_projections || query_info.is_projection_query)
        return std::nullopt;

    // Currently projections don't support parallel replicas reading yet.
    if (settings.parallel_replicas_count > 1 || settings.max_parallel_replicas > 1)
        return std::nullopt;

    auto query_ptr = query_info.original_query;
    auto * select_query = query_ptr->as<ASTSelectQuery>();
    if (!select_query)
        return std::nullopt;

    // Currently projections don't support final yet.
    if (select_query->final())
        return std::nullopt;

    // Currently projections don't support sample yet.
    if (select_query->sampleSize())
        return std::nullopt;

    // Currently projection don't support deduplication when moving parts between shards.
    if (settings.allow_experimental_query_deduplication)
        return std::nullopt;

    // Currently projections don't support ARRAY JOIN yet.
    if (select_query->arrayJoinExpressionList().first)
        return std::nullopt;

    // In order to properly analyze joins, aliases should be recognized. However, aliases get lost during projection analysis.
    // Let's disable projection if there are any JOIN clauses.
    // TODO: We need a better identifier resolution mechanism for projection analysis.
    if (select_query->join())
        return std::nullopt;

    auto query_options = SelectQueryOptions(
        QueryProcessingStage::WithMergeableState,
        /* depth */ 1,
        /* is_subquery_= */ true
    ).ignoreProjections().ignoreAlias();
    InterpreterSelectQuery select(
        query_ptr,
        query_context,
        query_options,
        /* prepared_sets_= */ query_info.sets);
    const auto & analysis_result = select.getAnalysisResult();
    query_info.sets = select.getQueryAnalyzer()->getPreparedSets();

    bool can_use_aggregate_projection = true;
    /// If the first stage of the query pipeline is more complex than Aggregating - Expression - Filter - ReadFromStorage,
    /// we cannot use aggregate projection.
    if (analysis_result.join != nullptr || analysis_result.array_join != nullptr)
        can_use_aggregate_projection = false;

    /// Check if all needed columns can be provided by some aggregate projection. Here we also try
    /// to find expression matches. For example, suppose an aggregate projection contains a column
    /// named sum(x) and the given query also has an expression called sum(x), it's a match. This is
    /// why we need to ignore all aliases during projection creation and the above query planning.
    /// It's also worth noting that, sqrt(sum(x)) will also work because we can treat sum(x) as a
    /// required column.

    /// The ownership of ProjectionDescription is hold in metadata_snapshot which lives along with
    /// InterpreterSelect, thus we can store the raw pointer here.
    std::vector<ProjectionCandidate> candidates;
    NameSet keys;
    std::unordered_map<std::string_view, size_t> key_name_pos_map;
    size_t pos = 0;
    for (const auto & desc : select.getQueryAnalyzer()->aggregationKeys())
    {
        keys.insert(desc.name);
        key_name_pos_map.insert({desc.name, pos++});
    }
    auto actions_settings = ExpressionActionsSettings::fromSettings(settings, CompileExpressions::yes);

    // All required columns should be provided by either current projection or previous actions
    // Let's traverse backward to finish the check.
    // TODO what if there is a column with name sum(x) and an aggregate sum(x)?
    auto rewrite_before_where =
        [&](ProjectionCandidate & candidate, const ProjectionDescription & projection,
            NameSet & required_columns, const Block & source_block, const Block & aggregates)
    {
        if (analysis_result.before_where)
        {
            candidate.where_column_name = analysis_result.where_column_name;
            candidate.remove_where_filter = analysis_result.remove_where_filter;
            candidate.before_where = analysis_result.before_where->clone();

            auto new_required_columns = candidate.before_where->foldActionsByProjection(
                required_columns,
                projection.sample_block_for_keys,
                candidate.where_column_name);
            if (new_required_columns.empty() && !required_columns.empty())
                return false;
            required_columns = std::move(new_required_columns);
            candidate.before_where->addAggregatesViaProjection(aggregates);
        }

        if (analysis_result.prewhere_info)
        {
            candidate.prewhere_info = analysis_result.prewhere_info;

            auto prewhere_actions = candidate.prewhere_info->prewhere_actions->clone();
            auto prewhere_required_columns = required_columns;
            // required_columns should not contain columns generated by prewhere
            for (const auto & column : prewhere_actions->getResultColumns())
                required_columns.erase(column.name);

            {
                // prewhere_action should not add missing keys.
                auto new_prewhere_required_columns = prewhere_actions->foldActionsByProjection(
                        prewhere_required_columns, projection.sample_block_for_keys, candidate.prewhere_info->prewhere_column_name, false);
                if (new_prewhere_required_columns.empty() && !prewhere_required_columns.empty())
                    return false;
                prewhere_required_columns = std::move(new_prewhere_required_columns);
                candidate.prewhere_info->prewhere_actions = prewhere_actions;
            }

            if (candidate.prewhere_info->row_level_filter)
            {
                auto row_level_filter_actions = candidate.prewhere_info->row_level_filter->clone();
                // row_level_filter_action should not add missing keys.
                auto new_prewhere_required_columns = row_level_filter_actions->foldActionsByProjection(
                    prewhere_required_columns, projection.sample_block_for_keys, candidate.prewhere_info->row_level_column_name, false);
                if (new_prewhere_required_columns.empty() && !prewhere_required_columns.empty())
                    return false;
                prewhere_required_columns = std::move(new_prewhere_required_columns);
                candidate.prewhere_info->row_level_filter = row_level_filter_actions;
            }

            if (candidate.prewhere_info->alias_actions)
            {
                auto alias_actions = candidate.prewhere_info->alias_actions->clone();
                // alias_action should not add missing keys.
                auto new_prewhere_required_columns
                    = alias_actions->foldActionsByProjection(prewhere_required_columns, projection.sample_block_for_keys, {}, false);
                if (new_prewhere_required_columns.empty() && !prewhere_required_columns.empty())
                    return false;
                prewhere_required_columns = std::move(new_prewhere_required_columns);
                candidate.prewhere_info->alias_actions = alias_actions;
            }
            required_columns.insert(prewhere_required_columns.begin(), prewhere_required_columns.end());
        }

        bool match = true;
        for (const auto & column : required_columns)
        {
            /// There are still missing columns, fail to match
            if (!source_block.has(column))
            {
                match = false;
                break;
            }
        }
        return match;
    };

    auto virtual_block = getSampleBlockWithVirtualColumns();
    auto add_projection_candidate = [&](const ProjectionDescription & projection, bool minmax_count_projection = false)
    {
        ProjectionCandidate candidate{};
        candidate.desc = &projection;

        auto sample_block = projection.sample_block;
        auto sample_block_for_keys = projection.sample_block_for_keys;
        for (const auto & column : virtual_block)
        {
            sample_block.insertUnique(column);
            sample_block_for_keys.insertUnique(column);
        }

        // If optimize_aggregation_in_order = true, we need additional information to transform the projection's pipeline.
        auto attach_aggregation_in_order_info = [&]()
        {
            for (const auto & key : keys)
            {
                auto actions_dag = analysis_result.before_aggregation->clone();
                actions_dag->foldActionsByProjection({key}, sample_block_for_keys);
                candidate.group_by_elements_actions.emplace_back(std::make_shared<ExpressionActions>(actions_dag, actions_settings));
                candidate.group_by_elements_order_descr.emplace_back(key, 1, 1);
            }
        };

        if (projection.type == ProjectionDescription::Type::Aggregate && analysis_result.need_aggregate && can_use_aggregate_projection)
        {
            Block aggregates;
            // Let's first check if all aggregates are provided by current projection
            for (const auto & aggregate : select.getQueryAnalyzer()->aggregates())
            {
                if (const auto * column = sample_block.findByName(aggregate.column_name))
                {
                    aggregates.insert(*column);
                    continue;
                }

                // We can treat every count_not_null_column as count() when selecting minmax_count_projection
                if (minmax_count_projection && dynamic_cast<const AggregateFunctionCount *>(aggregate.function.get()))
                {
                    const auto * count_column = sample_block.findByName("count()");
                    if (!count_column)
                        throw Exception(
                            ErrorCodes::LOGICAL_ERROR, "`count()` column is missing when minmax_count_projection == true. It is a bug");
                    aggregates.insert({count_column->column, count_column->type, aggregate.column_name});
                    continue;
                }

                // No match
                return;
            }

            // Check if all aggregation keys can be either provided by some action, or by current
            // projection directly. Reshape the `before_aggregation` action DAG so that it only
            // needs to provide aggregation keys, and the DAG of certain child might be substituted
            // by some keys in projection.
            candidate.before_aggregation = analysis_result.before_aggregation->clone();
            auto required_columns = candidate.before_aggregation->foldActionsByProjection(keys, sample_block_for_keys);

            // TODO Let's find out the exact required_columns for keys.
            if (required_columns.empty() && (!keys.empty() && !candidate.before_aggregation->getRequiredColumns().empty()))
                return;

            if (analysis_result.optimize_aggregation_in_order)
                attach_aggregation_in_order_info();

            // Reorder aggregation keys and attach aggregates
            candidate.before_aggregation->reorderAggregationKeysForProjection(key_name_pos_map);
            candidate.before_aggregation->addAggregatesViaProjection(aggregates);

            // minmax_count_projections only have aggregation actions
            if (minmax_count_projection)
                candidate.required_columns = {required_columns.begin(), required_columns.end()};

            if (rewrite_before_where(candidate, projection, required_columns, sample_block_for_keys, aggregates))
            {
                if (minmax_count_projection)
                {
                    candidate.before_where = nullptr;
                    candidate.prewhere_info = nullptr;
                }
                else
                    candidate.required_columns = {required_columns.begin(), required_columns.end()};

                for (const auto & aggregate : aggregates)
                    candidate.required_columns.push_back(aggregate.name);
                candidates.push_back(std::move(candidate));
            }
        }
        else if (projection.type == ProjectionDescription::Type::Normal)
        {
            if (analysis_result.before_aggregation && analysis_result.optimize_aggregation_in_order)
                attach_aggregation_in_order_info();

            if (analysis_result.hasWhere() || analysis_result.hasPrewhere())
            {
                const auto & actions
                    = analysis_result.before_aggregation ? analysis_result.before_aggregation : analysis_result.before_order_by;
                NameSet required_columns;
                for (const auto & column : actions->getRequiredColumns())
                    required_columns.insert(column.name);

                if (rewrite_before_where(candidate, projection, required_columns, sample_block, {}))
                {
                    candidate.required_columns = {required_columns.begin(), required_columns.end()};
                    candidates.push_back(std::move(candidate));
                }
            }
        }
    };

    ProjectionCandidate * selected_candidate = nullptr;
    size_t min_sum_marks = std::numeric_limits<size_t>::max();
    if (metadata_snapshot->minmax_count_projection)
        add_projection_candidate(*metadata_snapshot->minmax_count_projection, true);
    std::optional<ProjectionCandidate> minmax_count_projection_candidate;
    if (!candidates.empty())
    {
        minmax_count_projection_candidate.emplace(std::move(candidates.front()));
        candidates.clear();
    }
    MergeTreeDataSelectExecutor reader(*this);
    std::shared_ptr<PartitionIdToMaxBlock> max_added_blocks;
    if (settings.select_sequential_consistency)
    {
        if (const StorageReplicatedMergeTree * replicated = dynamic_cast<const StorageReplicatedMergeTree *>(this))
            max_added_blocks = std::make_shared<PartitionIdToMaxBlock>(replicated->getMaxAddedBlocks());
    }

<<<<<<< HEAD
    auto parts = getVisibleDataPartsVector(query_context);
=======
    const auto & snapshot_data = assert_cast<const MergeTreeData::SnapshotData &>(*storage_snapshot->data);
    const auto & parts = snapshot_data.parts;
>>>>>>> 44c80a38

    // If minmax_count_projection is a valid candidate, check its completeness.
    if (minmax_count_projection_candidate)
    {
        DataPartsVector normal_parts;
        query_info.minmax_count_projection_block = getMinMaxCountProjectionBlock(
            metadata_snapshot,
            minmax_count_projection_candidate->required_columns,
            analysis_result.prewhere_info || analysis_result.before_where,
            query_info,
            parts,
            normal_parts,
            max_added_blocks.get(),
            query_context);

        if (query_info.minmax_count_projection_block && minmax_count_projection_candidate->prewhere_info)
        {
            const auto & prewhere_info = minmax_count_projection_candidate->prewhere_info;
            if (prewhere_info->alias_actions)
                ExpressionActions(prewhere_info->alias_actions, actions_settings).execute(query_info.minmax_count_projection_block);

            if (prewhere_info->row_level_filter)
            {
                ExpressionActions(prewhere_info->row_level_filter, actions_settings).execute(query_info.minmax_count_projection_block);
                query_info.minmax_count_projection_block.erase(prewhere_info->row_level_column_name);
            }

            if (prewhere_info->prewhere_actions)
                ExpressionActions(prewhere_info->prewhere_actions, actions_settings).execute(query_info.minmax_count_projection_block);

            if (prewhere_info->remove_prewhere_column)
                query_info.minmax_count_projection_block.erase(prewhere_info->prewhere_column_name);
        }

        if (normal_parts.empty())
        {
            selected_candidate = &*minmax_count_projection_candidate;
            selected_candidate->complete = true;
            min_sum_marks = query_info.minmax_count_projection_block.rows();
        }
        else
        {
            if (normal_parts.size() == parts.size())
            {
                // minmax_count_projection is useless.
            }
            else
            {
                auto normal_result_ptr = reader.estimateNumMarksToRead(
                    normal_parts,
                    analysis_result.required_columns,
                    metadata_snapshot,
                    metadata_snapshot,
                    query_info,
                    query_context,
                    settings.max_threads,
                    max_added_blocks);

                if (!normal_result_ptr->error())
                {
                    selected_candidate = &*minmax_count_projection_candidate;
                    selected_candidate->merge_tree_normal_select_result_ptr = normal_result_ptr;
                    min_sum_marks = query_info.minmax_count_projection_block.rows() + normal_result_ptr->marks();
                }
            }

            // We cannot find a complete match of minmax_count_projection, add more projections to check.
            for (const auto & projection : metadata_snapshot->projections)
                add_projection_candidate(projection);
        }
    }
    else
    {
        for (const auto & projection : metadata_snapshot->projections)
            add_projection_candidate(projection);
    }

    // Let's select the best projection to execute the query.
    if (!candidates.empty())
    {
        query_info.merge_tree_select_result_ptr = reader.estimateNumMarksToRead(
            parts,
            analysis_result.required_columns,
            metadata_snapshot,
            metadata_snapshot,
            query_info,
            query_context,
            settings.max_threads,
            max_added_blocks);

        if (!query_info.merge_tree_select_result_ptr->error())
        {
            // Add 1 to base sum_marks so that we prefer projections even when they have equal number of marks to read.
            // NOTE: It is not clear if we need it. E.g. projections do not support skip index for now.
            auto sum_marks = query_info.merge_tree_select_result_ptr->marks() + 1;
            if (sum_marks < min_sum_marks)
            {
                selected_candidate = nullptr;
                min_sum_marks = sum_marks;
            }
        }

        /// Favor aggregate projections
        for (auto & candidate : candidates)
        {
            if (candidate.desc->type == ProjectionDescription::Type::Aggregate)
            {
                selectBestProjection(
                    reader,
                    storage_snapshot,
                    query_info,
                    analysis_result.required_columns,
                    candidate,
                    query_context,
                    max_added_blocks,
                    settings,
                    parts,
                    selected_candidate,
                    min_sum_marks);
            }
        }

        /// Select the best normal projection.
        for (auto & candidate : candidates)
        {
            if (candidate.desc->type == ProjectionDescription::Type::Normal)
            {
                selectBestProjection(
                    reader,
                    storage_snapshot,
                    query_info,
                    analysis_result.required_columns,
                    candidate,
                    query_context,
                    max_added_blocks,
                    settings,
                    parts,
                    selected_candidate,
                    min_sum_marks);
            }
        }
    }

    if (!selected_candidate)
        return std::nullopt;
    else if (min_sum_marks == 0)
    {
        /// If selected_projection indicated an empty result set. Remember it in query_info but
        /// don't use projection to run the query, because projection pipeline with empty result
        /// set will not work correctly with empty_result_for_aggregation_by_empty_set.
        query_info.merge_tree_empty_result = true;
        return std::nullopt;
    }

    if (selected_candidate->desc->type == ProjectionDescription::Type::Aggregate)
    {
        selected_candidate->aggregation_keys = select.getQueryAnalyzer()->aggregationKeys();
        selected_candidate->aggregate_descriptions = select.getQueryAnalyzer()->aggregates();
        selected_candidate->subqueries_for_sets
            = std::make_shared<SubqueriesForSets>(std::move(select.getQueryAnalyzer()->getSubqueriesForSets()));
    }

    return *selected_candidate;
}


QueryProcessingStage::Enum MergeTreeData::getQueryProcessingStage(
    ContextPtr query_context,
    QueryProcessingStage::Enum to_stage,
    const StorageSnapshotPtr & storage_snapshot,
    SelectQueryInfo & query_info) const
{
    if (to_stage >= QueryProcessingStage::Enum::WithMergeableState)
    {
        if (auto projection = getQueryProcessingStageWithAggregateProjection(query_context, storage_snapshot, query_info))
        {
            query_info.projection = std::move(projection);
            if (query_info.projection->desc->type == ProjectionDescription::Type::Aggregate)
                return QueryProcessingStage::Enum::WithMergeableState;
        }
        else
            query_info.projection = std::nullopt;
    }

    return QueryProcessingStage::Enum::FetchColumns;
}


MergeTreeData & MergeTreeData::checkStructureAndGetMergeTreeData(IStorage & source_table, const StorageMetadataPtr & src_snapshot, const StorageMetadataPtr & my_snapshot) const
{
    MergeTreeData * src_data = dynamic_cast<MergeTreeData *>(&source_table);
    if (!src_data)
        throw Exception("Table " + source_table.getStorageID().getNameForLogs() +
                        " supports attachPartitionFrom only for MergeTree family of table engines."
                        " Got " + source_table.getName(), ErrorCodes::NOT_IMPLEMENTED);

    if (my_snapshot->getColumns().getAllPhysical().sizeOfDifference(src_snapshot->getColumns().getAllPhysical()))
        throw Exception("Tables have different structure", ErrorCodes::INCOMPATIBLE_COLUMNS);

    auto query_to_string = [] (const ASTPtr & ast)
    {
        return ast ? queryToString(ast) : "";
    };

    if (query_to_string(my_snapshot->getSortingKeyAST()) != query_to_string(src_snapshot->getSortingKeyAST()))
        throw Exception("Tables have different ordering", ErrorCodes::BAD_ARGUMENTS);

    if (query_to_string(my_snapshot->getPartitionKeyAST()) != query_to_string(src_snapshot->getPartitionKeyAST()))
        throw Exception("Tables have different partition key", ErrorCodes::BAD_ARGUMENTS);

    if (format_version != src_data->format_version)
        throw Exception("Tables have different format_version", ErrorCodes::BAD_ARGUMENTS);

    return *src_data;
}

MergeTreeData & MergeTreeData::checkStructureAndGetMergeTreeData(
    const StoragePtr & source_table, const StorageMetadataPtr & src_snapshot, const StorageMetadataPtr & my_snapshot) const
{
    return checkStructureAndGetMergeTreeData(*source_table, src_snapshot, my_snapshot);
}

MergeTreeData::MutableDataPartPtr MergeTreeData::cloneAndLoadDataPartOnSameDisk(
    const MergeTreeData::DataPartPtr & src_part,
    const String & tmp_part_prefix,
    const MergeTreePartInfo & dst_part_info,
    const StorageMetadataPtr & metadata_snapshot,
    const MergeTreeTransactionPtr & txn)
{
    /// Check that the storage policy contains the disk where the src_part is located.
    bool does_storage_policy_allow_same_disk = false;
    for (const DiskPtr & disk : getStoragePolicy()->getDisks())
    {
        if (disk->getName() == src_part->volume->getDisk()->getName())
        {
            does_storage_policy_allow_same_disk = true;
            break;
        }
    }
    if (!does_storage_policy_allow_same_disk)
        throw Exception(
            "Could not clone and load part " + quoteString(src_part->getFullPath()) + " because disk does not belong to storage policy",
            ErrorCodes::BAD_ARGUMENTS);

    String dst_part_name = src_part->getNewName(dst_part_info);
    assert(!tmp_part_prefix.empty());
    String tmp_dst_part_name = tmp_part_prefix + dst_part_name;

    auto reservation = reserveSpace(src_part->getBytesOnDisk(), src_part->volume->getDisk());
    auto disk = reservation->getDisk();
    String src_part_path = src_part->getFullRelativePath();
    String dst_part_path = relative_data_path + tmp_dst_part_name;

    if (disk->exists(dst_part_path))
        throw Exception("Part in " + fullPath(disk, dst_part_path) + " already exists", ErrorCodes::DIRECTORY_ALREADY_EXISTS);

    /// If source part is in memory, flush it to disk and clone it already in on-disk format
    if (auto src_part_in_memory = asInMemoryPart(src_part))
    {
        const auto & src_relative_data_path = src_part_in_memory->storage.relative_data_path;
        auto flushed_part_path = src_part_in_memory->getRelativePathForPrefix(tmp_part_prefix);
        src_part_in_memory->flushToDisk(src_relative_data_path, flushed_part_path, metadata_snapshot);
        src_part_path = fs::path(src_relative_data_path) / flushed_part_path / "";
    }

    LOG_DEBUG(log, "Cloning part {} to {}", fullPath(disk, src_part_path), fullPath(disk, dst_part_path));
    localBackup(disk, src_part_path, dst_part_path, /* make_source_readonly */ false);
    disk->removeFileIfExists(fs::path(dst_part_path) / IMergeTreeDataPart::DELETE_ON_DESTROY_MARKER_FILE_NAME);
    disk->removeFileIfExists(fs::path(dst_part_path) / IMergeTreeDataPart::TXN_VERSION_METADATA_FILE_NAME);

    auto single_disk_volume = std::make_shared<SingleDiskVolume>(disk->getName(), disk, 0);
    auto dst_data_part = createPart(dst_part_name, dst_part_info, single_disk_volume, tmp_dst_part_name);

    /// We should write version metadata on part creation to distinguish it from parts that were created without transaction.
    TransactionID tid = txn ? txn->tid : Tx::PrehistoricTID;
    dst_data_part->version.setCreationTID(tid, nullptr);
    dst_data_part->storeVersionMetadata();

    dst_data_part->is_temp = true;

    dst_data_part->loadColumnsChecksumsIndexes(require_part_metadata, true);
    dst_data_part->modification_time = disk->getLastModified(dst_part_path).epochTime();
    return dst_data_part;
}

String MergeTreeData::getFullPathOnDisk(const DiskPtr & disk) const
{
    return disk->getPath() + relative_data_path;
}


DiskPtr MergeTreeData::tryGetDiskForDetachedPart(const String & part_name) const
{
    String additional_path = "detached/";
    const auto disks = getStoragePolicy()->getDisks();

    for (const DiskPtr & disk : disks)
        if (disk->exists(relative_data_path + additional_path + part_name))
            return disk;

    return nullptr;
}

DiskPtr MergeTreeData::getDiskForDetachedPart(const String & part_name) const
{
    if (auto disk = tryGetDiskForDetachedPart(part_name))
        return disk;
    throw DB::Exception(ErrorCodes::BAD_DATA_PART_NAME, "Detached part \"{}\" not found", part_name);
}


Strings MergeTreeData::getDataPaths() const
{
    Strings res;
    auto disks = getStoragePolicy()->getDisks();
    for (const auto & disk : disks)
        res.push_back(getFullPathOnDisk(disk));
    return res;
}


void MergeTreeData::reportBrokenPart(MergeTreeData::DataPartPtr & data_part) const
{
    if (data_part->volume && data_part->volume->getDisk()->isBroken())
    {
        auto disk = data_part->volume->getDisk();
        auto parts = getDataPartsForInternalUsage();
        LOG_WARNING(log, "Scanning parts to recover on broken disk {}.", disk->getName() + "@" + disk->getPath());
        for (const auto & part : parts)
        {
            if (part->volume && part->volume->getDisk()->getName() == disk->getName())
                broken_part_callback(part->name);
        }
    }
    else
        broken_part_callback(data_part->name);
}

MergeTreeData::MatcherFn MergeTreeData::getPartitionMatcher(const ASTPtr & partition_ast, ContextPtr local_context) const
{
    bool prefixed = false;
    String id;

    if (format_version < MERGE_TREE_DATA_MIN_FORMAT_VERSION_WITH_CUSTOM_PARTITIONING)
    {
        /// Month-partitioning specific - partition value can represent a prefix of the partition to freeze.
        if (const auto * partition_lit = partition_ast->as<ASTPartition &>().value->as<ASTLiteral>())
        {
            id = partition_lit->value.getType() == Field::Types::UInt64
                 ? toString(partition_lit->value.get<UInt64>())
                 : partition_lit->value.safeGet<String>();
            prefixed = true;
        }
        else
            id = getPartitionIDFromQuery(partition_ast, local_context);
    }
    else
        id = getPartitionIDFromQuery(partition_ast, local_context);

    return [prefixed, id](const String & partition_id)
    {
        if (prefixed)
            return startsWith(partition_id, id);
        else
            return id == partition_id;
    };
}

PartitionCommandsResultInfo MergeTreeData::freezePartition(
    const ASTPtr & partition_ast,
    const StorageMetadataPtr & metadata_snapshot,
    const String & with_name,
    ContextPtr local_context,
    TableLockHolder &)
{
    return freezePartitionsByMatcher(getPartitionMatcher(partition_ast, local_context), metadata_snapshot, with_name, local_context);
}

PartitionCommandsResultInfo MergeTreeData::freezeAll(
    const String & with_name,
    const StorageMetadataPtr & metadata_snapshot,
    ContextPtr local_context,
    TableLockHolder &)
{
    return freezePartitionsByMatcher([] (const String &) { return true; }, metadata_snapshot, with_name, local_context);
}

PartitionCommandsResultInfo MergeTreeData::freezePartitionsByMatcher(
    MatcherFn matcher,
    const StorageMetadataPtr & metadata_snapshot,
    const String & with_name,
    ContextPtr local_context)
{
    String clickhouse_path = fs::canonical(local_context->getPath());
    String default_shadow_path = fs::path(clickhouse_path) / "shadow/";
    fs::create_directories(default_shadow_path);
    auto increment = Increment(fs::path(default_shadow_path) / "increment.txt").get(true);

    const String shadow_path = "shadow/";

    /// Acquire a snapshot of active data parts to prevent removing while doing backup.
    const auto data_parts = getVisibleDataPartsVector(local_context);

    String backup_name = (!with_name.empty() ? escapeForFileName(with_name) : toString(increment));
    String backup_path = fs::path(shadow_path) / backup_name / "";

    for (const auto & disk : getStoragePolicy()->getDisks())
        disk->onFreeze(backup_path);

    PartitionCommandsResultInfo result;

    size_t parts_processed = 0;
    for (const auto & part : data_parts)
    {
        if (!matcher(part->info.partition_id))
            continue;

        LOG_DEBUG(log, "Freezing part {} snapshot will be placed at {}", part->name, backup_path);

        auto disk = part->volume->getDisk();

        disk->createDirectories(backup_path);

        String src_part_path = part->getFullRelativePath();
        String backup_part_path = fs::path(backup_path) / relative_data_path / part->relative_path;
        if (auto part_in_memory = asInMemoryPart(part))
        {
            auto flushed_part_path = part_in_memory->getRelativePathForPrefix("tmp_freeze");
            part_in_memory->flushToDisk(relative_data_path, flushed_part_path, metadata_snapshot);
            src_part_path = fs::path(relative_data_path) / flushed_part_path / "";
        }

        localBackup(disk, src_part_path, backup_part_path);

        // Store metadata for replicated table.
        // Do nothing for non-replocated.
        createAndStoreFreezeMetadata(disk, part, backup_part_path);

        disk->removeFileIfExists(fs::path(backup_part_path) / IMergeTreeDataPart::DELETE_ON_DESTROY_MARKER_FILE_NAME);

        part->is_frozen.store(true, std::memory_order_relaxed);
        result.push_back(PartitionCommandResultInfo{
            .partition_id = part->info.partition_id,
            .part_name = part->name,
            .backup_path = fs::path(disk->getPath()) / backup_path,
            .part_backup_path = fs::path(disk->getPath()) / backup_part_path,
            .backup_name = backup_name,
        });
        ++parts_processed;
    }

    LOG_DEBUG(log, "Freezed {} parts", parts_processed);
    return result;
}

void MergeTreeData::createAndStoreFreezeMetadata(DiskPtr, DataPartPtr, String) const
{

}

PartitionCommandsResultInfo MergeTreeData::unfreezePartition(
    const ASTPtr & partition,
    const String & backup_name,
    ContextPtr local_context,
    TableLockHolder &)
{
    return unfreezePartitionsByMatcher(getPartitionMatcher(partition, local_context), backup_name, local_context);
}

PartitionCommandsResultInfo MergeTreeData::unfreezeAll(
    const String & backup_name,
    ContextPtr local_context,
    TableLockHolder &)
{
    return unfreezePartitionsByMatcher([] (const String &) { return true; }, backup_name, local_context);
}

bool MergeTreeData::removeDetachedPart(DiskPtr disk, const String & path, const String &, bool)
{
    disk->removeRecursive(path);

    return false;
}

PartitionCommandsResultInfo MergeTreeData::unfreezePartitionsByMatcher(MatcherFn matcher, const String & backup_name, ContextPtr)
{
    auto backup_path = fs::path("shadow") / escapeForFileName(backup_name) / relative_data_path;

    LOG_DEBUG(log, "Unfreezing parts by path {}", backup_path.generic_string());

    PartitionCommandsResultInfo result;

    for (const auto & disk : getStoragePolicy()->getDisks())
    {
        if (!disk->exists(backup_path))
            continue;

        for (auto it = disk->iterateDirectory(backup_path); it->isValid(); it->next())
        {
            const auto & partition_directory = it->name();

            /// Partition ID is prefix of part directory name: <partition id>_<rest of part directory name>
            auto found = partition_directory.find('_');
            if (found == std::string::npos)
                continue;
            auto partition_id = partition_directory.substr(0, found);

            if (!matcher(partition_id))
                continue;

            const auto & path = it->path();

            bool keep_shared = removeDetachedPart(disk, path, partition_directory, true);

            result.push_back(PartitionCommandResultInfo{
                .partition_id = partition_id,
                .part_name = partition_directory,
                .backup_path = disk->getPath() + backup_path.generic_string(),
                .part_backup_path = disk->getPath() + path,
                .backup_name = backup_name,
            });

            LOG_DEBUG(log, "Unfreezed part by path {}, keep shared data: {}", disk->getPath() + path, keep_shared);
        }
    }

    LOG_DEBUG(log, "Unfreezed {} parts", result.size());

    return result;
}

bool MergeTreeData::canReplacePartition(const DataPartPtr & src_part) const
{
    const auto settings = getSettings();

    if (!settings->enable_mixed_granularity_parts || settings->index_granularity_bytes == 0)
    {
        if (!canUseAdaptiveGranularity() && src_part->index_granularity_info.is_adaptive)
            return false;
        if (canUseAdaptiveGranularity() && !src_part->index_granularity_info.is_adaptive)
            return false;
    }
    return true;
}

void MergeTreeData::writePartLog(
    PartLogElement::Type type,
    const ExecutionStatus & execution_status,
    UInt64 elapsed_ns,
    const String & new_part_name,
    const DataPartPtr & result_part,
    const DataPartsVector & source_parts,
    const MergeListEntry * merge_entry)
try
{
    auto table_id = getStorageID();
    auto part_log = getContext()->getPartLog(table_id.database_name);
    if (!part_log)
        return;

    PartLogElement part_log_elem;

    part_log_elem.event_type = type;

    part_log_elem.error = static_cast<UInt16>(execution_status.code);
    part_log_elem.exception = execution_status.message;

    // construct event_time and event_time_microseconds using the same time point
    // so that the two times will always be equal up to a precision of a second.
    const auto time_now = std::chrono::system_clock::now();
    part_log_elem.event_time = time_in_seconds(time_now);
    part_log_elem.event_time_microseconds = time_in_microseconds(time_now);

    /// TODO: Stop stopwatch in outer code to exclude ZK timings and so on
    part_log_elem.duration_ms = elapsed_ns / 1000000;

    part_log_elem.database_name = table_id.database_name;
    part_log_elem.table_name = table_id.table_name;
    part_log_elem.partition_id = MergeTreePartInfo::fromPartName(new_part_name, format_version).partition_id;
    part_log_elem.part_name = new_part_name;

    if (result_part)
    {
        part_log_elem.disk_name = result_part->volume->getDisk()->getName();
        part_log_elem.path_on_disk = result_part->getFullPath();
        part_log_elem.bytes_compressed_on_disk = result_part->getBytesOnDisk();
        part_log_elem.rows = result_part->rows_count;
    }

    part_log_elem.source_part_names.reserve(source_parts.size());
    for (const auto & source_part : source_parts)
        part_log_elem.source_part_names.push_back(source_part->name);

    if (merge_entry)
    {
        part_log_elem.rows_read = (*merge_entry)->rows_read;
        part_log_elem.bytes_read_uncompressed = (*merge_entry)->bytes_read_uncompressed;

        part_log_elem.rows = (*merge_entry)->rows_written;
        part_log_elem.bytes_uncompressed = (*merge_entry)->bytes_written_uncompressed;
        part_log_elem.peak_memory_usage = (*merge_entry)->memory_tracker.getPeak();
    }

    part_log->add(part_log_elem);
}
catch (...)
{
    tryLogCurrentException(log, __PRETTY_FUNCTION__);
}

StorageMergeTree::PinnedPartUUIDsPtr MergeTreeData::getPinnedPartUUIDs() const
{
    std::lock_guard lock(pinned_part_uuids_mutex);
    return pinned_part_uuids;
}

MergeTreeData::CurrentlyMovingPartsTagger::CurrentlyMovingPartsTagger(MergeTreeMovingParts && moving_parts_, MergeTreeData & data_)
    : parts_to_move(std::move(moving_parts_)), data(data_)
{
    for (const auto & moving_part : parts_to_move)
        if (!data.currently_moving_parts.emplace(moving_part.part).second)
            throw Exception("Cannot move part '" + moving_part.part->name + "'. It's already moving.", ErrorCodes::LOGICAL_ERROR);
}

MergeTreeData::CurrentlyMovingPartsTagger::~CurrentlyMovingPartsTagger()
{
    std::lock_guard lock(data.moving_parts_mutex);
    for (const auto & moving_part : parts_to_move)
    {
        /// Something went completely wrong
        if (!data.currently_moving_parts.count(moving_part.part))
            std::terminate();
        data.currently_moving_parts.erase(moving_part.part);
    }
}

bool MergeTreeData::scheduleDataMovingJob(BackgroundJobsAssignee & assignee)
{
    if (parts_mover.moves_blocker.isCancelled())
        return false;

    auto moving_tagger = selectPartsForMove();
    if (moving_tagger->parts_to_move.empty())
        return false;

    assignee.scheduleMoveTask(ExecutableLambdaAdapter::create(
        [this, moving_tagger] () mutable
        {
            return moveParts(moving_tagger);
        }, moves_assignee_trigger, getStorageID()));
    return true;
}

bool MergeTreeData::areBackgroundMovesNeeded() const
{
    auto policy = getStoragePolicy();

    if (policy->getVolumes().size() > 1)
        return true;

    return policy->getVolumes().size() == 1 && policy->getVolumes()[0]->getDisks().size() > 1;
}

bool MergeTreeData::movePartsToSpace(const DataPartsVector & parts, SpacePtr space)
{
    if (parts_mover.moves_blocker.isCancelled())
        return false;

    auto moving_tagger = checkPartsForMove(parts, space);
    if (moving_tagger->parts_to_move.empty())
        return false;

    return moveParts(moving_tagger);
}

MergeTreeData::CurrentlyMovingPartsTaggerPtr MergeTreeData::selectPartsForMove()
{
    MergeTreeMovingParts parts_to_move;

    auto can_move = [this](const DataPartPtr & part, String * reason) -> bool
    {
        if (partIsAssignedToBackgroundOperation(part))
        {
            *reason = "part already assigned to background operation.";
            return false;
        }
        if (currently_moving_parts.count(part))
        {
            *reason = "part is already moving.";
            return false;
        }

        return true;
    };

    std::lock_guard moving_lock(moving_parts_mutex);

    parts_mover.selectPartsForMove(parts_to_move, can_move, moving_lock);
    return std::make_shared<CurrentlyMovingPartsTagger>(std::move(parts_to_move), *this);
}

MergeTreeData::CurrentlyMovingPartsTaggerPtr MergeTreeData::checkPartsForMove(const DataPartsVector & parts, SpacePtr space)
{
    std::lock_guard moving_lock(moving_parts_mutex);

    MergeTreeMovingParts parts_to_move;
    for (const auto & part : parts)
    {
        auto reservation = space->reserve(part->getBytesOnDisk());
        if (!reservation)
            throw Exception("Move is not possible. Not enough space on '" + space->getName() + "'", ErrorCodes::NOT_ENOUGH_SPACE);

        auto reserved_disk = reservation->getDisk();

        if (reserved_disk->exists(relative_data_path + part->name))
            throw Exception(
                "Move is not possible: " + fullPath(reserved_disk, relative_data_path + part->name) + " already exists",
                ErrorCodes::DIRECTORY_ALREADY_EXISTS);

        if (currently_moving_parts.count(part) || partIsAssignedToBackgroundOperation(part))
            throw Exception(
                "Cannot move part '" + part->name + "' because it's participating in background process",
                ErrorCodes::PART_IS_TEMPORARILY_LOCKED);

        parts_to_move.emplace_back(part, std::move(reservation));
    }
    return std::make_shared<CurrentlyMovingPartsTagger>(std::move(parts_to_move), *this);
}

bool MergeTreeData::moveParts(const CurrentlyMovingPartsTaggerPtr & moving_tagger)
{
    LOG_INFO(log, "Got {} parts to move.", moving_tagger->parts_to_move.size());

    const auto settings = getSettings();

    bool result = true;
    for (const auto & moving_part : moving_tagger->parts_to_move)
    {
        Stopwatch stopwatch;
        DataPartPtr cloned_part;

        auto write_part_log = [&](const ExecutionStatus & execution_status)
        {
            writePartLog(
                PartLogElement::Type::MOVE_PART,
                execution_status,
                stopwatch.elapsed(),
                moving_part.part->name,
                cloned_part,
                {moving_part.part},
                nullptr);
        };

        try
        {
            /// If zero-copy replication enabled than replicas shouldn't try to
            /// move parts to another disk simultaneously. For this purpose we
            /// use shared lock across replicas. NOTE: it's not 100% reliable,
            /// because we are not checking lock while finishing part move.
            /// However it's not dangerous at all, we will just have very rare
            /// copies of some part.
            ///
            /// FIXME: this code is related to Replicated merge tree, and not
            /// common for ordinary merge tree. So it's a bad design and should
            /// be fixed.
            auto disk = moving_part.reserved_space->getDisk();
            if (supportsReplication() && disk->supportZeroCopyReplication() && settings->allow_remote_fs_zero_copy_replication)
            {
                /// If we acuqired lock than let's try to move. After one
                /// replica will actually move the part from disk to some
                /// zero-copy storage other replicas will just fetch
                /// metainformation.
                if (auto lock = tryCreateZeroCopyExclusiveLock(moving_part.part->name, disk); lock)
                {
                    cloned_part = parts_mover.clonePart(moving_part);
                    parts_mover.swapClonedPart(cloned_part);
                }
                else
                {
                    /// Move will be retried but with backoff.
                    LOG_DEBUG(log, "Move of part {} postponed, because zero copy mode enabled and someone other moving this part right now", moving_part.part->name);
                    result = false;
                    continue;
                }
            }
            else /// Ordinary move as it should be
            {
                cloned_part = parts_mover.clonePart(moving_part);
                parts_mover.swapClonedPart(cloned_part);
            }
            write_part_log({});
        }
        catch (...)
        {
            write_part_log(ExecutionStatus::fromCurrentException());
            if (cloned_part)
                cloned_part->remove();

            throw;
        }
    }
    return result;
}

bool MergeTreeData::partsContainSameProjections(const DataPartPtr & left, const DataPartPtr & right)
{
    if (left->getProjectionParts().size() != right->getProjectionParts().size())
        return false;
    for (const auto & [name, _] : left->getProjectionParts())
    {
        if (!right->hasProjection(name))
            return false;
    }
    return true;
}

bool MergeTreeData::canUsePolymorphicParts(const MergeTreeSettings & settings, String * out_reason) const
{
    if (!canUseAdaptiveGranularity())
    {
        if (out_reason && (settings.min_rows_for_wide_part != 0 || settings.min_bytes_for_wide_part != 0
            || settings.min_rows_for_compact_part != 0 || settings.min_bytes_for_compact_part != 0))
        {
            *out_reason = fmt::format(
                    "Table can't create parts with adaptive granularity, but settings"
                    " min_rows_for_wide_part = {}"
                    ", min_bytes_for_wide_part = {}"
                    ", min_rows_for_compact_part = {}"
                    ", min_bytes_for_compact_part = {}"
                    ". Parts with non-adaptive granularity can be stored only in Wide (default) format.",
                    settings.min_rows_for_wide_part,    settings.min_bytes_for_wide_part,
                    settings.min_rows_for_compact_part, settings.min_bytes_for_compact_part);
        }

        return false;
    }

    return true;
}

MergeTreeData::AlterConversions MergeTreeData::getAlterConversionsForPart(const MergeTreeDataPartPtr part) const
{
    MutationCommands commands = getFirstAlterMutationCommandsForPart(part);

    AlterConversions result{};
    for (const auto & command : commands)
        /// Currently we need explicit conversions only for RENAME alter
        /// all other conversions can be deduced from diff between part columns
        /// and columns in storage.
        if (command.type == MutationCommand::Type::RENAME_COLUMN)
            result.rename_map[command.rename_to] = command.column_name;

    return result;
}

MergeTreeData::WriteAheadLogPtr MergeTreeData::getWriteAheadLog()
{
    std::lock_guard lock(write_ahead_log_mutex);
    if (!write_ahead_log)
    {
        auto reservation = reserveSpace(getSettings()->write_ahead_log_max_bytes);
        write_ahead_log = std::make_shared<MergeTreeWriteAheadLog>(*this, reservation->getDisk());
    }

    return write_ahead_log;
}

NamesAndTypesList MergeTreeData::getVirtuals() const
{
    return NamesAndTypesList{
        NameAndTypePair("_part", std::make_shared<DataTypeString>()),
        NameAndTypePair("_part_index", std::make_shared<DataTypeUInt64>()),
        NameAndTypePair("_part_uuid", std::make_shared<DataTypeUUID>()),
        NameAndTypePair("_partition_id", std::make_shared<DataTypeString>()),
        NameAndTypePair("_partition_value", getPartitionValueType()),
        NameAndTypePair("_sample_factor", std::make_shared<DataTypeFloat64>()),
    };
}

size_t MergeTreeData::getTotalMergesWithTTLInMergeList() const
{
    return getContext()->getMergeList().getMergesWithTTLCount();
}

void MergeTreeData::addPartContributionToDataVolume(const DataPartPtr & part)
{
    increaseDataVolume(part->getBytesOnDisk(), part->rows_count, 1);
}

void MergeTreeData::removePartContributionToDataVolume(const DataPartPtr & part)
{
    increaseDataVolume(-part->getBytesOnDisk(), -part->rows_count, -1);
}

void MergeTreeData::increaseDataVolume(ssize_t bytes, ssize_t rows, ssize_t parts)
{
    total_active_size_bytes.fetch_add(bytes, std::memory_order_acq_rel);
    total_active_size_rows.fetch_add(rows, std::memory_order_acq_rel);
    total_active_size_parts.fetch_add(parts, std::memory_order_acq_rel);
}

void MergeTreeData::setDataVolume(size_t bytes, size_t rows, size_t parts)
{
    total_active_size_bytes.store(bytes, std::memory_order_release);
    total_active_size_rows.store(rows, std::memory_order_release);
    total_active_size_parts.store(parts, std::memory_order_release);
}

bool MergeTreeData::insertQueryIdOrThrow(const String & query_id, size_t max_queries) const
{
    std::lock_guard lock(query_id_set_mutex);
    return insertQueryIdOrThrowNoLock(query_id, max_queries, lock);
}

bool MergeTreeData::insertQueryIdOrThrowNoLock(const String & query_id, size_t max_queries, const std::lock_guard<std::mutex> &) const
{
    if (query_id_set.find(query_id) != query_id_set.end())
        return false;
    if (query_id_set.size() >= max_queries)
        throw Exception(
            ErrorCodes::TOO_MANY_SIMULTANEOUS_QUERIES, "Too many simultaneous queries for table {}. Maximum is: {}", log_name, max_queries);
    query_id_set.insert(query_id);
    return true;
}

void MergeTreeData::removeQueryId(const String & query_id) const
{
    std::lock_guard lock(query_id_set_mutex);
    removeQueryIdNoLock(query_id, lock);
}

void MergeTreeData::removeQueryIdNoLock(const String & query_id, const std::lock_guard<std::mutex> &) const
{
    if (query_id_set.find(query_id) == query_id_set.end())
        LOG_WARNING(log, "We have query_id removed but it's not recorded. This is a bug");
    else
        query_id_set.erase(query_id);
}

ReservationPtr MergeTreeData::balancedReservation(
    const StorageMetadataPtr & metadata_snapshot,
    size_t part_size,
    size_t max_volume_index,
    const String & part_name,
    const MergeTreePartInfo & part_info,
    MergeTreeData::DataPartsVector covered_parts,
    std::optional<CurrentlySubmergingEmergingTagger> * tagger_ptr,
    const IMergeTreeDataPart::TTLInfos * ttl_infos,
    bool is_insert)
{
    ReservationPtr reserved_space;
    auto min_bytes_to_rebalance_partition_over_jbod = getSettings()->min_bytes_to_rebalance_partition_over_jbod;
    if (tagger_ptr && min_bytes_to_rebalance_partition_over_jbod > 0 && part_size >= min_bytes_to_rebalance_partition_over_jbod)
    try
    {
        const auto & disks = getStoragePolicy()->getVolume(max_volume_index)->getDisks();
        std::map<String, size_t> disk_occupation;
        std::map<String, std::vector<String>> disk_parts_for_logging;
        for (const auto & disk : disks)
            disk_occupation.emplace(disk->getName(), 0);

        std::set<String> committed_big_parts_from_partition;
        std::set<String> submerging_big_parts_from_partition;
        std::lock_guard lock(currently_submerging_emerging_mutex);

        for (const auto & part : currently_submerging_big_parts)
        {
            if (part_info.partition_id == part->info.partition_id)
                submerging_big_parts_from_partition.insert(part->name);
        }

        {
            auto lock_parts = lockParts();
            if (covered_parts.empty())
            {
                // It's a part fetch. Calculate `covered_parts` here.
                MergeTreeData::DataPartPtr covering_part;
                covered_parts = getActivePartsToReplace(part_info, part_name, covering_part, lock_parts);
            }

            // Remove irrelevant parts.
            covered_parts.erase(
                std::remove_if(
                    covered_parts.begin(),
                    covered_parts.end(),
                    [min_bytes_to_rebalance_partition_over_jbod](const auto & part)
                    {
                        return !(part->isStoredOnDisk() && part->getBytesOnDisk() >= min_bytes_to_rebalance_partition_over_jbod);
                    }),
                covered_parts.end());

            // Include current submerging big parts which are not yet in `currently_submerging_big_parts`
            for (const auto & part : covered_parts)
                submerging_big_parts_from_partition.insert(part->name);

            for (const auto & part : getDataPartsStateRange(MergeTreeData::DataPartState::Active))
            {
                if (part->isStoredOnDisk() && part->getBytesOnDisk() >= min_bytes_to_rebalance_partition_over_jbod
                    && part_info.partition_id == part->info.partition_id)
                {
                    auto name = part->volume->getDisk()->getName();
                    auto it = disk_occupation.find(name);
                    if (it != disk_occupation.end())
                    {
                        if (submerging_big_parts_from_partition.find(part->name) == submerging_big_parts_from_partition.end())
                        {
                            it->second += part->getBytesOnDisk();
                            disk_parts_for_logging[name].push_back(formatReadableSizeWithBinarySuffix(part->getBytesOnDisk()));
                            committed_big_parts_from_partition.insert(part->name);
                        }
                        else
                        {
                            disk_parts_for_logging[name].push_back(formatReadableSizeWithBinarySuffix(part->getBytesOnDisk()) + " (submerging)");
                        }
                    }
                    else
                    {
                        // Part is on different volume. Ignore it.
                    }
                }
            }
        }

        for (const auto & [name, emerging_part] : currently_emerging_big_parts)
        {
            // It's possible that the emerging big parts are committed and get added twice. Thus a set is used to deduplicate.
            if (committed_big_parts_from_partition.find(name) == committed_big_parts_from_partition.end()
                && part_info.partition_id == emerging_part.partition_id)
            {
                auto it = disk_occupation.find(emerging_part.disk_name);
                if (it != disk_occupation.end())
                {
                    it->second += emerging_part.estimate_bytes;
                    disk_parts_for_logging[emerging_part.disk_name].push_back(
                        formatReadableSizeWithBinarySuffix(emerging_part.estimate_bytes) + " (emerging)");
                }
                else
                {
                    // Part is on different volume. Ignore it.
                }
            }
        }

        size_t min_occupation_size = std::numeric_limits<size_t>::max();
        std::vector<String> candidates;
        for (const auto & [disk_name, size] : disk_occupation)
        {
            if (size < min_occupation_size)
            {
                min_occupation_size = size;
                candidates = {disk_name};
            }
            else if (size == min_occupation_size)
            {
                candidates.push_back(disk_name);
            }
        }

        if (!candidates.empty())
        {
            // Random pick one disk from best candidates
            std::shuffle(candidates.begin(), candidates.end(), thread_local_rng);
            String selected_disk_name = candidates.front();
            WriteBufferFromOwnString log_str;
            writeCString("\nbalancer: \n", log_str);
            for (const auto & [disk_name, per_disk_parts] : disk_parts_for_logging)
                writeString(fmt::format("  {}: [{}]\n", disk_name, fmt::join(per_disk_parts, ", ")), log_str);
            LOG_DEBUG(log, fmt::runtime(log_str.str()));

            if (ttl_infos)
                reserved_space = tryReserveSpacePreferringTTLRules(
                    metadata_snapshot,
                    part_size,
                    *ttl_infos,
                    time(nullptr),
                    max_volume_index,
                    is_insert,
                    getStoragePolicy()->getDiskByName(selected_disk_name));
            else
                reserved_space = tryReserveSpace(part_size, getStoragePolicy()->getDiskByName(selected_disk_name));

            if (reserved_space)
            {
                currently_emerging_big_parts.emplace(
                    part_name, EmergingPartInfo{reserved_space->getDisk(0)->getName(), part_info.partition_id, part_size});

                for (const auto & part : covered_parts)
                {
                    if (currently_submerging_big_parts.count(part))
                        LOG_WARNING(log, "currently_submerging_big_parts contains duplicates. JBOD might lose balance");
                    else
                        currently_submerging_big_parts.insert(part);
                }

                // Record submerging big parts in the tagger to clean them up.
                tagger_ptr->emplace(*this, part_name, std::move(covered_parts), log);
            }
        }
    }
    catch (...)
    {
        LOG_DEBUG(log, "JBOD balancer encounters an error. Fallback to random disk selection");
        tryLogCurrentException(log);
    }
    return reserved_space;
}

ColumnsDescription MergeTreeData::getObjectColumns(
    const DataPartsVector & parts, const ColumnsDescription & storage_columns)
{
    return DB::getObjectColumns(
        parts.begin(), parts.end(),
        storage_columns, [](const auto & part) -> const auto & { return part->getColumns(); });
}

ColumnsDescription MergeTreeData::getObjectColumns(
    boost::iterator_range<DataPartIteratorByStateAndInfo> range, const ColumnsDescription & storage_columns)
{
    return DB::getObjectColumns(
        range.begin(), range.end(),
        storage_columns, [](const auto & part) -> const auto & { return part->getColumns(); });
}

void MergeTreeData::resetObjectColumnsFromActiveParts(const DataPartsLock & /*lock*/)
{
    auto metadata_snapshot = getInMemoryMetadataPtr();
    const auto & columns = metadata_snapshot->getColumns();
    if (!hasObjectColumns(columns))
        return;

    auto range = getDataPartsStateRange(DataPartState::Active);
    object_columns = getObjectColumns(range, columns);
}

void MergeTreeData::updateObjectColumns(const DataPartPtr & part, const DataPartsLock & /*lock*/)
{
    auto metadata_snapshot = getInMemoryMetadataPtr();
    const auto & columns = metadata_snapshot->getColumns();
    if (!hasObjectColumns(columns))
        return;

    DB::updateObjectColumns(object_columns, part->getColumns());
}

StorageSnapshotPtr MergeTreeData::getStorageSnapshot(const StorageMetadataPtr & metadata_snapshot, ContextPtr query_context) const
{
    auto snapshot_data = std::make_unique<SnapshotData>();

    auto lock = lockParts();
    snapshot_data->parts = getVisibleDataPartsVectorUnlocked(query_context, lock);
    return std::make_shared<StorageSnapshot>(*this, metadata_snapshot, object_columns, std::move(snapshot_data));
}

CurrentlySubmergingEmergingTagger::~CurrentlySubmergingEmergingTagger()
{
    std::lock_guard lock(storage.currently_submerging_emerging_mutex);

    for (const auto & part : submerging_parts)
    {
        if (!storage.currently_submerging_big_parts.count(part))
        {
            LOG_ERROR(log, "currently_submerging_big_parts doesn't contain part {} to erase. This is a bug", part->name);
            assert(false);
        }
        else
            storage.currently_submerging_big_parts.erase(part);
    }
    storage.currently_emerging_big_parts.erase(emerging_part_name);
}

}<|MERGE_RESOLUTION|>--- conflicted
+++ resolved
@@ -5462,12 +5462,8 @@
             max_added_blocks = std::make_shared<PartitionIdToMaxBlock>(replicated->getMaxAddedBlocks());
     }
 
-<<<<<<< HEAD
-    auto parts = getVisibleDataPartsVector(query_context);
-=======
     const auto & snapshot_data = assert_cast<const MergeTreeData::SnapshotData &>(*storage_snapshot->data);
     const auto & parts = snapshot_data.parts;
->>>>>>> 44c80a38
 
     // If minmax_count_projection is a valid candidate, check its completeness.
     if (minmax_count_projection_candidate)
