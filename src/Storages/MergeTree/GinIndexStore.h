#pragma once

#include <Common/FST.h>
#include <Compression/ICompressionCodec.h>
#include <Disks/IDisk.h>
#include <IO/ReadBufferFromFileBase.h>
#include <IO/WriteBufferFromFileBase.h>
#include <Interpreters/BloomFilter.h>
#include <Storages/MergeTree/IDataPartStorage.h>

#include <roaring.hh>
#include <array>
#include <mutex>
#include <unordered_map>
#include <vector>
#include <absl/container/flat_hash_map.h>

/// GinIndexStore manages the Generalized Inverted Index ("gin") (text index) for a data part, and it is made up of one or more
/// immutable index segments.
///
/// There are 4 types of index files in a store:
///  1. Segment ID file(.gin_sid): it contains one byte for version followed by the next available segment ID.
///  2. Segment Metadata file(.gin_seg): it contains index segment metadata.
///     - Its file format is an array of GinIndexSegment as defined in this file.
///     - postings_start_offset points to the file(.gin_post) starting position for the segment's postings list.
///     - dict_start_offset points to the file(.gin_dict) starting position for the segment's dictionaries.
///  3. Dictionary file(.gin_dict): it contains dictionaries.
///     - It contains an array of (FST_size, FST_blob) which has size and actual data of FST.
///  4. Postings Lists(.gin_post): it contains postings lists data.
///     - It contains an array of serialized postings lists.
///
/// During the searching in the segment, the segment's meta data can be found in .gin_seg file. From the meta data,
/// the starting position of its dictionary is used to locate its FST. Then FST is read into memory.
/// By using the term and FST, the offset("output" in FST) of the postings list for the term
/// in FST is found. The offset plus the postings_start_offset is the file location in .gin_post file
/// for its postings list.

namespace DB
{
constexpr static const auto GIN_INDEX_BLOOM_FILTER_DEFAULT_MAX_TOKEN_SIZE = 6;

/// GinIndexPostingsList which uses 32-bit Roaring
using GinIndexPostingsList = roaring::Roaring;
using GinIndexPostingsListPtr = std::shared_ptr<GinIndexPostingsList>;

class GinIndexCompressionFactory
{
public:
    static const CompressionCodecPtr & zstdCodec();
};

/// Build a postings list for a term
class GinIndexPostingsBuilder
{
public:
    explicit GinIndexPostingsBuilder(UInt64 limit);

    /// Check whether a row_id is already added
    bool contains(UInt32 row_id) const;

    /// Add a row_id into the builder
    void add(UInt32 row_id);

    /// Serialize the content of builder to given WriteBuffer, returns the bytes of serialized data
    UInt64 serialize(WriteBuffer & buffer);

    /// Deserialize the postings list data from given ReadBuffer, return a pointer to the GinIndexPostingsList created by deserialization
    static GinIndexPostingsListPtr deserialize(ReadBuffer & buffer);

private:
    constexpr static int MIN_SIZE_FOR_ROARING_ENCODING = 16;

    /// When the list length is no greater than MIN_SIZE_FOR_ROARING_ENCODING, array 'rowid_lst' is used
    /// As a special case, rowid_lst[0] == CONTAINS_ALL encodes that all rowids are set.
    std::array<UInt32, MIN_SIZE_FOR_ROARING_ENCODING> rowid_lst;

    /// When the list length is greater than MIN_SIZE_FOR_ROARING_ENCODING, roaring bitmap 'rowid_bitmap' is used
    roaring::Roaring rowid_bitmap;

    /// rowid_lst_length stores the number of row IDs in 'rowid_lst' array, can also be a flag(0xFF) indicating that roaring bitmap is used
    UInt8 rowid_lst_length = 0;

    /// Indicates that all rowids are contained, see 'rowid_lst'
    static constexpr UInt32 CONTAINS_ALL = std::numeric_limits<UInt32>::max();

    /// Indicates that roaring bitmap is used, see 'rowid_lst_length'.
    static constexpr UInt8 USES_BIT_MAP = 0xFF;

    /// Clear the postings list and reset it with MATCHALL flags when the size of the postings list is beyond the limit
    UInt64 size_limit;

    /// Check whether the builder is using roaring bitmap
    bool useRoaring() const { return rowid_lst_length == USES_BIT_MAP; }

    /// Check whether the postings list has been flagged to contain all row ids
    bool containsAllRows() const { return rowid_lst[0] == CONTAINS_ALL; }
};

using GinIndexPostingsBuilderPtr = std::shared_ptr<GinIndexPostingsBuilder>;

/// Gin index segment descriptor, which contains:
struct GinIndexSegment
{
    ///  Segment ID retrieved from next available ID from file .gin_sid
    UInt32 segment_id = 0;

    /// Start row ID for this segment
    UInt32 next_row_id = 1;

    /// .gin_post file offset of this segment's postings lists
    UInt64 postings_start_offset = 0;

    /// .gin_dict file offset of this segment's dictionaries
    UInt64 dict_start_offset = 0;

    /// .gin_filter file offset of this segment's filter
    UInt64 filter_start_offset = 0;
};

class GinSegmentDictionaryBloomFilter
{
public:
    GinSegmentDictionaryBloomFilter() = default;

    explicit GinSegmentDictionaryBloomFilter(double max_conflict_probability, UInt64 max_token_size_);

    void add(const char * token, UInt64 size);
    bool contains(const char * token, UInt64 size);

    UInt64 serialize(WriteBuffer & write_buffer);
    void deserialize(ReadBuffer & read_buffer);

private:
    std::unique_ptr<BloomFilter> bloom_filter;
    UInt64 filter_size;
    UInt64 hashes;
    UInt64 first_characters;
    UInt64 last_characters;
};

struct GinSegmentDictionary
{
    /// .gin_post file offset of this segment's postings lists
    UInt64 postings_start_offset;

    /// .gin_dict file offset of this segment's dictionaries
    UInt64 dict_start_offset;

    /// .gin_filter file offset of this segment's filter
    UInt64 filter_start_offset;

    /// (Minimized) Finite State Transducer, which can be viewed as a map of <term, offset>, where offset is the
    /// offset to the term's posting list in postings list file
    std::unique_ptr<FST::FiniteStateTransducer> fst;

    /// Bloom filter created from the segment's dictionary
    std::unique_ptr<GinSegmentDictionaryBloomFilter> bloom_filter;
};

using GinSegmentDictionaryPtr = std::shared_ptr<GinSegmentDictionary>;

/// Gin index store which has gin index meta data for the corresponding column data part
class GinIndexStore
{
public:
    static constexpr auto GIN_SEGMENT_ID_FILE_TYPE = ".gin_sid";
    static constexpr auto GIN_SEGMENT_METADATA_FILE_TYPE = ".gin_seg";
    static constexpr auto GIN_DICTIONARY_FILE_TYPE = ".gin_dict";
    static constexpr auto GIN_POSTINGS_FILE_TYPE = ".gin_post";

    /// TODO(ahmadov): clean up versions when full-text search is not experimental feature anymore.
    enum class Format : uint8_t
    {
        v0 = 0,
        v1 = 1, /// Initial version
        v2 = 2, /// Supports adaptive compression
    };

    /// Container for all term's Gin Index Postings List Builder
    using GinIndexPostingsBuilderContainer = absl::flat_hash_map<std::string, GinIndexPostingsBuilderPtr>;

    GinIndexStore(const String & name_, DataPartStoragePtr storage_);
    GinIndexStore(const String & name_, DataPartStoragePtr storage_, MutableDataPartStoragePtr data_part_storage_builder_, UInt64 max_digestion_size_);

    /// Check existence by checking the existence of file .gin_sid
    bool exists() const;

    /// Get a range of next 'numIDs'-many available row IDs
    UInt32 getNextRowIDRange(size_t numIDs);

    /// Get total number of segments in the store
    UInt32 getNumOfSegments();

    /// Get version
    Format getVersion();

    /// Get current postings list builder
    const GinIndexPostingsBuilderContainer & getPostingsListBuilder() const { return current_postings; }

    /// Set postings list builder for given term
    void setPostingsBuilder(const String & term, GinIndexPostingsBuilderPtr builder) { current_postings[term] = builder; }

    /// Check if we need to write segment to Gin index files
    bool needToWrite() const;

    /// Accumulate the size of text data which has been digested
    void incrementCurrentSizeBy(UInt64 sz) { current_size += sz; }

    UInt32 getCurrentSegmentID() const { return current_segment.segment_id; }

    /// Do last segment writing
    void finalize();
    void cancel() noexcept;

    /// Method for writing segment data to Gin index files
    void writeSegment();

    const String & getName() const { return name; }

    bool filesWouldBeWritten() const { return bool(metadata_file_stream) || !current_postings.empty(); }

private:
    /// FST size less than 100KiB does not worth to compress.
    static constexpr auto FST_SIZE_COMPRESSION_THRESHOLD = 100_KiB;
    /// Current version of GinIndex to store FST
    static constexpr auto CURRENT_GIN_FILE_FORMAT_VERSION = Format::v2;

    friend class GinIndexStoreDeserializer;

    /// Initialize all indexing files for this store
    void initFileStreams();

    /// Initialize segment ID by either reading from file .gin_sid or setting to default value
    void initSegmentId();

    /// Stores segment id into disk
    void writeSegmentId();

    /// Get next available segment ID by updating file .gin_sid
    UInt32 getNextSegmentID();

    /// Get a range of next available segment IDs
    UInt32 getNextSegmentIDRange(size_t n);

    String name;
    DataPartStoragePtr storage;
    MutableDataPartStoragePtr data_part_storage_builder;

    UInt32 cached_segment_num = 0;

    std::mutex mutex;

    /// Not thread-safe, protected by mutex
    UInt32 next_available_segment_id = 0;

    /// Dictionaries indexed by segment ID
    using GinSegmentDictionaries = std::unordered_map<UInt32, GinSegmentDictionaryPtr>;

    /// Term's dictionaries which are loaded from .gin_dict files
    GinSegmentDictionaries segment_dictionaries;

    /// Container for building postings lists during index construction
    GinIndexPostingsBuilderContainer current_postings;

    /// For the segmentation of Gin indexes
    GinIndexSegment current_segment;
    UInt64 current_size = 0;
    const UInt64 max_digestion_size = 0;

    /// File streams for segment, dictionaries and postings lists
    std::unique_ptr<WriteBufferFromFileBase> metadata_file_stream;
    std::unique_ptr<WriteBufferFromFileBase> dict_file_stream;
    std::unique_ptr<WriteBufferFromFileBase> postings_file_stream;
<<<<<<< HEAD
    std::unique_ptr<WriteBufferFromFileBase> filter_file_stream;

    static constexpr auto GIN_SEGMENT_ID_FILE_TYPE = ".gin_sid";
    static constexpr auto GIN_SEGMENT_METADATA_FILE_TYPE = ".gin_seg";
    static constexpr auto GIN_DICTIONARY_FILE_TYPE = ".gin_dict";
    static constexpr auto GIN_POSTINGS_FILE_TYPE = ".gin_post";
    static constexpr auto GIN_FILTER_FILE_TYPE = ".gin_filter";
=======
>>>>>>> d601aced
};

using GinIndexStorePtr = std::shared_ptr<GinIndexStore>;

/// Container for postings lists for each segment
using GinSegmentedPostingsListContainer = std::unordered_map<UInt32, GinIndexPostingsListPtr>;

/// Postings lists and terms built from query string
using GinPostingsCache = std::unordered_map<std::string, GinSegmentedPostingsListContainer>;
using GinPostingsCachePtr = std::shared_ptr<GinPostingsCache>;

/// Gin index store reader which helps to read segments, dictionaries and postings list
class GinIndexStoreDeserializer : private boost::noncopyable
{
public:
    explicit GinIndexStoreDeserializer(const GinIndexStorePtr & store_);

    /// Read segment information from .gin_seg files
    void readSegments();

    /// Read all dictionaries from .gin_dict files
    void readSegmentDictionaries();

    /// Read dictionary for given segment id
    void readSegmentDictionary(UInt32 segment_id);

    /// Read FST for given segment id
    void readSegmentFST(GinSegmentDictionaryPtr segment_dictionary);

    /// Read postings lists for the term
    GinSegmentedPostingsListContainer readSegmentedPostingsLists(const String & term);

    /// Read postings lists for terms (which are created by tokenzing query string)
    GinPostingsCachePtr createPostingsCacheFromTerms(const std::vector<String> & terms);

private:
    /// Initialize gin index files
    void initFileStreams();

    /// The store for the reader
    GinIndexStorePtr store;

    /// File streams for reading Gin Index
    std::unique_ptr<ReadBufferFromFileBase> metadata_file_stream;
    std::unique_ptr<ReadBufferFromFileBase> dict_file_stream;
    std::unique_ptr<ReadBufferFromFileBase> postings_file_stream;
    std::unique_ptr<ReadBufferFromFileBase> filter_file_stream;

    /// Current segment, used in building index
    GinIndexSegment current_segment;
};

/// PostingsCacheForStore contains postings lists from 'store' which are retrieved from Gin index files for the terms in query strings
/// GinPostingsCache is per query string (one query can have multiple query strings): when skipping index (row ID ranges) is used for the part during the
/// query, the postings cache is created and associated with the store where postings lists are read
/// for the tokenized query string. The postings caches are released automatically when the query is done.
struct PostingsCacheForStore
{
    /// Which store to retrieve postings lists
    GinIndexStorePtr store;

    /// map of <query, postings lists>
    std::unordered_map<String, GinPostingsCachePtr> cache;

    /// Get postings lists for query string, return nullptr if not found
    GinPostingsCachePtr getPostings(const String & query_string) const;
};

/// A singleton for storing GinIndexStores
class GinIndexStoreFactory : private boost::noncopyable
{
public:
    /// Get singleton of GinIndexStoreFactory
    static GinIndexStoreFactory & instance();

    /// Get GinIndexStore by using index name, disk and part_path (which are combined to create key in stores)
    GinIndexStorePtr get(const String & name, DataPartStoragePtr storage);

    /// Remove all Gin index files which are under the same part_path
    void remove(const String & part_path);

    /// GinIndexStores indexed by part file path
    using GinIndexStores = std::unordered_map<std::string, GinIndexStorePtr>;

private:
    GinIndexStores stores;
    std::mutex mutex;
};

bool isGinFile(const String & file_name);

}<|MERGE_RESOLUTION|>--- conflicted
+++ resolved
@@ -167,6 +167,7 @@
     static constexpr auto GIN_SEGMENT_METADATA_FILE_TYPE = ".gin_seg";
     static constexpr auto GIN_DICTIONARY_FILE_TYPE = ".gin_dict";
     static constexpr auto GIN_POSTINGS_FILE_TYPE = ".gin_post";
+    static constexpr auto GIN_FILTER_FILE_TYPE = ".gin_filter";
 
     /// TODO(ahmadov): clean up versions when full-text search is not experimental feature anymore.
     enum class Format : uint8_t
@@ -271,16 +272,7 @@
     std::unique_ptr<WriteBufferFromFileBase> metadata_file_stream;
     std::unique_ptr<WriteBufferFromFileBase> dict_file_stream;
     std::unique_ptr<WriteBufferFromFileBase> postings_file_stream;
-<<<<<<< HEAD
     std::unique_ptr<WriteBufferFromFileBase> filter_file_stream;
-
-    static constexpr auto GIN_SEGMENT_ID_FILE_TYPE = ".gin_sid";
-    static constexpr auto GIN_SEGMENT_METADATA_FILE_TYPE = ".gin_seg";
-    static constexpr auto GIN_DICTIONARY_FILE_TYPE = ".gin_dict";
-    static constexpr auto GIN_POSTINGS_FILE_TYPE = ".gin_post";
-    static constexpr auto GIN_FILTER_FILE_TYPE = ".gin_filter";
-=======
->>>>>>> d601aced
 };
 
 using GinIndexStorePtr = std::shared_ptr<GinIndexStore>;
