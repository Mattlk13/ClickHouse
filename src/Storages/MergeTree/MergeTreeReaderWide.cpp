--- conflicted
+++ resolved
@@ -171,13 +171,16 @@
                 auto & deserialize_states_cache = deserialize_states_caches[column_to_read.getNameInStorage()];
 
                 readData(
-                    column_to_read, serializations[pos], column,
-                    from_mark, continue_reading, current_task_last_mark,
-<<<<<<< HEAD
-                    max_rows_to_read, rows_offset, cache, deserialize_states_cache, /* was_prefetched =*/ !prefetched_streams.empty());
-=======
-                    max_rows_to_read, cache, deserialize_states_cache);
->>>>>>> d018b473
+                    column_to_read,
+                    serializations[pos],
+                    column,
+                    from_mark,
+                    continue_reading,
+                    current_task_last_mark,
+                    max_rows_to_read,
+                    rows_offset,
+                    cache,
+                    deserialize_states_cache);
 
                 /// For elements of Nested, column_size_before_reading may be greater than column size
                 ///  if offsets are not empty and were already read, but elements are empty.
