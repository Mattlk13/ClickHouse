#include <Storages/VirtualColumnUtils.h>
#include <Storages/ObjectStorage/IObjectIterator.h>
#include <Interpreters/ExpressionActions.h>
#include <Formats/FormatFactory.h>
#include <Interpreters/Context.h>
#include <Disks/ObjectStorages/IObjectStorage.h>
#include <IO/ReadBufferFromFileBase.h>
#include <Core/Settings.h>
#include <Core/Defines.h>
#include <Storages/ObjectStorage/Utils.h>
#include <Processors/Formats/IInputFormat.h>

namespace DB
{

namespace Setting
{
    extern const SettingsUInt64 cluster_table_function_buckets_batch_size;
}

static ExpressionActionsPtr getExpressionActions(
    const DB::ActionsDAG & filter_,
    const NamesAndTypesList & virtual_columns_,
    const ContextPtr & context_)
{
    auto filter = VirtualColumnUtils::createPathAndFileFilterDAG(filter_.getOutputs().at(0), virtual_columns_, context_);
    if (filter.has_value())
    {
        VirtualColumnUtils::buildSetsForDAG(*filter, context_);
        return std::make_shared<ExpressionActions>(std::move(*filter));
    }
    return nullptr;
}

ObjectIteratorWithPathAndFileFilter::ObjectIteratorWithPathAndFileFilter(
    ObjectIterator iterator_,
    const DB::ActionsDAG & filter_,
    const NamesAndTypesList & virtual_columns_,
    const NamesAndTypesList & hive_partition_columns_,
    const std::string & object_namespace_,
    const ContextPtr & context_)
    : WithContext(context_)
    , iterator(iterator_)
    , object_namespace(object_namespace_)
    , virtual_columns(virtual_columns_)
    , hive_partition_columns(hive_partition_columns_)
    , filter_actions(getExpressionActions(filter_, virtual_columns, context_))
{
}

ObjectInfoPtr ObjectIteratorWithPathAndFileFilter::next(size_t id)
{
    while (true)
    {
        auto object = iterator->next(id);
        if (!object)
            break;

        if (filter_actions)
        {
            const auto key = object->getPath();
            std::vector<std::string> keys({key});

            auto path = key;
            if (path.starts_with("/"))
                path = path.substr(1);
            path = std::filesystem::path(object_namespace) / path;

            VirtualColumnUtils::filterByPathOrFile(keys, std::vector<std::string>{path}, filter_actions, virtual_columns, hive_partition_columns, getContext());
            if (keys.empty())
                continue;
        }

        return object;
    }
    return {};
}

<<<<<<< HEAD
ObjectIteratorSplitByBuckets::ObjectIteratorSplitByBuckets(
    ObjectIterator iterator_,
    const String & format_,
    ObjectStoragePtr object_storage_,
    const ContextPtr & context_)
    : WithContext(context_)
    , iterator(iterator_)
    , format(format_)
    , object_storage(object_storage_)
    , format_settings(getFormatSettings(context_))
{
}

ObjectInfoPtr ObjectIteratorSplitByBuckets::next(size_t id)
{
    if (!pending_objects_info.empty())
    {
        auto result = pending_objects_info.front();
        pending_objects_info.pop();
        return result;
    }
    auto last_object_info = iterator->next(id);
    if (!last_object_info)
        return {};


    auto splitter = FormatFactory::instance().getSplitter(format);
    if (splitter)
    {
        auto buffer = createReadBuffer(*last_object_info, object_storage, getContext(), log);
        size_t bucket_size = getContext()->getSettingsRef()[Setting::cluster_table_function_buckets_batch_size];
        auto file_bucket_info = splitter->splitToBuckets(bucket_size, *buffer, format_settings);
        for (const auto & file_bucket : file_bucket_info)
        {
            auto copy_object_info = *last_object_info;
            copy_object_info.file_bucket_info = file_bucket;
            pending_objects_info.push(std::make_shared<ObjectInfo>(copy_object_info));
        }
    }

    auto result = pending_objects_info.front();
    pending_objects_info.pop();
    return result;
}


=======
std::string ObjectInfo::getPathOrPathToArchiveIfArchive() const
{
    if (isArchive())
        return getPathToArchive();
    return getPath();
}

>>>>>>> d12678aa
}<|MERGE_RESOLUTION|>--- conflicted
+++ resolved
@@ -76,7 +76,14 @@
     return {};
 }
 
-<<<<<<< HEAD
+std::string ObjectInfo::getPathOrPathToArchiveIfArchive() const
+{
+    if (isArchive())
+        return getPathToArchive();
+    return getPath();
+}
+
+
 ObjectIteratorSplitByBuckets::ObjectIteratorSplitByBuckets(
     ObjectIterator iterator_,
     const String & format_,
@@ -122,14 +129,4 @@
     return result;
 }
 
-
-=======
-std::string ObjectInfo::getPathOrPathToArchiveIfArchive() const
-{
-    if (isArchive())
-        return getPathToArchive();
-    return getPath();
-}
-
->>>>>>> d12678aa
 }