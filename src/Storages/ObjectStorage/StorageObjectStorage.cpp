--- conflicted
+++ resolved
@@ -94,12 +94,9 @@
     const String & comment,
     std::optional<FormatSettings> format_settings_,
     LoadingStrictnessLevel mode,
-<<<<<<< HEAD
     std::shared_ptr<DataLake::ICatalog> catalog_,
-=======
     bool if_not_exists_,
     bool is_datalake_query,
->>>>>>> aead1c57
     bool distributed_processing_,
     ASTPtr partition_by_,
     bool is_table_function,
