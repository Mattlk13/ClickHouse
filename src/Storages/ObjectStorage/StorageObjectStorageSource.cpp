#include "StorageObjectStorageSource.h"
#include <memory>
#include <optional>
#include <Common/SipHash.h>
#include <Core/Settings.h>
#include <Disks/IO/AsynchronousBoundedReadBuffer.h>
#include <Disks/ObjectStorages/ObjectStorageIterator.h>
#include <Formats/FormatFactory.h>
#include <Formats/ReadSchemaUtils.h>
#include <IO/Archives/createArchiveReader.h>
#include <IO/ReadBufferFromFileBase.h>
#include <Interpreters/Cache/FileCacheFactory.h>
#include <Interpreters/ExpressionActions.h>
#include <Processors/Executors/PullingPipelineExecutor.h>
#include <Processors/Sources/ConstChunkGenerator.h>
#include <Processors/Transforms/AddingDefaultsTransform.h>
#include <Processors/Transforms/ExpressionTransform.h>
#include <Processors/Transforms/ExtractColumnsTransform.h>
#include <QueryPipeline/QueryPipelineBuilder.h>
#include <Storages/Cache/SchemaCache.h>
#include <Storages/ObjectStorage/StorageObjectStorage.h>
#include <Storages/ObjectStorage/DataLakes/DataLakeConfiguration.h>
#include <Storages/VirtualColumnUtils.h>
#include <Storages/HivePartitioningUtils.h>
#include <Common/parseGlobs.h>
#include <Disks/IO/CachedOnDiskReadBufferFromFile.h>
#include <Disks/ObjectStorages/IObjectStorage.h>
#include <Interpreters/Cache/FileCache.h>
#include <Interpreters/Cache/FileCacheKey.h>
#include <Interpreters/convertFieldToType.h>
#include <Interpreters/Context.h>

#include <fmt/ranges.h>


namespace fs = std::filesystem;
namespace ProfileEvents
{
    extern const Event EngineFileLikeReadFiles;
}

namespace CurrentMetrics
{
    extern const Metric StorageObjectStorageThreads;
    extern const Metric StorageObjectStorageThreadsActive;
    extern const Metric StorageObjectStorageThreadsScheduled;
}

namespace DB
{
namespace Setting
{
    extern const SettingsUInt64 max_download_buffer_size;
    extern const SettingsMaxThreads max_threads;
    extern const SettingsBool use_cache_for_count_from_files;
    extern const SettingsString filesystem_cache_name;
    extern const SettingsUInt64 filesystem_cache_boundary_alignment;
    extern const SettingsBool use_iceberg_partition_pruning;
}

namespace ErrorCodes
{
    extern const int CANNOT_COMPILE_REGEXP;
    extern const int BAD_ARGUMENTS;
    extern const int LOGICAL_ERROR;
    extern const int FILE_DOESNT_EXIST;
}

StorageObjectStorageSource::StorageObjectStorageSource(
    String name_,
    ObjectStoragePtr object_storage_,
    ConfigurationPtr configuration_,
    const ReadFromFormatInfo & info,
    const std::optional<FormatSettings> & format_settings_,
    ContextPtr context_,
    UInt64 max_block_size_,
    std::shared_ptr<IObjectIterator> file_iterator_,
    size_t max_parsing_threads_,
    bool need_only_count_)
    : SourceWithKeyCondition(info.source_header, false)
    , name(std::move(name_))
    , object_storage(object_storage_)
    , configuration(configuration_)
    , read_context(context_)
    , format_settings(format_settings_)
    , max_block_size(max_block_size_)
    , need_only_count(need_only_count_)
    , max_parsing_threads(max_parsing_threads_)
    , read_from_format_info(info)
    , create_reader_pool(std::make_shared<ThreadPool>(
        CurrentMetrics::StorageObjectStorageThreads,
        CurrentMetrics::StorageObjectStorageThreadsActive,
        CurrentMetrics::StorageObjectStorageThreadsScheduled,
        1 /* max_threads */))
    , file_iterator(file_iterator_)
    , schema_cache(StorageObjectStorage::getSchemaCache(context_, configuration->getTypeName()))
    , create_reader_scheduler(threadPoolCallbackRunnerUnsafe<ReaderHolder>(*create_reader_pool, "Reader"))
{
}

StorageObjectStorageSource::~StorageObjectStorageSource()
{
    create_reader_pool->wait();
}

void StorageObjectStorageSource::setKeyCondition(const std::optional<ActionsDAG> & filter_actions_dag, ContextPtr context_)
{
    setKeyConditionImpl(filter_actions_dag, context_, read_from_format_info.format_header);
}

std::string StorageObjectStorageSource::getUniqueStoragePathIdentifier(
    const Configuration & configuration,
    const ObjectInfo & object_info,
    bool include_connection_info)
{
    auto path = object_info.getPath();
    if (path.starts_with("/"))
        path = path.substr(1);

    if (include_connection_info)
        return fs::path(configuration.getDataSourceDescription()) / path;
    return fs::path(configuration.getNamespace()) / path;
}

std::shared_ptr<IObjectIterator> StorageObjectStorageSource::createFileIterator(
    ConfigurationPtr configuration,
    const StorageObjectStorage::QuerySettings & query_settings,
    ObjectStoragePtr object_storage,
    bool distributed_processing,
    const ContextPtr & local_context,
    const ActionsDAG::Node * predicate,
    const std::optional<ActionsDAG> & filter_actions_dag,
    const NamesAndTypesList & virtual_columns,
    const NamesAndTypesList & hive_columns,
    ObjectInfos * read_keys,
    std::function<void(FileProgress)> file_progress_callback,
    bool ignore_archive_globs,
    bool skip_object_metadata)
{
    const bool is_archive = configuration->isArchive();

    if (distributed_processing)
    {
        auto distributed_iterator = std::make_unique<ReadTaskIterator>(
            local_context->getReadTaskCallback(), local_context->getSettingsRef()[Setting::max_threads]);

        if (is_archive)
            return std::make_shared<ArchiveIterator>(object_storage, configuration, std::move(distributed_iterator), local_context, nullptr);

        return distributed_iterator;
    }

    std::unique_ptr<IObjectIterator> iterator;
    const auto reading_path = configuration->getPathForRead();
    if (reading_path.withGlobs())
    {
        if (hasExactlyOneBracketsExpansion(reading_path.path))
        {
            auto paths = expandSelectionGlob(reading_path.path);
            iterator = std::make_unique<KeysIterator>(
                paths, object_storage, virtual_columns, is_archive ? nullptr : read_keys,
                query_settings.ignore_non_existent_file, skip_object_metadata, file_progress_callback);
        }
        else
            /// Iterate through disclosed globs and make a source for each file
            iterator = std::make_unique<GlobIterator>(
                object_storage, configuration, predicate, virtual_columns, hive_columns,
                local_context, is_archive ? nullptr : read_keys, query_settings.list_object_keys_size,
                query_settings.throw_on_zero_files_match, file_progress_callback);
    }
    else if (configuration->supportsFileIterator())
    {
        return configuration->iterate(
            filter_actions_dag.has_value() ? &filter_actions_dag.value() : nullptr,
            file_progress_callback,
            query_settings.list_object_keys_size,
            local_context);
    }
    else
    {
        Strings paths;

        auto filter_dag = VirtualColumnUtils::createPathAndFileFilterDAG(predicate, virtual_columns, hive_columns);
        if (filter_dag)
        {
            const auto configuration_paths = configuration->getPaths();

            std::vector<std::string> keys;
            keys.reserve(configuration_paths.size());

            for (const auto & path: configuration_paths)
            {
                keys.emplace_back(path.path);
            }

            paths.reserve(keys.size());
            for (const auto & key : keys)
                paths.push_back(fs::path(configuration->getNamespace()) / key);

            VirtualColumnUtils::buildSetsForDAG(*filter_dag, local_context);
            auto actions = std::make_shared<ExpressionActions>(std::move(*filter_dag));
            VirtualColumnUtils::filterByPathOrFile(keys, paths, actions, virtual_columns, hive_columns, local_context);
            paths = keys;
        }
        else
        {
            const auto configuration_paths = configuration->getPaths();
            paths.reserve(configuration_paths.size());
            for (const auto & path: configuration_paths)
            {
                paths.emplace_back(path.path);
            }
        }

        iterator = std::make_unique<KeysIterator>(
            paths, object_storage, virtual_columns, is_archive ? nullptr : read_keys,
            query_settings.ignore_non_existent_file, /*skip_object_metadata=*/false, file_progress_callback);
    }

    if (is_archive)
    {
        return std::make_shared<ArchiveIterator>(object_storage, configuration, std::move(iterator), local_context, read_keys, ignore_archive_globs);
    }

    return iterator;
}

void StorageObjectStorageSource::lazyInitialize()
{
    if (initialized)
        return;

    reader = createReader();
    if (reader)
        reader_future = createReaderAsync();
    initialized = true;
}

Chunk StorageObjectStorageSource::generate()
{

    lazyInitialize();

    while (true)
    {
        if (isCancelled() || !reader)
        {
            if (reader)
                reader->cancel();
            break;
        }

        Chunk chunk;
        if (reader->pull(chunk))
        {
            UInt64 num_rows = chunk.getNumRows();
            total_rows_in_file += num_rows;

            size_t chunk_size = 0;
            if (const auto * input_format = reader.getInputFormat())
                chunk_size = input_format->getApproxBytesReadForChunk();

            progress(num_rows, chunk_size ? chunk_size : chunk.bytes());

            const auto & object_info = reader.getObjectInfo();
            const auto & filename = object_info->getFileName();
            std::string full_path = object_info->getPath();

            const auto reading_path = configuration->getPathForRead().path;

            if (!full_path.starts_with(reading_path))
                full_path = fs::path(reading_path) / object_info->getPath();

            chassert(object_info->metadata);

            const auto path = getUniqueStoragePathIdentifier(*configuration, *object_info, false);

            VirtualColumnUtils::addRequestedFileLikeStorageVirtualsToChunk(
                chunk,
                read_from_format_info.requested_virtual_columns,
                {.path = path,
                 .size = object_info->isArchive() ? object_info->fileSizeInArchive() : object_info->metadata->size_bytes,
                 .filename = &filename,
                 .last_modified = object_info->metadata->last_modified,
                 .etag = &(object_info->metadata->etag)},
                read_context);

<<<<<<< HEAD
            // The order is important, it must be added after virtual columns..
            if (!read_from_format_info.hive_partition_columns_to_read_from_file_path.empty())
            {
                auto hive_map = HivePartitioningUtils::parseHivePartitioningKeysAndValues(path);
                for (const auto & column : read_from_format_info.hive_partition_columns_to_read_from_file_path)
                {
                    if (auto it = hive_map.find(column.getNameInStorage()); it != hive_map.end())
                    {
                        auto chunk_column = column.type->createColumnConst(chunk.getNumRows(), convertFieldToType(Field(it->second), *column.type))->convertToFullColumnIfConst();
                        chunk.addColumn(std::move(chunk_column));
                    }
                }
            }

=======
#if USE_PARQUET && USE_AWS_S3
>>>>>>> 3e67e42e
            if (chunk_size && chunk.hasColumns())
            {
                /// Old delta lake code which needs to be deprecated in favour of DeltaLakeMetadataDeltaKernel.
                if (dynamic_cast<const DeltaLakeMetadata *>(configuration.get()))
                {
                    /// This is an awful temporary crutch,
                    /// which will be removed once DeltaKernel is used by default for DeltaLake.
                    /// (Because it does not make sense to support it in a nice way
                    /// because the code will be removed ASAP anyway)
                    if (configuration->isDataLakeConfiguration())
                    {
                        /// A terrible crutch, but it this code will be removed next month.
                        DeltaLakePartitionColumns partition_columns;
                        if (auto * delta_conf_s3 = dynamic_cast<StorageS3DeltaLakeConfiguration *>(configuration.get()))
                        {
                            partition_columns = delta_conf_s3->getDeltaLakePartitionColumns();
                        }
                        else if (auto * delta_conf_local = dynamic_cast<StorageLocalDeltaLakeConfiguration *>(configuration.get()))
                        {
                            partition_columns = delta_conf_local->getDeltaLakePartitionColumns();
                        }
                        if (!partition_columns.empty())
                        {
                            auto partition_values = partition_columns.find(full_path);
                            if (partition_values != partition_columns.end())
                            {
                                for (const auto & [name_and_type, value] : partition_values->second)
                                {
                                    if (!read_from_format_info.source_header.has(name_and_type.name))
                                        continue;

                                    const auto column_pos = read_from_format_info.source_header.getPositionByName(name_and_type.name);
                                    auto partition_column = name_and_type.type->createColumnConst(chunk.getNumRows(), value)->convertToFullColumnIfConst();
                                    /// This column is filled with default value now, remove it.
                                    chunk.erase(column_pos);
                                    /// Add correct values.
                                    if (column_pos < chunk.getNumColumns())
                                        chunk.addColumn(column_pos, std::move(partition_column));
                                    else
                                        chunk.addColumn(std::move(partition_column));
                                }
                            }
                        }

                    }
                }
            }
#endif

            return chunk;
        }

        if (reader.getInputFormat() && read_context->getSettingsRef()[Setting::use_cache_for_count_from_files]
            && (!key_condition || key_condition->alwaysUnknownOrTrue()))
            addNumRowsToCache(*reader.getObjectInfo(), total_rows_in_file);

        total_rows_in_file = 0;

        assert(reader_future.valid());
        reader = reader_future.get();

        if (!reader)
            break;

        /// Even if task is finished the thread may be not freed in pool.
        /// So wait until it will be freed before scheduling a new task.
        create_reader_pool->wait();
        reader_future = createReaderAsync();
    }

    return {};
}

void StorageObjectStorageSource::addNumRowsToCache(const ObjectInfo & object_info, size_t num_rows)
{
    const auto cache_key = getKeyForSchemaCache(
        getUniqueStoragePathIdentifier(*configuration, object_info), configuration->format, format_settings, read_context);
    schema_cache.addNumRows(cache_key, num_rows);
}

StorageObjectStorageSource::ReaderHolder StorageObjectStorageSource::createReader()
{
    return createReader(
        0,
        file_iterator,
        configuration,
        object_storage,
        read_from_format_info,
        format_settings,
        key_condition,
        read_context,
        &schema_cache,
        log,
        max_block_size,
        max_parsing_threads,
        need_only_count);
}

StorageObjectStorageSource::ReaderHolder StorageObjectStorageSource::createReader(
    size_t processor,
    const std::shared_ptr<IObjectIterator> & file_iterator,
    const ConfigurationPtr & configuration,
    const ObjectStoragePtr & object_storage,
    ReadFromFormatInfo & read_from_format_info,
    const std::optional<FormatSettings> & format_settings,
    const std::shared_ptr<const KeyCondition> & key_condition_,
    const ContextPtr & context_,
    SchemaCache * schema_cache,
    const LoggerPtr & log,
    size_t max_block_size,
    size_t max_parsing_threads,
    bool need_only_count)
{
    ObjectInfoPtr object_info;
    auto query_settings = configuration->getQuerySettings(context_);

    do
    {
        object_info = file_iterator->next(processor);

        if (!object_info || object_info->getPath().empty())
            return {};

        if (!object_info->metadata)
        {
            const auto & path = object_info->isArchive() ? object_info->getPathToArchive() : object_info->getPath();

            if (query_settings.ignore_non_existent_file)
            {
                auto metadata = object_storage->tryGetObjectMetadata(path);
                if (!metadata)
                    return {};

                object_info->metadata = metadata;
            }
            else
                object_info->metadata = object_storage->getObjectMetadata(path);
        }
    }
    while (query_settings.skip_empty_files && object_info->metadata->size_bytes == 0);

    QueryPipelineBuilder builder;
    std::shared_ptr<ISource> source;
    std::unique_ptr<ReadBuffer> read_buf;

    auto try_get_num_rows_from_cache = [&]() -> std::optional<size_t>
    {
        if (!schema_cache)
            return std::nullopt;

        const auto cache_key = getKeyForSchemaCache(
            getUniqueStoragePathIdentifier(*configuration, *object_info),
            configuration->format,
            format_settings,
            context_);

        auto get_last_mod_time = [&]() -> std::optional<time_t>
        {
            return object_info->metadata
                ? std::optional<size_t>(object_info->metadata->last_modified.epochTime())
                : std::nullopt;
        };
        return schema_cache->tryGetNumRows(cache_key, get_last_mod_time);
    };

    std::optional<size_t> num_rows_from_cache
        = need_only_count && context_->getSettingsRef()[Setting::use_cache_for_count_from_files] ? try_get_num_rows_from_cache() : std::nullopt;

    if (num_rows_from_cache)
    {
        /// We should not return single chunk with all number of rows,
        /// because there is a chance that this chunk will be materialized later
        /// (it can cause memory problems even with default values in columns or when virtual columns are requested).
        /// Instead, we use special ConstChunkGenerator that will generate chunks
        /// with max_block_size rows until total number of rows is reached.
        builder.init(Pipe(std::make_shared<ConstChunkGenerator>(
                              read_from_format_info.format_header, *num_rows_from_cache, max_block_size)));
    }
    else
    {
        CompressionMethod compression_method;
        if (const auto * object_info_in_archive = dynamic_cast<const ArchiveIterator::ObjectInfoInArchive *>(object_info.get()))
        {
            compression_method = chooseCompressionMethod(configuration->getPathInArchive(), configuration->compression_method);
            const auto & archive_reader = object_info_in_archive->archive_reader;
            read_buf = archive_reader->readFile(object_info_in_archive->path_in_archive, /*throw_on_not_found=*/true);
        }
        else
        {
            compression_method = chooseCompressionMethod(object_info->getFileName(), configuration->compression_method);
            read_buf = createReadBuffer(*object_info, object_storage, context_, log);
        }

        Block initial_header = read_from_format_info.format_header;

        if (auto initial_schema = configuration->getInitialSchemaByPath(object_info->getPath()))
        {
            Block sample_header;
            for (const auto & [name, type] : *initial_schema)
            {
                sample_header.insert({type->createColumn(), type, name});
            }
            initial_header = sample_header;
        }


        auto input_format = FormatFactory::instance().getInput(
            configuration->format,
            *read_buf,
            initial_header,
            context_,
            max_block_size,
            format_settings,
            need_only_count ? 1 : max_parsing_threads,
            std::nullopt,
            true /* is_remote_fs */,
            compression_method,
            need_only_count);

        input_format->setSerializationHints(read_from_format_info.serialization_hints);

        if (key_condition_)
            input_format->setKeyCondition(key_condition_);

        if (need_only_count)
            input_format->needOnlyCount();

        builder.init(Pipe(input_format));

        std::shared_ptr<const ActionsDAG> transformer;
        if (object_info->data_lake_metadata)
            transformer = object_info->data_lake_metadata->transform;
        else
            transformer = configuration->getSchemaTransformer(object_info->getPath());

        if (transformer)
        {
            auto schema_modifying_actions = std::make_shared<ExpressionActions>(transformer->clone());
            builder.addSimpleTransform([&](const Block & header)
            {
                return std::make_shared<ExpressionTransform>(header, schema_modifying_actions);
            });
        }

        if (read_from_format_info.columns_description.hasDefaults())
        {
            builder.addSimpleTransform(
                [&](const Block & header)
                {
                    return std::make_shared<AddingDefaultsTransform>(header, read_from_format_info.columns_description, *input_format, context_);
                });
        }

        source = input_format;
    }

    /// Add ExtractColumnsTransform to extract requested columns/subcolumns
    /// from chunk read by IInputFormat.
    builder.addSimpleTransform([&](const Block & header)
    {
        return std::make_shared<ExtractColumnsTransform>(header, read_from_format_info.requested_columns);
    });

    auto pipeline = std::make_unique<QueryPipeline>(QueryPipelineBuilder::getPipeline(std::move(builder)));
    auto current_reader = std::make_unique<PullingPipelineExecutor>(*pipeline);

    ProfileEvents::increment(ProfileEvents::EngineFileLikeReadFiles);

    return ReaderHolder(
        object_info, std::move(read_buf), std::move(source), std::move(pipeline), std::move(current_reader));
}

std::future<StorageObjectStorageSource::ReaderHolder> StorageObjectStorageSource::createReaderAsync()
{
    return create_reader_scheduler([=, this] { return createReader(); }, Priority{});
}

std::unique_ptr<ReadBufferFromFileBase> StorageObjectStorageSource::createReadBuffer(
    ObjectInfo & object_info, const ObjectStoragePtr & object_storage, const ContextPtr & context_, const LoggerPtr & log)
{
    const auto & settings = context_->getSettingsRef();
    const auto & read_settings = context_->getReadSettings();

    const auto filesystem_cache_name = settings[Setting::filesystem_cache_name].value;
    bool use_cache = read_settings.enable_filesystem_cache
        && !filesystem_cache_name.empty()
        && (object_storage->getType() == ObjectStorageType::Azure
            || object_storage->getType() == ObjectStorageType::S3);

    if (!object_info.metadata)
    {
        if (!use_cache)
            return object_storage->readObject(StoredObject(object_info.getPath()), read_settings);

        object_info.metadata = object_storage->getObjectMetadata(object_info.getPath());
    }

    const auto & object_size = object_info.metadata->size_bytes;

    auto modified_read_settings = read_settings.adjustBufferSize(object_size);
    /// FIXME: Changing this setting to default value breaks something around parquet reading
    modified_read_settings.remote_read_min_bytes_for_seek = modified_read_settings.remote_fs_buffer_size;
    /// User's object may change, don't cache it.
    modified_read_settings.use_page_cache_for_disks_without_file_cache = false;

    // Create a read buffer that will prefetch the first ~1 MB of the file.
    // When reading lots of tiny files, this prefetching almost doubles the throughput.
    // For bigger files, parallel reading is more useful.
    const bool object_too_small = object_size <= 2 * context_->getSettingsRef()[Setting::max_download_buffer_size];
    const bool use_prefetch = object_too_small
        && modified_read_settings.remote_fs_method == RemoteFSReadMethod::threadpool
        && modified_read_settings.remote_fs_prefetch;

    bool use_async_buffer = false;
    ReadSettings nested_buffer_read_settings;
    if (use_prefetch || use_cache)
    {
        nested_buffer_read_settings.remote_read_buffer_use_external_buffer = true;

        /// FIXME: Use async buffer if use_cache,
        /// because CachedOnDiskReadBufferFromFile does not work as an independent buffer currently.
        use_async_buffer = true;
    }

    std::unique_ptr<ReadBufferFromFileBase> impl;
    if (use_cache)
    {
        chassert(object_info.metadata.has_value());
        if (object_info.metadata->etag.empty())
        {
            LOG_WARNING(log, "Cannot use filesystem cache, no etag specified");
        }
        else
        {
            SipHash hash;
            hash.update(object_info.getPath());
            hash.update(object_info.metadata->etag);

            const auto cache_key = FileCacheKey::fromKey(hash.get128());
            auto cache = FileCacheFactory::instance().get(filesystem_cache_name);

            auto read_buffer_creator = [path = object_info.getPath(), object_size, nested_buffer_read_settings, object_storage]()
            {
                return object_storage->readObject(StoredObject(path, "", object_size), nested_buffer_read_settings);
            };

            modified_read_settings.filesystem_cache_boundary_alignment = settings[Setting::filesystem_cache_boundary_alignment];

            impl = std::make_unique<CachedOnDiskReadBufferFromFile>(
                object_info.getPath(),
                cache_key,
                cache,
                FileCache::getCommonUser(),
                read_buffer_creator,
                use_async_buffer ? nested_buffer_read_settings : read_settings,
                std::string(CurrentThread::getQueryId()),
                object_size,
                /* allow_seeks */true,
                /* use_external_buffer */use_async_buffer,
                /* read_until_position */std::nullopt,
                context_->getFilesystemCacheLog());

            LOG_TEST(
                log,
                "Using filesystem cache `{}` (path: {}, etag: {}, hash: {})",
                filesystem_cache_name,
                object_info.getPath(),
                object_info.metadata->etag,
                toString(hash.get128()));
        }
    }

    if (!impl)
        impl = object_storage->readObject(StoredObject(object_info.getPath(), "", object_size), nested_buffer_read_settings);

    if (!use_async_buffer)
        return impl;

    LOG_TRACE(log, "Downloading object of size {} with initial prefetch", object_size);

    bool prefer_bigger_buffer_size = read_settings.filesystem_cache_prefer_bigger_buffer_size && impl->isCached();
    size_t buffer_size = prefer_bigger_buffer_size
        ? std::max<size_t>(read_settings.remote_fs_buffer_size, DBMS_DEFAULT_BUFFER_SIZE)
        : read_settings.remote_fs_buffer_size;
    if (object_size)
        buffer_size = std::min<size_t>(object_size, buffer_size);

    auto & reader = context_->getThreadPoolReader(FilesystemReaderType::ASYNCHRONOUS_REMOTE_FS_READER);
    impl = std::make_unique<AsynchronousBoundedReadBuffer>(
        std::move(impl),
        reader,
        modified_read_settings,
        buffer_size,
        modified_read_settings.remote_read_min_bytes_for_seek,
        context_->getAsyncReadCounters(),
        context_->getFilesystemReadPrefetchesLog());

    if (use_prefetch)
    {
        impl->setReadUntilEnd();
        impl->prefetch(DEFAULT_PREFETCH_PRIORITY);
    }

    return impl;
}

StorageObjectStorageSource::GlobIterator::GlobIterator(
    ObjectStoragePtr object_storage_,
    ConfigurationPtr configuration_,
    const ActionsDAG::Node * predicate,
    const NamesAndTypesList & virtual_columns_,
    const NamesAndTypesList & hive_columns_,
    ContextPtr context_,
    ObjectInfos * read_keys_,
    size_t list_object_keys_size,
    bool throw_on_zero_files_match_,
    std::function<void(FileProgress)> file_progress_callback_)
    : WithContext(context_)
    , object_storage(object_storage_)
    , configuration(configuration_)
    , virtual_columns(virtual_columns_)
    , hive_columns(hive_columns_)
    , throw_on_zero_files_match(throw_on_zero_files_match_)
    , log(getLogger("GlobIterator"))
    , read_keys(read_keys_)
    , local_context(context_)
    , file_progress_callback(file_progress_callback_)
{
    const auto reading_path = configuration->getPathForRead();
    if (reading_path.withGlobs())
    {
        const auto & key_with_globs = reading_path;
        const auto key_prefix = reading_path.getWithoutGlobs();

        object_storage_iterator = object_storage->iterate(key_prefix, list_object_keys_size);

        matcher = std::make_unique<re2::RE2>(makeRegexpPatternFromGlobs(key_with_globs.path));
        if (!matcher->ok())
        {
            throw Exception(ErrorCodes::CANNOT_COMPILE_REGEXP, "Cannot compile regex from glob ({}): {}", key_with_globs.path, matcher->error());
        }

        recursive = key_with_globs.path == "/**";
        if (auto filter_dag = VirtualColumnUtils::createPathAndFileFilterDAG(predicate, virtual_columns, hive_columns))
        {
            VirtualColumnUtils::buildSetsForDAG(*filter_dag, getContext());
            filter_expr = std::make_shared<ExpressionActions>(std::move(*filter_dag));
        }
    }
    else
    {
        throw Exception(
            ErrorCodes::BAD_ARGUMENTS,
            "Using glob iterator with path without globs is not allowed (used path: {})",
            reading_path.path);
    }
}

size_t StorageObjectStorageSource::GlobIterator::estimatedKeysCount()
{
    if (object_infos.empty() && !is_finished && object_storage_iterator->isValid())
    {
        /// 1000 files were listed, and we cannot make any estimation of _how many more_ there are (because we list bucket lazily);
        /// If there are more objects in the bucket, limiting the number of streams is the last thing we may want to do
        /// as it would lead to serious slow down of the execution, since objects are going
        /// to be fetched sequentially rather than in-parallel with up to <max_threads> times.
        return std::numeric_limits<size_t>::max();
    }
    return object_infos.size();
}

StorageObjectStorage::ObjectInfoPtr StorageObjectStorageSource::GlobIterator::next(size_t processor)
{
    std::lock_guard lock(next_mutex);
    auto object_info = nextUnlocked(processor);
    if (first_iteration && !object_info && throw_on_zero_files_match)
    {
        throw Exception(ErrorCodes::FILE_DOESNT_EXIST,
                        "Can not match any files with path {}",
                        configuration->getPathForRead().path);
    }
    first_iteration = false;
    return object_info;
}

StorageObjectStorage::ObjectInfoPtr StorageObjectStorageSource::GlobIterator::nextUnlocked(size_t /* processor */)
{
    bool current_batch_processed = object_infos.empty() || index >= object_infos.size();
    if (is_finished && current_batch_processed)
        return {};

    if (current_batch_processed)
    {
        ObjectInfos new_batch;
        while (new_batch.empty())
        {
            auto result = object_storage_iterator->getCurrentBatchAndScheduleNext();
            if (!result.has_value())
            {
                is_finished = true;
                return {};
            }

            new_batch = std::move(result.value());
            for (auto it = new_batch.begin(); it != new_batch.end();)
            {
                if (!recursive && !re2::RE2::FullMatch((*it)->getPath(), *matcher))
                    it = new_batch.erase(it);
                else
                    ++it;
            }

            if (filter_expr)
            {
                std::vector<String> paths;
                paths.reserve(new_batch.size());
                for (const auto & object_info : new_batch)
                    paths.push_back(getUniqueStoragePathIdentifier(*configuration, *object_info, false));

                VirtualColumnUtils::filterByPathOrFile(new_batch, paths, filter_expr, virtual_columns, hive_columns, local_context);

                LOG_TEST(log, "Filtered files: {} -> {}", paths.size(), new_batch.size());
            }
        }

        index = 0;

        if (read_keys)
            read_keys->insert(read_keys->end(), new_batch.begin(), new_batch.end());

        object_infos = std::move(new_batch);

        if (file_progress_callback)
        {
            for (const auto & object_info : object_infos)
            {
                chassert(object_info->metadata);
                file_progress_callback(FileProgress(0, object_info->metadata->size_bytes));
            }
        }
    }

    if (index >= object_infos.size())
    {
        throw Exception(
            ErrorCodes::LOGICAL_ERROR,
            "Index out of bound for blob metadata. Index: {}, size: {}",
            index, object_infos.size());
    }

    return object_infos[index++];
}

StorageObjectStorageSource::KeysIterator::KeysIterator(
    const Strings & keys_,
    ObjectStoragePtr object_storage_,
    const NamesAndTypesList & virtual_columns_,
    ObjectInfos * read_keys_,
    bool ignore_non_existent_files_,
    bool skip_object_metadata_,
    std::function<void(FileProgress)> file_progress_callback_)
    : object_storage(object_storage_)
    , virtual_columns(virtual_columns_)
    , file_progress_callback(file_progress_callback_)
    , keys(keys_)
    , ignore_non_existent_files(ignore_non_existent_files_)
    , skip_object_metadata(skip_object_metadata_)
{
    if (read_keys_)
    {
        /// TODO: should we add metadata if we anyway fetch it if file_progress_callback is passed?
        for (auto && key : keys)
        {
            auto object_info = std::make_shared<ObjectInfo>(key);
            read_keys_->emplace_back(object_info);
        }
    }
}

StorageObjectStorage::ObjectInfoPtr StorageObjectStorageSource::KeysIterator::next(size_t /* processor */)
{
    while (true)
    {
        size_t current_index = index.fetch_add(1, std::memory_order_relaxed);
        if (current_index >= keys.size())
            return nullptr;

        auto key = keys[current_index];

        ObjectMetadata object_metadata{};
        if (!skip_object_metadata)
        {
            if (ignore_non_existent_files)
            {
                auto metadata = object_storage->tryGetObjectMetadata(key);
                if (!metadata)
                    continue;
                object_metadata = *metadata;
            }
            else
                object_metadata = object_storage->getObjectMetadata(key);
        }

        if (file_progress_callback)
            file_progress_callback(FileProgress(0, object_metadata.size_bytes));

        return std::make_shared<ObjectInfo>(key, object_metadata);
    }
}

StorageObjectStorageSource::ReaderHolder::ReaderHolder(
    ObjectInfoPtr object_info_,
    std::unique_ptr<ReadBuffer> read_buf_,
    std::shared_ptr<ISource> source_,
    std::unique_ptr<QueryPipeline> pipeline_,
    std::unique_ptr<PullingPipelineExecutor> reader_)
    : object_info(std::move(object_info_))
    , read_buf(std::move(read_buf_))
    , source(std::move(source_))
    , pipeline(std::move(pipeline_))
    , reader(std::move(reader_))
{
}

StorageObjectStorageSource::ReaderHolder &
StorageObjectStorageSource::ReaderHolder::operator=(ReaderHolder && other) noexcept
{
    /// The order of destruction is important.
    /// reader uses pipeline, pipeline uses read_buf.
    reader = std::move(other.reader);
    pipeline = std::move(other.pipeline);
    source = std::move(other.source);
    read_buf = std::move(other.read_buf);
    object_info = std::move(other.object_info);
    return *this;
}

StorageObjectStorageSource::ReadTaskIterator::ReadTaskIterator(
    const ReadTaskCallback & callback_, size_t max_threads_count)
    : callback(callback_)
{
    ThreadPool pool(
        CurrentMetrics::StorageObjectStorageThreads,
        CurrentMetrics::StorageObjectStorageThreadsActive,
        CurrentMetrics::StorageObjectStorageThreadsScheduled, max_threads_count);

    auto pool_scheduler = threadPoolCallbackRunnerUnsafe<String>(pool, "ReadTaskIter");

    std::vector<std::future<String>> keys;
    keys.reserve(max_threads_count);
    for (size_t i = 0; i < max_threads_count; ++i)
        keys.push_back(pool_scheduler([this] { return callback(); }, Priority{}));

    pool.wait();
    buffer.reserve(max_threads_count);
    for (auto & key_future : keys)
    {
        auto key = key_future.get();
        if (key.empty())
            continue;

        buffer.emplace_back(std::make_shared<ObjectInfo>(key, std::nullopt));
    }
}

StorageObjectStorage::ObjectInfoPtr StorageObjectStorageSource::ReadTaskIterator::next(size_t)
{
    size_t current_index = index.fetch_add(1, std::memory_order_relaxed);
    if (current_index >= buffer.size())
    {
        auto key = callback();
        if (key.empty())
            return nullptr;

        return std::make_shared<ObjectInfo>(key, std::nullopt);
    }

    return buffer[current_index];
}

static IArchiveReader::NameFilter createArchivePathFilter(const std::string & archive_pattern)
{
    auto matcher = std::make_shared<re2::RE2>(makeRegexpPatternFromGlobs(archive_pattern));
    if (!matcher->ok())
    {
        throw Exception(ErrorCodes::CANNOT_COMPILE_REGEXP,
                        "Cannot compile regex from glob ({}): {}",
                        archive_pattern, matcher->error());
    }
    return [matcher](const std::string & p) mutable { return re2::RE2::FullMatch(p, *matcher); };
}

StorageObjectStorageSource::ArchiveIterator::ObjectInfoInArchive::ObjectInfoInArchive(
    ObjectInfoPtr archive_object_,
    const std::string & path_in_archive_,
    std::shared_ptr<IArchiveReader> archive_reader_,
    IArchiveReader::FileInfo && file_info_)
    : archive_object(archive_object_), path_in_archive(path_in_archive_), archive_reader(archive_reader_), file_info(file_info_)
{
}

StorageObjectStorageSource::ArchiveIterator::ArchiveIterator(
    ObjectStoragePtr object_storage_,
    ConfigurationPtr configuration_,
    std::unique_ptr<IObjectIterator> archives_iterator_,
    ContextPtr context_,
    ObjectInfos * read_keys_,
    bool ignore_archive_globs_)
    : WithContext(context_)
    , object_storage(object_storage_)
    , is_path_in_archive_with_globs(configuration_->isPathInArchiveWithGlobs())
    , archives_iterator(std::move(archives_iterator_))
    , filter(is_path_in_archive_with_globs ? createArchivePathFilter(configuration_->getPathInArchive()) : IArchiveReader::NameFilter{})
    , log(getLogger("ArchiveIterator"))
    , path_in_archive(is_path_in_archive_with_globs ? "" : configuration_->getPathInArchive())
    , read_keys(read_keys_)
    , ignore_archive_globs(ignore_archive_globs_)
{
}

std::shared_ptr<IArchiveReader>
StorageObjectStorageSource::ArchiveIterator::createArchiveReader(ObjectInfoPtr object_info) const
{
    const auto size = object_info->metadata->size_bytes;
    return DB::createArchiveReader(
        /* path_to_archive */object_info->getPath(),
        /* archive_read_function */[=, this]()
        {
            return StorageObjectStorageSource::createReadBuffer(*object_info, object_storage, getContext(), log);
        },
        /* archive_size */size);
}

ObjectInfoPtr StorageObjectStorageSource::ArchiveIterator::next(size_t processor)
{
    std::unique_lock lock{next_mutex};
    IArchiveReader::FileInfo current_file_info{};
    while (true)
    {
        if (filter)
        {
            if (!file_enumerator)
            {
                archive_object = archives_iterator->next(processor);
                if (!archive_object)
                    return {};

                if (!archive_object->metadata)
                    archive_object->metadata = object_storage->getObjectMetadata(archive_object->getPath());

                archive_reader = createArchiveReader(archive_object);
                file_enumerator = archive_reader->firstFile();
                if (!file_enumerator)
                    continue;
            }
            else if (!file_enumerator->nextFile() || ignore_archive_globs)
            {
                file_enumerator.reset();
                continue;
            }

            path_in_archive = file_enumerator->getFileName();
            if (!filter(path_in_archive))
                continue;
            current_file_info = file_enumerator->getFileInfo();
        }
        else
        {
            archive_object = archives_iterator->next(processor);
            if (!archive_object)
                return {};

            if (!archive_object->metadata)
                archive_object->metadata = object_storage->getObjectMetadata(archive_object->getPath());

            archive_reader = createArchiveReader(archive_object);
            if (!archive_reader->fileExists(path_in_archive))
                continue;
            current_file_info = archive_reader->getFileInfo(path_in_archive);
        }
        break;
    }

    auto object_in_archive
        = std::make_shared<ObjectInfoInArchive>(archive_object, path_in_archive, archive_reader, std::move(current_file_info));

    if (read_keys != nullptr)
        read_keys->push_back(object_in_archive);

    return object_in_archive;
}

size_t StorageObjectStorageSource::ArchiveIterator::estimatedKeysCount()
{
    return archives_iterator->estimatedKeysCount();
}

}<|MERGE_RESOLUTION|>--- conflicted
+++ resolved
@@ -285,7 +285,6 @@
                  .etag = &(object_info->metadata->etag)},
                 read_context);
 
-<<<<<<< HEAD
             // The order is important, it must be added after virtual columns..
             if (!read_from_format_info.hive_partition_columns_to_read_from_file_path.empty())
             {
@@ -300,9 +299,6 @@
                 }
             }
 
-=======
-#if USE_PARQUET && USE_AWS_S3
->>>>>>> 3e67e42e
             if (chunk_size && chunk.hasColumns())
             {
                 /// Old delta lake code which needs to be deprecated in favour of DeltaLakeMetadataDeltaKernel.
