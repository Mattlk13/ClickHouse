--- conflicted
+++ resolved
@@ -39,16 +39,8 @@
         const ContextPtr & context,
         bool supports_subset_of_columns);
 
-<<<<<<< HEAD
-    virtual bool supportsPartitionPruning() { return false; }
-    virtual Strings makePartitionPruning(const ActionsDAG &) { throwNotImplemented("makePartitionPrunning()"); }
-
     virtual std::shared_ptr<NamesAndTypesList> getInitialSchemaByPath(const String & /* path */) const { return {}; }
     virtual std::shared_ptr<const ActionsDAG> getSchemaTransformer(const String & /* path */) const { return {}; }
-=======
-    virtual std::shared_ptr<NamesAndTypesList> getInitialSchemaByPath(const String &) const { return {}; }
-    virtual std::shared_ptr<const ActionsDAG> getSchemaTransformer(const String &) const { return {}; }
->>>>>>> 391ac84a
 
     /// Whether metadata is updateable (instead of recreation from scratch)
     /// to the latest version of table state in data lake.
