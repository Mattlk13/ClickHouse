#include <Analyzer/FunctionNode.h>
#include <Columns/ColumnsNumber.h>
#include <Columns/IColumn_fwd.h>
#include <Core/ColumnWithTypeAndName.h>
#include <Core/ColumnsWithTypeAndName.h>
#include <Core/Field.h>
#include <Core/Settings.h>
#include <DataTypes/DataTypeString.h>
#include <DataTypes/DataTypesNumber.h>
#include <DataTypes/IDataType.h>
#include <Databases/DataLake/Common.h>
#include <Disks/ObjectStorages/IObjectStorage.h>
#include <Formats/FormatFactory.h>
#include <Functions/DateTimeTransforms.h>
#include <Functions/FunctionDateOrDateTimeToSomething.h>
#include <Functions/FunctionFactory.h>
#include <Functions/identity.h>
#include <Interpreters/Context.h>
#include <Processors/Formats/Impl/AvroRowInputFormat.h>
#include <Processors/Formats/Impl/AvroRowOutputFormat.h>
#include <Storages/ObjectStorage/DataLakes/DataLakeStorageSettings.h>
#include <Storages/ObjectStorage/DataLakes/Iceberg/AvroForIcebergDeserializer.h>
#include <Storages/ObjectStorage/DataLakes/Iceberg/AvroSchema.h>
#include <Storages/ObjectStorage/DataLakes/Iceberg/Constant.h>
#include <Storages/ObjectStorage/DataLakes/Iceberg/IcebergMetadata.h>
#include <Storages/ObjectStorage/DataLakes/Iceberg/IcebergWrites.h>
#include <Storages/ObjectStorage/DataLakes/Iceberg/Utils.h>
#include <Storages/MergeTree/MergeTreeDataWriter.h>
#include <Storages/ObjectStorage/Utils.h>
#include <base/defines.h>
#include <base/types.h>
#include <Common/Exception.h>
#include <Common/PODArray_fwd.h>
#include <Common/isValidUTF8.h>
#include <Common/quoteString.h>
#include <Common/randomSeed.h>
#include <Storages/ObjectStorage/DataLakes/Iceberg/ManifestFile.h>
#include <Columns/IColumn.h>
#include <boost/algorithm/string/case_conv.hpp>
#include <sys/stat.h>
#include <Poco/JSON/Array.h>
#include <Poco/Dynamic/Var.h>
#include <Common/FailPoint.h>
#include <Disks/ObjectStorages/StoredObject.h>
#include <DataTypes/DataTypeNullable.h>
#include <Functions/CastOverloadResolver.h>
#include <IO/WriteHelpers.h>
#include <base/Decimal.h>
#include <Core/Range.h>
#include <Core/NamesAndTypes.h>
#include <Core/TypeId.h>

#include <cstdint>
#include <memory>
#include <optional>
#include <sstream>

#if USE_AVRO

#include <Compiler.hh>
#include <DataFile.hh>
#include <Encoder.hh>
#include <Generic.hh>
#include <GenericDatum.hh>
#include <Specific.hh>
#include <Stream.hh>
#include <ValidSchema.hh>

#include <Poco/JSON/Object.h>
#include <Poco/JSON/Stringifier.h>
#include <Poco/String.h>

namespace DB
{

using namespace Iceberg;

namespace Setting
{
extern const SettingsUInt64 output_format_compression_level;
extern const SettingsUInt64 output_format_compression_zstd_window_log;
extern const SettingsBool write_full_path_in_iceberg_metadata;
extern const SettingsUInt64 max_iceberg_data_file_rows;
extern const SettingsUInt64 max_iceberg_data_file_bytes;
}

namespace DataLakeStorageSetting
{
extern const DataLakeStorageSettingsString iceberg_metadata_file_path;
extern const DataLakeStorageSettingsBool iceberg_use_version_hint;
}

namespace ErrorCodes
{
extern const int LOGICAL_ERROR;
extern const int BAD_ARGUMENTS;
}

namespace FailPoints
{
extern const char iceberg_writes_cleanup[];
}

namespace
{

bool canDumpIcebergStats(const Field & field, DataTypePtr type)
{
    switch (type->getTypeId())
    {
        case TypeIndex::Nullable:
        {
            if (field.isNull())
                return false;
            return canDumpIcebergStats(field, assert_cast<const DataTypeNullable *>(type.get())->getNestedType());
        }
        case TypeIndex::Int32:
        case TypeIndex::Date:
        case TypeIndex::Date32:
        case TypeIndex::Int64:
        case TypeIndex::DateTime64:
        case TypeIndex::String:
            return true;
        default:
            return false;
    }
}

template <typename T>
std::vector<uint8_t> dumpValue(T value)
{
    std::vector<uint8_t> bytes(sizeof(T));
    std::memcpy(bytes.data(), &value, sizeof(T));
    return bytes;
}

std::vector<uint8_t> dumpFieldToBytes(const Field & field, DataTypePtr type)
{
    switch (type->getTypeId())
    {
        case TypeIndex::Nullable:
            return dumpFieldToBytes(field, assert_cast<const DataTypeNullable *>(type.get())->getNestedType());
        case TypeIndex::Int32:
        case TypeIndex::Date:
        case TypeIndex::Date32:
            return dumpValue(field.safeGet<Int32>());
        case TypeIndex::Int64:
            return dumpValue(field.safeGet<Int64>());
        case TypeIndex::DateTime64:
            return dumpValue(field.safeGet<Decimal64>().getValue().value);
        case TypeIndex::String:
        {
            auto value = field.safeGet<String>();
            std::vector<uint8_t> bytes;
            for (auto elem : value)
                bytes.push_back(elem);
            return bytes;
        }
        case TypeIndex::Float64:
            return dumpValue(field.safeGet<Float64>());
        case TypeIndex::Float32:
            return dumpValue(field.safeGet<Float32>());
        default:
        {
            throw Exception(ErrorCodes::LOGICAL_ERROR, "Can not dump such stats");
        }
    }
}

bool canWriteStatistics(
    const std::vector<std::pair<size_t, Field>> & statistics,
    const std::unordered_map<size_t, size_t> & field_id_to_column_index,
    SharedHeader sample_block)
{
    if (statistics.empty())
        return false;

    for (const auto & [field_id, stat] : statistics)
    {
        auto type = sample_block->getDataTypes()[field_id_to_column_index.at(field_id)];
        if (!canDumpIcebergStats(stat, type))
            return false;
    }
    return true;
}

Poco::JSON::Object::Ptr deepCopy(Poco::JSON::Object::Ptr obj)
{
    std::ostringstream oss; // STYLE_CHECK_ALLOW_STD_STRING_STREAM
    obj->stringify(oss);

    Poco::JSON::Parser parser;
    auto result = parser.parse(oss.str());
    return result.extract<Poco::JSON::Object::Ptr>();
}

bool checkValidSchemaEvolution(Poco::Dynamic::Var old_type, Poco::Dynamic::Var new_type)
{
    if (old_type.isString() && new_type.isString() && old_type.extract<String>() == new_type.extract<String>())
        return true;

    if (new_type.isString() && new_type.extract<String>() == "long" &&
        old_type.isString() && (old_type.extract<String>() == "long" ||  old_type.extract<String>() == "int"))
    {
        return true;
    }

    if (new_type.isString() && new_type.extract<String>() == "double" &&
        old_type.isString() && (old_type.extract<String>() == "float" ||  old_type.extract<String>() == "double"))
    {
        return true;
    }

    {
        auto old_complex_type = old_type.extract<Poco::JSON::Object::Ptr>();
        auto new_complex_type = new_type.extract<Poco::JSON::Object::Ptr>();

        if (old_complex_type && new_complex_type && old_complex_type->has("precision") && new_complex_type->has("precision") &&
            (old_complex_type->getValue<Int32>("precision") <= new_complex_type->getValue<Int32>("precision") &&
             old_complex_type->getValue<Int32>("scale") <= new_complex_type->getValue<Int32>("scale")))
        {
            return true;
        }
    }

    return false;
}

}

FileNamesGenerator::FileNamesGenerator(
    const String & table_dir_,
    const String & storage_dir_,
    bool use_uuid_in_metadata_,
    CompressionMethod compression_method_,
    const String & format_name_)
    : table_dir(table_dir_)
    , storage_dir(storage_dir_)
    , data_dir(table_dir + "data/")
    , metadata_dir(table_dir + "metadata/")
    , storage_data_dir(storage_dir + "data/")
    , storage_metadata_dir(storage_dir + "metadata/")
    , use_uuid_in_metadata(use_uuid_in_metadata_)
    , compression_method(compression_method_)
    , format_name(boost::to_lower_copy(format_name_))
{
}

FileNamesGenerator::FileNamesGenerator(const FileNamesGenerator & other)
{
    data_dir = other.data_dir;
    metadata_dir = other.metadata_dir;
    storage_data_dir = other.storage_data_dir;
    storage_metadata_dir = other.storage_metadata_dir;
    initial_version = other.initial_version;

    table_dir = other.table_dir;
    storage_dir = other.storage_dir;
    use_uuid_in_metadata = other.use_uuid_in_metadata;
    compression_method = other.compression_method;
    format_name = other.format_name;
}

FileNamesGenerator & FileNamesGenerator::operator=(const FileNamesGenerator & other)
{
    if (this == &other)
        return *this;

    data_dir = other.data_dir;
    metadata_dir = other.metadata_dir;
    storage_data_dir = other.storage_data_dir;
    storage_metadata_dir = other.storage_metadata_dir;
    initial_version = other.initial_version;

    table_dir = other.table_dir;
    storage_dir = other.storage_dir;
    use_uuid_in_metadata = other.use_uuid_in_metadata;
    compression_method = other.compression_method;
    format_name = other.format_name;

    return *this;
}

FileNamesGenerator::Result FileNamesGenerator::generateDataFileName()
{
    auto uuid_str = uuid_generator.createRandom().toString();

    return Result{
        .path_in_metadata = fmt::format("{}data-{}.{}", data_dir, uuid_str, format_name),
        .path_in_storage = fmt::format("{}data-{}.{}", storage_data_dir, uuid_str, format_name)
    };
}

FileNamesGenerator::Result FileNamesGenerator::generateManifestEntryName()
{
    auto uuid_str = uuid_generator.createRandom().toString();

    return Result{
        .path_in_metadata = fmt::format("{}{}.avro", metadata_dir, uuid_str),
        .path_in_storage = fmt::format("{}{}.avro", storage_metadata_dir, uuid_str),
    };
}

FileNamesGenerator::Result FileNamesGenerator::generateManifestListName(Int64 snapshot_id, Int32 format_version)
{
    auto uuid_str = uuid_generator.createRandom().toString();

    return Result{
        .path_in_metadata = fmt::format("{}snap-{}-{}-{}.avro", metadata_dir, snapshot_id, format_version, uuid_str),
        .path_in_storage = fmt::format("{}snap-{}-{}-{}.avro", storage_metadata_dir, snapshot_id, format_version, uuid_str),
    };
}

FileNamesGenerator::Result FileNamesGenerator::generateMetadataName()
{
    auto compression_suffix = toContentEncodingName(compression_method);
    if (!compression_suffix.empty())
        compression_suffix = "." + compression_suffix;
    if (!use_uuid_in_metadata)
    {
        auto res = Result{
            .path_in_metadata = fmt::format("{}v{}{}.metadata.json", metadata_dir, initial_version, compression_suffix),
            .path_in_storage = fmt::format("{}v{}{}.metadata.json", storage_metadata_dir, initial_version, compression_suffix),
        };
        initial_version++;
        return res;
    }
    else
    {
        auto uuid_str = uuid_generator.createRandom().toString();
        auto res = Result{
            .path_in_metadata = fmt::format("{}v{}-{}{}.metadata.json", metadata_dir, initial_version, uuid_str, compression_suffix),
            .path_in_storage = fmt::format("{}v{}-{}{}.metadata.json", storage_metadata_dir, initial_version, uuid_str, compression_suffix),
        };
        initial_version++;
        return res;
    }
}

FileNamesGenerator::Result FileNamesGenerator::generateVersionHint()
{
    return Result{
        .path_in_metadata = fmt::format("{}version-hint.text", metadata_dir),
        .path_in_storage = fmt::format("{}version-hint.text", storage_metadata_dir),
    };
}

FileNamesGenerator::Result FileNamesGenerator::generatePositionDeleteFile()
{
    auto uuid_str = uuid_generator.createRandom().toString();

    return Result{
        .path_in_metadata = fmt::format("{}{}-deletes.{}", data_dir, uuid_str, format_name),
        .path_in_storage = fmt::format("{}{}-deletes.{}", storage_data_dir, uuid_str, format_name)
    };
}

String FileNamesGenerator::convertMetadataPathToStoragePath(const String & metadata_path) const
{
    if (!metadata_path.starts_with(table_dir))
        throw Exception(ErrorCodes::BAD_ARGUMENTS, "Paths in Iceberg must use a consistent format — either /your/path or s3://your/path. Use the write_full_path_in_iceberg_metadata setting to control this behavior {} {}", metadata_path, table_dir);
    return storage_dir + metadata_path.substr(table_dir.size());
}

String removeEscapedSlashes(const String & json_str)
{
    auto result = json_str;
    size_t pos = 0;
    while ((pos = result.find("\\/", pos)) != std::string::npos)
    {
        result.replace(pos, 2, "/");
        ++pos;
    }
    return result;
}

void extendSchemaForPartitions(
    String & schema,
    const std::vector<String> & partition_columns,
    const std::vector<DataTypePtr> & partition_types)
{
    Poco::JSON::Array::Ptr partition_fields = new Poco::JSON::Array;
    for (size_t i = 0; i < partition_columns.size(); ++i)
    {
        Poco::JSON::Object::Ptr field = new Poco::JSON::Object;
        field->set(Iceberg::f_field_id, 1000 + i);
        field->set(Iceberg::f_name, partition_columns[i]);
        field->set(Iceberg::f_type, getAvroType(partition_types[i]));
        partition_fields->add(field);
    }

    std::ostringstream oss; // STYLE_CHECK_ALLOW_STD_STRING_STREAM
    Poco::JSON::Stringifier::stringify(partition_fields, oss);

    std::string json_representation = removeEscapedSlashes(oss.str());

    std::string from = "#";
    size_t start_pos = schema.find(from);
    if (start_pos != std::string::npos)
    {
        schema.replace(start_pos, from.size(), json_representation);
    }
}


void generateManifestFile(
    Poco::JSON::Object::Ptr metadata,
    const std::vector<String> & partition_columns,
    const std::vector<Field> & partition_values,
    const std::vector<DataTypePtr> & partition_types,
    const std::vector<String> & data_file_names,
    const std::optional<DataFileStatistics> & data_file_statistics,
    SharedHeader sample_block,
    Poco::JSON::Object::Ptr new_snapshot,
    const String & format,
    Poco::JSON::Object::Ptr partition_spec,
    Int64 partition_spec_id,
    WriteBuffer & buf,
    Iceberg::FileContentType content_type)
{
    Int32 version = metadata->getValue<Int32>(Iceberg::f_format_version);
    String schema_representation;
    if (version == 1)
        schema_representation = manifest_entry_v1_schema;
    else if (version == 2)
        schema_representation = manifest_entry_v2_schema;
    else
        throw Exception(ErrorCodes::BAD_ARGUMENTS, "Unknown iceberg version {}", version);

    extendSchemaForPartitions(schema_representation, partition_columns, partition_types);
    auto schema = avro::compileJsonSchemaFromString(schema_representation);

    const avro::NodePtr & root_schema = schema.root();

    std::ostringstream oss; // STYLE_CHECK_ALLOW_STD_STRING_STREAM
    int current_schema_id = metadata->getValue<Int32>(Iceberg::f_current_schema_id);
    Poco::JSON::Stringifier::stringify(metadata->getArray(Iceberg::f_schemas)->getObject(current_schema_id), oss, 4);

    std::string json_representation = removeEscapedSlashes(oss.str());

    auto adapter = std::make_unique<OutputStreamWriteBufferAdapter>(buf);
    avro::DataFileWriter<avro::GenericDatum> writer(std::move(adapter), schema);
    writer.setMetadata(Iceberg::f_schema, json_representation);

    std::ostringstream oss_partition_spec; // STYLE_CHECK_ALLOW_STD_STRING_STREAM
    Poco::JSON::Stringifier::stringify(partition_spec->getArray(Iceberg::f_fields), oss_partition_spec, 4);
    writer.setMetadata(Iceberg::f_partition_spec, oss_partition_spec.str());
    writer.setMetadata(Iceberg::f_partition_spec_id, std::to_string(partition_spec_id));
    for (const auto & data_file_name : data_file_names)
    {
        avro::GenericDatum manifest_datum(root_schema);
        avro::GenericRecord & manifest = manifest_datum.value<avro::GenericRecord>();

        manifest.field(Iceberg::f_status) = avro::GenericDatum(1);
        Int64 snapshot_id = new_snapshot->getValue<Int64>(Iceberg::f_metadata_snapshot_id);

        auto set_versioned_field = [&](const auto & value, const String & field_name)
        {
            if (version > 1)
            {
                size_t field_index;
                if (!schema.root()->nameIndex(field_name, field_index))
                    throw Exception(ErrorCodes::BAD_ARGUMENTS, "Not found field {} in schema", field_name);

                const avro::NodePtr & union_schema = schema.root()->leafAt(static_cast<UInt32>(field_index));

                avro::GenericUnion field(union_schema);
                field.selectBranch(1);
                field.datum() = avro::GenericDatum(value);
                manifest.field(field_name) = avro::GenericDatum(union_schema, field);
            }
            else
            {
                manifest.field(field_name) = avro::GenericDatum(value);
            }
        };
        set_versioned_field(snapshot_id, Iceberg::f_snapshot_id);

        if (version > 1)
        {
            Int64 sequence_number = new_snapshot->getValue<Int64>(Iceberg::f_metadata_sequence_number);

            set_versioned_field(sequence_number, Iceberg::f_sequence_number);
            set_versioned_field(sequence_number, Iceberg::f_file_sequence_number);
        }
        avro::GenericRecord & data_file = manifest.field(Iceberg::f_data_file).value<avro::GenericRecord>();
        if (version > 1)
            data_file.field(Iceberg::f_content) = avro::GenericDatum(static_cast<Int32>(content_type));
        data_file.field(Iceberg::f_file_path) = avro::GenericDatum(data_file_name);
        data_file.field(Iceberg::f_file_format) = avro::GenericDatum(format);

        if (data_file_statistics)
        {
            auto set_fields = [&]<typename T, typename U>(
                                  const std::vector<std::pair<size_t, T>> & statistics, const std::string & field_name, U && dump_function)
            {
                auto & data_file_record = data_file.field(field_name);
                data_file_record.selectBranch(1);
                auto & record_values = data_file_record.value<avro::GenericArray>();
                auto schema_element = record_values.schema()->leafAt(0);
                for (const auto & [field_id, value] : statistics)
                {
                    avro::GenericDatum record_datum(schema_element);
                    auto & record = record_datum.value<avro::GenericRecord>();
                    record.field(Iceberg::f_key) = static_cast<Int32>(field_id);
                    record.field(Iceberg::f_value) = dump_function(field_id, value);
                    record_values.value().push_back(record_datum);
                }
            };

            auto statistics = data_file_statistics->getColumnSizes();
            set_fields(statistics, Iceberg::f_column_sizes, [](size_t, size_t value) { return static_cast<Int32>(value); });

            statistics = data_file_statistics->getNullCounts();
            set_fields(statistics, Iceberg::f_null_value_counts, [](size_t, size_t value) { return static_cast<Int32>(value); });

            std::unordered_map<size_t, size_t> field_id_to_column_index;
            auto field_ids = data_file_statistics->getFieldIds();
            for (size_t i = 0; i < field_ids.size(); ++i)
                field_id_to_column_index[field_ids[i]] = i;

            auto dump_fields = [&](size_t field_id, Field value)
            { return dumpFieldToBytes(value, sample_block->getDataTypes()[field_id_to_column_index.at(field_id)]); };

            auto lower_statistics = data_file_statistics->getLowerBounds();
            if (canWriteStatistics(lower_statistics, field_id_to_column_index, sample_block))
                set_fields(lower_statistics, Iceberg::f_lower_bounds, dump_fields);
            auto upper_statistics = data_file_statistics->getUpperBounds();
            if (canWriteStatistics(upper_statistics, field_id_to_column_index, sample_block))
                set_fields(upper_statistics, Iceberg::f_upper_bounds, dump_fields);
        }
        auto summary = new_snapshot->getObject(Iceberg::f_summary);
        if (summary->has(Iceberg::f_added_records))
        {
            Int64 added_records = summary->getValue<Int64>(Iceberg::f_added_records);
            Int64 added_files_size = summary->getValue<Int64>(Iceberg::f_added_files_size);

            data_file.field(Iceberg::f_record_count) = avro::GenericDatum(added_records);
            data_file.field(Iceberg::f_file_size_in_bytes) = avro::GenericDatum(added_files_size);
        }
        else
        {
            Int64 added_records = summary->getValue<Int64>(Iceberg::f_added_position_deletes);
            Int64 added_files_size = summary->getValue<Int64>(Iceberg::f_added_files_size);

            data_file.field(Iceberg::f_record_count) = avro::GenericDatum(added_records);
            data_file.field(Iceberg::f_file_size_in_bytes) = avro::GenericDatum(added_files_size);
        }
        avro::GenericRecord & partition_record = data_file.field("partition").value<avro::GenericRecord>();
        for (size_t i = 0; i < partition_columns.size(); ++i)
        {
            switch (partition_values[i].getType())
            {
                case Field::Types::Int64:
                case Field::Types::UInt64:
                    partition_record.field(partition_columns[i]) =
                        avro::GenericDatum(partition_values[i].safeGet<Int64>());
                    break;

                case Field::Types::String:
                    partition_record.field(partition_columns[i]) =
                        avro::GenericDatum(partition_values[i].safeGet<String>());
                    break;

                case Field::Types::Float64:
                    partition_record.field(partition_columns[i]) =
                        avro::GenericDatum(partition_values[i].safeGet<Float64>());
                    break;

                case Field::Types::Decimal32:
                    partition_record.field(partition_columns[i]) =
                        avro::GenericDatum(partition_values[i].safeGet<Decimal32>().getValue());
                    break;

                case Field::Types::Decimal64:
                    partition_record.field(partition_columns[i]) =
                        avro::GenericDatum(partition_values[i].safeGet<Decimal64>().getValue());
                    break;

                case Field::Types::Null:
                    break;

                default:
                    throw Exception(
                        ErrorCodes::BAD_ARGUMENTS,
                        "Unsupported type to write into avro file {}",
                        partition_values[i].getType()
                    );
            }
        }

        writer.write(manifest_datum);
    }
    writer.close();
}

void generateManifestList(
    const FileNamesGenerator & filename_generator,
    Poco::JSON::Object::Ptr metadata,
    ObjectStoragePtr object_storage,
    ContextPtr context,
    const Strings & manifest_entry_names,
    Poco::JSON::Object::Ptr new_snapshot,
    Int32 manifest_length,
    WriteBuffer & buf,
    Iceberg::FileContentType content_type,
    bool use_previous_snapshots)
{
    Int32 version = metadata->getValue<Int32>(Iceberg::f_format_version);
    String schema_representation;
    if (version == 1)
        schema_representation = manifest_list_v1_schema;
    else if (version == 2)
        schema_representation = manifest_list_v2_schema;
    else
        throw Exception(ErrorCodes::BAD_ARGUMENTS, "Unknown iceberg version {}", version);
    auto schema = avro::compileJsonSchemaFromString(schema_representation);

    auto adapter = std::make_unique<OutputStreamWriteBufferAdapter>(buf);
    avro::DataFileWriter<avro::GenericDatum> writer(std::move(adapter), schema);

    for (const auto & manifest_entry_name : manifest_entry_names)
    {
        avro::GenericDatum entry_datum(schema.root());
        avro::GenericRecord & entry = entry_datum.value<avro::GenericRecord>();

        entry.field(Iceberg::f_manifest_path) = manifest_entry_name;
        entry.field(Iceberg::f_manifest_length) = manifest_length;
        entry.field(Iceberg::f_partition_spec_id) = metadata->getValue<Int32>(Iceberg::f_default_spec_id);
        if (version > 1)
        {
            entry.field(Iceberg::f_content) = static_cast<Int32>(content_type);
            entry.field(Iceberg::f_sequence_number) = new_snapshot->getValue<Int32>(Iceberg::f_metadata_sequence_number);
            entry.field(Iceberg::f_min_sequence_number) = new_snapshot->getValue<Int32>(Iceberg::f_metadata_sequence_number);
        }

        auto set_versioned_field = [&](const auto & value, const String & field_name)
        {
            if (version == 1)
            {
                size_t field_index;
                if (!schema.root()->nameIndex(field_name, field_index))
                    throw Exception(ErrorCodes::BAD_ARGUMENTS, "Not found field {} in schema", field_name);

                const avro::NodePtr & union_schema = schema.root()->leafAt(static_cast<UInt32>(field_index));

                avro::GenericUnion field(union_schema);
                field.selectBranch(1);
                field.datum() = avro::GenericDatum(value);
                entry.field(field_name) = avro::GenericDatum(union_schema, field);
            }
            else
            {
                entry.field(field_name) = value;
            }
        };
        set_versioned_field(new_snapshot->getValue<Int64>(Iceberg::f_metadata_snapshot_id), Iceberg::f_added_snapshot_id);
        auto summary = new_snapshot->getObject(Iceberg::f_summary);
        if (version == 1)
        {
            set_versioned_field(1, Iceberg::f_added_data_files_count);
            set_versioned_field(std::stoi(summary->getValue<String>(Iceberg::f_total_data_files)), Iceberg::f_existing_data_files_count);
            set_versioned_field(0, Iceberg::f_deleted_data_files_count);
            if (summary->has(Iceberg::f_added_position_deletes))
                set_versioned_field(summary->getValue<Int32>(Iceberg::f_added_position_deletes), Iceberg::f_deleted_rows_count);
        }
        else
        {
            entry.field(Iceberg::f_added_files_count) = 1;
            entry.field(Iceberg::f_existing_files_count)
                = summary->getValue<Int32>(Iceberg::f_total_data_files);
            entry.field(Iceberg::f_deleted_files_count) = 0;

            if (summary->has(Iceberg::f_added_position_deletes))
                entry.field(Iceberg::f_deleted_rows_count) = summary->getValue<Int32>(Iceberg::f_added_position_deletes);
        }

        if (summary->has(Iceberg::f_added_records))
        {
            set_versioned_field(
                summary->getValue<Int32>(Iceberg::f_added_records),
                Iceberg::f_added_rows_count);
        }
        else
        {
            set_versioned_field(summary->getValue<Int32>(Iceberg::f_added_position_deletes), Iceberg::f_added_rows_count);
        }
        set_versioned_field(
            0,
            Iceberg::f_existing_rows_count);
        set_versioned_field(0, Iceberg::f_deleted_rows_count);

        writer.write(entry_datum);
    }

    if (use_previous_snapshots)
    {
        auto parent_snapshot_id = new_snapshot->getValue<Int64>(Iceberg::f_parent_snapshot_id);
        auto snapshots = metadata->getArray(Iceberg::f_snapshots);
        for (size_t i = 0; i < snapshots->size(); ++i)
        {
            if (snapshots->getObject(static_cast<UInt32>(i))->getValue<Int64>(Iceberg::f_metadata_snapshot_id) == parent_snapshot_id)
            {
                auto manifest_list = snapshots->getObject(static_cast<UInt32>(i))->getValue<String>(Iceberg::f_manifest_list);

                StorageObjectStorage::ObjectInfo object_info(filename_generator.convertMetadataPathToStoragePath(manifest_list));
                auto manifest_list_buf = createReadBuffer(object_info, object_storage, context, getLogger("IcebergWrites"));

                auto input_stream = std::make_unique<AvroInputStreamReadBufferAdapter>(*manifest_list_buf);
                avro::DataFileReader<avro::GenericDatum> reader(std::move(input_stream));

                const avro::ValidSchema & prev_schema = reader.readerSchema();

                avro::GenericDatum datum(prev_schema);

                while (reader.read(datum))
                {
                    writer.write(datum);
                }
                break;
            }
        }
    }

    writer.close();
}

MetadataGenerator::MetadataGenerator(Poco::JSON::Object::Ptr metadata_object_)
    : metadata_object(metadata_object_)
    , gen(randomSeed())
    , dis(0, INT32_MAX)
{
}

Int64 MetadataGenerator::getMaxSequenceNumber()
{
    auto snapshots = metadata_object->get(Iceberg::f_snapshots).extract<Poco::JSON::Array::Ptr>();
    Int64 max_seq_number = 0;

    for (size_t i = 0; i < snapshots->size(); ++i)
    {
        const auto snapshot = snapshots->getObject(static_cast<UInt32>(i));
        auto seq_number = snapshot->getValue<Int64>(Iceberg::f_metadata_sequence_number);
        max_seq_number = std::max(max_seq_number, seq_number);
    }
    return max_seq_number;
}

Poco::JSON::Object::Ptr MetadataGenerator::getParentSnapshot(Int64 parent_snapshot_id)
{
    auto snapshots = metadata_object->get(Iceberg::f_snapshots).extract<Poco::JSON::Array::Ptr>();
    for (size_t i = 0; i < snapshots->size(); ++i)
    {
        const auto snapshot = snapshots->getObject(static_cast<UInt32>(i));
        auto snapshot_id = snapshot->getValue<Int64>(Iceberg::f_metadata_snapshot_id);
        if (snapshot_id == parent_snapshot_id)
            return snapshot;
    }
    return nullptr;
}

MetadataGenerator::NextMetadataResult MetadataGenerator::generateNextMetadata(
    FileNamesGenerator & generator,
    const String & metadata_filename,
    Int64 parent_snapshot_id,
    Int32 added_files,
    Int32 added_records,
    Int32 added_files_size,
    Int32 num_partitions,
    Int32 added_delete_files,
    Int32 num_deleted_rows,
    std::optional<Int64> user_defined_snapshot_id,
    std::optional<Int64> user_defined_timestamp)
{
    int format_version = metadata_object->getValue<Int32>(Iceberg::f_format_version);
    Poco::JSON::Object::Ptr new_snapshot = new Poco::JSON::Object;
    if (format_version > 1)
    {
        auto sequence_number = getMaxSequenceNumber() + 1;
        new_snapshot->set(Iceberg::f_metadata_sequence_number, getMaxSequenceNumber() + 1);
        metadata_object->set(Iceberg::f_last_sequence_number, sequence_number);
    }
    Int64 snapshot_id = user_defined_snapshot_id.value_or(static_cast<Int64>(dis(gen)));

    auto [manifest_list_name, storage_manifest_list_name] = generator.generateManifestListName(snapshot_id, format_version);
    new_snapshot->set(Iceberg::f_metadata_snapshot_id, snapshot_id);
    new_snapshot->set(Iceberg::f_parent_snapshot_id, parent_snapshot_id);

    auto now = std::chrono::system_clock::now();
    auto ms = duration_cast<std::chrono::milliseconds>(now.time_since_epoch());
    Int64 timestamp = user_defined_timestamp.value_or(ms.count());
    new_snapshot->set(Iceberg::f_timestamp_ms, timestamp);
    metadata_object->set(Iceberg::f_last_updated_ms, timestamp);

    auto parent_snapshot = getParentSnapshot(parent_snapshot_id);
    Poco::JSON::Object::Ptr summary = new Poco::JSON::Object;
    if (num_deleted_rows == 0)
    {
        summary->set(Iceberg::f_operation, Iceberg::f_append);
        summary->set(Iceberg::f_added_data_files, std::to_string(added_files));
        summary->set(Iceberg::f_added_records, std::to_string(added_records));
        summary->set(Iceberg::f_added_files_size, std::to_string(added_files_size));
        summary->set(Iceberg::f_changed_partition_count, std::to_string(num_partitions));
    }
    else
    {
        summary->set(Iceberg::f_operation, Iceberg::f_overwrite);
        summary->set(Iceberg::f_added_delete_files, std::to_string(added_delete_files));
        summary->set(Iceberg::f_added_position_delete_files, std::to_string(added_delete_files));
        summary->set(Iceberg::f_added_files_size, std::to_string(added_files_size));
        summary->set(Iceberg::f_added_position_deletes, std::to_string(num_deleted_rows));
        summary->set(Iceberg::f_changed_partition_count, std::to_string(num_partitions));
    }

    auto sum_with_parent_snapshot = [&](const char * field_name, Int32 snapshot_value)
    {
        Int32 prev_value = parent_snapshot ? std::stoi(parent_snapshot->getObject(Iceberg::f_summary)->getValue<String>(field_name)) : 0;
        summary->set(field_name, std::to_string(prev_value + snapshot_value));
    };

    sum_with_parent_snapshot(Iceberg::f_total_records, added_records);
    sum_with_parent_snapshot(Iceberg::f_total_files_size, added_files_size);
    sum_with_parent_snapshot(Iceberg::f_total_data_files, added_files);
    sum_with_parent_snapshot(Iceberg::f_total_delete_files, added_delete_files);
    sum_with_parent_snapshot(Iceberg::f_total_position_deletes, num_deleted_rows);
    sum_with_parent_snapshot(Iceberg::f_total_equality_deletes, 0);
    new_snapshot->set(Iceberg::f_summary, summary);

    new_snapshot->set(Iceberg::f_schema_id, metadata_object->getValue<Int32>(Iceberg::f_current_schema_id));
    new_snapshot->set(Iceberg::f_manifest_list, manifest_list_name);

    metadata_object->getArray(Iceberg::f_snapshots)->add(new_snapshot);
    metadata_object->set(Iceberg::f_current_snapshot_id, snapshot_id);

    if (!metadata_object->has(Iceberg::f_refs))
        metadata_object->set(Iceberg::f_refs, new Poco::JSON::Object);

    if (!metadata_object->getObject(Iceberg::f_refs)->has(Iceberg::f_main))
    {
        Poco::JSON::Object::Ptr branch = new Poco::JSON::Object;
        branch->set(Iceberg::f_metadata_snapshot_id, snapshot_id);
        branch->set(Iceberg::f_type, Iceberg::f_branch);

        metadata_object->getObject(Iceberg::f_refs)->set(Iceberg::f_main, branch);
    }
    else
        metadata_object->getObject(Iceberg::f_refs)->getObject(Iceberg::f_main)->set(Iceberg::f_metadata_snapshot_id, snapshot_id);

    {
        Poco::JSON::Object::Ptr new_metadata_item = new Poco::JSON::Object;
        new_metadata_item->set(Iceberg::f_metadata_file, metadata_filename);
        new_metadata_item->set(Iceberg::f_timestamp_ms, timestamp);
        metadata_object->getArray(Iceberg::f_metadata_log)->add(new_metadata_item);
    }
    {
        Poco::JSON::Object::Ptr new_snapshot_item = new Poco::JSON::Object;
        new_snapshot_item->set(Iceberg::f_metadata_snapshot_id, snapshot_id);
        new_snapshot_item->set(Iceberg::f_timestamp_ms, timestamp);
        metadata_object->getArray(Iceberg::f_snapshot_log)->add(new_snapshot_item);
    }

    if (added_delete_files > 0)
    {
        if (!metadata_object->has(Iceberg::f_properties))
        {
            Poco::JSON::Object::Ptr properties = new Poco::JSON::Object;
            metadata_object->set(Iceberg::f_properties, properties);
        }
        auto properties = metadata_object->getObject(Iceberg::f_properties);
        properties->set("owner", "root");
        properties->set("write.delete.mode", "merge-on-read");
        properties->set("write.merge.mode", "merge-on-read");
        properties->set("write.update.mode", "merge-on-read");
    }
    return {new_snapshot, manifest_list_name, storage_manifest_list_name};
}

void MetadataGenerator::generateDropColumnMetadata(const String & column_name)
{
    auto current_schema_id = metadata_object->getValue<Int32>(Iceberg::f_current_schema_id);
    metadata_object->set(Iceberg::f_current_schema_id, current_schema_id + 1);

    Poco::JSON::Object::Ptr current_schema;
    auto schemas = metadata_object->getArray(Iceberg::f_schemas);
    for (UInt32 i = 0; i < schemas->size(); ++i)
    {
        if (schemas->getObject(i)->getValue<Int32>(Iceberg::f_schema_id) == current_schema_id)
        {
            current_schema = schemas->getObject(i);
            break;
        }
    }

    if (!current_schema)
        throw Exception(ErrorCodes::BAD_ARGUMENTS, "Not found schema with id {}", current_schema_id);
    current_schema = deepCopy(current_schema);

    auto fields = current_schema->getArray(Iceberg::f_fields);
    UInt32 index_to_drop = static_cast<UInt32>(fields->size());
    for (UInt32 i = 0; i < fields->size(); ++i)
    {
        if (fields->getObject(i)->getValue<String>(Iceberg::f_name) == column_name)
        {
            index_to_drop = i;
            break;
        }
    }
    if (index_to_drop == fields->size())
        throw Exception(ErrorCodes::BAD_ARGUMENTS, "Not found column {}", column_name);
    current_schema->getArray(Iceberg::f_fields)->remove(index_to_drop);
    current_schema->set(Iceberg::f_schema_id, current_schema_id + 1);
    metadata_object->getArray(Iceberg::f_schemas)->add(current_schema);
}

void MetadataGenerator::generateAddColumnMetadata(const String & column_name, DataTypePtr type)
{
    if (!type->isNullable())
        throw Exception(ErrorCodes::BAD_ARGUMENTS, "Iceberg spec doesn't allow to add non-nullable columns");
    auto current_schema_id = metadata_object->getValue<Int32>(Iceberg::f_current_schema_id);
    metadata_object->set(Iceberg::f_current_schema_id, current_schema_id + 1);

    Poco::JSON::Object::Ptr current_schema;
    auto schemas = metadata_object->getArray(Iceberg::f_schemas);
    for (UInt32 i = 0; i < schemas->size(); ++i)
    {
        if (schemas->getObject(i)->getValue<Int32>(Iceberg::f_schema_id) == current_schema_id)
        {
            current_schema = schemas->getObject(i);
            break;
        }
    }

    if (!current_schema)
        throw Exception(ErrorCodes::BAD_ARGUMENTS, "Not found schema with id {}", current_schema_id);
    current_schema = deepCopy(current_schema);
    auto last_column_id = metadata_object->getValue<Int32>(Iceberg::f_last_column_id);
    metadata_object->set(Iceberg::f_last_column_id, last_column_id + 1);

    auto new_type = getIcebergType(type, last_column_id);
    Poco::JSON::Object::Ptr new_field = new Poco::JSON::Object;
    new_field->set(Iceberg::f_id, last_column_id + 1);
    new_field->set(Iceberg::f_name, column_name);
    new_field->set(Iceberg::f_required, new_type.second);
    new_field->set(Iceberg::f_type, new_type.first);

    current_schema->getArray(Iceberg::f_fields)->add(new_field);
    current_schema->set(Iceberg::f_schema_id, current_schema_id + 1);
    metadata_object->getArray(Iceberg::f_schemas)->add(current_schema);
}

void MetadataGenerator::generateModifyColumnMetadata(const String & column_name, DataTypePtr type)
{
    auto current_schema_id = metadata_object->getValue<Int32>(Iceberg::f_current_schema_id);
    metadata_object->set(Iceberg::f_current_schema_id, current_schema_id + 1);

    Poco::JSON::Object::Ptr current_schema;
    auto schemas = metadata_object->getArray(Iceberg::f_schemas);
    for (UInt32 i = 0; i < schemas->size(); ++i)
    {
        if (schemas->getObject(i)->getValue<Int32>(Iceberg::f_schema_id) == current_schema_id)
        {
            current_schema = schemas->getObject(i);
            break;
        }
    }

    if (!current_schema)
        throw Exception(ErrorCodes::BAD_ARGUMENTS, "Not found schema with id {}", current_schema_id);
    current_schema = deepCopy(current_schema);
    auto last_column_id = metadata_object->getValue<Int32>(Iceberg::f_last_column_id);

    auto new_type = getIcebergType(type, last_column_id);
    auto schema_fields = current_schema->getArray(Iceberg::f_fields);

    for (UInt32 i = 0; i < schema_fields->size(); ++i)
    {
        auto current_field = schema_fields->getObject(i);
        if (current_field->getValue<String>(Iceberg::f_name) == column_name)
        {
            if (!checkValidSchemaEvolution(current_field->get(Iceberg::f_type), new_type.first))
                throw Exception(ErrorCodes::BAD_ARGUMENTS, "Iceberg spec doesn't allow schema evolution to type {}", type->getPrettyName());

            auto old_type = deepCopy(current_field);
            current_field->set(Iceberg::f_type, new_type.first);
            if (!current_field->getValue<bool>(Iceberg::f_required) && !type->isNullable())
                throw Exception(ErrorCodes::BAD_ARGUMENTS, "Iceberg spec doesn't allow change type from nullable to non-nullable {}", type->getPrettyName());

            current_field->set(Iceberg::f_required, new_type.second);
            break;
        }
    }
    current_schema->set(Iceberg::f_schema_id, current_schema_id + 1);
    metadata_object->getArray(Iceberg::f_schemas)->add(current_schema);
}

ChunkPartitioner::ChunkPartitioner(
    Poco::JSON::Array::Ptr partition_specification, Poco::JSON::Object::Ptr schema, ContextPtr context, SharedHeader sample_block_)
    : sample_block(sample_block_)
{
    std::unordered_map<Int32, String> id_to_column;
    {
        auto schema_fields = schema->getArray(Iceberg::f_fields);
        for (size_t i = 0; i < schema_fields->size(); ++i)
        {
            auto field = schema_fields->getObject(static_cast<UInt32>(i));
            id_to_column[field->getValue<Int32>(Iceberg::f_id)] = field->getValue<String>(Iceberg::f_name);
        }
    }
    for (size_t i = 0; i != partition_specification->size(); ++i)
    {
        auto partition_specification_field = partition_specification->getObject(static_cast<UInt32>(i));

        auto transform_name = partition_specification_field->getValue<String>("transform");
        transform_name = Poco::toLower(transform_name);

        FunctionOverloadResolverPtr transform;

        auto source_id = partition_specification_field->getValue<Int32>(Iceberg::f_source_id);
        auto column_name = id_to_column[source_id];

        auto & factory = FunctionFactory::instance();

        auto transform_and_argument = Iceberg::parseTransformAndArgument(transform_name);
        if (!transform_and_argument)
            throw Exception(ErrorCodes::BAD_ARGUMENTS, "Unknown transform {}", transform_name);

        auto function = factory.get(transform_and_argument->transform_name, context);

        ColumnsWithTypeAndName columns_for_function;
        if (transform_and_argument->argument)
            columns_for_function.push_back(ColumnWithTypeAndName(nullptr, std::make_shared<DataTypeUInt64>(), ""));
        columns_for_function.push_back(sample_block_->getByName(column_name));

        result_data_types.push_back(function->getReturnType(columns_for_function));
        functions.push_back(function);
        function_params.push_back(transform_and_argument->argument);
        columns_to_apply.push_back(column_name);
    }
}

size_t ChunkPartitioner::PartitionKeyHasher::operator()(const PartitionKey & key) const
{
    size_t result = 0;
    for (const auto & part_key : key)
        result ^= hasher(part_key.dump());
    return result;
}

std::vector<std::pair<ChunkPartitioner::PartitionKey, Chunk>>
ChunkPartitioner::partitionChunk(const Chunk & chunk)
{
    std::unordered_map<String, ColumnWithTypeAndName> name_to_column;
    for (size_t i = 0; i < sample_block->columns(); ++i)
    {
        auto column_ptr = chunk.getColumns()[i];
        auto column_name = sample_block->getNames()[i];
        name_to_column[column_name] = ColumnWithTypeAndName(column_ptr, sample_block->getDataTypes()[i], column_name);
    }

    std::vector<ChunkPartitioner::PartitionKey> transform_results(chunk.getNumRows());
    for (size_t transform_ind = 0; transform_ind < functions.size(); ++transform_ind)
    {
        ColumnsWithTypeAndName arguments;
        if (function_params[transform_ind].has_value())
        {
            auto type = std::make_shared<DataTypeUInt64>();
            auto column_value = ColumnUInt64::create();
            column_value->insert(*function_params[transform_ind]);
            auto const_column = ColumnConst::create(std::move(column_value), chunk.getNumRows());
            arguments.push_back(ColumnWithTypeAndName(const_column->clone(), type, "#"));
        }
        arguments.push_back(name_to_column[columns_to_apply[transform_ind]]);
        auto result
            = functions[transform_ind]->build(arguments)->execute(arguments, std::make_shared<DataTypeString>(), chunk.getNumRows(), false);
        for (size_t i = 0; i < chunk.getNumRows(); ++i)
        {
            Field field;
            result->get(i, field);
            transform_results[i].push_back(field);
        }
    }

    auto get_partition = [&](size_t row_num)
    {
        return transform_results[row_num];
    };

    PODArray<size_t> partition_num_to_first_row;
    IColumn::Selector selector;
    ColumnRawPtrs raw_columns;
    for (const auto & column : chunk.getColumns())
        raw_columns.push_back(column.get());

    buildScatterSelector(raw_columns, partition_num_to_first_row, selector, 0, Context::getGlobalContextInstance());

    size_t partitions_count = partition_num_to_first_row.size();
    std::vector<std::pair<ChunkPartitioner::PartitionKey, MutableColumns>> result_columns;
    result_columns.reserve(partitions_count);

    for (size_t i = 0; i < partitions_count; ++i)
        result_columns.push_back({get_partition(partition_num_to_first_row[i]), chunk.cloneEmptyColumns()});

    for (size_t col = 0; col < chunk.getNumColumns(); ++col)
    {
        if (partitions_count > 1)
        {
            MutableColumns scattered = chunk.getColumns()[col]->scatter(partitions_count, selector);
            for (size_t i = 0; i < partitions_count; ++i)
                result_columns[i].second[col] = std::move(scattered[i]);
        }
        else
        {
            result_columns[0].second[col] = chunk.getColumns()[col]->cloneFinalized();
        }
    }

    std::vector<std::pair<ChunkPartitioner::PartitionKey, Chunk>> result;
    result.reserve(result_columns.size());
    for (auto && [key, partition_columns] : result_columns)
    {
        size_t column_size = partition_columns[0]->size();
        result.push_back({key, Chunk(std::move(partition_columns), column_size)});
    }
    return result;
}

DataFileStatistics::DataFileStatistics(Poco::JSON::Array::Ptr schema_)
{
    field_ids.resize(schema_->size());
    for (UInt32 i = 0; i < schema_->size(); ++i)
    {
        auto field = schema_->getObject(i);
        size_t field_id = field->getValue<size_t>(Iceberg::f_id);
        field_ids[i] =  field_id;
    }
}

Range getExtremeRangeFromColumn(const ColumnPtr & column)
{
    Field min_val;
    Field max_val;
    column->getExtremes(min_val, max_val);
    return Range(min_val, true, max_val, true);
}

void DataFileStatistics::update(const Chunk & chunk)
{
    size_t num_columns = chunk.getNumColumns();
    if (column_sizes.empty())
    {
        column_sizes.resize(num_columns, 0);
        null_counts.resize(num_columns, 0);
        for (size_t i = 0; i < num_columns; ++i)
        {
            ranges.push_back(getExtremeRangeFromColumn(chunk.getColumns()[i]));
        }
    }

    chassert(ranges.size() == num_columns);

    for (size_t i = 0; i < num_columns; ++i)
    {
        column_sizes[i] += chunk.getColumns()[i]->byteSize();
        for (size_t j = 0; j < chunk.getNumRows(); ++j)
            null_counts[i] += (chunk.getColumns()[i]->isNullAt(j));
        ranges[i] = uniteRanges(ranges[i], getExtremeRangeFromColumn(chunk.getColumns()[i]));
    }
}

Range DataFileStatistics::uniteRanges(const Range & left, const Range & right)
{
    return Range(
        Range::less(left.left, right.left) ? left.left : right.left,
        true,
        Range::less(right.right, left.right) ? left.right : right.right,
        true);
}

std::vector<std::pair<size_t, size_t>> DataFileStatistics::getColumnSizes() const
{
    std::vector<std::pair<size_t, size_t>> result;
    for (size_t i = 0; i < column_sizes.size(); ++i)
    {
        result.push_back({field_ids[i], column_sizes[i]});
    }
    return result;
}

std::vector<std::pair<size_t, size_t>> DataFileStatistics::getNullCounts() const
{
    std::vector<std::pair<size_t, size_t>> result;
    for (size_t i = 0; i < null_counts.size(); ++i)
    {
        result.push_back({field_ids[i], null_counts[i]});
    }
    return result;
}


std::vector<std::pair<size_t, Field>> DataFileStatistics::getLowerBounds() const
{
    std::vector<std::pair<size_t, Field>> result;
    for (size_t i = 0; i < ranges.size(); ++i)
    {
        result.push_back({field_ids[i], ranges[i].left});
    }
    return result;
}

std::vector<std::pair<size_t, Field>> DataFileStatistics::getUpperBounds() const
{
    std::vector<std::pair<size_t, Field>> result;
    for (size_t i = 0; i < ranges.size(); ++i)
    {
        result.push_back({field_ids[i], ranges[i].right});
    }
    return result;
}

MultipleFileWriter::MultipleFileWriter(
    UInt64 max_data_file_num_rows_,
    UInt64 max_data_file_num_bytes_,
    Poco::JSON::Array::Ptr schema,
    FileNamesGenerator & filename_generator_,
    ObjectStoragePtr object_storage_,
    ContextPtr context_,
    const std::optional<FormatSettings> & format_settings_,
    StorageObjectStorageConfigurationPtr configuration_,
    SharedHeader sample_block_)
    : max_data_file_num_rows(max_data_file_num_rows_)
    , max_data_file_num_bytes(max_data_file_num_bytes_)
    , stats(schema)
    , filename_generator(filename_generator_)
    , object_storage(object_storage_)
    , context(context_)
    , format_settings(format_settings_)
    , configuration(configuration_)
    , sample_block(sample_block_)
{
}

void MultipleFileWriter::consume(const Chunk & chunk)
{
    if (!current_file_num_rows || *current_file_num_rows >= max_data_file_num_rows || *current_file_num_bytes >= max_data_file_num_bytes)
    {
        if (buffer)
            finalize();

        current_file_num_rows = 0;
        current_file_num_bytes = 0;
        auto filename = filename_generator.generateDataFileName();

        data_file_names.push_back(filename.path_in_storage);
        buffer = object_storage->writeObject(
            StoredObject(filename.path_in_storage), WriteMode::Rewrite, std::nullopt, DBMS_DEFAULT_BUFFER_SIZE, context->getWriteSettings());

        if (format_settings)
        {
            format_settings->parquet.write_page_index = true;
            format_settings->parquet.bloom_filter_push_down = true;
            format_settings->parquet.filter_push_down = true;
        }
        output_format = FormatFactory::instance().getOutputFormatParallelIfPossible(
            configuration->format, *buffer, *sample_block, context, format_settings);
    }
    output_format->write(sample_block->cloneWithColumns(chunk.getColumns()));
    output_format->flush();
    *current_file_num_rows += chunk.getNumRows();
    *current_file_num_bytes += chunk.bytes();
    stats.update(chunk);
}

void MultipleFileWriter::finalize()
{
    output_format->flush();
    output_format->finalize();
    buffer->finalize();
    total_bytes += buffer->count();
}

void MultipleFileWriter::release()
{
    output_format.reset();
    buffer.reset();
}

void MultipleFileWriter::cancel()
{
    output_format->cancel();
    buffer->cancel();
}

void MultipleFileWriter::clearAllDataFiles() const
{
    for (const auto & data_filename : data_file_names)
        object_storage->removeObjectIfExists(StoredObject(data_filename));
}

UInt64 MultipleFileWriter::getResultBytes() const
{
    return total_bytes;
}

IcebergStorageSink::IcebergStorageSink(
    ObjectStoragePtr object_storage_,
    StorageObjectStorageConfigurationPtr configuration_,
    const std::optional<FormatSettings> & format_settings_,
    SharedHeader sample_block_,
    ContextPtr context_,
    std::shared_ptr<DataLake::ICatalog> catalog_,
    const StorageID & table_id_)
    : SinkToStorage(sample_block_)
    , sample_block(sample_block_)
    , object_storage(object_storage_)
    , context(context_)
    , configuration(configuration_)
    , format_settings(format_settings_)
    , catalog(catalog_)
    , table_id(table_id_)
{
    configuration->update(object_storage, context, true, false);
    auto log = getLogger("IcebergWrites");
    auto [last_version, metadata_path, compression_method]
        = getLatestOrExplicitMetadataFileAndVersion(object_storage, configuration_, nullptr, context_, log.get());

    metadata = getMetadataJSONObject(metadata_path, object_storage, configuration, nullptr, context, log, compression_method);
    metadata_compression_method = compression_method;
    auto config_path = configuration_->getPathForWrite().path;
    if (config_path.empty() || config_path.back() != '/')
        config_path += "/";
    if (!config_path.starts_with('/'))
        config_path = '/' + config_path;

    if (!context_->getSettingsRef()[Setting::write_full_path_in_iceberg_metadata])
    {
        filename_generator = FileNamesGenerator(config_path, config_path, (catalog != nullptr && catalog->isTransactional()), metadata_compression_method, configuration_->format);
    }
    else
    {
        auto bucket = metadata->getValue<String>(Iceberg::f_location);
        if (bucket.empty() || bucket.back() != '/')
            bucket += "/";
        filename_generator = FileNamesGenerator(bucket, config_path, (catalog != nullptr && catalog->isTransactional()), metadata_compression_method, configuration_->format);
    }

    filename_generator.setVersion(last_version + 1);

    partition_spec_id = metadata->getValue<Int64>(Iceberg::f_default_spec_id);
    auto partitions_specs = metadata->getArray(Iceberg::f_partition_specs);

    auto current_schema_id = metadata->getValue<Int64>(Iceberg::f_current_schema_id);
    auto schemas = metadata->getArray(Iceberg::f_schemas);
    for (size_t i = 0; i < schemas->size(); ++i)
    {
        if (schemas->getObject(static_cast<UInt32>(i))->getValue<Int32>(Iceberg::f_schema_id) == current_schema_id)
        {
            current_schema = schemas->getObject(static_cast<UInt32>(i));
        }
    }
    for (size_t i = 0; i < partitions_specs->size(); ++i)
    {
        auto current_partition_spec = partitions_specs->getObject(static_cast<UInt32>(i));
        if (current_partition_spec->getValue<Int64>(Iceberg::f_spec_id) == partition_spec_id)
        {
            partititon_spec = current_partition_spec;
            if (current_partition_spec->getArray(Iceberg::f_fields)->size() > 0)
                partitioner = ChunkPartitioner(current_partition_spec->getArray(Iceberg::f_fields), current_schema, context_, sample_block_);
            break;
        }
    }
}

void IcebergStorageSink::consume(Chunk & chunk)
{
    if (isCancelled())
        return;
    total_rows += chunk.getNumRows();

    std::vector<std::pair<ChunkPartitioner::PartitionKey, Chunk>> partition_result;
    if (partitioner)
        partition_result = partitioner->partitionChunk(chunk);
    else
        partition_result.push_back({{}, chunk.clone()});

    for (const auto & [partition_key, part_chunk] : partition_result)
    {
        if (!writer_per_partition_key.contains(partition_key))
        {
            auto writer = MultipleFileWriter(
                context->getSettingsRef()[Setting::max_iceberg_data_file_rows],
                context->getSettingsRef()[Setting::max_iceberg_data_file_bytes],
                current_schema->getArray(Iceberg::f_fields),
                filename_generator,
                object_storage,
                context,
                format_settings,
                configuration,
                sample_block);
            writer_per_partition_key.emplace(partition_key, std::move(writer));
        }

        writer_per_partition_key.at(partition_key).consume(part_chunk);
    }
}

void IcebergStorageSink::onFinish()
{
    if (isCancelled())
        return;

    finalizeBuffers();
    releaseBuffers();
}

void IcebergStorageSink::finalizeBuffers()
{
    for (auto & [partition_key, writer] : writer_per_partition_key)
    {
        writer.finalize();
        total_chunks_size += writer.getResultBytes();
    }

    if (writer_per_partition_key.empty())
        return;

    while (!initializeMetadata())
    {
    }
}

void IcebergStorageSink::releaseBuffers()
{
    for (auto & [_, writer] : writer_per_partition_key)
    {
        writer.release();
    }
}

void IcebergStorageSink::cancelBuffers()
{
    for (auto & [_, writer] : writer_per_partition_key)
    {
        writer.cancel();
    }
}

bool IcebergStorageSink::initializeMetadata()
{
    auto [metadata_name, storage_metadata_name] = filename_generator.generateMetadataName();

    Int64 parent_snapshot = -1;
    if (metadata->has(Iceberg::f_current_snapshot_id))
        parent_snapshot = metadata->getValue<Int64>(Iceberg::f_current_snapshot_id);

    Int32 total_data_files = 0;
    for (const auto & [_, writer] : writer_per_partition_key)
        total_data_files += writer.getDataFiles().size();
    auto [new_snapshot, manifest_list_name, storage_manifest_list_name] = MetadataGenerator(metadata).generateNextMetadata(
        filename_generator, metadata_name, parent_snapshot, total_data_files, total_rows, total_chunks_size, total_data_files, /* added_delete_files */0, /* num_deleted_rows */0);


    Strings manifest_entries_in_storage;
    Strings manifest_entries;
    Int32 manifest_lengths = 0;

    auto cleanup = [&] ()
    {
        try
        {
            for (const auto & [_, writer] : writer_per_partition_key)
                writer.clearAllDataFiles();

            for (const auto & manifest_filename_in_storage : manifest_entries_in_storage)
                object_storage->removeObjectIfExists(StoredObject(manifest_filename_in_storage));

            object_storage->removeObjectIfExists(StoredObject(storage_manifest_list_name));
<<<<<<< HEAD
=======

>>>>>>> 9bbcb860
            auto [last_version, metadata_path, compression_method]
                = getLatestOrExplicitMetadataFileAndVersion(object_storage, configuration, nullptr, context, getLogger("IcebergWrites").get());

            LOG_DEBUG(getLogger("IcebergWrites"), "LASTEST VERSION {}", last_version);

            metadata_compression_method = compression_method;
            filename_generator.setVersion(last_version + 1);

            metadata = getMetadataJSONObject(metadata_path, object_storage, configuration, nullptr, context, getLogger("IcebergWrites"), compression_method);
<<<<<<< HEAD
            partition_spec_id = metadata->getValue<Int64>(Iceberg::f_default_spec_id);
            auto partitions_specs = metadata->getArray(Iceberg::f_partition_specs);

            auto current_schema_id = metadata->getValue<Int64>(Iceberg::f_current_schema_id);
            auto schemas = metadata->getArray(Iceberg::f_schemas);
            for (size_t i = 0; i < schemas->size(); ++i)
            {
                if (schemas->getObject(static_cast<UInt32>(i))->getValue<Int32>(Iceberg::f_schema_id) == current_schema_id)
                {
                    current_schema = schemas->getObject(static_cast<UInt32>(i));
                }
            }
            for (size_t i = 0; i < partitions_specs->size(); ++i)
            {
                auto current_partition_spec = partitions_specs->getObject(static_cast<UInt32>(i));
                if (current_partition_spec->getValue<Int64>(Iceberg::f_spec_id) == partition_spec_id)
                {
                    partititon_spec = current_partition_spec;
                    if (current_partition_spec->getArray(Iceberg::f_fields)->size() > 0)
                        partitioner = ChunkPartitioner(current_partition_spec->getArray(Iceberg::f_fields), current_schema, context, sample_block);
                    break;
                }
            }
=======
            filename_generator.setVersion(last_version + 1);
>>>>>>> 9bbcb860
        }
        catch (...)
        {
            LOG_DEBUG(getLogger("IcebergMutations"), "Iceberg cleanup failed");
        }
    };

    try
    {
        for (const auto & [partition_key, writer] : writer_per_partition_key)
        {
            auto [manifest_entry_name, storage_manifest_entry_name] = filename_generator.generateManifestEntryName();
            manifest_entries_in_storage.push_back(storage_manifest_entry_name);
            manifest_entries.push_back(manifest_entry_name);

            auto buffer_manifest_entry = object_storage->writeObject(
                StoredObject(storage_manifest_entry_name), WriteMode::Rewrite, std::nullopt, DBMS_DEFAULT_BUFFER_SIZE, context->getWriteSettings());
            try
            {
                generateManifestFile(
                    metadata,
                    partitioner ? partitioner->getColumns() : std::vector<String>{},
                    partition_key,
                    partitioner ? partitioner->getResultTypes() : std::vector<DataTypePtr>{},
                    writer.getDataFiles(),
                    writer.getResultStatistics(),
                    sample_block,
                    new_snapshot,
                    configuration->format,
                    partititon_spec,
                    partition_spec_id,
                    *buffer_manifest_entry,
                    Iceberg::FileContentType::DATA);
                buffer_manifest_entry->finalize();
                manifest_lengths += buffer_manifest_entry->count();
            }
            catch (...)
            {
                cleanup();
                throw;
            }
        }
        {
            auto buffer_manifest_list = object_storage->writeObject(
                StoredObject(storage_manifest_list_name), WriteMode::Rewrite, std::nullopt, DBMS_DEFAULT_BUFFER_SIZE, context->getWriteSettings());

            try
            {
                generateManifestList(
                    filename_generator, metadata, object_storage, context, manifest_entries, new_snapshot, manifest_lengths, *buffer_manifest_list, Iceberg::FileContentType::DATA);
                buffer_manifest_list->finalize();
            }
            catch (...)
            {
                cleanup();
                throw;
            }
        }

        {
            std::ostringstream oss; // STYLE_CHECK_ALLOW_STD_STRING_STREAM
            Poco::JSON::Stringifier::stringify(metadata, oss, 4);
            std::string json_representation = removeEscapedSlashes(oss.str());

            fiu_do_on(FailPoints::iceberg_writes_cleanup,
            {
                throw Exception(ErrorCodes::BAD_ARGUMENTS, "Failpoint for cleanup enabled");
            });

            if (object_storage->exists(StoredObject(storage_metadata_name)))
            {
                cleanup();
                return false;
            }

            Iceberg::writeMessageToFile(json_representation, storage_metadata_name, object_storage, context, cleanup, metadata_compression_method);
            if (configuration->getDataLakeSettings()[DataLakeStorageSetting::iceberg_use_version_hint].value)
            {
                auto filename_version_hint = filename_generator.generateVersionHint();
                Iceberg::writeMessageToFile(storage_metadata_name, filename_version_hint.path_in_storage, object_storage, context, cleanup);
            }

            if (catalog)
            {
                String catalog_filename = metadata_name;
                if (!catalog_filename.starts_with(configuration->getTypeName()))
                    catalog_filename = configuration->getTypeName() + "://" + configuration->getNamespace() + "/" + metadata_name;

                const auto & [namespace_name, table_name] = DataLake::parseTableName(table_id.getTableName());
                if (!catalog->updateMetadata(namespace_name, table_name, catalog_filename, new_snapshot))
                {
                    cleanup();
                    object_storage->removeObjectIfExists(StoredObject(storage_metadata_name));
                    return false;
                }
            }
        }
    }
    catch (...)
    {
        cleanup();
        throw;
    }
    return true;
}

}

#endif<|MERGE_RESOLUTION|>--- conflicted
+++ resolved
@@ -1474,10 +1474,7 @@
                 object_storage->removeObjectIfExists(StoredObject(manifest_filename_in_storage));
 
             object_storage->removeObjectIfExists(StoredObject(storage_manifest_list_name));
-<<<<<<< HEAD
-=======
-
->>>>>>> 9bbcb860
+
             auto [last_version, metadata_path, compression_method]
                 = getLatestOrExplicitMetadataFileAndVersion(object_storage, configuration, nullptr, context, getLogger("IcebergWrites").get());
 
@@ -1487,7 +1484,6 @@
             filename_generator.setVersion(last_version + 1);
 
             metadata = getMetadataJSONObject(metadata_path, object_storage, configuration, nullptr, context, getLogger("IcebergWrites"), compression_method);
-<<<<<<< HEAD
             partition_spec_id = metadata->getValue<Int64>(Iceberg::f_default_spec_id);
             auto partitions_specs = metadata->getArray(Iceberg::f_partition_specs);
 
@@ -1511,9 +1507,6 @@
                     break;
                 }
             }
-=======
-            filename_generator.setVersion(last_version + 1);
->>>>>>> 9bbcb860
         }
         catch (...)
         {
