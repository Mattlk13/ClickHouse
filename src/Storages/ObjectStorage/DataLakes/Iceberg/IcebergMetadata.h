#pragma once
#include "config.h"

#if USE_AVRO

#include <Core/Types.h>
#include <Disks/ObjectStorages/IObjectStorage.h>
#include <Interpreters/Context_fwd.h>
#include <Storages/ObjectStorage/DataLakes/IDataLakeMetadata.h>
#include <Storages/ObjectStorage/DataLakes/Iceberg/IcebergMetadataFilesCache.h>
#include <Storages/ObjectStorage/StorageObjectStorage.h>

#include <Poco/JSON/Array.h>
#include <Poco/JSON/Object.h>
#include <Poco/JSON/Parser.h>

#include <Storages/ObjectStorage/DataLakes/Iceberg/ManifestFile.h>
#include <Storages/ObjectStorage/DataLakes/Iceberg/SchemaProcessor.h>
#include <Storages/ObjectStorage/DataLakes/Iceberg/Snapshot.h>

#include <tuple>


namespace DB
{

class IcebergMetadata : public IDataLakeMetadata, private WithContext
{
public:
    using ConfigurationObserverPtr = StorageObjectStorage::ConfigurationObserverPtr;
    using ConfigurationPtr = StorageObjectStorage::ConfigurationPtr;


    static constexpr auto name = "Iceberg";

    IcebergMetadata(
        ObjectStoragePtr object_storage_,
        ConfigurationObserverPtr configuration_,
        const DB::ContextPtr & context_,
        Int32 metadata_version_,
        Int32 format_version_,
        const Poco::JSON::Object::Ptr & metadata_object,
        IcebergMetadataFilesCachePtr cache_ptr);

    /// Get table schema parsed from metadata.
    NamesAndTypesList getTableSchema() const override
    {
        return *schema_processor.getClickhouseTableSchemaById(relevant_snapshot_schema_id);
    }

    bool operator==(const IDataLakeMetadata & other) const override
    {
        const auto * iceberg_metadata = dynamic_cast<const IcebergMetadata *>(&other);
        return iceberg_metadata && getVersion() == iceberg_metadata->getVersion();
    }

    static DataLakeMetadataPtr create(
        const ObjectStoragePtr & object_storage,
        const ConfigurationObserverPtr & configuration,
        const ContextPtr & local_context);

    std::shared_ptr<NamesAndTypesList> getInitialSchemaByPath(const String & data_path) const override
    {
        auto version_if_outdated = getSchemaVersionByFileIfOutdated(data_path);
        return version_if_outdated.has_value() ? schema_processor.getClickhouseTableSchemaById(version_if_outdated.value()) : nullptr;
    }

    std::shared_ptr<const ActionsDAG> getSchemaTransformer(const String & data_path) const override
    {
        auto version_if_outdated = getSchemaVersionByFileIfOutdated(data_path);
        return version_if_outdated.has_value()
            ? schema_processor.getSchemaTransformationDagByIds(version_if_outdated.value(), relevant_snapshot_schema_id)
            : nullptr;
    }

    bool supportsExternalMetadataChange() const override { return true; }

    static Int32
    parseTableSchema(const Poco::JSON::Object::Ptr & metadata_object, IcebergSchemaProcessor & schema_processor, LoggerPtr metadata_logger);

    bool supportsUpdate() const override { return true; }

    bool update(const ContextPtr & local_context) override;

    std::optional<size_t> totalRows() const override;
    std::optional<size_t> totalBytes() const override;

protected:
    ObjectIterator iterate(
        const ActionsDAG * filter_dag,
        FileProgressCallback callback,
        size_t list_batch_size) const override;

private:
    using ManifestEntryByDataFile = std::unordered_map<String, Iceberg::ManifestFilePtr>;

    const ObjectStoragePtr object_storage;
    const ConfigurationObserverPtr configuration;
    mutable IcebergSchemaProcessor schema_processor;
    LoggerPtr log;

    IcebergMetadataFilesCachePtr manifest_cache;
    mutable ManifestEntryByDataFile manifest_file_by_data_file;

    std::tuple<Int64, Int32> getVersion() const { return std::make_tuple(relevant_snapshot_id, relevant_snapshot_schema_id); }

    Int32 last_metadata_version;
    Poco::JSON::Object::Ptr last_metadata_object;
    Int32 format_version;


    Int32 relevant_snapshot_schema_id;
    std::optional<Iceberg::IcebergSnapshot> relevant_snapshot;
    Int64 relevant_snapshot_id{-1};
    String table_location;

    mutable std::optional<Strings> cached_unprunned_files_for_last_processed_snapshot;

<<<<<<< HEAD
    void updateState(const ContextPtr & local_context, bool metadata_file_changed);
=======
    Strings getDataFiles(const ActionsDAG * filter_dag) const;

    void updateState(const ContextPtr & local_context);
>>>>>>> 62f1c0c4

    void updateSnapshot();

    Iceberg::ManifestListPtr getManifestList(const String & filename) const;
    mutable std::vector<Iceberg::ManifestFileEntry> positional_delete_files_for_current_query;

    void addTableSchemaById(Int32 schema_id);

    std::optional<Int32> getSchemaVersionByFileIfOutdated(String data_path) const;

    void initializeDataFiles(Iceberg::ManifestListPtr manifest_list_ptr) const;

    Iceberg::ManifestFilePtr getManifestFile(const String & filename, Int64 inherited_sequence_number) const;

    std::optional<String> getRelevantManifestList(const Poco::JSON::Object::Ptr & metadata);

    Poco::JSON::Object::Ptr readJSON(const String & metadata_file_path, const ContextPtr & local_context) const;

<<<<<<< HEAD
    Strings getDataFilesImpl(const ActionsDAG * filter_dag) const;
=======
    Iceberg::ManifestFilePtr tryGetManifestFile(const String & filename) const;
>>>>>>> 62f1c0c4
};
}

#endif<|MERGE_RESOLUTION|>--- conflicted
+++ resolved
@@ -116,13 +116,9 @@
 
     mutable std::optional<Strings> cached_unprunned_files_for_last_processed_snapshot;
 
-<<<<<<< HEAD
     void updateState(const ContextPtr & local_context, bool metadata_file_changed);
-=======
+
     Strings getDataFiles(const ActionsDAG * filter_dag) const;
-
-    void updateState(const ContextPtr & local_context);
->>>>>>> 62f1c0c4
 
     void updateSnapshot();
 
@@ -140,12 +136,6 @@
     std::optional<String> getRelevantManifestList(const Poco::JSON::Object::Ptr & metadata);
 
     Poco::JSON::Object::Ptr readJSON(const String & metadata_file_path, const ContextPtr & local_context) const;
-
-<<<<<<< HEAD
-    Strings getDataFilesImpl(const ActionsDAG * filter_dag) const;
-=======
-    Iceberg::ManifestFilePtr tryGetManifestFile(const String & filename) const;
->>>>>>> 62f1c0c4
 };
 }
 
