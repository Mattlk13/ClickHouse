--- conflicted
+++ resolved
@@ -147,17 +147,11 @@
     Int64 relevant_snapshot_id TSA_GUARDED_BY(mutex) {-1};
     CompressionMethod metadata_compression_method;
 
-<<<<<<< HEAD
-
-    ColumnMapperPtr column_mapper;
     mutable Iceberg::IcebergMetadataLog metadata_logs;
     mutable std::unordered_set<UInt64> logged_files_with_hash_content;
     std::hash<String> content_hasher;
 
     void updateState(const ContextPtr & local_context, Poco::JSON::Object::Ptr metadata_object, const String & path) TSA_REQUIRES(mutex);
-=======
-    void updateState(const ContextPtr & local_context, Poco::JSON::Object::Ptr metadata_object) TSA_REQUIRES(mutex);
->>>>>>> 74fbd5c8
     void updateSnapshot(ContextPtr local_context, Poco::JSON::Object::Ptr metadata_object) TSA_REQUIRES(mutex);
     void addTableSchemaById(Int32 schema_id, Poco::JSON::Object::Ptr metadata_object) const TSA_REQUIRES(mutex);
     std::optional<Int32> getSchemaVersionByFileIfOutdated(String data_path) const TSA_REQUIRES_SHARED(mutex);
