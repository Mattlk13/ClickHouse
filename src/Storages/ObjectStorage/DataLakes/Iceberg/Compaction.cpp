#include <string>
#include <Columns/IColumn.h>
#include <Core/ColumnsWithTypeAndName.h>
#include <Core/Settings.h>
#include <Disks/DiskObjectStorage/ObjectStorages/StoredObject.h>
#include <Formats/FormatFactory.h>
#include <IO/CompressionMethod.h>
#include <Interpreters/Cache/FileSegment.h>
#include <Interpreters/Context.h>
#include <Processors/Formats/IRowOutputFormat.h>
#include <Storages/ColumnsDescription.h>
#include <Storages/ObjectStorage/DataLakes/Common/Common.h>
#include <Storages/ObjectStorage/DataLakes/Iceberg/Compaction.h>
#include <Storages/ObjectStorage/DataLakes/Iceberg/Constant.h>
#include <Storages/ObjectStorage/DataLakes/Iceberg/IcebergMetadata.h>
#include <Storages/ObjectStorage/DataLakes/Iceberg/IcebergWrites.h>
#include <Storages/ObjectStorage/DataLakes/Iceberg/PositionDeleteTransform.h>
#include <Storages/ObjectStorage/DataLakes/Iceberg/Utils.h>
#include <Storages/ObjectStorage/DataLakes/Iceberg/MetadataGenerator.h>
#include <Storages/ObjectStorage/StorageObjectStorageSource.h>
#include <Storages/ObjectStorage/Utils.h>
#include <fmt/format.h>
#include <Poco/JSON/Array.h>
#include <Poco/JSON/Object.h>
#include <Poco/JSON/Stringifier.h>
#include <Common/Logger.h>

#if USE_AVRO

namespace DB::ErrorCodes
{
    extern const int BAD_ARGUMENTS;
}

namespace DB::Iceberg
{

using namespace DB;

struct ManifestFilePlan
{
    explicit ManifestFilePlan(Poco::JSON::Array::Ptr schema_)
        : statistics(schema_)
    {
    }

    String path;
    std::vector<String> manifest_lists_path;
    DataFileStatistics statistics;

    FileNamesGenerator::Result patched_path;
};

struct DataFilePlan
{
    IcebergDataObjectInfoPtr data_object_info;
    std::shared_ptr<ManifestFilePlan> manifest_list;

    FileNamesGenerator::Result patched_path;
    UInt64 new_records_count = 0;
};

/// Plan of compaction consists of information about all data files and what delete files should be applied for them.
/// Also it contains some other information about previous metadata.
struct Plan
{
    bool need_optimize = false;
    using PartitionPlan = std::vector<std::shared_ptr<DataFilePlan>>;
    std::vector<PartitionPlan> partitions;
    IcebergHistory history;
    std::unordered_map<String, Int64> manifest_file_to_first_snapshot;
    std::unordered_map<String, std::vector<String>> manifest_list_to_manifest_files;
    std::unordered_map<Int64, std::vector<std::shared_ptr<DataFilePlan>>> snapshot_id_to_data_files;
    std::unordered_map<String, std::shared_ptr<DataFilePlan>> path_to_data_file;
    FileNamesGenerator generator;
    Poco::JSON::Object::Ptr initial_metadata_object;

    class ParititonEncoder
    {
    public:
        size_t encodePartition(const Row & row)
        {
            if (auto it = partition_value_to_index.find(row); it != partition_value_to_index.end())
                return it->second;

            partition_value_to_index[row] = partition_values.size();
            partition_values.push_back(row);
            return partition_value_to_index[row];
        }

        const Row & getPartitionValue(size_t partition_index) const { return partition_values.at(partition_index); }

    private:
        struct PartitionValueHasher
        {
            std::hash<String> hasher;
            size_t operator()(const Row & row) const
            {
                size_t result = 0;
                for (const auto & value : row)
                    result ^= hasher(value.dump());
                return result;
            }
        };

        std::unordered_map<Row, size_t, PartitionValueHasher> partition_value_to_index;
        std::vector<Row> partition_values;
    } partition_encoder;
};

Plan getPlan(
    IcebergHistory snapshots_info,
    const DataLakeStorageSettings & data_lake_settings,
    const PersistentTableComponents & persistent_table_components,
    ObjectStoragePtr object_storage,
    String read_path,
    String write_format,
    ContextPtr context,
    CompressionMethod compression_method)
{
    LoggerPtr log = getLogger("IcebergCompaction::getPlan");

    Plan plan;
    plan.generator = FileNamesGenerator(read_path, read_path, false, compression_method, write_format);

    const auto [metadata_version, metadata_file_path, _] = getLatestOrExplicitMetadataFileAndVersion(
        object_storage, read_path, persistent_table_components, data_lake_settings, context, log.get());

    Poco::JSON::Object::Ptr initial_metadata_object
        = getMetadataJSONObject(metadata_file_path, object_storage, persistent_table_components, context, log, compression_method);

    if (initial_metadata_object->getValue<Int32>(Iceberg::f_format_version) < 2)
        throw Exception(ErrorCodes::BAD_ARGUMENTS, "Compaction is supported only for format_version 2.");

    auto current_schema_id = initial_metadata_object->getValue<Int64>(Iceberg::f_current_schema_id);
    auto schemas = initial_metadata_object->getArray(Iceberg::f_schemas);
    Poco::JSON::Array::Ptr current_schema;
    for (size_t i = 0; i < schemas->size(); ++i)
    {
        if (schemas->getObject(static_cast<UInt32>(i))->getValue<Int32>(Iceberg::f_schema_id) == current_schema_id)
        {
            current_schema = schemas->getObject(static_cast<UInt32>(i))->getArray(Iceberg::f_fields);
            break;
        }
    }
    plan.initial_metadata_object = initial_metadata_object;

    std::vector<ManifestFileEntry> all_positional_delete_files;
    std::unordered_map<String, std::shared_ptr<ManifestFilePlan>> manifest_files;
    for (const auto & snapshot : snapshots_info)
    {
        auto manifest_list = getManifestList(object_storage, persistent_table_components, context, snapshot.manifest_list_path, log);
        for (const auto & manifest_file : manifest_list)
        {
            plan.manifest_list_to_manifest_files[snapshot.manifest_list_path].push_back(manifest_file.manifest_file_path);
            if (!plan.manifest_file_to_first_snapshot.contains(manifest_file.manifest_file_path))
                plan.manifest_file_to_first_snapshot[manifest_file.manifest_file_path] = snapshot.snapshot_id;
            auto manifest_file_content = getManifestFile(
                object_storage,
                persistent_table_components,
                context,
                log,
                manifest_file.manifest_file_path,
                manifest_file.added_sequence_number,
                manifest_file.added_snapshot_id);

            if (!manifest_files.contains(manifest_file.manifest_file_path))
            {
                manifest_files[manifest_file.manifest_file_path] = std::make_shared<ManifestFilePlan>(current_schema);
                manifest_files[manifest_file.manifest_file_path]->path = manifest_file.manifest_file_path;
            }
            manifest_files[manifest_file.manifest_file_path]->manifest_lists_path.push_back(snapshot.manifest_list_path);
            auto data_files = manifest_file_content->getFilesWithoutDeleted(FileContentType::DATA);
            auto positional_delete_files = manifest_file_content->getFilesWithoutDeleted(FileContentType::POSITION_DELETE);
            for (const auto & pos_delete_file : positional_delete_files)
                all_positional_delete_files.push_back(pos_delete_file);

            for (const auto & data_file : data_files)
            {
                auto partition_index = plan.partition_encoder.encodePartition(data_file.partition_key_value);
                if (plan.partitions.size() <= partition_index)
                    plan.partitions.push_back({});

                IcebergDataObjectInfoPtr data_object_info = std::make_shared<IcebergDataObjectInfo>(data_file, 0);
                std::shared_ptr<DataFilePlan> data_file_ptr;
                if (!plan.path_to_data_file.contains(manifest_file.manifest_file_path))
                {
                    data_file_ptr = std::make_shared<DataFilePlan>(DataFilePlan{
                        .data_object_info = data_object_info,
                        .manifest_list = manifest_files[manifest_file.manifest_file_path],
                        .patched_path = plan.generator.generateDataFileName()});
                    plan.path_to_data_file[manifest_file.manifest_file_path] = data_file_ptr;
                }
                else
                {
                    data_file_ptr = plan.path_to_data_file[manifest_file.manifest_file_path];
                }
                plan.partitions[partition_index].push_back(data_file_ptr);
                plan.snapshot_id_to_data_files[snapshot.snapshot_id].push_back(plan.partitions[partition_index].back());
            }
        }
    }

    for (const auto & delete_file : all_positional_delete_files)
    {
        auto partition_index = plan.partition_encoder.encodePartition(delete_file.partition_key_value);
        if (partition_index >= plan.partitions.size())
            continue;

        std::vector<Iceberg::ManifestFileEntry> result_delete_files;
        for (auto & data_file : plan.partitions[partition_index])
        {
            if (data_file->data_object_info->info.sequence_number <= delete_file.added_sequence_number)
                data_file->data_object_info->addPositionDeleteObject(delete_file);
        }
    }
    plan.history = std::move(snapshots_info);
    plan.need_optimize = !all_positional_delete_files.empty();
    return plan;
}

static void writeDataFiles(
    Plan & initial_plan,
    SharedHeader sample_block,
    ObjectStoragePtr object_storage,
    const std::optional<FormatSettings> & format_settings,
    ContextPtr context,
    String write_format,
    CompressionMethod write_compression_method)
{
    for (auto & [_, data_file] : initial_plan.path_to_data_file)
    {
        auto delete_file_transform = std::make_shared<IcebergBitmapPositionDeleteTransform>(
            sample_block, data_file->data_object_info, object_storage, format_settings, context);

        RelativePathWithMetadata relative_path(data_file->data_object_info->getPath());
        auto read_buffer = createReadBuffer(relative_path, object_storage, context, getLogger("IcebergCompaction"));

        const Settings & settings = context->getSettingsRef();
        auto parser_shared_resources = std::make_shared<FormatParserSharedResources>(
            settings,
            /*num_streams_=*/1);

        auto input_format = FormatFactory::instance().getInput(
            data_file->data_object_info->getFileFormat().value_or(write_format),
            *read_buffer,
            *sample_block,
            context,
            8192,
            format_settings,
            parser_shared_resources,
            std::make_shared<FormatFilterInfo>(nullptr, context, nullptr, nullptr, nullptr),
            true /* is_remote_fs */,
            chooseCompressionMethod(data_file->data_object_info->getPath(), toContentEncodingName(write_compression_method)),
            false);

        auto write_buffer = object_storage->writeObject(
            StoredObject(data_file->patched_path.path_in_storage),
            WriteMode::Rewrite,
            std::nullopt,
            DBMS_DEFAULT_BUFFER_SIZE,
            context->getWriteSettings());

        auto output_format
            = FormatFactory::instance().getOutputFormat(write_format, *write_buffer, *sample_block, context, format_settings);

        while (true)
        {
            auto chunk = input_format->read();
            if (chunk.empty())
                break;

            data_file->manifest_list->statistics.update(chunk);
            delete_file_transform->transform(chunk);
            data_file->new_records_count += chunk.getNumRows();
            ColumnsWithTypeAndName columns_with_types_and_name;
            for (size_t i = 0; i < sample_block->columns(); ++i)
            {
                ColumnWithTypeAndName column(chunk.getColumns()[i], sample_block->getDataTypes()[i], sample_block->getNames()[i]);
                columns_with_types_and_name.push_back(std::move(column));
            }
            auto block = Block(columns_with_types_and_name);
            output_format->write(block);
        }
        output_format->flush();
        output_format->finalize();
        write_buffer->finalize();
    }
}

void writeMetadataFiles(
    Plan & plan, ObjectStoragePtr object_storage, ContextPtr context, SharedHeader sample_block_, String write_format, String read_path)
{
    auto log = getLogger("IcebergCompaction");

    ColumnsDescription columns_description = ColumnsDescription::fromNamesAndTypes(sample_block_->getNamesAndTypes());
<<<<<<< HEAD
    auto [metadata_object, metadata_object_str] = createEmptyMetadataFile(read_path, columns_description, nullptr);
=======
    auto [metadata_object, metadata_object_str] = createEmptyMetadataFile(configuration->getRawPath().path, columns_description, nullptr, nullptr, context);
>>>>>>> 168857c6

    auto current_schema_id = metadata_object->getValue<Int64>(Iceberg::f_current_schema_id);
    Poco::JSON::Object::Ptr current_schema;
    auto schemas = metadata_object->getArray(Iceberg::f_schemas);
    for (size_t i = 0; i < schemas->size(); ++i)
    {
        if (schemas->getObject(static_cast<UInt32>(i))->getValue<Int32>(Iceberg::f_schema_id) == current_schema_id)
        {
            current_schema = schemas->getObject(static_cast<UInt32>(i));
            break;
        }
    }

    MetadataGenerator metadata_generator(metadata_object);
    std::vector<MetadataGenerator::NextMetadataResult> new_snapshots;
    auto generated_metadata_name = plan.generator.generateMetadataName();
    std::unordered_map<Int64, Poco::JSON::Object::Ptr> snapshot_id_to_snapshot;

    std::unordered_map<Int64, UInt64> snapshot_id_to_records_count;

    for (const auto & history_record : plan.history)
    {
        if (history_record.added_files == 0)
        {
            new_snapshots.push_back(MetadataGenerator::NextMetadataResult{});
            continue;
        }
        Int32 total_records_count = 0;
        for (const auto & data_file : plan.snapshot_id_to_data_files[history_record.snapshot_id])
            total_records_count += data_file->new_records_count;

        auto new_snapshot = metadata_generator.generateNextMetadata(
            plan.generator,
            generated_metadata_name.path_in_metadata,
            history_record.parent_id,
            history_record.added_files,
            total_records_count,
            history_record.added_files_size,
            history_record.num_partitions,
            0,
            0,
            history_record.snapshot_id,
            history_record.made_current_at.value);

        new_snapshots.push_back(new_snapshot);
        snapshot_id_to_snapshot[history_record.snapshot_id] = new_snapshot.snapshot;
    }

    Poco::JSON::Object::Ptr initial_metadata_object = plan.initial_metadata_object;
    std::unordered_map<String, String> manifest_file_renamings;
    std::unordered_map<String, Int64> manifest_file_sizes;

    {
        std::unordered_map<std::shared_ptr<ManifestFilePlan>, std::unordered_set<String>> grouped_by_manifest_files_result;
        std::unordered_map<std::shared_ptr<ManifestFilePlan>, size_t> grouped_by_manifest_files_partitions;
        std::unordered_map<std::shared_ptr<ManifestFilePlan>, size_t> partition_values;

        for (size_t i = 0; i < plan.partitions.size(); ++i)
        {
            const auto & partition = plan.partitions[i];
            for (const auto & data_file : partition)
            {
                grouped_by_manifest_files_partitions[data_file->manifest_list] = i;
                grouped_by_manifest_files_result[data_file->manifest_list].insert(data_file->patched_path.path_in_metadata);
                partition_values[data_file->manifest_list] = i;
            }
        }

        auto partition_spec_id = initial_metadata_object->getValue<Int32>(f_default_spec_id);
        auto partitions_specs = initial_metadata_object->getArray(f_partition_specs);
        Poco::JSON::Object::Ptr partititon_spec;

        for (size_t i = 0; i < partitions_specs->size(); ++i)
        {
            auto current_partition_spec = partitions_specs->getObject(static_cast<UInt32>(i));
            if (current_partition_spec->getValue<Int64>(Iceberg::f_spec_id) == partition_spec_id)
            {
                partititon_spec = current_partition_spec;
                break;
            }
        }

        std::vector<String> partition_columns;
        auto fields_from_partition_spec = partititon_spec->getArray(f_fields);
        for (UInt32 i = 0; i < fields_from_partition_spec->size(); ++i)
        {
            partition_columns.push_back(fields_from_partition_spec->getObject(i)->getValue<String>(f_name));
        }

        for (auto & [manifest_entry, data_filenames] : grouped_by_manifest_files_result)
        {
            manifest_entry->patched_path = plan.generator.generateManifestEntryName();
            manifest_file_renamings[manifest_entry->path] = manifest_entry->patched_path.path_in_metadata;
            auto buffer_manifest_entry = object_storage->writeObject(
                StoredObject(manifest_entry->patched_path.path_in_storage),
                WriteMode::Rewrite,
                std::nullopt,
                DBMS_DEFAULT_BUFFER_SIZE,
                context->getWriteSettings());

            auto snapshot_id = plan.manifest_file_to_first_snapshot[manifest_entry->path];
            auto snapshot = snapshot_id_to_snapshot[snapshot_id];
            if (!snapshot)
                continue;

            generateManifestFile(
                metadata_object,
                partition_columns,
                plan.partition_encoder.getPartitionValue(grouped_by_manifest_files_partitions[manifest_entry]),
                ChunkPartitioner(fields_from_partition_spec, current_schema, context, sample_block_).getResultTypes(),
                std::vector(data_filenames.begin(), data_filenames.end()),
                manifest_entry->statistics,
                sample_block_,
                snapshot,
                write_format,
                partititon_spec,
                partition_spec_id,
                *buffer_manifest_entry,
                Iceberg::FileContentType::DATA);

            manifest_file_sizes[manifest_entry->patched_path.path_in_metadata] += buffer_manifest_entry->count();
            buffer_manifest_entry->finalize();
        }
    }

    std::unordered_map<String, String> manifest_list_renamings;
    for (size_t i = 0; i < plan.history.size(); ++i)
    {
        if (plan.history[i].added_files == 0)
            continue;

        manifest_list_renamings[plan.history[i].manifest_list_path] = new_snapshots[i].metadata_path;
    }

    for (size_t i = 0; i < plan.history.size(); ++i)
    {
        if (plan.history[i].added_files == 0)
            continue;

        auto initial_manifest_list_name = plan.history[i].manifest_list_path;
        auto initial_manifest_entries = plan.manifest_list_to_manifest_files[initial_manifest_list_name];
        auto renamed_manifest_list = manifest_list_renamings[initial_manifest_list_name];
        std::vector<String> renamed_manifest_entries;
        Int32 total_manifest_file_sizes = 0;
        for (const auto & initial_manifest_entry : initial_manifest_entries)
        {
            auto renamed_manifest_entry = manifest_file_renamings[initial_manifest_entry];
            if (!renamed_manifest_entry.empty())
            {
                renamed_manifest_entries.push_back(renamed_manifest_entry);
                total_manifest_file_sizes += manifest_file_sizes[renamed_manifest_entry];
            }
        }
        auto buffer_manifest_list = object_storage->writeObject(
            StoredObject(renamed_manifest_list), WriteMode::Rewrite, std::nullopt, DBMS_DEFAULT_BUFFER_SIZE, context->getWriteSettings());
        generateManifestList(
            plan.generator,
            metadata_object,
            object_storage,
            context,
            renamed_manifest_entries,
            new_snapshots[i].snapshot,
            total_manifest_file_sizes,
            *buffer_manifest_list,
            Iceberg::FileContentType::DATA,
            false);
        buffer_manifest_list->finalize();
    }

    {
        std::ostringstream oss; // STYLE_CHECK_ALLOW_STD_STRING_STREAM
        Poco::JSON::Stringifier::stringify(metadata_object, oss, 4);
        std::string json_representation = removeEscapedSlashes(oss.str());

        auto buffer_metadata = object_storage->writeObject(
            StoredObject(generated_metadata_name.path_in_storage),
            WriteMode::Rewrite,
            std::nullopt,
            DBMS_DEFAULT_BUFFER_SIZE,
            context->getWriteSettings());

        buffer_metadata->write(json_representation.data(), json_representation.size());
        buffer_metadata->finalize();
    }
}

std::vector<String> getOldFiles(ObjectStoragePtr object_storage, const String & read_path)
{
    auto metadata_files = listFiles(*object_storage, read_path, "metadata", "");
    auto data_files = listFiles(*object_storage, read_path, "data", "");

    for (auto && data_file : data_files)
        metadata_files.push_back(data_file);

    return metadata_files;
}

void clearOldFiles(ObjectStoragePtr object_storage, const std::vector<String> & old_files)
{
    for (const auto & metadata_file : old_files)
    {
        object_storage->removeObjectIfExists(StoredObject(metadata_file));
    }
}

void compactIcebergTable(
    IcebergHistory snapshots_info,
    const PersistentTableComponents & persistent_table_components,
    ObjectStoragePtr object_storage_,
    const DataLakeStorageSettings & data_lake_settings,
    const String & read_path,
    const std::optional<FormatSettings> & format_settings_,
    SharedHeader sample_block_,
    ContextPtr context_,
    String write_format)
{
    auto plan = getPlan(
        std::move(snapshots_info),
        data_lake_settings,
        persistent_table_components,
        object_storage_,
        read_path,
        write_format,
        context_,
        persistent_table_components.metadata_compression_method);
    if (plan.need_optimize)
    {
        auto old_files = getOldFiles(object_storage_, read_path);
        writeDataFiles(
            plan,
            sample_block_,
            object_storage_,
            format_settings_,
            context_,
            write_format,
            persistent_table_components.metadata_compression_method);
        writeMetadataFiles(plan, object_storage_, context_, sample_block_, write_format, read_path);
        clearOldFiles(object_storage_, old_files);
    }
}

}

#endif<|MERGE_RESOLUTION|>--- conflicted
+++ resolved
@@ -124,10 +124,10 @@
     plan.generator = FileNamesGenerator(read_path, read_path, false, compression_method, write_format);
 
     const auto [metadata_version, metadata_file_path, _] = getLatestOrExplicitMetadataFileAndVersion(
-        object_storage, read_path, persistent_table_components, data_lake_settings, context, log.get());
+        object_storage, read_path, data_lake_settings, persistent_table_components.metadata_cache, context, log.get(), persistent_table_components.table_uuid);
 
     Poco::JSON::Object::Ptr initial_metadata_object
-        = getMetadataJSONObject(metadata_file_path, object_storage, persistent_table_components, context, log, compression_method);
+        = getMetadataJSONObject(metadata_file_path, object_storage, persistent_table_components.metadata_cache, context, log, compression_method, persistent_table_components.table_uuid);
 
     if (initial_metadata_object->getValue<Int32>(Iceberg::f_format_version) < 2)
         throw Exception(ErrorCodes::BAD_ARGUMENTS, "Compaction is supported only for format_version 2.");
@@ -294,11 +294,7 @@
     auto log = getLogger("IcebergCompaction");
 
     ColumnsDescription columns_description = ColumnsDescription::fromNamesAndTypes(sample_block_->getNamesAndTypes());
-<<<<<<< HEAD
-    auto [metadata_object, metadata_object_str] = createEmptyMetadataFile(read_path, columns_description, nullptr);
-=======
-    auto [metadata_object, metadata_object_str] = createEmptyMetadataFile(configuration->getRawPath().path, columns_description, nullptr, nullptr, context);
->>>>>>> 168857c6
+    auto [metadata_object, metadata_object_str] = createEmptyMetadataFile(read_path, columns_description, nullptr, nullptr, context);
 
     auto current_schema_id = metadata_object->getValue<Int64>(Iceberg::f_current_schema_id);
     Poco::JSON::Object::Ptr current_schema;
