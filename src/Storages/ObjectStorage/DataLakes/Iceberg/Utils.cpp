--- conflicted
+++ resolved
@@ -396,10 +396,11 @@
 Poco::JSON::Object::Ptr getMetadataJSONObject(
     const String & metadata_file_path,
     ObjectStoragePtr object_storage,
-    const PersistentTableComponents & persistent_table_components,
+    IcebergMetadataFilesCachePtr metadata_cache,
     const ContextPtr & local_context,
     LoggerPtr log,
-    CompressionMethod compression_method)
+    CompressionMethod compression_method,
+    std::optional<String> table_uuid)
 {
     auto create_fn = [&]()
     {
@@ -407,7 +408,7 @@
 
         auto read_settings = local_context->getReadSettings();
         /// Do not utilize filesystem cache if more precise cache enabled
-        if (persistent_table_components.metadata_cache)
+        if (metadata_cache)
             read_settings.enable_filesystem_cache = false;
 
         auto source_buf = createReadBuffer(object_info.relative_path_with_metadata, object_storage, local_context, log, read_settings);
@@ -424,9 +425,9 @@
     };
 
     String metadata_json_str;
-    if (persistent_table_components.metadata_cache)
-        metadata_json_str = persistent_table_components.metadata_cache->getOrSetTableMetadata(
-            IcebergMetadataFilesCache::getKey(persistent_table_components.table_uuid, metadata_file_path), create_fn);
+    if (metadata_cache && table_uuid.has_value())
+        metadata_json_str = metadata_cache->getOrSetTableMetadata(
+            IcebergMetadataFilesCache::getKey(*table_uuid, metadata_file_path), create_fn);
     else
         metadata_json_str = create_fn();
 
@@ -864,14 +865,16 @@
  * has one of 2 formats:
  *   1) v<V>.metadata.json, where V - metadata version.
  *   2) <V>-<random-uuid>.metadata.json, where V - metadata version
+
+ PersistentTableComponents can be nullptr during first table creation.
  */
 MetadataFileWithInfo getLatestMetadataFileAndVersion(
     const ObjectStoragePtr & object_storage,
     const String & path_for_read,
     const DataLakeStorageSettings & data_lake_settings,
-    const PersistentTableComponents & persistent_table_components,
+    IcebergMetadataFilesCachePtr metadata_cache,
     const ContextPtr & local_context,
-    const std::optional<String> & table_uuid)
+    std::optional<String> table_uuid)
 {
     auto log = getLogger("IcebergMetadataFileResolver");
     MostRecentMetadataFileSelectionWay selection_way
@@ -897,7 +900,7 @@
         if (need_all_metadata_files_parsing)
         {
             auto metadata_file_object = getMetadataJSONObject(
-                metadata_file_path, object_storage, persistent_table_components, local_context, log, compression_method);
+                metadata_file_path, object_storage, metadata_cache, local_context, log, compression_method, table_uuid);
             if (table_uuid.has_value())
             {
                 if (metadata_file_object->has(Iceberg::f_table_uuid))
@@ -953,10 +956,11 @@
 MetadataFileWithInfo getLatestOrExplicitMetadataFileAndVersion(
     const ObjectStoragePtr & object_storage,
     const String & path_for_read,
-    const PersistentTableComponents & persistent_table_components,
     const DataLakeStorageSettings & data_lake_settings,
+    IcebergMetadataFilesCachePtr metadata_cache,
     const ContextPtr & local_context,
-    Poco::Logger * log)
+    Poco::Logger * log,
+    std::optional<String> table_uuid)
 {
     if (data_lake_settings[DataLakeStorageSetting::iceberg_metadata_file_path].changed)
     {
@@ -982,9 +986,9 @@
     }
     else if (data_lake_settings[DataLakeStorageSetting::iceberg_metadata_table_uuid].changed)
     {
-        std::optional<String> table_uuid = data_lake_settings[DataLakeStorageSetting::iceberg_metadata_table_uuid].value;
+        std::optional<String> explicit_table_uuid = data_lake_settings[DataLakeStorageSetting::iceberg_metadata_table_uuid].value;
         return getLatestMetadataFileAndVersion(
-            object_storage, path_for_read, data_lake_settings, persistent_table_components, local_context, table_uuid);
+            object_storage, path_for_read, data_lake_settings, metadata_cache, local_context, explicit_table_uuid);
     }
     else if (data_lake_settings[DataLakeStorageSetting::iceberg_use_version_hint].value)
     {
@@ -1008,11 +1012,9 @@
     else
     {
         return getLatestMetadataFileAndVersion(
-            object_storage, path_for_read, data_lake_settings, persistent_table_components, local_context, std::nullopt);
-    }
-}
-<<<<<<< HEAD
-=======
+            object_storage, path_for_read, data_lake_settings, metadata_cache, local_context, table_uuid);
+    }
+}
 
 
 std::pair<Poco::JSON::Object::Ptr, Int32> parseTableSchemaV2Method(const Poco::JSON::Object::Ptr & metadata_object)
@@ -1166,7 +1168,6 @@
     sortBlock(block, result_sort_description);
 }
 
->>>>>>> 168857c6
 }
 
 #endif