
#include <memory>
#include <sstream>
#include <Poco/Dynamic/Var.h>
#include <Poco/JSON/Array.h>
#include <Poco/JSON/Object.h>
#include <Poco/JSON/Stringifier.h>
#include <Poco/UUIDGenerator.h>
#include <Common/DateLUT.h>
#include <DataTypes/DataTypeNullable.h>
#include <Parsers/ASTFunction.h>
#include <Core/Settings.h>
#include <Core/TypeId.h>
#include <DataTypes/DataTypeArray.h>
#include <DataTypes/DataTypeMap.h>
#include <DataTypes/DataTypeTuple.h>
#include <IO/CompressionMethod.h>
#include <Interpreters/Context_fwd.h>
#include <Parsers/ASTExpressionList.h>
#include <Parsers/ASTIdentifier.h>
#include <Parsers/ASTLiteral.h>
#include <Storages/ColumnsDescription.h>
#include <base/types.h>
#include <Core/ColumnsWithTypeAndName.h>
#include <Storages/ObjectStorage/DataLakes/Iceberg/IcebergWrites.h>
#include <config.h>

#if USE_AVRO

#include <Processors/Formats/Impl/AvroRowInputFormat.h>
#include <Storages/ObjectStorage/DataLakes/Iceberg/Utils.h>
#include <Storages/ObjectStorage/DataLakes/Iceberg/Constant.h>
#include <IO/ReadHelpers.h>
#include <filesystem>

#include <Interpreters/Context.h>
#include <Storages/ObjectStorage/DataLakes/Common.h>
#include <Storages/ObjectStorage/DataLakes/DataLakeStorageSettings.h>
#include <Storages/ObjectStorage/DataLakes/Iceberg/IcebergMetadataFilesCache.h>
#include <Storages/ObjectStorage/StorageObjectStorageSource.h>
#include <Storages/ObjectStorage/Utils.h>

using namespace DB;


#include <Columns/IColumn.h>

namespace DB::ErrorCodes
{

extern const int FILE_DOESNT_EXIST;
extern const int BAD_ARGUMENTS;
extern const int ICEBERG_SPECIFICATION_VIOLATION;
}

namespace DB::DataLakeStorageSetting
{
    extern const DataLakeStorageSettingsString iceberg_metadata_file_path;
    extern const DataLakeStorageSettingsString iceberg_metadata_table_uuid;
    extern const DataLakeStorageSettingsBool iceberg_recent_metadata_file_by_last_updated_ms_field;
    extern const DataLakeStorageSettingsBool iceberg_use_version_hint;
    extern const DataLakeStorageSettingsInt64 iceberg_format_version;
}

namespace ProfileEvents
{
    extern const Event IcebergVersionHintUsed;
}

namespace DB::Setting
{
    extern const SettingsUInt64 output_format_compression_level;
}

namespace DB::Iceberg
{

using namespace DB;

void writeMessageToFile(
    const String & data,
    const String & filename,
    ObjectStoragePtr object_storage,
    ContextPtr context,
    std::function<void()> cleanup,
    CompressionMethod compression_method)
{
    try
    {
        auto buffer_metadata = object_storage->writeObject(
            StoredObject(filename), WriteMode::Rewrite, std::nullopt, DBMS_DEFAULT_BUFFER_SIZE, context->getWriteSettings());
        if (compression_method != CompressionMethod::None)
        {
            auto settings = context->getSettingsRef();
            auto compressed_buffer_metadata = wrapWriteBufferWithCompressionMethod(std::move(buffer_metadata), compression_method, static_cast<int>(settings[Setting::output_format_compression_level]));
            compressed_buffer_metadata->write(data.data(), data.size());
            compressed_buffer_metadata->finalize();
        }
        else
        {
            buffer_metadata->write(data.data(), data.size());
            buffer_metadata->finalize();
        }
    }
    catch (...)
    {
        cleanup();
        throw;
    }
}

std::optional<TransformAndArgument> parseTransformAndArgument(const String & transform_name_src)
{
    std::string transform_name = Poco::toLower(transform_name_src);

    if (transform_name == "year" || transform_name == "years")
        return TransformAndArgument{"toYearNumSinceEpoch", std::nullopt};

    if (transform_name == "month" || transform_name == "months")
        return TransformAndArgument{"toMonthNumSinceEpoch", std::nullopt};

    if (transform_name == "day" || transform_name == "date" || transform_name == "days" || transform_name == "dates")
        return TransformAndArgument{"toRelativeDayNum", std::nullopt};

    if (transform_name == "hour" || transform_name == "hours")
        return TransformAndArgument{"toRelativeHourNum", std::nullopt};

    if (transform_name == "identity")
        return TransformAndArgument{"identity", std::nullopt};

    if (transform_name == "void")
        return TransformAndArgument{"tuple", std::nullopt};

    if (transform_name.starts_with("truncate") || transform_name.starts_with("bucket"))
    {
        /// should look like transform[N] or bucket[N]

        if (transform_name.back() != ']')
            return std::nullopt;

        auto argument_start = transform_name.find('[');

        if (argument_start == std::string::npos)
            throw Exception(DB::ErrorCodes::BAD_ARGUMENTS, "Incorrect transform name {}", transform_name);

        auto argument_width = transform_name.length() - 2 - argument_start;
        std::string argument_string_representation = transform_name.substr(argument_start + 1, argument_width);
        size_t argument;
        bool parsed = DB::tryParse<size_t>(argument, argument_string_representation);

        if (!parsed)
            return std::nullopt;

        if (transform_name.starts_with("truncate"))
        {
            return TransformAndArgument{"icebergTruncate", argument};
        }
        else if (transform_name.starts_with("bucket"))
        {
            return TransformAndArgument{"icebergBucket", argument};
        }
    }
    return std::nullopt;
}

// This function is used to get the file path inside the directory which corresponds to iceberg table from the full blob path which is written in manifest and metadata files.
// For example, if the full blob path is s3://bucket/table_name/data/00000-1-1234567890.avro, the function will return table_name/data/00000-1-1234567890.avro
// Common path should end with "<table_name>" or "<table_name>/".
std::string getProperFilePathFromMetadataInfo(std::string_view data_path, std::string_view common_path, std::string_view table_location)
{
    auto trim_backward_slash = [](std::string_view str) -> std::string_view
    {
        if (str.ends_with('/'))
        {
            return str.substr(0, str.size() - 1);
        }
        return str;
    };
    auto trim_forward_slash = [](std::string_view str) -> std::string_view
    {
        if (str.starts_with('/'))
        {
            return str.substr(1);
        }
        return str;
    };
    common_path = trim_backward_slash(common_path);
    table_location = trim_backward_slash(table_location);

    if (data_path.starts_with(table_location) && table_location.ends_with(common_path))
    {
        return std::filesystem::path{common_path} / trim_forward_slash(data_path.substr(table_location.size()));
    }


    auto pos = data_path.find(common_path);
    /// Valid situation when data and metadata files are stored in different directories.
    if (pos == std::string::npos)
    {
        /// connection://bucket
        auto prefix = table_location.substr(0, table_location.size() - common_path.size());
        return std::string{data_path.substr(prefix.size())};
    }

    size_t good_pos = std::string::npos;
    while (pos != std::string::npos)
    {
        auto potential_position = pos + common_path.size();
        if ((std::string_view(data_path.data() + potential_position, 6) == "/data/")
            || (std::string_view(data_path.data() + potential_position, 10) == "/metadata/"))
        {
            good_pos = pos;
            break;
        }
        size_t new_pos = data_path.find(common_path, pos + 1);
        if (new_pos == std::string::npos)
        {
            break;
        }
        pos = new_pos;
    }


    if (good_pos != std::string::npos)
    {
        return std::string{data_path.substr(good_pos)};
    }
    else if (pos != std::string::npos)
    {
        return std::string{data_path.substr(pos)};
    }
    else
    {
        throw ::DB::Exception(DB::ErrorCodes::BAD_ARGUMENTS, "Expected to find '{}' in data path: '{}'", common_path, data_path);
    }
}

enum class MostRecentMetadataFileSelectionWay
{
    BY_LAST_UPDATED_MS_FIELD,
    BY_METADATA_FILE_VERSION
};

struct ShortMetadataFileInfo
{
    Int32 version;
    UInt64 last_updated_ms;
    String path;
};

std::string normalizeUuid(const std::string & uuid)
{
    std::string result;
    result.reserve(uuid.size());
    for (char c : uuid)
    {
        if (std::isalnum(c))
        {
            result.push_back(std::tolower(c));
        }
    }
    return result;
}

Poco::JSON::Object::Ptr getMetadataJSONObject(
    const String & metadata_file_path,
    ObjectStoragePtr object_storage,
    StorageObjectStorageConfigurationPtr configuration_ptr,
    IcebergMetadataFilesCachePtr cache_ptr,
    const ContextPtr & local_context,
    LoggerPtr log,
    CompressionMethod compression_method)
{
    auto create_fn = [&]()
    {
        ObjectInfo object_info(metadata_file_path);

        auto read_settings = local_context->getReadSettings();
        /// Do not utilize filesystem cache if more precise cache enabled
        if (cache_ptr)
            read_settings.enable_filesystem_cache = false;

        auto source_buf = createReadBuffer(object_info, object_storage, local_context, log, read_settings);

        std::unique_ptr<ReadBuffer> buf;
        if (compression_method != CompressionMethod::None)
            buf = wrapReadBufferWithCompressionMethod(std::move(source_buf), compression_method);
        else
            buf = std::move(source_buf);

        String json_str;
        readJSONObjectPossiblyInvalid(json_str, *buf);
        return json_str;
    };

    String metadata_json_str;
    if (cache_ptr)
        metadata_json_str = cache_ptr->getOrSetTableMetadata(IcebergMetadataFilesCache::getKey(configuration_ptr, metadata_file_path), create_fn);
    else
        metadata_json_str = create_fn();

    Poco::JSON::Parser parser; /// For some reason base/base/JSON.h can not parse this json file
    Poco::Dynamic::Var json = parser.parse(metadata_json_str);
    return json.extract<Poco::JSON::Object::Ptr>();
}

static CompressionMethod getCompressionMethodFromMetadataFile(const String & path)
{
    constexpr std::string_view metadata_suffix = ".metadata.json";

    auto compression_method = chooseCompressionMethod(path, "auto");

    /// NOTE you will be surprised, but some metadata files store compression not in the end of the file name,
    /// but somewhere in the middle of the file name, before metadata.json suffix.
    /// Maybe history of Iceberg metadata files is not so long, but it is already full of surprises.
    /// Example of weird engineering decisions: 00000-85befd5a-69c7-46d4-bca6-cfbd67f0f7e6.gz.metadata.json
    if (compression_method == CompressionMethod::None && path.ends_with(metadata_suffix))
        compression_method = chooseCompressionMethod(path.substr(0, path.size() - metadata_suffix.size()), "auto");

    return compression_method;
}

static Iceberg::MetadataFileWithInfo getMetadataFileAndVersion(const std::string & path)
{
    String file_name(path.begin() + path.find_last_of('/') + 1, path.end());
    String version_str;
    /// v<V>.metadata.json
    if (file_name.starts_with('v'))
        version_str = String(file_name.begin() + 1, file_name.begin() + file_name.find_first_of('.'));
    /// <V>-<random-uuid>.metadata.json
    else
        version_str = String(file_name.begin(), file_name.begin() + file_name.find_first_of('-'));

    if (!std::all_of(version_str.begin(), version_str.end(), isdigit))
        throw Exception(
            ErrorCodes::BAD_ARGUMENTS, "Bad metadata file name: {}. Expected vN.metadata.json where N is a number", file_name);

    return MetadataFileWithInfo{
        .version = std::stoi(version_str),
        .path = path,
        .compression_method = getCompressionMethodFromMetadataFile(path)};
}

/// Returns type and required
std::pair<Poco::Dynamic::Var, bool> getIcebergType(DataTypePtr type, Int32 & iter)
{
    switch (type->getTypeId())
    {
        case TypeIndex::UInt32:
        case TypeIndex::Int32:
<<<<<<< HEAD
            return {"int", true};
=======
            return "int";
        case TypeIndex::UInt64:
>>>>>>> 27bfc4aa
        case TypeIndex::Int64:
            return {"long", true};
        case TypeIndex::Float32:
            return {"float", true};
        case TypeIndex::Float64:
            return {"double", true};
        case TypeIndex::Date32:
        case TypeIndex::DateTime:
        case TypeIndex::DateTime64:
            return {"date", true};
        case TypeIndex::Time:
            return {"time", true};
        case TypeIndex::String:
            return {"string", true};
        case TypeIndex::UUID:
            return {"uuid", true};
        case TypeIndex::Tuple:
        {
            auto type_tuple = std::static_pointer_cast<const DataTypeTuple>(type);
            Poco::JSON::Object::Ptr result = new Poco::JSON::Object;
            result->set(Iceberg::f_type, "struct");
            Poco::JSON::Array::Ptr fields = new Poco::JSON::Array;
            size_t iter_names = 1;
            size_t iter_fields = iter;
            iter += type_tuple->getElements().size();
            for (const auto & element : type_tuple->getElements())
            {
                Poco::JSON::Object::Ptr field = new Poco::JSON::Object;
                field->set(Iceberg::f_id, ++iter_fields);
                field->set(Iceberg::f_name, type_tuple->getNameByPosition(iter_names));
                auto child_type = getIcebergType(element->getNormalizedType(), iter);
                field->set(Iceberg::f_required, child_type.second);
                field->set(Iceberg::f_type, child_type.first);
                fields->add(field);
                ++iter_names;
            }
            result->set(Iceberg::f_fields, fields);
            return {result, true};
        }
        case TypeIndex::Array:
        {
            auto type_array = std::static_pointer_cast<const DataTypeArray>(type);
            Poco::JSON::Object::Ptr field = new Poco::JSON::Object;

            field->set(Iceberg::f_type, "list");
            field->set(Iceberg::f_element_id, ++iter);
            auto child_type = getIcebergType(type_array->getNestedType(), iter);
            field->set(Iceberg::f_required, false);
            field->set(Iceberg::f_element, child_type.first);
            field->set(Iceberg::f_element_required, child_type.second);
            return {field, true};
        }
        case TypeIndex::Map:
        {
            auto type_map = std::static_pointer_cast<const DataTypeMap>(type);
            Poco::JSON::Object::Ptr field = new Poco::JSON::Object;

            field->set(Iceberg::f_type, "map");
            field->set(Iceberg::f_key_id, ++iter);
            field->set(Iceberg::f_value_id, ++iter);

            field->set(Iceberg::f_key, getIcebergType(type_map->getKeyType(), iter).first);
            auto value_type = getIcebergType(type_map->getValueType(), iter);
            field->set(Iceberg::f_value, value_type.first);
            field->set(Iceberg::f_value_required, value_type.second);
            return {field, true};
        }
        case TypeIndex::Nullable:
        {
            auto type_nullable = std::static_pointer_cast<const DataTypeNullable>(type);
            return {getIcebergType(type_nullable->getNestedType(), iter).first, false};
        }
        default:
            throw Exception(ErrorCodes::BAD_ARGUMENTS, "Unsupported type for iceberg {}", type->getName());
    }
}

Poco::JSON::Object::Ptr getPartitionField(
    ASTPtr partition_by_element,
    const std::unordered_map<String, Int32> & column_name_to_source_id,
    Int32 & partition_iter)
{
    const auto * partition_function = partition_by_element->as<ASTFunction>();
    if (!partition_function)
        throw Exception(ErrorCodes::BAD_ARGUMENTS, "Unknown function in partition. Please use functions for iceberg partitioning, for example (identity(x), TRUNCATE(3, y))");

    std::optional<String> field;
    std::optional<Int64> param;
    for (const auto & child : partition_function->children)
    {
        const auto * expression_list = child->as<ASTExpressionList>();
        for (const auto & expression_list_child : expression_list->children)
        {
            const auto * identifier = expression_list_child->as<ASTIdentifier>();
            if (identifier)
            {
                if (field.has_value())
                    throw Exception(ErrorCodes::BAD_ARGUMENTS, "Identity function does not support multiple arguments function");
                field = identifier->name();
            }
            const auto * literal = expression_list_child->as<ASTLiteral>();
            if (literal)
            {
                param = literal->value.safeGet<Int64>();
            }
        }
    }
    if (!field)
        throw Exception(ErrorCodes::BAD_ARGUMENTS, "Identity function does not support multiple arguments function");

    Poco::JSON::Object::Ptr result = new Poco::JSON::Object;
    result->set(Iceberg::f_name, field.value());

    if (!column_name_to_source_id.contains(*field))
        throw Exception(ErrorCodes::BAD_ARGUMENTS, "Unknown field to partition {}", *field);
    result->set(Iceberg::f_source_id, column_name_to_source_id.at(*field));
    result->set(Iceberg::f_field_id, ++partition_iter);

    if (partition_function->name == "identity")
    {
        result->set(Iceberg::f_transform, "identity");
        return result;
    }
    else if (partition_function->name == "toYearNumSinceEpoch")
    {
        result->set(Iceberg::f_transform, "year");
        return result;
    }
    else if (partition_function->name == "toMonthNumSinceEpoch")
    {
        result->set(Iceberg::f_transform, "month");
        return result;
    }
    else if (partition_function->name == "toRelativeDayNum")
    {
        result->set(Iceberg::f_transform, "days");
        return result;
    }
    else if (partition_function->name == "toRelativeHourNum")
    {
        result->set(Iceberg::f_transform, "hours");
        return result;
    }
    else if (partition_function->name == "icebergTruncate")
    {
        result->set(Iceberg::f_transform, fmt::format("truncate[{}]", *param));
        return result;
    }
    else if (partition_function->name == "icebergBucket")
    {
        result->set(Iceberg::f_transform, fmt::format("bucket[{}]", *param));
        return result;
    }

    throw Exception(ErrorCodes::BAD_ARGUMENTS, "Unsupported function for iceberg partitioning {}", partition_function->name);
}

std::pair<Poco::JSON::Object::Ptr, Int32> getPartitionSpec(
    ASTPtr partition_by,
    const std::unordered_map<String, Int32> & column_name_to_source_id)
{
    Poco::JSON::Object::Ptr result = new Poco::JSON::Object;
    result->set(Iceberg::f_spec_id, 0);

    Poco::JSON::Array::Ptr fields = new Poco::JSON::Array;
    Int32 partition_iter = 1000;
    if (partition_by)
    {
        const auto * partition_function = partition_by->as<ASTFunction>();
        if (!partition_function)
            throw Exception(ErrorCodes::BAD_ARGUMENTS, "Expected function in partitioning");

        if (partition_function->name == "tuple")
        {
            for (const auto & child : partition_function->children)
            {
                const auto * expression_list = child->as<ASTExpressionList>();
                for (const auto & expression_list_child : expression_list->children)
                {
                    auto partition_field = getPartitionField(expression_list_child, column_name_to_source_id, partition_iter);
                    fields->add(partition_field);
                }
            }
        }
        else
        {
            auto partition_field = getPartitionField(partition_by, column_name_to_source_id, partition_iter);
            fields->add(partition_field);
        }
    }
    else
        partition_iter = 0;

    result->set(Iceberg::f_fields, fields);
    return {result, partition_iter};
}

std::pair<Poco::JSON::Object::Ptr, String> createEmptyMetadataFile(
    String path_location,
    const ColumnsDescription & columns,
    ASTPtr partition_by,
    UInt64 format_version)
{
    std::unordered_map<String, Int32> column_name_to_source_id;
    static Poco::UUIDGenerator uuid_generator;

    Poco::JSON::Object::Ptr new_metadata_file_content = new Poco::JSON::Object;
    new_metadata_file_content->set(Iceberg::f_format_version, format_version);
    new_metadata_file_content->set(Iceberg::f_table_uuid, uuid_generator.createRandom().toString());
    new_metadata_file_content->set(Iceberg::f_location, path_location);
    if (format_version > 1)
        new_metadata_file_content->set(Iceberg::f_last_sequence_number, 0);

    auto now = std::chrono::system_clock::now();
    auto ms = duration_cast<std::chrono::milliseconds>(now.time_since_epoch());
    new_metadata_file_content->set(Iceberg::f_last_updated_ms, ms.count());
    new_metadata_file_content->set(Iceberg::f_last_column_id, columns.size());
    new_metadata_file_content->set(Iceberg::f_current_schema_id, 0);

    Poco::JSON::Object::Ptr schema_representation = new Poco::JSON::Object;
    schema_representation->set(Iceberg::f_type, "struct");
    schema_representation->set(Iceberg::f_schema_id, 0);

    Poco::JSON::Array::Ptr schema_fields = new Poco::JSON::Array;
    Int32 iter = static_cast<Int32>(columns.size());
    Int32 iter_for_initial_columns = 0;
    for (const auto & column : columns)
    {
        Poco::JSON::Object::Ptr field = new Poco::JSON::Object;
        field->set(Iceberg::f_id, ++iter_for_initial_columns);
        field->set(Iceberg::f_name, column.name);
        auto type = getIcebergType(column.type, iter);
        field->set(Iceberg::f_required, type.second);
        field->set(Iceberg::f_type, type.first);
        column_name_to_source_id[column.name] = iter_for_initial_columns;
        schema_fields->add(field);
    }
    schema_representation->set(Iceberg::f_fields, schema_fields);
    Poco::JSON::Array::Ptr schema_array = new Poco::JSON::Array;
    schema_array->add(schema_representation);
    new_metadata_file_content->set(Iceberg::f_schemas, schema_array);

    new_metadata_file_content->set(Iceberg::f_default_spec_id, 0);
    Poco::JSON::Object::Ptr partition_spec = new Poco::JSON::Object;
    partition_spec->set(Iceberg::f_spec_id, 0);
    partition_spec->set(Iceberg::f_fields, Poco::JSON::Array::Ptr(new Poco::JSON::Array));
    Poco::JSON::Array::Ptr partition_specs = new Poco::JSON::Array;
    const auto & [part_spec, last_partition_id] = getPartitionSpec(partition_by, column_name_to_source_id);
    partition_specs->add(part_spec);
    new_metadata_file_content->set(Iceberg::f_partition_specs, partition_specs);
    new_metadata_file_content->set(Iceberg::f_last_partition_id, last_partition_id);
    new_metadata_file_content->set(Iceberg::f_current_snapshot_id, -1);

    Poco::JSON::Object::Ptr refs = new Poco::JSON::Object;
    Poco::JSON::Object::Ptr main_branch = new Poco::JSON::Object;
    main_branch->set(Iceberg::f_metadata_snapshot_id, -1);
    main_branch->set(Iceberg::f_type, "branch");
    refs->set(Iceberg::f_main, main_branch);

    new_metadata_file_content->set(Iceberg::f_refs, refs);
    new_metadata_file_content->set(Iceberg::f_snapshots, Poco::JSON::Array::Ptr(new Poco::JSON::Array));
    new_metadata_file_content->set(Iceberg::f_statistics, Poco::JSON::Array::Ptr(new Poco::JSON::Array));
    new_metadata_file_content->set(Iceberg::f_snapshot_log, Poco::JSON::Array::Ptr(new Poco::JSON::Array));
    new_metadata_file_content->set(Iceberg::f_metadata_log, Poco::JSON::Array::Ptr(new Poco::JSON::Array));

    new_metadata_file_content->set(Iceberg::f_default_sort_order_id, 0);
    Poco::JSON::Object::Ptr sort_order = new Poco::JSON::Object;
    sort_order->set(Iceberg::f_order_id, 0);
    sort_order->set(Iceberg::f_fields, Poco::JSON::Array::Ptr(new Poco::JSON::Array));

    Poco::JSON::Array::Ptr sort_orders = new Poco::JSON::Array;
    sort_orders->add(sort_order);
    new_metadata_file_content->set(Iceberg::f_sort_orders, sort_orders);

    std::ostringstream oss; // STYLE_CHECK_ALLOW_STD_STRING_STREAM
    Poco::JSON::Stringifier::stringify(new_metadata_file_content, oss, 4);
    return {new_metadata_file_content, removeEscapedSlashes(oss.str())};
}

/**
 * Each version of table metadata is stored in a `metadata` directory and
 * has one of 2 formats:
 *   1) v<V>.metadata.json, where V - metadata version.
 *   2) <V>-<random-uuid>.metadata.json, where V - metadata version
 */
MetadataFileWithInfo getLatestMetadataFileAndVersion(
    const ObjectStoragePtr & object_storage,
    StorageObjectStorageConfigurationPtr configuration_ptr,
    IcebergMetadataFilesCachePtr cache_ptr,
    const ContextPtr & local_context,
    const std::optional<String> & table_uuid)
{
    auto log = getLogger("IcebergMetadataFileResolver");
    MostRecentMetadataFileSelectionWay selection_way
        = configuration_ptr->getDataLakeSettings()[DataLakeStorageSetting::iceberg_recent_metadata_file_by_last_updated_ms_field].value
        ? MostRecentMetadataFileSelectionWay::BY_LAST_UPDATED_MS_FIELD
        : MostRecentMetadataFileSelectionWay::BY_METADATA_FILE_VERSION;
    bool need_all_metadata_files_parsing
        = (selection_way == MostRecentMetadataFileSelectionWay::BY_LAST_UPDATED_MS_FIELD) || table_uuid.has_value();
    const auto metadata_files = listFiles(*object_storage, *configuration_ptr, "metadata", ".metadata.json");
    if (metadata_files.empty())
    {
        throw Exception(
            ErrorCodes::FILE_DOESNT_EXIST, "The metadata file for Iceberg table with path {} doesn't exist", configuration_ptr->getPathForRead().path);
    }
    std::vector<ShortMetadataFileInfo> metadata_files_with_versions;
    metadata_files_with_versions.reserve(metadata_files.size());
    for (const auto & path : metadata_files)
    {
        auto [version, metadata_file_path, compression_method] = getMetadataFileAndVersion(path);
        if (need_all_metadata_files_parsing)
        {
            auto metadata_file_object = getMetadataJSONObject(metadata_file_path, object_storage, configuration_ptr, cache_ptr, local_context, log, compression_method);
            if (table_uuid.has_value())
            {
                if (metadata_file_object->has(Iceberg::f_table_uuid))
                {
                    auto current_table_uuid = metadata_file_object->getValue<String>(Iceberg::f_table_uuid);
                    if (normalizeUuid(table_uuid.value()) == normalizeUuid(current_table_uuid))
                    {
                        metadata_files_with_versions.emplace_back(
                            version, metadata_file_object->getValue<UInt64>(Iceberg::f_last_updated_ms), metadata_file_path);
                    }
                }
                else
                {
                    Int64 format_version = metadata_file_object->getValue<Int64>(Iceberg::f_format_version);
                    throw Exception(
                        format_version == 1 ? ErrorCodes::BAD_ARGUMENTS : ErrorCodes::ICEBERG_SPECIFICATION_VIOLATION,
                        "Table UUID is not specified in some metadata files for table by path {}",
                        metadata_file_path);
                }
            }
            else
            {
                metadata_files_with_versions.emplace_back(version, metadata_file_object->getValue<UInt64>(Iceberg::f_last_updated_ms), metadata_file_path);
            }
        }
        else
        {
            metadata_files_with_versions.emplace_back(version, 0, metadata_file_path);
        }
    }

    /// Get the latest version of metadata file: v<V>.metadata.json
    const ShortMetadataFileInfo & latest_metadata_file_info = [&]()
    {
        if (selection_way == MostRecentMetadataFileSelectionWay::BY_LAST_UPDATED_MS_FIELD)
        {
            return *std::max_element(
                metadata_files_with_versions.begin(),
                metadata_files_with_versions.end(),
                [](const ShortMetadataFileInfo & a, const ShortMetadataFileInfo & b) { return a.last_updated_ms < b.last_updated_ms; });
        }
        else
        {
            return *std::max_element(
                metadata_files_with_versions.begin(),
                metadata_files_with_versions.end(),
                [](const ShortMetadataFileInfo & a, const ShortMetadataFileInfo & b) { return a.version < b.version; });
        }
    }();
    return {latest_metadata_file_info.version, latest_metadata_file_info.path, getCompressionMethodFromMetadataFile(latest_metadata_file_info.path)};
}

MetadataFileWithInfo getLatestOrExplicitMetadataFileAndVersion(
    const ObjectStoragePtr & object_storage,
    StorageObjectStorageConfigurationPtr configuration_ptr,
    IcebergMetadataFilesCachePtr cache_ptr,
    const ContextPtr & local_context,
    Poco::Logger * log)
{
    const auto & data_lake_settings = configuration_ptr->getDataLakeSettings();
    if (data_lake_settings[DataLakeStorageSetting::iceberg_metadata_file_path].changed)
    {
        auto explicit_metadata_path = data_lake_settings[DataLakeStorageSetting::iceberg_metadata_file_path].value;
        try
        {
            LOG_TEST(log, "Explicit metadata file path is specified {}, will read from this metadata file", explicit_metadata_path);
            std::filesystem::path p(explicit_metadata_path);
            auto it = p.begin();
            if (it != p.end())
            {
                if (*it == "." || *it == "..")
                    throw Exception(ErrorCodes::BAD_ARGUMENTS, "Relative paths are not allowed");
            }
            auto prefix_storage_path = configuration_ptr->getPathForRead().path;
            if (!explicit_metadata_path.starts_with(prefix_storage_path))
                explicit_metadata_path = std::filesystem::path(prefix_storage_path) / explicit_metadata_path;
            return getMetadataFileAndVersion(explicit_metadata_path);
        }
        catch (const std::exception & ex)
        {
            throw Exception(ErrorCodes::BAD_ARGUMENTS, "Invalid path {} specified for iceberg_metadata_file_path: '{}'", explicit_metadata_path, ex.what());
        }
    }
    else if (data_lake_settings[DataLakeStorageSetting::iceberg_metadata_table_uuid].changed)
    {
        std::optional<String> table_uuid = data_lake_settings[DataLakeStorageSetting::iceberg_metadata_table_uuid].value;
        return getLatestMetadataFileAndVersion(object_storage, configuration_ptr, cache_ptr, local_context, table_uuid);
    }
    else if (data_lake_settings[DataLakeStorageSetting::iceberg_use_version_hint].value)
    {
        auto prefix_storage_path = configuration_ptr->getPathForRead().path;
        auto version_hint_path = std::filesystem::path(prefix_storage_path) / "metadata" / "version-hint.text";
        std::string metadata_file;
        StoredObject version_hint(version_hint_path);
        auto buf = object_storage->readObject(version_hint, ReadSettings{});
        readString(metadata_file, *buf);
        if (!metadata_file.ends_with(".metadata.json"))
        {
            if (std::all_of(metadata_file.begin(), metadata_file.end(), isdigit))
                metadata_file = "v" + metadata_file + ".metadata.json";
            else
                metadata_file = metadata_file + ".metadata.json";
        }
        LOG_TEST(log, "Version hint file points to {}, will read from this metadata file", metadata_file);
        ProfileEvents::increment(ProfileEvents::IcebergVersionHintUsed);
        return getMetadataFileAndVersion(std::filesystem::path(prefix_storage_path) / "metadata" / metadata_file);
    }
    else
    {
        return getLatestMetadataFileAndVersion(object_storage, configuration_ptr, cache_ptr, local_context, std::nullopt);
    }
}

}

#endif<|MERGE_RESOLUTION|>--- conflicted
+++ resolved
@@ -348,12 +348,8 @@
     {
         case TypeIndex::UInt32:
         case TypeIndex::Int32:
-<<<<<<< HEAD
             return {"int", true};
-=======
-            return "int";
         case TypeIndex::UInt64:
->>>>>>> 27bfc4aa
         case TypeIndex::Int64:
             return {"long", true};
         case TypeIndex::Float32:
