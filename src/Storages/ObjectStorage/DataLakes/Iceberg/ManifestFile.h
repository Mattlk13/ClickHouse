#pragma once

#include "config.h"

#if USE_AVRO

#include <Storages/ObjectStorage/DataLakes/Iceberg/SchemaProcessor.h>
#include <Storages/ObjectStorage/DataLakes/Iceberg/AvroForIcebergDeserializer.h>
#include <Storages/KeyDescription.h>
#include <Storages/MergeTree/KeyCondition.h>
#include <Core/Field.h>

#include <cstdint>
#include <variant>

namespace Iceberg
{

enum class ManifestEntryStatus : uint8_t
{
    EXISTING = 0,
    ADDED = 1,
    DELETED = 2,
};

enum class FileContentType : uint8_t
{
    DATA = 0,
    POSITIONAL_DELETE = 1,
    EQUALITY_DELETE = 2
};

String FileContentTypeToString(FileContentType type);

struct ColumnInfo
{
    std::optional<Int64> rows_count;
    std::optional<Int64> bytes_size;
    std::optional<Int64> nulls_count;
    std::optional<DB::Range> hyperrectangle;
};

struct PartitionSpecsEntry
{
    Int32 source_id;
    String transform_name;
    String partition_name;
};
using PartitionSpecification = std::vector<PartitionSpecsEntry>;

/// Description of Data file in manifest file
struct ManifestFileEntry
{
    // It's the original string in the Iceberg metadata
    String file_path_key;
    // It's a processed file path to be used by Object Storage
    String file_path;

    ManifestEntryStatus status;
    Int64 added_sequence_number;

<<<<<<< HEAD
=======
    Int64 snapshot_id;
    Int64 schema_id;

    FileEntry file;
>>>>>>> df2c3bac
    DB::Row partition_key_value;
    PartitionSpecification common_partition_specification;
    std::unordered_map<Int32, ColumnInfo> columns_infos;

    std::optional<String> reference_data_file_path; // For position delete files only.
};

/**
 * Manifest file has the following format: '/iceberg_data/db/table_name/metadata/c87bfec7-d36c-4075-ad04-600b6b0f2020-m0.avro'
 *
 * `manifest file` is different in format version V1 and V2 and has the following contents:
 *                        v1     v2
 * status                 req    req
 * snapshot_id            req    opt
 * sequence_number               opt
 * file_sequence_number          opt
 * data_file              req    req
 * Example format version V1:
 * ┌─status─┬─────────snapshot_id─┬─data_file───────────────────────────────────────────────────────────────────────────────────────────────────────────────────────────────────────────────────────────────────────────────────────────────────────────────────────────────────────────────┐
 * │      1 │ 2819310504515118887 │ ('/iceberg_data/db/table_name/data/00000-1-3edca534-15a0-4f74-8a28-4733e0bf1270-00001.parquet','PARQUET',(),100,1070,67108864,[(1,233),(2,210)],[(1,100),(2,100)],[(1,0),(2,0)],[],[(1,'\0'),(2,'0')],[(1,'c'),(2,'99')],NULL,[4],0) │
 * └────────┴─────────────────────┴─────────────────────────────────────────────────────────────────────────────────────────────────────────────────────────────────────────────────────────────────────────────────────────────────────────────────────────────────────────────────────────┘
 * Example format version V2:
 * ┌─status─┬─────────snapshot_id─┬─sequence_number─┬─file_sequence_number─┬─data_file───────────────────────────────────────────────────────────────────────────────────────────────────────────────────────────────────────────────────────────────────────────────────────────────────────────────────────────────────────────┐
 * │      1 │ 5887006101709926452 │            ᴺᵁᴸᴸ │                 ᴺᵁᴸᴸ │ (0,'/iceberg_data/db/table_name/data/00000-1-c8045c90-8799-4eac-b957-79a0484e223c-00001.parquet','PARQUET',(),100,1070,[(1,233),(2,210)],[(1,100),(2,100)],[(1,0),(2,0)],[],[(1,'\0'),(2,'0')],[(1,'c'),(2,'99')],NULL,[4],[],0) │
 * └────────┴─────────────────────┴─────────────────┴──────────────────────┴─────────────────────────────────────────────────────────────────────────────────────────────────────────────────────────────────────────────────────────────────────────────────────────────────────────────────────────────────────────────────────┘
 * In case of partitioned data we'll have extra directory partition=value:
 * ─status─┬─────────snapshot_id─┬─data_file──────────────────────────────────────────────────────────────────────────────────────────────────────────────────────────────────────────────────────────────────────────────────────────────────────────────────────────────────────────────────┐
 * │      1 │ 2252246380142525104 │ ('/iceberg_data/db/table_name/data/a=0/00000-1-c9535a00-2f4f-405c-bcfa-6d4f9f477235-00001.parquet','PARQUET',(0),1,631,67108864,[(1,46),(2,48)],[(1,1),(2,1)],[(1,0),(2,0)],[],[(1,'\0\0\0\0\0\0\0\0'),(2,'1')],[(1,'\0\0\0\0\0\0\0\0'),(2,'1')],NULL,[4],0) │
 * │      1 │ 2252246380142525104 │ ('/iceberg_data/db/table_name/data/a=1/00000-1-c9535a00-2f4f-405c-bcfa-6d4f9f477235-00002.parquet','PARQUET',(1),1,631,67108864,[(1,46),(2,48)],[(1,1),(2,1)],[(1,0),(2,0)],[],[(1,'\0\0\0\0\0\0\0'),(2,'2')],[(1,'\0\0\0\0\0\0\0'),(2,'2')],NULL,[4],0) │
 * │      1 │ 2252246380142525104 │ ('/iceberg_data/db/table_name/data/a=2/00000-1-c9535a00-2f4f-405c-bcfa-6d4f9f477235-00003.parquet','PARQUET',(2),1,631,67108864,[(1,46),(2,48)],[(1,1),(2,1)],[(1,0),(2,0)],[],[(1,'\0\0\0\0\0\0\0'),(2,'3')],[(1,'\0\0\0\0\0\0\0'),(2,'3')],NULL,[4],0) │
 * └────────┴─────────────────────┴────────────────────────────────────────────────────────────────────────────────────────────────────────────────────────────────────────────────────────────────────────────────────────────────────────────────────────────────────────────────────────────┘
 */

class ManifestFileContent : public boost::noncopyable
{
public:
    explicit ManifestFileContent(
        const AvroForIcebergDeserializer & manifest_file_deserializer,
        const String & manifest_file_name,
        Int32 format_version_,
        const String & common_path,
        const DB::IcebergSchemaProcessor & schema_processor,
        Int64 inherited_sequence_number,
        Int64 inherited_snapshot_id,
        const std::string & table_location,
        DB::ContextPtr context);

<<<<<<< HEAD
    const std::vector<ManifestFileEntry> & getFiles(FileContentType content_type) const;
    Int32 getSchemaId() const;
=======
    const std::vector<ManifestFileEntry> & getFiles() const;
>>>>>>> df2c3bac

    bool hasPartitionKey() const;
    const DB::KeyDescription & getPartitionKeyDescription() const;
    /// Get size in bytes of how much memory one instance of this ManifestFileContent class takes.
    /// Used for in-memory caches size accounting.
    size_t getSizeInMemory() const;

    /// Fields with rows count in manifest files are optional
    /// they can be absent.
    std::optional<Int64> getRowsCountInAllFilesExcludingDeleted(FileContentType content) const;
    std::optional<Int64> getBytesCountInAllDataFiles() const;

    bool hasBoundsInfoInManifests() const;
    const std::set<Int32> & getColumnsIDsWithBounds() const;

<<<<<<< HEAD
    ManifestFileContent(ManifestFileContent &&) = delete;
    ManifestFileContent & operator=(ManifestFileContent &&) = delete;

=======
>>>>>>> df2c3bac
private:
    void sortManifestEntriesBySchemaId();

<<<<<<< HEAD
    Int32 schema_id;
    Poco::JSON::Object::Ptr schema_object;
    PartitionSpecification common_partition_specification;
=======
>>>>>>> df2c3bac
    std::optional<DB::KeyDescription> partition_key_description;
    // Size - number of files
    std::vector<ManifestFileEntry> data_files;
    // Partition level deletes files
    std::vector<ManifestFileEntry> position_deletes_files;

    std::set<Int32> column_ids_which_have_bounds;

};

using ManifestFilePtr = std::shared_ptr<const ManifestFileContent>;

bool operator<(const PartitionSpecification & lhs, const PartitionSpecification & rhs);
bool operator<(const DB::Row & lhs, const DB::Row & rhs);


std::weak_ordering operator<=>(const ManifestFileEntry & lhs, const ManifestFileEntry & rhs);
}

#endif<|MERGE_RESOLUTION|>--- conflicted
+++ resolved
@@ -59,13 +59,9 @@
     ManifestEntryStatus status;
     Int64 added_sequence_number;
 
-<<<<<<< HEAD
-=======
     Int64 snapshot_id;
     Int64 schema_id;
 
-    FileEntry file;
->>>>>>> df2c3bac
     DB::Row partition_key_value;
     PartitionSpecification common_partition_specification;
     std::unordered_map<Int32, ColumnInfo> columns_infos;
@@ -113,12 +109,7 @@
         const std::string & table_location,
         DB::ContextPtr context);
 
-<<<<<<< HEAD
     const std::vector<ManifestFileEntry> & getFiles(FileContentType content_type) const;
-    Int32 getSchemaId() const;
-=======
-    const std::vector<ManifestFileEntry> & getFiles() const;
->>>>>>> df2c3bac
 
     bool hasPartitionKey() const;
     const DB::KeyDescription & getPartitionKeyDescription() const;
@@ -134,21 +125,14 @@
     bool hasBoundsInfoInManifests() const;
     const std::set<Int32> & getColumnsIDsWithBounds() const;
 
-<<<<<<< HEAD
     ManifestFileContent(ManifestFileContent &&) = delete;
     ManifestFileContent & operator=(ManifestFileContent &&) = delete;
 
-=======
->>>>>>> df2c3bac
 private:
-    void sortManifestEntriesBySchemaId();
 
-<<<<<<< HEAD
-    Int32 schema_id;
-    Poco::JSON::Object::Ptr schema_object;
     PartitionSpecification common_partition_specification;
-=======
->>>>>>> df2c3bac
+    void sortManifestEntriesBySchemaId(std::vector<ManifestFileEntry> & files);
+
     std::optional<DB::KeyDescription> partition_key_description;
     // Size - number of files
     std::vector<ManifestFileEntry> data_files;
