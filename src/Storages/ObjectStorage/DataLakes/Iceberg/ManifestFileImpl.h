--- conflicted
+++ resolved
@@ -48,11 +48,8 @@
         const DB::FormatSettings & format_settings,
         Int32 schema_id_,
         const DB::IcebergSchemaProcessor & schema_processor,
-<<<<<<< HEAD
+        Int64 inherited_sequence_number,
         const std::string & table_location);
-=======
-        Int64 inherited_sequence_number);
->>>>>>> 433f4dd1
 
     Int32 schema_id;
 
