--- conflicted
+++ resolved
@@ -75,11 +75,8 @@
     const DB::FormatSettings & format_settings,
     Int32 schema_id_,
     const IcebergSchemaProcessor & schema_processor,
-<<<<<<< HEAD
+    Int64 inherited_sequence_number,
     const String & table_location)
-=======
-    Int64 inherited_sequence_number)
->>>>>>> 433f4dd1
 {
     this->schema_id = schema_id_;
 
