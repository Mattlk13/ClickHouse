#include <Storages/ObjectStorage/DataLakes/Iceberg/MultipleFileWriter.h>

#include <Formats/FormatFactory.h>
#include <Processors/Formats/IOutputFormat.h>
#include <Interpreters/Context.h>


namespace DB
{

#if USE_AVRO

MultipleFileWriter::MultipleFileWriter(
    UInt64 max_data_file_num_rows_,
    UInt64 max_data_file_num_bytes_,
    Poco::JSON::Array::Ptr schema,
    FileNamesGenerator & filename_generator_,
    ObjectStoragePtr object_storage_,
    ContextPtr context_,
    const std::optional<FormatSettings> & format_settings_,
    String write_format_,
    SharedHeader sample_block_)
    : max_data_file_num_rows(max_data_file_num_rows_)
    , max_data_file_num_bytes(max_data_file_num_bytes_)
    , stats(schema)
    , filename_generator(filename_generator_)
    , object_storage(object_storage_)
    , context(context_)
    , format_settings(format_settings_)
    , write_format(std::move(write_format_))
    , sample_block(sample_block_)
{
}

void MultipleFileWriter::startNewFile()
{
    if (buffer)
        finalize();

    current_file_num_rows = 0;
    current_file_num_bytes = 0;
    auto filename = filename_generator.generateDataFileName();

    data_file_names.push_back(filename.path_in_storage);
    buffer = object_storage->writeObject(
        StoredObject(filename.path_in_storage), WriteMode::Rewrite, std::nullopt, DBMS_DEFAULT_BUFFER_SIZE, context->getWriteSettings());

    if (format_settings)
    {
        format_settings->parquet.write_page_index = true;
        format_settings->parquet.bloom_filter_push_down = true;
        format_settings->parquet.filter_push_down = true;
    }
    output_format = FormatFactory::instance().getOutputFormatParallelIfPossible(
        configuration->format, *buffer, *sample_block, context, format_settings);
}

void MultipleFileWriter::consume(const Chunk & chunk)
{
    if (!current_file_num_rows || *current_file_num_rows >= max_data_file_num_rows || *current_file_num_bytes >= max_data_file_num_bytes)
    {
<<<<<<< HEAD
        if (buffer)
            finalize();

        current_file_num_rows = 0;
        current_file_num_bytes = 0;
        auto filename = filename_generator.generateDataFileName();

        data_file_names.push_back(filename.path_in_storage);
        buffer = object_storage->writeObject(
            StoredObject(filename.path_in_storage), WriteMode::Rewrite, std::nullopt, DBMS_DEFAULT_BUFFER_SIZE, context->getWriteSettings());

        if (format_settings)
        {
            format_settings->parquet.write_page_index = true;
            format_settings->parquet.bloom_filter_push_down = true;
            format_settings->parquet.filter_push_down = true;
        }
        output_format
            = FormatFactory::instance().getOutputFormatParallelIfPossible(write_format, *buffer, *sample_block, context, format_settings);
=======
        startNewFile();
>>>>>>> 168857c6
    }
    output_format->write(sample_block->cloneWithColumns(chunk.getColumns()));
    output_format->flush();
    *current_file_num_rows += chunk.getNumRows();
    *current_file_num_bytes += chunk.bytes();
    stats.update(chunk);
}

void MultipleFileWriter::finalize()
{
    output_format->flush();
    output_format->finalize();
    buffer->finalize();
    total_bytes += buffer->count();
}

void MultipleFileWriter::release()
{
    output_format.reset();
    buffer.reset();
}

void MultipleFileWriter::cancel()
{
    output_format->cancel();
    buffer->cancel();
}

void MultipleFileWriter::clearAllDataFiles() const
{
    for (const auto & data_filename : data_file_names)
        object_storage->removeObjectIfExists(StoredObject(data_filename));
}

UInt64 MultipleFileWriter::getResultBytes() const
{
    return total_bytes;
}

#endif

}<|MERGE_RESOLUTION|>--- conflicted
+++ resolved
@@ -52,36 +52,14 @@
         format_settings->parquet.filter_push_down = true;
     }
     output_format = FormatFactory::instance().getOutputFormatParallelIfPossible(
-        configuration->format, *buffer, *sample_block, context, format_settings);
+        write_format, *buffer, *sample_block, context, format_settings);
 }
 
 void MultipleFileWriter::consume(const Chunk & chunk)
 {
     if (!current_file_num_rows || *current_file_num_rows >= max_data_file_num_rows || *current_file_num_bytes >= max_data_file_num_bytes)
     {
-<<<<<<< HEAD
-        if (buffer)
-            finalize();
-
-        current_file_num_rows = 0;
-        current_file_num_bytes = 0;
-        auto filename = filename_generator.generateDataFileName();
-
-        data_file_names.push_back(filename.path_in_storage);
-        buffer = object_storage->writeObject(
-            StoredObject(filename.path_in_storage), WriteMode::Rewrite, std::nullopt, DBMS_DEFAULT_BUFFER_SIZE, context->getWriteSettings());
-
-        if (format_settings)
-        {
-            format_settings->parquet.write_page_index = true;
-            format_settings->parquet.bloom_filter_push_down = true;
-            format_settings->parquet.filter_push_down = true;
-        }
-        output_format
-            = FormatFactory::instance().getOutputFormatParallelIfPossible(write_format, *buffer, *sample_block, context, format_settings);
-=======
         startNewFile();
->>>>>>> 168857c6
     }
     output_format->write(sample_block->cloneWithColumns(chunk.getColumns()));
     output_format->flush();
