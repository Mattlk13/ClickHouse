--- conflicted
+++ resolved
@@ -83,7 +83,6 @@
     return Block(delete_file_columns_desc);
 }
 
-<<<<<<< HEAD
 static Block getNonVirtualColumns(const Block & block)
 {
     auto virtual_columns_desc = VirtualColumnUtils::getVirtualNamesForFileLikeStorage();
@@ -100,10 +99,7 @@
     return Block(columns);
 }
 
-WriteDataFilesResult writeDataFiles(
-=======
-std::optional<DeleteFileWriteResultWithStats> writeDataFiles(
->>>>>>> 2ed1e8fb
+std::optional<WriteDataFilesResult> writeDataFiles(
     const MutationCommands & commands,
     ContextPtr context,
     StorageMetadataPtr metadata,
@@ -240,10 +236,6 @@
             write_buffers[partition_key]->finalize();
             result[partition_key].total_bytes = static_cast<Int32>(write_buffers[partition_key]->count());
         }
-<<<<<<< HEAD
-=======
-        return DeleteFileWriteResultWithStats{result, statistics};
->>>>>>> 2ed1e8fb
     }
 
     if (commands[0].type == MutationCommand::UPDATE)
@@ -561,18 +553,9 @@
     auto chunk_partitioner = ChunkPartitioner(partititon_spec->getArray(Iceberg::f_fields), current_schema, context, sample_block);
     auto delete_file = writeDataFiles(commands, context, storage_metadata, storage_id, object_storage, configuration, filename_generator, format_settings, chunk_partitioner, current_schema);
 
-<<<<<<< HEAD
     writeMetadataFiles(delete_file.delete_file, object_storage, configuration, context, filename_generator, catalog, storage_id, metadata, partititon_spec, partition_spec_id, chunk_partitioner, Iceberg::FileContentType::POSITION_DELETE, std::make_shared<const Block>(getPositionDeleteFileSampleBlock()));
     if (delete_file.data_file)
         writeMetadataFiles(*delete_file.data_file, object_storage, configuration, context, filename_generator, catalog, storage_id, metadata, partititon_spec, partition_spec_id, chunk_partitioner, Iceberg::FileContentType::DATA, sample_block);
-=======
-    if (delete_file)
-    {
-        while (!writeMetadataFiles(*delete_file, object_storage, configuration, context, filename_generator, catalog, storage_id, metadata, partititon_spec, partition_spec_id, chunk_partitioner))
-        {
-        }
-    }
->>>>>>> 2ed1e8fb
 }
 
 void alter(
