--- conflicted
+++ resolved
@@ -310,16 +310,16 @@
     Iceberg::ManifestFileEntry manifest_file_entry;
     if (blocking_queue.pop(manifest_file_entry))
     {
-<<<<<<< HEAD
-        return std::make_shared<IcebergDataObjectInfo>(manifest_file_entry, position_deletes_files, equality_deletes_files, manifest_file_entry.file_format);
-=======
         IcebergDataObjectInfoPtr object_info = std::make_shared<IcebergDataObjectInfo>(manifest_file_entry);
         for (const auto & position_delete : definePositionDeletesSpan(manifest_file_entry, position_deletes_files))
         {
             object_info->addPositionDeleteObject(position_delete);
         }
+        for (const auto & equality_delete : definePositionDeletesSpan(manifest_file_entry, equality_deletes_files))
+        {
+            object_info->addEqualityDeleteObject(equality_delete);
+        }
         return object_info;
->>>>>>> 3f6cdc10
     }
     return nullptr;
 }
