#include "config.h"
#if USE_AVRO

#include <cstddef>
#include <memory>
#include <optional>
#include <sstream>
#include <Columns/ColumnSet.h>
#include <DataTypes/DataTypeSet.h>
#include <Formats/FormatFilterInfo.h>
#include <Formats/FormatParserSharedResources.h>
#include <Formats/ReadSchemaUtils.h>
#include <Functions/FunctionFactory.h>
#include <Functions/IFunctionAdaptors.h>
#include <Functions/tuple.h>
#include <Processors/Formats/ISchemaReader.h>
#include <Processors/Formats/Impl/ParquetBlockInputFormat.h>
#include <Processors/Transforms/FilterTransform.h>
#include <QueryPipeline/QueryPipelineBuilder.h>
#include <Storages/ObjectStorage/StorageObjectStorageConfiguration.h>
#include <Poco/JSON/Array.h>
#include <Poco/JSON/Object.h>
#include <Poco/JSON/Stringifier.h>
#include <Common/Exception.h>

#include <Interpreters/PreparedSets.h>
#include <Storages/ObjectStorage/Utils.h>

#include <Core/NamesAndTypes.h>
#include <Core/Settings.h>
#include <Databases/DataLake/Common.h>
#include <Databases/DataLake/ICatalog.h>
#include <Disks/ObjectStorages/StoredObject.h>
#include <Formats/FormatFactory.h>
#include <IO/ReadBufferFromFileBase.h>
#include <IO/ReadBufferFromString.h>
#include <IO/ReadHelpers.h>
#include <Interpreters/Context.h>
#include <Interpreters/IcebergMetadataLog.h>

#include <IO/CompressedReadBufferWrapper.h>
#include <Interpreters/ExpressionActions.h>
#include <Storages/ObjectStorage/DataLakes/Common.h>
#include <Storages/ObjectStorage/DataLakes/DataLakeStorageSettings.h>
#include <Storages/ObjectStorage/DataLakes/Iceberg/IcebergMetadataFilesCache.h>
#include <Storages/ObjectStorage/StorageObjectStorageSource.h>

#include <Disks/ObjectStorages/IObjectStorage.h>
#include <Interpreters/StorageID.h>
#include <Storages/ColumnsDescription.h>
#include <Storages/ObjectStorage/DataLakes/Iceberg/AvroForIcebergDeserializer.h>
#include <Storages/ObjectStorage/DataLakes/Iceberg/Compaction.h>
#include <Storages/ObjectStorage/DataLakes/Iceberg/Constant.h>
#include <Storages/ObjectStorage/DataLakes/Iceberg/IcebergDataObjectInfo.h>
#include <Storages/ObjectStorage/DataLakes/Iceberg/IcebergIterator.h>
#include <Storages/ObjectStorage/DataLakes/Iceberg/IcebergMetadata.h>
#include <Storages/ObjectStorage/DataLakes/Iceberg/IcebergTableStateSnapshot.h>
#include <Storages/ObjectStorage/DataLakes/Iceberg/IcebergWrites.h>
#include <Storages/ObjectStorage/DataLakes/Iceberg/ManifestFile.h>
#include <Storages/ObjectStorage/DataLakes/Iceberg/ManifestFilesPruning.h>
#include <Storages/ObjectStorage/DataLakes/Iceberg/Mutations.h>
#include <Storages/ObjectStorage/DataLakes/Iceberg/PositionDeleteTransform.h>
#include <Storages/ObjectStorage/DataLakes/Iceberg/Snapshot.h>
#include <Storages/ObjectStorage/DataLakes/Iceberg/StatelessMetadataFileGetter.h>
#include <Storages/ObjectStorage/DataLakes/Iceberg/Utils.h>

#include <Common/ProfileEvents.h>
#include <Common/SharedLockGuard.h>
#include <Common/logger_useful.h>

namespace ProfileEvents
{
extern const Event IcebergTrivialCountOptimizationApplied;
}

namespace DB
{

namespace DataLakeStorageSetting
{
extern const DataLakeStorageSettingsString iceberg_metadata_file_path;
extern const DataLakeStorageSettingsString iceberg_metadata_table_uuid;
extern const DataLakeStorageSettingsBool iceberg_recent_metadata_file_by_last_updated_ms_field;
extern const DataLakeStorageSettingsBool iceberg_use_version_hint;
extern const DataLakeStorageSettingsNonZeroUInt64 iceberg_format_version;
}

namespace ErrorCodes
{
extern const int BAD_ARGUMENTS;
extern const int LOGICAL_ERROR;
extern const int NOT_IMPLEMENTED;
extern const int ICEBERG_SPECIFICATION_VIOLATION;
extern const int TABLE_ALREADY_EXISTS;
extern const int SUPPORT_IS_DISABLED;
}

namespace Setting
{
extern const SettingsNonZeroUInt64 max_block_size;
extern const SettingsUInt64 max_bytes_in_set;
extern const SettingsUInt64 max_rows_in_set;
extern const SettingsOverflowMode set_overflow_mode;
extern const SettingsInt64 iceberg_timestamp_ms;
extern const SettingsInt64 iceberg_snapshot_id;
extern const SettingsBool use_iceberg_metadata_files_cache;
extern const SettingsBool use_iceberg_partition_pruning;
extern const SettingsBool write_full_path_in_iceberg_metadata;
extern const SettingsBool use_roaring_bitmap_iceberg_positional_deletes;
extern const SettingsString iceberg_metadata_compression_method;
extern const SettingsBool allow_experimental_insert_into_iceberg;
extern const SettingsBool allow_experimental_iceberg_compaction;
extern const SettingsBool iceberg_delete_data_on_drop;
}

namespace
{
String dumpMetadataObjectToString(const Poco::JSON::Object::Ptr & metadata_object)
{
    std::ostringstream oss; // STYLE_CHECK_ALLOW_STD_STRING_STREAM
    Poco::JSON::Stringifier::stringify(metadata_object, oss);
    return removeEscapedSlashes(oss.str());
}
}


using namespace Iceberg;

namespace
{
Iceberg::IcebergTableStateSnapshotPtr extractIcebergSnapshotIdFromMetadataObject(StorageSnapshotPtr storage_snapshot)
{
    if (!storage_snapshot || !storage_snapshot->data)
        return nullptr;
    StorageSnapshot::Data * storage_snapshot_data = storage_snapshot->data.get();
    IcebergSpecificSnapshotData * iceberg_snapshot_data = dynamic_cast<IcebergSpecificSnapshotData *>(storage_snapshot_data);
    if (!iceberg_snapshot_data)
        return nullptr;
    IcebergTableStateSnapshotPtr iceberg_table_state
        = std::make_shared<IcebergTableStateSnapshot>(iceberg_snapshot_data->iceberg_table_state);
    return iceberg_table_state;
}

}

Iceberg::PersistentTableComponents
IcebergMetadata::initializePersistentTableComponents(IcebergMetadataFilesCachePtr cache_ptr, ContextPtr context_)
{
    const auto [metadata_version, metadata_file_path, compression_method]
        = getLatestOrExplicitMetadataFileAndVersion(object_storage, configuration.lock(), cache_ptr, context_, log.get());
    auto metadata_object
        = getMetadataJSONObject(metadata_file_path, object_storage, configuration.lock(), cache_ptr, context_, log, compression_method);
    Int32 format_version = metadata_object->getValue<Int32>(f_format_version);
    String table_location = metadata_object->getValue<String>(f_location);
    return PersistentTableComponents{
        .schema_processor = std::make_shared<IcebergSchemaProcessor>(),
        .metadata_cache = cache_ptr,
        .format_version = format_version,
        .table_location = table_location,
        .metadata_compression_method = compression_method};
}


IcebergMetadata::IcebergMetadata(
    ObjectStoragePtr object_storage_,
    StorageObjectStorageConfigurationWeakPtr configuration_,
    const ContextPtr & context_,
    IcebergMetadataFilesCachePtr cache_ptr)
    : object_storage(std::move(object_storage_))
    , configuration(std::move(configuration_))
    , log(getLogger("IcebergMetadata"))
    , persistent_components(initializePersistentTableComponents(cache_ptr, context_))
{
    const auto [metadata_version, metadata_file_path, compression_method]
        = getLatestOrExplicitMetadataFileAndVersion(object_storage, configuration.lock(), cache_ptr, context_, log.get());
    auto [_data_snapshot, table_state_snapshot] = getState(context_, metadata_file_path, metadata_version);
    last_table_state_snapshot.set(table_state_snapshot);
}

Int32 IcebergMetadata::parseTableSchema(
    const Poco::JSON::Object::Ptr & metadata_object, IcebergSchemaProcessor & schema_processor, LoggerPtr metadata_logger)
{
    const auto format_version = metadata_object->getValue<Int32>(f_format_version);
    if (format_version == 2)
    {
        auto [schema, current_schema_id] = parseTableSchemaV2Method(metadata_object);
        schema_processor.addIcebergTableSchema(schema);
        return current_schema_id;
    }
    else
    {
        try
        {
            auto [schema, current_schema_id] = parseTableSchemaV1Method(metadata_object);
            schema_processor.addIcebergTableSchema(schema);
            return current_schema_id;
        }
        catch (const Exception & first_error)
        {
            if (first_error.code() != ErrorCodes::BAD_ARGUMENTS)
                throw;
            try
            {
                auto [schema, current_schema_id] = parseTableSchemaV2Method(metadata_object);
                schema_processor.addIcebergTableSchema(schema);
                LOG_WARNING(
                    metadata_logger,
                    "Iceberg table schema was parsed using v2 specification, but it was impossible to parse it using v1 "
                    "specification. Be "
                    "aware that you Iceberg writing engine violates Iceberg specification. Error during parsing {}",
                    first_error.displayText());
                return current_schema_id;
            }
            catch (const Exception & second_error)
            {
                if (first_error.code() != ErrorCodes::BAD_ARGUMENTS)
                    throw;
                throw Exception(
                    ErrorCodes::BAD_ARGUMENTS,
                    "Cannot parse Iceberg table schema both with v1 and v2 methods. Old method error: {}. New method error: {}",
                    first_error.displayText(),
                    second_error.displayText());
            }
        }
    }
}

bool IcebergMetadata::update(const ContextPtr & local_context)
{
    auto configuration_ptr = configuration.lock();
    const auto [metadata_version, metadata_file_path, compression_method] = getLatestOrExplicitMetadataFileAndVersion(
        object_storage, configuration.lock(), persistent_components.metadata_cache, local_context, log.get());
    auto [_data_snapshot, table_state_snapshot] = getState(local_context, metadata_file_path, metadata_version);
    last_table_state_snapshot.set(table_state_snapshot);
    return true;
}

Poco::JSON::Object::Ptr traverseMetadataAndFindNecessarySnapshotObject(
    Poco::JSON::Object::Ptr metadata_object, Int64 snapshot_id, IcebergSchemaProcessorPtr schema_processor)
{
    if (!metadata_object->has(f_snapshots))
        throw Exception(ErrorCodes::ICEBERG_SPECIFICATION_VIOLATION, "No snapshot set found in metadata for iceberg file");
    auto schemas = metadata_object->get(f_schemas).extract<Poco::JSON::Array::Ptr>();
    for (UInt32 j = 0; j < schemas->size(); ++j)
    {
        auto schema = schemas->getObject(j);
        schema_processor->addIcebergTableSchema(schema);
    }
    Poco::JSON::Object::Ptr current_snapshot = nullptr;
    auto snapshots = metadata_object->get(f_snapshots).extract<Poco::JSON::Array::Ptr>();
    for (size_t i = 0; i < snapshots->size(); ++i)
    {
        const auto snapshot = snapshots->getObject(static_cast<UInt32>(i));
        auto current_snapshot_id = snapshot->getValue<Int64>(f_metadata_snapshot_id);
        auto current_schema_id = snapshot->getValue<Int32>(f_schema_id);
        schema_processor->registerSnapshotWithSchemaId(current_snapshot_id, current_schema_id);
        if (snapshot->getValue<Int64>(f_metadata_snapshot_id) == snapshot_id)
        {
            current_snapshot = snapshot;
        }
    }
    return current_snapshot;
}

IcebergDataSnapshotPtr IcebergMetadata::createIcebergDataSnapshotFromSnapshotJSON(
    Poco::JSON::Object::Ptr snapshot_object, Int64 snapshot_id, ContextPtr local_context) const
{
    if (!snapshot_object->has(f_manifest_list))
        throw Exception(
            ErrorCodes::ICEBERG_SPECIFICATION_VIOLATION,
            "Snapshot object doesn't contain a manifest list path for snapshot with id `{}`",
            snapshot_id);
    String manifest_list_file_path = snapshot_object->getValue<String>(f_manifest_list);
    std::optional<size_t> total_rows;
    std::optional<size_t> total_bytes;
    std::optional<size_t> total_position_deletes;

    if (snapshot_object->has(f_summary))
    {
        auto summary_object = snapshot_object->get(f_summary).extract<Poco::JSON::Object::Ptr>();
        if (summary_object->has(f_total_records))
            total_rows = summary_object->getValue<Int64>(f_total_records);

        if (summary_object->has(f_total_files_size))
            total_bytes = summary_object->getValue<Int64>(f_total_files_size);

        if (summary_object->has(f_total_position_deletes))
        {
            total_position_deletes = summary_object->getValue<Int64>(f_total_position_deletes);
        }
    }

    if (!snapshot_object->has(f_schema_id))
        throw Exception(ErrorCodes::ICEBERG_SPECIFICATION_VIOLATION, "No schema id found for snapshot id `{}`", snapshot_id);
    Int32 schema_id = snapshot_object->getValue<Int32>(f_schema_id);

    auto configuration_ptr = configuration.lock();

    return std::make_shared<IcebergDataSnapshot>(
        getManifestList(
            object_storage,
            configuration_ptr,
            persistent_components,
            local_context,
            getProperFilePathFromMetadataInfo(
                manifest_list_file_path, configuration_ptr->getPathForRead().path, persistent_components.table_location),
            log),
        snapshot_id,
        schema_id,
        total_rows,
        total_bytes,
        total_position_deletes);
}

IcebergDataSnapshotPtr
IcebergMetadata::getIcebergDataSnapshot(Poco::JSON::Object::Ptr metadata_object, Int64 snapshot_id, ContextPtr local_context) const
{
    auto object = traverseMetadataAndFindNecessarySnapshotObject(metadata_object, snapshot_id, persistent_components.schema_processor);
    if (!object)
        throw Exception(ErrorCodes::ICEBERG_SPECIFICATION_VIOLATION, "No snapshot found for id `{}`", snapshot_id);

    return createIcebergDataSnapshotFromSnapshotJSON(object, snapshot_id, local_context);
}


bool IcebergMetadata::optimize(
    const StorageMetadataPtr & metadata_snapshot, ContextPtr context, const std::optional<FormatSettings> & format_settings)
{
    if (context->getSettingsRef()[Setting::allow_experimental_iceberg_compaction])
    {
        auto configuration_ptr = configuration.lock();
        const auto sample_block = std::make_shared<const Block>(metadata_snapshot->getSampleBlock());
        auto snapshots_info = getHistory(context);
        compactIcebergTable(
            snapshots_info,
            persistent_components,
            object_storage,
            configuration_ptr,
            format_settings,
            sample_block,
            context,
            persistent_components.metadata_compression_method);
        return true;
    }
    else
    {
        throw Exception(
            ErrorCodes::BAD_ARGUMENTS, "Enable 'allow_experimental_iceberg_compaction' setting to call optimize for iceberg tables.");
    }
}

std::pair<IcebergDataSnapshotPtr, Int32>
IcebergMetadata::getStateImpl(const ContextPtr & local_context, Poco::JSON::Object::Ptr metadata_object) const
{
    auto configuration_ptr = configuration.lock();

    std::optional<String> manifest_list_file;

    bool timestamp_changed = local_context->getSettingsRef()[Setting::iceberg_timestamp_ms].changed;
    bool snapshot_id_changed = local_context->getSettingsRef()[Setting::iceberg_snapshot_id].changed;
    if (timestamp_changed && snapshot_id_changed)
    {
        throw Exception(
            ErrorCodes::BAD_ARGUMENTS,
            "Time travel with timestamp and snapshot id for iceberg table by path {} cannot be changed simultaneously",
            configuration_ptr->getPathForRead().path);
    }
    if (timestamp_changed)
    {
        if (!metadata_object->has(f_snapshot_log))
            throw Exception(
                ErrorCodes::BAD_ARGUMENTS,
                "No snapshot log found in metadata for iceberg table {} so it is impossible to get relevant snapshot id using timestamp",
                configuration_ptr->getPathForRead().path);
        std::optional<Int64> current_snapshot_id = std::nullopt;
        {
            Int64 closest_timestamp = 0;
            Int64 query_timestamp = local_context->getSettingsRef()[Setting::iceberg_timestamp_ms];
            auto snapshot_log = metadata_object->get(f_snapshot_log).extract<Poco::JSON::Array::Ptr>();
            for (size_t i = 0; i < snapshot_log->size(); ++i)
            {
                const auto snapshot = snapshot_log->getObject(static_cast<UInt32>(i));
                Int64 snapshot_timestamp = snapshot->getValue<Int64>(f_timestamp_ms);
                if (snapshot_timestamp <= query_timestamp && snapshot_timestamp > closest_timestamp)
                {
                    closest_timestamp = snapshot_timestamp;
                    current_snapshot_id = snapshot->getValue<Int64>(f_metadata_snapshot_id);
                }
            }
        }
        if (!current_snapshot_id)
            throw Exception(
                ErrorCodes::BAD_ARGUMENTS,
                "No snapshot found in snapshot log before requested timestamp for iceberg table {}",
                configuration_ptr->getPathForRead().path);
        auto data_snapshot = getIcebergDataSnapshot(metadata_object, *current_snapshot_id, local_context);
        return {data_snapshot, data_snapshot->schema_id_on_snapshot_commit};
    }
    else if (snapshot_id_changed)
    {
        Int64 current_snapshot_id = local_context->getSettingsRef()[Setting::iceberg_snapshot_id];
        auto data_snapshot = getIcebergDataSnapshot(metadata_object, current_snapshot_id, local_context);
        return {data_snapshot, data_snapshot->schema_id_on_snapshot_commit};
    }
    else
    {
        auto schema_id = parseTableSchema(metadata_object, *persistent_components.schema_processor, log);
        if (!metadata_object->has(f_current_snapshot_id))
        {
            return {nullptr, schema_id};
        }
        auto current_snapshot_id = metadata_object->getValue<Int64>(f_current_snapshot_id);
        if (current_snapshot_id < 0)
        {
            return {nullptr, schema_id};
        }
        auto data_snapshot = getIcebergDataSnapshot(metadata_object, current_snapshot_id, local_context);
        return {data_snapshot, schema_id};
    }
}

std::pair<IcebergDataSnapshotPtr, IcebergTableStateSnapshot>
IcebergMetadata::getState(const ContextPtr & local_context, String metadata_path, Int32 metadata_version) const
{
    auto configuration_ptr = configuration.lock();
    if (!configuration_ptr)
        throw Exception(
            ErrorCodes::LOGICAL_ERROR,
            "Iceberg storage configuration is expired, table location: {}",
            persistent_components.table_location);
    IcebergDataSnapshotPtr data_snapshot;
    IcebergTableStateSnapshot table_state_snapshot;
    auto metadata_object = getMetadataJSONObject(
        metadata_path,
        object_storage,
        configuration_ptr,
        persistent_components.metadata_cache,
        local_context,
        log,
        persistent_components.metadata_compression_method);

    insertRowToLogTable(
        local_context,
        dumpMetadataObjectToString(metadata_object),
        DB::IcebergMetadataLogLevel::Metadata,
        configuration_ptr->getRawPath().path,
        metadata_path,
        std::nullopt);

    chassert(persistent_components.format_version == metadata_object->getValue<int>(f_format_version));

    std::tie(data_snapshot, table_state_snapshot.schema_id) = getStateImpl(local_context, metadata_object);
    table_state_snapshot.snapshot_id = data_snapshot ? std::optional{data_snapshot->snapshot_id} : std::nullopt;
    table_state_snapshot.metadata_version = metadata_version;
    table_state_snapshot.metadata_file_path = metadata_path;
    return {data_snapshot, table_state_snapshot};
}

std::shared_ptr<NamesAndTypesList> IcebergMetadata::getInitialSchemaByPath(ContextPtr, ObjectInfoPtr object_info) const
{
    IcebergDataObjectInfo * iceberg_object_info = dynamic_cast<IcebergDataObjectInfo *>(object_info.get());
    if (!iceberg_object_info)
        return nullptr;
    /// if we need schema evolution or have equality deletes files, we need to read all the columns.
    return (iceberg_object_info->underlying_format_read_schema_id != iceberg_object_info->schema_id_relevant_to_iterator
            || (!iceberg_object_info->equality_deletes_objects.empty()))
        ? persistent_components.schema_processor->getClickhouseTableSchemaById(iceberg_object_info->underlying_format_read_schema_id)
        : nullptr;
}

std::shared_ptr<const ActionsDAG> IcebergMetadata::getSchemaTransformer(ContextPtr, ObjectInfoPtr object_info) const
{
    IcebergDataObjectInfo * iceberg_object_info = dynamic_cast<IcebergDataObjectInfo *>(object_info.get());
    if (!iceberg_object_info)
        return nullptr;
    return (iceberg_object_info->underlying_format_read_schema_id != iceberg_object_info->schema_id_relevant_to_iterator)
        ? persistent_components.schema_processor->getSchemaTransformationDagByIds(
              iceberg_object_info->underlying_format_read_schema_id, iceberg_object_info->schema_id_relevant_to_iterator)
        : nullptr;
}


void IcebergMetadata::mutate(
    const MutationCommands & commands,
    ContextPtr context,
    const StorageID & storage_id,
    StorageMetadataPtr metadata_snapshot,
    std::shared_ptr<DataLake::ICatalog> catalog,
    const std::optional<FormatSettings> & format_settings)
{
    if (!context->getSettingsRef()[Setting::allow_experimental_insert_into_iceberg].value)
    {
        throw Exception(
            ErrorCodes::SUPPORT_IS_DISABLED,
            "Iceberg mutations is experimental. "
            "To allow its usage, enable setting allow_experimental_insert_into_iceberg");
    }

    auto configuration_ptr = configuration.lock();

    DB::Iceberg::mutate(commands, context, metadata_snapshot, storage_id, object_storage, configuration_ptr, format_settings, catalog);
}

void IcebergMetadata::checkMutationIsPossible(const MutationCommands & commands)
{
    for (const auto & command : commands)
        if (command.type != MutationCommand::DELETE && command.type != MutationCommand::UPDATE)
            throw Exception(ErrorCodes::NOT_IMPLEMENTED, "Iceberg supports only DELETE and UPDATE mutations");
}

void IcebergMetadata::checkAlterIsPossible(const AlterCommands & commands)
{
    for (const auto & command : commands)
    {
        if (command.type != AlterCommand::Type::ADD_COLUMN && command.type != AlterCommand::Type::DROP_COLUMN
            && command.type != AlterCommand::Type::MODIFY_COLUMN)
            throw Exception(ErrorCodes::NOT_IMPLEMENTED, "Alter of type '{}' is not supported by Iceberg storage", command.type);
    }
}

void IcebergMetadata::alter(const AlterCommands & params, ContextPtr context)
{
    if (!context->getSettingsRef()[Setting::allow_experimental_insert_into_iceberg].value)
    {
        throw Exception(
            ErrorCodes::SUPPORT_IS_DISABLED,
            "Alter iceberg is experimental. "
            "To allow its usage, enable setting allow_experimental_insert_into_iceberg");
    }

    auto configuration_ptr = configuration.lock();

    Iceberg::alter(params, context, object_storage, configuration_ptr);
}

void IcebergMetadata::createInitial(
    const ObjectStoragePtr & object_storage,
    const StorageObjectStorageConfigurationWeakPtr & configuration,
    const ContextPtr & local_context,
    const std::optional<ColumnsDescription> & columns,
    ASTPtr partition_by,
    bool if_not_exists,
    std::shared_ptr<DataLake::ICatalog> catalog,
    const StorageID & table_id_)
{
    auto configuration_ptr = configuration.lock();

    std::vector<String> metadata_files;
    try
    {
        metadata_files = listFiles(*object_storage, *configuration_ptr, "metadata", ".metadata.json");
    }
    catch (const Exception & ex)
    {
        throw Exception(ErrorCodes::BAD_ARGUMENTS, "NoSuchBucket: {}", ex.what());
    }
    if (!metadata_files.empty())
    {
        if (if_not_exists)
            return;
        else
            throw Exception(
                ErrorCodes::TABLE_ALREADY_EXISTS, "Iceberg table with path {} already exists", configuration_ptr->getPathForRead().path);
    }

    String location_path = configuration_ptr->getRawPath().path;
    if (local_context->getSettingsRef()[Setting::write_full_path_in_iceberg_metadata].value)
        location_path
            = configuration_ptr->getTypeName() + "://" + configuration_ptr->getNamespace() + "/" + configuration_ptr->getRawPath().path;
    auto [metadata_content_object, metadata_content] = createEmptyMetadataFile(
        location_path, *columns, partition_by, configuration_ptr->getDataLakeSettings()[DataLakeStorageSetting::iceberg_format_version]);
    auto compression_method_str = local_context->getSettingsRef()[Setting::iceberg_metadata_compression_method].value;
    auto compression_method = chooseCompressionMethod(compression_method_str, compression_method_str);

    auto compression_suffix = compression_method_str;
    if (!compression_suffix.empty())
        compression_suffix = "." + compression_suffix;

    auto filename = fmt::format("{}metadata/v1{}.metadata.json", configuration_ptr->getRawPath().path, compression_suffix);
    auto cleanup = [&]() { object_storage->removeObjectIfExists(StoredObject(filename)); };

    writeMessageToFile(metadata_content, filename, object_storage, local_context, cleanup, compression_method);

    if (configuration_ptr->getDataLakeSettings()[DataLakeStorageSetting::iceberg_use_version_hint].value)
    {
        auto filename_version_hint = configuration_ptr->getRawPath().path + "metadata/version-hint.text";
        writeMessageToFile(filename, filename_version_hint, object_storage, local_context, cleanup);
    }
    if (catalog)
    {
        auto catalog_filename = configuration_ptr->getTypeName() + "://" + configuration_ptr->getNamespace() + "/"
            + configuration_ptr->getRawPath().path + "metadata/v1.metadata.json";
        const auto & [namespace_name, table_name] = DataLake::parseTableName(table_id_.getTableName());
        catalog->createTable(namespace_name, table_name, catalog_filename, metadata_content_object);
    }
}

Iceberg::IcebergDataSnapshotPtr IcebergMetadata::getRelevantDataSnapshotFromTableStateSnapshot(
    Iceberg::IcebergTableStateSnapshot table_state_snapshot, ContextPtr local_context) const
{
    auto configuration_ptr = configuration.lock();
    if (!configuration_ptr)
        throw Exception(
            ErrorCodes::LOGICAL_ERROR,
            "Iceberg storage configuration is expired, table location: {}",
            persistent_components.table_location);
    IcebergDataSnapshotPtr data_snapshot;
    auto metadata_object = getMetadataJSONObject(
        table_state_snapshot.metadata_file_path,
        object_storage,
        configuration_ptr,
        persistent_components.metadata_cache,
        local_context,
        log,
        persistent_components.metadata_compression_method);
    if (!table_state_snapshot.snapshot_id.has_value())
        return nullptr;
    Poco::JSON::Object::Ptr snapshot_object = traverseMetadataAndFindNecessarySnapshotObject(
        metadata_object, *table_state_snapshot.snapshot_id, persistent_components.schema_processor);

    return createIcebergDataSnapshotFromSnapshotJSON(snapshot_object, *table_state_snapshot.snapshot_id, local_context);
}


DataLakeMetadataPtr IcebergMetadata::create(
    const ObjectStoragePtr & object_storage,
    const StorageObjectStorageConfigurationWeakPtr & configuration,
    const ContextPtr & local_context)
{
    auto configuration_ptr = configuration.lock();

    auto log = getLogger("IcebergMetadata");

    IcebergMetadataFilesCachePtr cache_ptr = nullptr;

    if (local_context->getSettingsRef()[Setting::use_iceberg_metadata_files_cache])
        cache_ptr = local_context->getIcebergMetadataFilesCache();
    else
        LOG_TRACE(
            log, "Not using in-memory cache for iceberg metadata files, because the setting use_iceberg_metadata_files_cache is false.");

    return std::make_unique<IcebergMetadata>(object_storage, configuration_ptr, local_context, cache_ptr);
}

IcebergMetadata::IcebergHistory IcebergMetadata::getHistory(ContextPtr local_context) const
{
    auto configuration_ptr = configuration.lock();

    const auto [metadata_version, metadata_file_path, compression_method] = getLatestOrExplicitMetadataFileAndVersion(
        object_storage, configuration_ptr, persistent_components.metadata_cache, local_context, log.get());

    auto metadata_object = getMetadataJSONObject(
        metadata_file_path,
        object_storage,
        configuration_ptr,
        persistent_components.metadata_cache,
        local_context,
        log,
        compression_method);
    chassert([&]() { return persistent_components.format_version == metadata_object->getValue<int>(f_format_version); }());

    /// History
    std::vector<Iceberg::IcebergHistoryRecord> iceberg_history;

    auto snapshots = metadata_object->get(f_snapshots).extract<Poco::JSON::Array::Ptr>();
    auto snapshot_logs = metadata_object->get(f_snapshot_log).extract<Poco::JSON::Array::Ptr>();

    std::vector<Int64> ancestors;
    std::map<Int64, Int64> parents_list;
    for (size_t i = 0; i < snapshots->size(); ++i)
    {
        const auto snapshot = snapshots->getObject(static_cast<UInt32>(i));
        auto snapshot_id = snapshot->getValue<Int64>(f_metadata_snapshot_id);

        if (snapshot->has(f_parent_snapshot_id) && !snapshot->isNull(f_parent_snapshot_id))
            parents_list[snapshot_id] = snapshot->getValue<Int64>(f_parent_snapshot_id);
        else
            parents_list[snapshot_id] = 0;
    }

    /// For empty table we may have no snapshots
    if (metadata_object->has(f_current_snapshot_id))
    {
        auto current_snapshot_id = metadata_object->getValue<Int64>(f_current_snapshot_id);
        /// Add current snapshot-id to ancestors list
        ancestors.push_back(current_snapshot_id);
        while (parents_list[current_snapshot_id] != 0)
        {
            ancestors.push_back(parents_list[current_snapshot_id]);
            current_snapshot_id = parents_list[current_snapshot_id];
        }
    }


    for (size_t i = 0; i < snapshots->size(); ++i)
    {
        IcebergHistoryRecord history_record;

        const auto snapshot = snapshots->getObject(static_cast<UInt32>(i));
        history_record.snapshot_id = snapshot->getValue<Int64>(f_metadata_snapshot_id);
        history_record.manifest_list_path = snapshot->getValue<String>(f_manifest_list);
        const auto summary = snapshot->getObject(f_summary);
        if (summary->has(f_added_data_files))
            history_record.added_files = summary->getValue<Int32>(f_added_data_files);
        if (summary->has(f_added_records))
            history_record.added_records = summary->getValue<Int32>(f_added_records);
        history_record.added_files_size = summary->getValue<Int32>(f_added_files_size);
        history_record.num_partitions = summary->getValue<Int32>(f_changed_partition_count);

        if (snapshot->has(f_parent_snapshot_id) && !snapshot->isNull(f_parent_snapshot_id))
            history_record.parent_id = snapshot->getValue<Int64>(f_parent_snapshot_id);
        else
            history_record.parent_id = 0;

        for (size_t j = 0; j < snapshot_logs->size(); ++j)
        {
            const auto snapshot_log = snapshot_logs->getObject(static_cast<UInt32>(j));
            if (snapshot_log->getValue<Int64>(f_metadata_snapshot_id) == history_record.snapshot_id)
            {
                auto value = snapshot_log->getValue<std::string>(f_timestamp_ms);
                ReadBufferFromString in(value);
                DateTime64 time = 0;
                readDateTime64Text(time, 6, in);

                history_record.made_current_at = time;
                break;
            }
        }

        if (std::find(ancestors.begin(), ancestors.end(), history_record.snapshot_id) != ancestors.end())
            history_record.is_current_ancestor = true;
        else
            history_record.is_current_ancestor = false;

        iceberg_history.push_back(history_record);
    }

    return iceberg_history;
}


std::optional<size_t> IcebergMetadata::updateConfigurationAndGetTotalRows(ContextPtr local_context) const
{
    auto configuration_ptr = configuration.lock();
    if (!configuration_ptr)
        throw Exception(ErrorCodes::LOGICAL_ERROR, "Configuration is expired");


    const auto [metadata_version, metadata_file_path, compression_method] = getLatestOrExplicitMetadataFileAndVersion(
        object_storage, configuration_ptr, persistent_components.metadata_cache, local_context, log.get());
    auto [actual_data_snapshot, actual_table_state_snapshot] = getState(local_context, metadata_file_path, metadata_version);

    if (!actual_data_snapshot)
    {
        ProfileEvents::increment(ProfileEvents::IcebergTrivialCountOptimizationApplied);
        return 0;
    }


    /// All these "hints" with total rows or bytes are optional both in
    /// metadata files and in manifest files, so we try all of them one by one
    if (actual_data_snapshot->getTotalRows())
    {
        ProfileEvents::increment(ProfileEvents::IcebergTrivialCountOptimizationApplied);
        return actual_data_snapshot->getTotalRows();
    }

    Int64 result = 0;
    for (const auto & manifest_list_entry : actual_data_snapshot->manifest_list_entries)
    {
        auto manifest_file_ptr = getManifestFile(
            object_storage,
            configuration.lock(),
            persistent_components,
            local_context,
            log,
            manifest_list_entry.manifest_file_path,
            manifest_list_entry.added_sequence_number,
            manifest_list_entry.added_snapshot_id);
        auto data_count = manifest_file_ptr->getRowsCountInAllFilesExcludingDeleted(FileContentType::DATA);
        auto position_deletes_count = manifest_file_ptr->getRowsCountInAllFilesExcludingDeleted(FileContentType::POSITION_DELETE);
        if (!data_count.has_value() || !position_deletes_count.has_value())
            return {};

        result += data_count.value() - position_deletes_count.value();
    }

    ProfileEvents::increment(ProfileEvents::IcebergTrivialCountOptimizationApplied);
    return result;
}


std::optional<size_t> IcebergMetadata::updateConfigurationAndGetTotalBytes(ContextPtr local_context) const
{
    auto configuration_ptr = configuration.lock();
    if (!configuration_ptr)
        throw Exception(ErrorCodes::LOGICAL_ERROR, "Configuration is expired");

    const auto [metadata_version, metadata_file_path, compression_method] = getLatestOrExplicitMetadataFileAndVersion(
        object_storage, configuration_ptr, persistent_components.metadata_cache, local_context, log.get());
    auto [actual_data_snapshot, actual_table_state_snapshot] = getState(local_context, metadata_file_path, metadata_version);

    if (!actual_data_snapshot)
        return 0;

    /// All these "hints" with total rows or bytes are optional both in
    /// metadata files and in manifest files, so we try all of them one by one
    if (actual_data_snapshot->total_bytes.has_value())
        return actual_data_snapshot->total_bytes;

    Int64 result = 0;
    for (const auto & manifest_list_entry : actual_data_snapshot->manifest_list_entries)
    {
        auto manifest_file_ptr = getManifestFile(
            object_storage,
            configuration.lock(),
            persistent_components,
            local_context,
            log,
            manifest_list_entry.manifest_file_path,
            manifest_list_entry.added_sequence_number,
            manifest_list_entry.added_snapshot_id);
        auto count = manifest_file_ptr->getBytesCountInAllDataFilesExcludingDeleted();
        if (!count.has_value())
            return {};

        result += count.value();
    }

    return result;
}

ObjectIterator IcebergMetadata::iterate(
    const ActionsDAG * filter_dag,
    FileProgressCallback callback,
    size_t /* list_batch_size */,
    StorageSnapshotPtr storage_snapshot,
    ContextPtr local_context) const
{
    auto iceberg_table_state = extractIcebergSnapshotIdFromMetadataObject(storage_snapshot);
    if (iceberg_table_state == nullptr)
    {
        throw Exception(
            ErrorCodes::LOGICAL_ERROR,
            "Can't extract iceberg table state from storage snapshot for table location {}",
            persistent_components.table_location);
    }
    chassert(iceberg_table_state != nullptr);

    return std::make_shared<IcebergIterator>(
        object_storage,
        local_context,
        configuration.lock(),
        filter_dag,
        callback,
        iceberg_table_state,
        getRelevantDataSnapshotFromTableStateSnapshot(*iceberg_table_state, local_context),
        persistent_components);
}

NamesAndTypesList IcebergMetadata::getTableSchema() const
{
    return *persistent_components.schema_processor->getClickhouseTableSchemaById(last_table_state_snapshot.get().schema_id);
}

void IcebergMetadata::addDeleteTransformers(
    ObjectInfoPtr object_info,
    QueryPipelineBuilder & builder,
    const std::optional<FormatSettings> & format_settings,
    ContextPtr local_context) const
{
    auto iceberg_object_info = std::dynamic_pointer_cast<IcebergDataObjectInfo>(object_info);
    if (!iceberg_object_info)
        return;

    if (!iceberg_object_info->position_deletes_objects.empty())
    {
        builder.addSimpleTransform(
            [&](const SharedHeader & header)
            { return iceberg_object_info->getPositionDeleteTransformer(object_storage, header, format_settings, local_context); });
    }
    const auto & delete_files = iceberg_object_info->equality_deletes_objects;
    LOG_DEBUG(log, "Constructing filter transform for equality delete, there are {} delete files", delete_files.size());
    for (const ManifestFileEntry & delete_file : delete_files)
    {
        auto simple_transform_adder = [&](const SharedHeader & header)
        {
            /// get header of delete file
            Block delete_file_header;
            ObjectInfo delete_file_object(delete_file.file_path);
            {
                auto schema_read_buffer = createReadBuffer(delete_file_object, object_storage, local_context, log);
                auto schema_reader = FormatFactory::instance().getSchemaReader(delete_file.file_format, *schema_read_buffer, local_context);
                auto columns_with_names = schema_reader->readSchema();
                ColumnsWithTypeAndName initial_header_data;
                for (const auto & elem : columns_with_names)
                {
                    initial_header_data.push_back(ColumnWithTypeAndName(elem.type, elem.name));
                }
                delete_file_header = Block(initial_header_data);
            }
            /// with equality ids, we can know which columns should be deleted, here we calculate the indexes.
            const std::vector<Int32> & equality_ids = *(delete_file.equality_ids);
            Block block_for_set;
            std::vector<size_t> equality_indexes_delete_file;
            for (Int32 col_id : equality_ids)
            {
                NameAndTypePair name_and_type
                    = persistent_components.schema_processor->getFieldCharacteristics(delete_file.schema_id, col_id);
                block_for_set.insert(ColumnWithTypeAndName(name_and_type.type, name_and_type.name));
                equality_indexes_delete_file.push_back(delete_file_header.getPositionByName(name_and_type.name));
            }
            /// Then we read the content of the delete file.
            auto mutable_columns_for_set = block_for_set.cloneEmptyColumns();
            std::unique_ptr<ReadBuffer> data_read_buffer = createReadBuffer(delete_file_object, object_storage, local_context, log);
            CompressionMethod compression_method = chooseCompressionMethod(delete_file.file_path, "auto");
            auto delete_format = FormatFactory::instance().getInput(
                delete_file.file_format,
                *data_read_buffer,
                delete_file_header,
                local_context,
                local_context->getSettingsRef()[DB::Setting::max_block_size],
                format_settings,
                nullptr,
                nullptr,
                true,
                compression_method);
            /// only get the delete columns and construct a set by 'block_for_set'
            while (true)
            {
                Chunk delete_chunk = delete_format->read();
                if (!delete_chunk)
                    break;
                size_t rows = delete_chunk.getNumRows();
                Columns delete_columns = delete_chunk.detachColumns();
                for (size_t i = 0; i < equality_indexes_delete_file.size(); i++)
                {
                    mutable_columns_for_set[i]->insertRangeFrom(*delete_columns[equality_indexes_delete_file[i]], 0, rows);
                }
            }
            block_for_set.setColumns(std::move(mutable_columns_for_set));
            /// we are constructing a 'not in' expression
            const auto & settings = local_context->getSettingsRef();
            SizeLimits size_limits_for_set
                = {settings[Setting::max_rows_in_set], settings[Setting::max_bytes_in_set], settings[Setting::set_overflow_mode]};
            FutureSetPtr future_set = std::make_shared<FutureSetFromTuple>(
                CityHash_v1_0_2::uint128(), nullptr, block_for_set.getColumnsWithTypeAndName(), true, size_limits_for_set);
            ColumnPtr set_col = ColumnSet::create(1, future_set);
            ActionsDAG dag(header->getColumnsWithTypeAndName());
            /// Construct right argument of 'not in' expression, it is the column set.
            const ActionsDAG::Node * in_rhs_arg = &dag.addColumn({set_col, std::make_shared<DataTypeSet>(), "set column"});
            /// Construct left argument of 'not in' expression
            std::vector<const ActionsDAG::Node *> left_columns;
            std::unordered_map<std::string_view, const ActionsDAG::Node *> outputs;
            for (const auto & output : dag.getOutputs())
                outputs.emplace(output->result_name, output);
            /// select columns to use in 'notIn' function
            for (Int32 col_id : equality_ids)
            {
                NameAndTypePair name_and_type = persistent_components.schema_processor->getFieldCharacteristics(
                    iceberg_object_info->underlying_format_read_schema_id, col_id);
                auto it = outputs.find(name_and_type.name);
                if (it == outputs.end())
                    throw Exception(ErrorCodes::LOGICAL_ERROR, "Cannot find column {} in dag outputs", name_and_type.name);
                left_columns.push_back(it->second);
            }
            FunctionOverloadResolverPtr func_tuple_builder
                = std::make_unique<FunctionToOverloadResolverAdaptor>(std::make_shared<FunctionTuple>());
            const ActionsDAG::Node * in_lhs_arg
                = left_columns.size() == 1 ? left_columns.front() : &dag.addFunction(func_tuple_builder, std::move(left_columns), {});
            /// we got the NOT IN function
            auto func_not_in = FunctionFactory::instance().get("notIn", nullptr);
            const auto & not_in_node = dag.addFunction(func_not_in, {in_lhs_arg, in_rhs_arg}, "notInResult");
            dag.getOutputs().push_back(&not_in_node);
            LOG_DEBUG(log, "Use expression {} in equality deletes", dag.dumpDAG());
            return std::make_shared<FilterTransform>(header, std::make_shared<ExpressionActions>(std::move(dag)), "notInResult", true);
        };
        builder.addSimpleTransform(simple_transform_adder);
    }
}

SinkToStoragePtr IcebergMetadata::write(
    SharedHeader sample_block,
    const StorageID & table_id,
    ObjectStoragePtr /*object_storage*/,
    StorageObjectStorageConfigurationPtr /*configuration*/,
    const std::optional<FormatSettings> & format_settings,
    ContextPtr context,
    std::shared_ptr<DataLake::ICatalog> catalog)
{
    if (context->getSettingsRef()[Setting::allow_experimental_insert_into_iceberg])
    {
        return std::make_shared<IcebergStorageSink>(
            object_storage, configuration.lock(), format_settings, sample_block, context, catalog, table_id);
    }
    else
    {
        throw Exception(
            ErrorCodes::SUPPORT_IS_DISABLED,
            "Insert into iceberg is experimental. "
            "To allow its usage, enable setting allow_experimental_insert_into_iceberg");
    }
}

void IcebergMetadata::drop(ContextPtr context)
{
    if (context->getSettingsRef()[Setting::iceberg_delete_data_on_drop].value)
    {
        auto configuration_ptr = configuration.lock();
        auto files = listFiles(*object_storage, *configuration_ptr, configuration_ptr->getPathForRead().path, "");
        for (const auto & file : files)
            object_storage->removeObjectIfExists(StoredObject(file));
    }
}


void IcebergMetadata::sendTemporaryStateToStorageSnapshot(StorageSnapshotPtr storage_snapshot)
{
    std::optional<Iceberg::IcebergTableStateSnapshot> snapshot_data = last_table_state_snapshot.get();
    if (storage_snapshot)
    {
        if (!snapshot_data)
        {
            throw Exception(ErrorCodes::LOGICAL_ERROR, "Iceberg state should be initialized when creating a storage snapshot");
        }
        storage_snapshot->data = std::make_unique<Iceberg::IcebergSpecificSnapshotData>(std::move(snapshot_data.value()));
    }
}

ColumnMapperPtr IcebergMetadata::getColumnMapperForObject(ObjectInfoPtr object_info) const
{
    IcebergDataObjectInfo * iceberg_object_info = dynamic_cast<IcebergDataObjectInfo *>(object_info.get());
    if (!iceberg_object_info)
        return nullptr;
    auto configuration_ptr = configuration.lock();
    chassert(object_info->getFileFormat().has_value());
    if (Poco::toLower(*object_info->getFileFormat()) != "parquet")
        return nullptr;

    return persistent_components.schema_processor->getColumnMapperById(iceberg_object_info->underlying_format_read_schema_id);
}

ColumnMapperPtr IcebergMetadata::getColumnMapperForCurrentSchema(StorageSnapshotPtr storage_snapshot, ContextPtr context) const
{
<<<<<<< HEAD
    auto iceberg_table_state = extractIcebergSnapshotIdFromMetadataObject(storage_snapshot);
    // This is a temporary cludge for cluster functions because now the state on replicas is not synchronized with the primary state on the coordinator
    if (!iceberg_table_state)
    {
        auto configuration_ptr = configuration.lock();
        if (!configuration_ptr)
            throw Exception(
                ErrorCodes::LOGICAL_ERROR,
                "Iceberg storage configuration is expired, table location: {}",
                persistent_components.table_location);
        const auto [metadata_version, metadata_file_path, compression_method] = getLatestOrExplicitMetadataFileAndVersion(
            object_storage, configuration_ptr, persistent_components.metadata_cache, context, log.get());
        auto [actual_data_snapshot, actual_table_state_snapshot] = getState(context, metadata_file_path, metadata_version);
        iceberg_table_state = std::make_shared<IcebergTableStateSnapshot>(actual_table_state_snapshot);
    }
    auto configuration_ptr = configuration.lock();
    if (Poco::toLower(configuration_ptr->format) != "parquet")
        return nullptr;
    return persistent_components.schema_processor->getColumnMapperById(iceberg_table_state->schema_id);
=======
    SharedLockGuard lock(mutex);
    return persistent_components.schema_processor->getColumnMapperById(relevant_snapshot_schema_id);
>>>>>>> 72b5aa7a
}
}

#endif<|MERGE_RESOLUTION|>--- conflicted
+++ resolved
@@ -1042,7 +1042,6 @@
 
 ColumnMapperPtr IcebergMetadata::getColumnMapperForCurrentSchema(StorageSnapshotPtr storage_snapshot, ContextPtr context) const
 {
-<<<<<<< HEAD
     auto iceberg_table_state = extractIcebergSnapshotIdFromMetadataObject(storage_snapshot);
     // This is a temporary cludge for cluster functions because now the state on replicas is not synchronized with the primary state on the coordinator
     if (!iceberg_table_state)
@@ -1062,10 +1061,6 @@
     if (Poco::toLower(configuration_ptr->format) != "parquet")
         return nullptr;
     return persistent_components.schema_processor->getColumnMapperById(iceberg_table_state->schema_id);
-=======
-    SharedLockGuard lock(mutex);
-    return persistent_components.schema_processor->getColumnMapperById(relevant_snapshot_schema_id);
->>>>>>> 72b5aa7a
 }
 }
 
