#include "config.h"
#include <memory>
#include <optional>
#include <Poco/JSON/Stringifier.h>
#include <Common/Exception.h>
#include <Formats/FormatParserGroup.h>
#include <Processors/Formats/Impl/ParquetBlockInputFormat.h>

#if USE_AVRO

#include <Core/Settings.h>
#include <Core/NamesAndTypes.h>
#include <Formats/FormatFactory.h>
#include <IO/ReadBufferFromFileBase.h>
#include <IO/ReadBufferFromString.h>
#include <IO/ReadHelpers.h>
#include <Interpreters/Context.h>

#include <Storages/ObjectStorage/DataLakes/Common.h>
#include <Storages/ObjectStorage/StorageObjectStorageSource.h>
#include <Storages/ObjectStorage/DataLakes/DataLakeStorageSettings.h>
#include <Storages/ObjectStorage/DataLakes/Iceberg/IcebergMetadataFilesCache.h>
#include <Interpreters/ExpressionActions.h>
#include <IO/CompressedReadBufferWrapper.h>

#include <Storages/ColumnsDescription.h>
#include <Storages/ObjectStorage/DataLakes/Iceberg/IcebergMetadata.h>
#include <Storages/ObjectStorage/DataLakes/Iceberg/Utils.h>
#include <Storages/ObjectStorage/DataLakes/Iceberg/AvroForIcebergDeserializer.h>
#include <Storages/ObjectStorage/DataLakes/Iceberg/Snapshot.h>
#include <Storages/ObjectStorage/DataLakes/Iceberg/ManifestFilesPruning.h>
#include <Storages/ObjectStorage/DataLakes/Iceberg/ManifestFile.h>
#include <Storages/ObjectStorage/DataLakes/Iceberg/Constant.h>

#include <Common/logger_useful.h>
#include <Common/ProfileEvents.h>
#include <Common/SharedLockGuard.h>

namespace ProfileEvents
{
    extern const Event IcebergTrivialCountOptimizationApplied;
}

namespace DB
{

namespace DataLakeStorageSetting
{
    extern const DataLakeStorageSettingsString iceberg_metadata_file_path;
    extern const DataLakeStorageSettingsString iceberg_metadata_table_uuid;
    extern const DataLakeStorageSettingsBool iceberg_recent_metadata_file_by_last_updated_ms_field;
    extern const DataLakeStorageSettingsBool iceberg_use_version_hint;
    extern const DataLakeStorageSettingsInt64 iceberg_format_version;
}

namespace ErrorCodes
{
extern const int BAD_ARGUMENTS;
extern const int LOGICAL_ERROR;
extern const int ICEBERG_SPECIFICATION_VIOLATION;
extern const int TABLE_ALREADY_EXISTS;
}

namespace Setting
{
extern const SettingsInt64 iceberg_timestamp_ms;
extern const SettingsInt64 iceberg_snapshot_id;
extern const SettingsBool use_iceberg_metadata_files_cache;
extern const SettingsBool use_iceberg_partition_pruning;
}


using namespace Iceberg;

IcebergMetadata::IcebergMetadata(
    ObjectStoragePtr object_storage_,
    StorageObjectStorageConfigurationWeakPtr configuration_,
    const ContextPtr & context_,
    Int32 metadata_version_,
    Int32 format_version_,
    const Poco::JSON::Object::Ptr & metadata_object_,
    IcebergMetadataFilesCachePtr cache_ptr)
    : object_storage(std::move(object_storage_))
    , configuration(std::move(configuration_))
    , schema_processor(IcebergSchemaProcessor())
    , log(getLogger("IcebergMetadata"))
    , manifest_cache(cache_ptr)
    , last_metadata_version(metadata_version_)
    , format_version(format_version_)
    , relevant_snapshot_schema_id(-1)
    , table_location(metadata_object_->getValue<String>(f_location))
{
    updateState(context_, metadata_object_, true);
}

std::pair<Poco::JSON::Object::Ptr, Int32> parseTableSchemaV2Method(const Poco::JSON::Object::Ptr & metadata_object)
{
    Poco::JSON::Object::Ptr schema;
    if (!metadata_object->has(f_current_schema_id))
        throw Exception(ErrorCodes::BAD_ARGUMENTS, "Cannot parse Iceberg table schema: '{}' field is missing in metadata", f_current_schema_id);
    auto current_schema_id = metadata_object->getValue<int>(f_current_schema_id);
    if (!metadata_object->has(f_schemas))
        throw Exception(ErrorCodes::BAD_ARGUMENTS, "Cannot parse Iceberg table schema: '{}' field is missing in metadata", f_schemas);
    auto schemas = metadata_object->get(f_schemas).extract<Poco::JSON::Array::Ptr>();
    if (schemas->size() == 0)
        throw Exception(ErrorCodes::BAD_ARGUMENTS, "Cannot parse Iceberg table schema: '{}' field is empty", f_schemas);
    for (uint32_t i = 0; i != schemas->size(); ++i)
    {
        auto current_schema = schemas->getObject(i);
        if (!current_schema->has(f_schema_id))
        {
            throw Exception(ErrorCodes::BAD_ARGUMENTS, "Cannot parse Iceberg table schema: '{}' field is missing in schema", f_schema_id);
        }
        if (current_schema->getValue<int>(f_schema_id) == current_schema_id)
        {
            schema = current_schema;
        }
    }

    if (!schema)
        throw Exception(ErrorCodes::BAD_ARGUMENTS, R"(There is no schema with "{}" that matches "{}" in metadata)", f_schema_id, f_current_schema_id);
    if (schema->getValue<int>(f_schema_id) != current_schema_id)
        throw Exception(ErrorCodes::BAD_ARGUMENTS, R"(Field "{}" of the schema doesn't match "{}" in metadata)", f_schema_id, f_current_schema_id);
    return {schema, current_schema_id};
}

std::pair<Poco::JSON::Object::Ptr, Int32> parseTableSchemaV1Method(const Poco::JSON::Object::Ptr & metadata_object)
{
    if (!metadata_object->has(f_schema))
        throw Exception(ErrorCodes::BAD_ARGUMENTS, "Cannot parse Iceberg table schema: '{}' field is missing in metadata", f_schema);
    Poco::JSON::Object::Ptr schema = metadata_object->getObject(f_schema);
    if (!metadata_object->has(f_schema_id))
        throw Exception(ErrorCodes::BAD_ARGUMENTS, "Cannot parse Iceberg table schema: '{}' field is missing in schema", f_schema_id);
    auto current_schema_id = schema->getValue<int>(f_schema_id);
    return {schema, current_schema_id};
}


void IcebergMetadata::addTableSchemaById(Int32 schema_id, Poco::JSON::Object::Ptr metadata_object)
{
    if (schema_processor.hasClickhouseTableSchemaById(schema_id))
        return;
    if (!metadata_object->has(f_schemas))
    {
        throw Exception(
            ErrorCodes::BAD_ARGUMENTS, "Cannot parse Iceberg table schema with id `{}`: 'schemas' field is missing in metadata", schema_id);
    }
    auto schemas = metadata_object->get(f_schemas).extract<Poco::JSON::Array::Ptr>();
    for (uint32_t i = 0; i != schemas->size(); ++i)
    {
        auto current_schema = schemas->getObject(i);
        if (current_schema->has(f_schema_id) && current_schema->getValue<int>(f_schema_id) == schema_id)
        {
            schema_processor.addIcebergTableSchema(current_schema);
            return;
        }
    }
    throw Exception(
        ErrorCodes::ICEBERG_SPECIFICATION_VIOLATION,
        "Cannot parse Iceberg table schema with id `{}`: schema with such id is not found in metadata",
        schema_id);
}

Int32 IcebergMetadata::parseTableSchema(
    const Poco::JSON::Object::Ptr & metadata_object, IcebergSchemaProcessor & schema_processor, LoggerPtr metadata_logger)
{
    const auto format_version = metadata_object->getValue<Int32>(f_format_version);
    if (format_version == 2)
    {
        auto [schema, current_schema_id] = parseTableSchemaV2Method(metadata_object);
        schema_processor.addIcebergTableSchema(schema);
        return current_schema_id;
    }
    else
    {
        try
        {
            auto [schema, current_schema_id] = parseTableSchemaV1Method(metadata_object);
            schema_processor.addIcebergTableSchema(schema);
            return current_schema_id;
        }
        catch (const Exception & first_error)
        {
            if (first_error.code() != ErrorCodes::BAD_ARGUMENTS)
                throw;
            try
            {
                auto [schema, current_schema_id] = parseTableSchemaV2Method(metadata_object);
                schema_processor.addIcebergTableSchema(schema);
                LOG_WARNING(
                    metadata_logger,
                    "Iceberg table schema was parsed using v2 specification, but it was impossible to parse it using v1 "
                    "specification. Be "
                    "aware that you Iceberg writing engine violates Iceberg specification. Error during parsing {}",
                    first_error.displayText());
                return current_schema_id;
            }
            catch (const Exception & second_error)
            {
                if (first_error.code() != ErrorCodes::BAD_ARGUMENTS)
                    throw;
                throw Exception(
                    ErrorCodes::BAD_ARGUMENTS,
                    "Cannot parse Iceberg table schema both with v1 and v2 methods. Old method error: {}. New method error: {}",
                    first_error.displayText(),
                    second_error.displayText());
            }
        }
    }
}

bool IcebergMetadata::update(const ContextPtr & local_context)
{
    auto configuration_ptr = configuration.lock();

    std::lock_guard lock(mutex);

    const auto [metadata_version, metadata_file_path, compression_method]
        = getLatestOrExplicitMetadataFileAndVersion(object_storage, configuration_ptr, manifest_cache, local_context, log.get());

    bool metadata_file_changed = false;
    if (last_metadata_version != metadata_version)
    {
        last_metadata_version = metadata_version;
        metadata_file_changed = true;
    }

    auto metadata_object = getMetadataJSONObject(metadata_file_path, object_storage, configuration_ptr, manifest_cache, local_context, log, compression_method);
    chassert(format_version == metadata_object->getValue<int>(f_format_version));

    auto previous_snapshot_id = relevant_snapshot_id;
    auto previous_snapshot_schema_id = relevant_snapshot_schema_id;

    updateState(local_context, metadata_object, metadata_file_changed);

    if (previous_snapshot_id != relevant_snapshot_id)
    {
        schema_id_by_data_file.clear();
        schema_id_by_data_files_initialized = false;

        {
            std::lock_guard cache_lock(cached_unprunned_files_for_last_processed_snapshot_mutex);
            cached_unprunned_files_for_last_processed_snapshot = std::nullopt;
        }

        return true;
    }
    return previous_snapshot_schema_id != relevant_snapshot_schema_id;
}

void IcebergMetadata::updateSnapshot(ContextPtr local_context, Poco::JSON::Object::Ptr metadata_object)
{
    auto configuration_ptr = configuration.lock();
    if (!metadata_object->has(f_snapshots))
        throw Exception(
            ErrorCodes::ICEBERG_SPECIFICATION_VIOLATION,
            "No snapshot set found in metadata for iceberg table `{}`, it is impossible to get manifest list by snapshot id `{}`",
            configuration_ptr->getPathForRead().path,
            relevant_snapshot_id);
    auto schemas = metadata_object->get(f_schemas).extract<Poco::JSON::Array::Ptr>();
    for (UInt32 j = 0; j < schemas->size(); ++j)
    {
        auto schema = schemas->getObject(j);
        schema_processor.addIcebergTableSchema(schema);
    }
    auto snapshots = metadata_object->get(f_snapshots).extract<Poco::JSON::Array::Ptr>();
    bool successfully_found_snapshot = false;
    for (size_t i = 0; i < snapshots->size(); ++i)
    {
        const auto snapshot = snapshots->getObject(static_cast<UInt32>(i));
        auto current_snapshot_id = snapshot->getValue<Int64>(f_metadata_snapshot_id);
        auto current_schema_id = snapshot->getValue<Int32>(f_schema_id);
        schema_id_by_snapshot[current_snapshot_id] = current_schema_id;
        if (snapshot->getValue<Int64>(f_metadata_snapshot_id) == relevant_snapshot_id)
        {
            successfully_found_snapshot = true;
            if (!snapshot->has(f_manifest_list))
                throw Exception(
                    ErrorCodes::ICEBERG_SPECIFICATION_VIOLATION,
                    "No manifest list found for snapshot id `{}` for iceberg table `{}`",
                    relevant_snapshot_id,
                    configuration_ptr->getPathForRead().path);
            std::optional<size_t> total_rows;
            std::optional<size_t> total_bytes;

            if (snapshot->has(f_summary))
            {
                auto summary_object = snapshot->get(f_summary).extract<Poco::JSON::Object::Ptr>();
                if (summary_object->has(f_total_records))
                    total_rows = summary_object->getValue<Int64>(f_total_records);

                if (summary_object->has(f_total_files_size))
                    total_bytes = summary_object->getValue<Int64>(f_total_files_size);
            }

#if USE_PARQUET
            if (configuration_ptr->format == "Parquet")
                column_mapper = std::make_shared<ColumnMapper>();

            if (column_mapper)
            {
                Int32 schema_id = snapshot->getValue<Int32>(f_schema_id);
                std::unordered_map<String, Int64> column_name_to_parquet_field_id;
                for (UInt32 j = 0; j < schemas->size(); ++j)
                {
                    auto schema = schemas->getObject(j);
                    if (schema->getValue<Int32>(f_schema_id) != schema_id)
                        continue;

                    auto fields = schema->getArray(f_fields);
                    for (UInt32 field_ind = 0; field_ind < fields->size(); ++field_ind)
                    {
                        auto field = fields->getObject(field_ind);
                        column_name_to_parquet_field_id[field->getValue<String>(f_name)] = field->getValue<Int32>(f_id);
                    }
                }
                column_mapper->setStorageColumnEncoding(std::move(column_name_to_parquet_field_id));
            }
#endif

            relevant_snapshot = IcebergSnapshot{
                getManifestList(local_context, getProperFilePathFromMetadataInfo(
                    snapshot->getValue<String>(f_manifest_list), configuration_ptr->getPathForRead().path, table_location)),
                relevant_snapshot_id, total_rows, total_bytes};

            if (!snapshot->has(f_schema_id))
                throw Exception(
                    ErrorCodes::ICEBERG_SPECIFICATION_VIOLATION,
                    "No schema id found for snapshot id `{}` for iceberg table `{}`",
                    relevant_snapshot_id,
                    configuration_ptr->getPathForRead().path);
            relevant_snapshot_schema_id = snapshot->getValue<Int32>(f_schema_id);
            addTableSchemaById(relevant_snapshot_schema_id, metadata_object);
        }
    }
<<<<<<< HEAD
    if (!successfully_found_snapshot)
        throw Exception(
            ErrorCodes::BAD_ARGUMENTS,
            "No manifest list is found for snapshot id `{}` in metadata for iceberg table `{}`",
            relevant_snapshot_id,
            configuration_ptr->getPath());
=======
    throw Exception(
        ErrorCodes::BAD_ARGUMENTS,
        "No manifest list is found for snapshot id `{}` in metadata for iceberg table `{}`",
        relevant_snapshot_id,
        configuration_ptr->getPathForRead().path);
>>>>>>> 7af29798
}

void IcebergMetadata::updateState(const ContextPtr & local_context, Poco::JSON::Object::Ptr metadata_object, bool metadata_file_changed)
{
    auto configuration_ptr = configuration.lock();
    std::optional<String> manifest_list_file;

    bool timestamp_changed = local_context->getSettingsRef()[Setting::iceberg_timestamp_ms].changed;
    bool snapshot_id_changed = local_context->getSettingsRef()[Setting::iceberg_snapshot_id].changed;
    if (timestamp_changed && snapshot_id_changed)
    {
        throw Exception(
            ErrorCodes::BAD_ARGUMENTS,
            "Time travel with timestamp and snapshot id for iceberg table by path {} cannot be changed simultaneously",
            configuration_ptr->getPathForRead().path);
    }
    if (timestamp_changed)
    {
        Int64 closest_timestamp = 0;
        Int64 query_timestamp = local_context->getSettingsRef()[Setting::iceberg_timestamp_ms];
        if (!metadata_object->has(f_snapshot_log))
            throw Exception(ErrorCodes::BAD_ARGUMENTS, "No snapshot log found in metadata for iceberg table {} so it is impossible to get relevant snapshot id using timestamp", configuration_ptr->getPathForRead().path);
        auto snapshots = metadata_object->get(f_snapshot_log).extract<Poco::JSON::Array::Ptr>();
        relevant_snapshot_id = -1;
        for (size_t i = 0; i < snapshots->size(); ++i)
        {
            const auto snapshot = snapshots->getObject(static_cast<UInt32>(i));
            Int64 snapshot_timestamp = snapshot->getValue<Int64>(f_timestamp_ms);
            if (snapshot_timestamp <= query_timestamp && snapshot_timestamp > closest_timestamp)
            {
                closest_timestamp = snapshot_timestamp;
                relevant_snapshot_id = snapshot->getValue<Int64>(f_metadata_snapshot_id);
            }
        }
        if (relevant_snapshot_id < 0)
            throw Exception(ErrorCodes::BAD_ARGUMENTS, "No snapshot found in snapshot log before requested timestamp for iceberg table {}", configuration_ptr->getPathForRead().path);
        updateSnapshot(local_context, metadata_object);
    }
    else if (snapshot_id_changed)
    {
        relevant_snapshot_id = local_context->getSettingsRef()[Setting::iceberg_snapshot_id];
        updateSnapshot(local_context, metadata_object);
    }
    else if (metadata_file_changed)
    {
        if (!metadata_object->has(f_current_snapshot_id))
            relevant_snapshot_id = -1;
        else
            relevant_snapshot_id = metadata_object->getValue<Int64>(f_current_snapshot_id);
        if (relevant_snapshot_id != -1)
        {
            updateSnapshot(local_context, metadata_object);
        }
        relevant_snapshot_schema_id = parseTableSchema(metadata_object, schema_processor, log);
    }
}

std::shared_ptr<NamesAndTypesList> IcebergMetadata::getInitialSchemaByPath(ContextPtr local_context, const String & data_path) const
{
    if (!schema_id_by_data_files_initialized)
    {
        std::lock_guard lock(mutex);
        if (!schema_id_by_data_files_initialized)
            initializeSchemasFromManifestList(local_context, relevant_snapshot->manifest_list_entries);
    }

    SharedLockGuard lock(mutex);
    auto version_if_outdated = getSchemaVersionByFileIfOutdated(data_path);
    return version_if_outdated.has_value() ? schema_processor.getClickhouseTableSchemaById(version_if_outdated.value()) : nullptr;
}

std::shared_ptr<const ActionsDAG> IcebergMetadata::getSchemaTransformer(ContextPtr local_context, const String & data_path) const
{
    if (!schema_id_by_data_files_initialized)
    {
        std::lock_guard lock(mutex);
        if (!schema_id_by_data_files_initialized)
            initializeSchemasFromManifestList(local_context, relevant_snapshot->manifest_list_entries);
    }

    SharedLockGuard lock(mutex);
    auto version_if_outdated = getSchemaVersionByFileIfOutdated(data_path);
    return version_if_outdated.has_value()
        ? schema_processor.getSchemaTransformationDagByIds(version_if_outdated.value(), relevant_snapshot_schema_id)
        : nullptr;
}

std::optional<Int32> IcebergMetadata::getSchemaVersionByFileIfOutdated(String data_path) const
{
    auto schema_id_it = schema_id_by_data_file.find(data_path);
    if (schema_id_it == schema_id_by_data_file.end())
        throw Exception(ErrorCodes::BAD_ARGUMENTS, "Cannot find manifest file for data file: {}", data_path);

    auto schema_id = schema_id_it->second;
    if (schema_id == relevant_snapshot_schema_id)
        return std::nullopt;

    return std::optional{schema_id};
}

void IcebergMetadata::createInitial(
    const ObjectStoragePtr & object_storage,
    const StorageObjectStorageConfigurationWeakPtr & configuration,
    const ContextPtr & local_context,
    const std::optional<ColumnsDescription> & columns,
    ASTPtr partition_by,
    bool if_not_exists)
{
    auto configuration_ptr = configuration.lock();

    std::vector<String> metadata_files;
    try
    {
        metadata_files = listFiles(*object_storage, *configuration_ptr, "metadata", ".metadata.json");
    }
    catch (const Exception & ex)
    {
        throw Exception(ErrorCodes::BAD_ARGUMENTS, "NoSuchBucket: {}", ex.what());
    }
    if (!metadata_files.empty())
    {
        if (if_not_exists)
            return;
        else
            throw Exception(ErrorCodes::TABLE_ALREADY_EXISTS, "Iceberg table with path {} already exists", configuration_ptr->getPathForRead().path);
    }

    auto metadata_content = createEmptyMetadataFile(configuration_ptr->getPathForRead().path, *columns, partition_by, configuration_ptr->getDataLakeSettings()[DataLakeStorageSetting::iceberg_format_version]);
    auto filename = configuration_ptr->getPathForRead().path + "metadata/v1.metadata.json";
    auto buffer_metadata = object_storage->writeObject(
        StoredObject(filename), WriteMode::Rewrite, std::nullopt, DBMS_DEFAULT_BUFFER_SIZE, local_context->getWriteSettings());
    buffer_metadata->write(metadata_content.data(), metadata_content.size());
    buffer_metadata->finalize();
}

DataLakeMetadataPtr IcebergMetadata::create(
    const ObjectStoragePtr & object_storage,
    const StorageObjectStorageConfigurationWeakPtr & configuration,
    const ContextPtr & local_context)
{
    auto configuration_ptr = configuration.lock();

    auto log = getLogger("IcebergMetadata");

    IcebergMetadataFilesCachePtr cache_ptr = nullptr;
    if (local_context->getSettingsRef()[Setting::use_iceberg_metadata_files_cache])
        cache_ptr = local_context->getIcebergMetadataFilesCache();
    else
        LOG_TRACE(log, "Not using in-memory cache for iceberg metadata files, because the setting use_iceberg_metadata_files_cache is false.");

    const auto [metadata_version, metadata_file_path, compression_method] = getLatestOrExplicitMetadataFileAndVersion(object_storage, configuration_ptr, cache_ptr, local_context, log.get());

    Poco::JSON::Object::Ptr object = getMetadataJSONObject(metadata_file_path, object_storage, configuration_ptr, cache_ptr, local_context, log, compression_method);

    auto format_version = object->getValue<int>(f_format_version);
    return std::make_unique<IcebergMetadata>(object_storage, configuration_ptr, local_context, metadata_version, format_version, object, cache_ptr);
}

void IcebergMetadata::initializeSchemasFromManifestList(ContextPtr local_context, ManifestFileCacheKeys manifest_list_ptr) const
{
    schema_id_by_data_file.clear();

    for (const auto & manifest_list_entry : manifest_list_ptr)
    {
        auto manifest_file_ptr = getManifestFile(
            local_context,
            manifest_list_entry.manifest_file_path,
            manifest_list_entry.added_sequence_number,
            manifest_list_entry.added_snapshot_id);
        for (const auto & manifest_file_entry : manifest_file_ptr->getFiles())
        {
            if (std::holds_alternative<DataFileEntry>(manifest_file_entry.file))
                schema_id_by_data_file.emplace(std::get<DataFileEntry>(manifest_file_entry.file).file_name, manifest_file_entry.schema_id);
        }
    }

    schema_id_by_data_files_initialized = true;
}

ManifestFileCacheKeys IcebergMetadata::getManifestList(ContextPtr local_context, const String & filename) const
{
    auto configuration_ptr = configuration.lock();
    if (configuration_ptr == nullptr)
        throw Exception(ErrorCodes::LOGICAL_ERROR, "Configuration is expired");

    auto create_fn = [&]()
    {
        StorageObjectStorage::ObjectInfo object_info(filename);

        auto read_settings = local_context->getReadSettings();
        /// Do not utilize filesystem cache if more precise cache enabled
        if (manifest_cache)
            read_settings.enable_filesystem_cache = false;

        auto manifest_list_buf = StorageObjectStorageSource::createReadBuffer(object_info, object_storage, local_context, log, read_settings);
        AvroForIcebergDeserializer manifest_list_deserializer(std::move(manifest_list_buf), filename, getFormatSettings(local_context));

        ManifestFileCacheKeys manifest_file_cache_keys;

        for (size_t i = 0; i < manifest_list_deserializer.rows(); ++i)
        {
            const std::string file_path = manifest_list_deserializer.getValueFromRowByName(i, f_manifest_path, TypeIndex::String).safeGet<std::string>();
            const auto manifest_file_name = getProperFilePathFromMetadataInfo(file_path, configuration_ptr->getPathForRead().path, table_location);
            Int64 added_sequence_number = 0;
            auto added_snapshot_id = manifest_list_deserializer.getValueFromRowByName(i, f_added_snapshot_id);
            if (added_snapshot_id.isNull())
                throw Exception(
                    ErrorCodes::ICEBERG_SPECIFICATION_VIOLATION,
                    "Manifest list entry at index {} has null value for field '{}', but it is required",
                    i,
                    f_added_snapshot_id);

            if (format_version > 1)
            {
                added_sequence_number = manifest_list_deserializer.getValueFromRowByName(i, f_sequence_number, TypeIndex::Int64).safeGet<Int64>();
            }
            manifest_file_cache_keys.emplace_back(manifest_file_name, added_sequence_number, added_snapshot_id.safeGet<Int64>());
        }
        /// We only return the list of {file name, seq number} for cache.
        /// Because ManifestList holds a list of ManifestFilePtr which consume much memory space.
        /// ManifestFilePtr is shared pointers can be held for too much time, so we cache ManifestFile separately.
        return manifest_file_cache_keys;
    };

    ManifestFileCacheKeys manifest_file_cache_keys;
    if (manifest_cache)
        manifest_file_cache_keys = manifest_cache->getOrSetManifestFileCacheKeys(IcebergMetadataFilesCache::getKey(configuration_ptr, filename), create_fn);
    else
        manifest_file_cache_keys = create_fn();
    return manifest_file_cache_keys;
}

IcebergMetadata::IcebergHistory IcebergMetadata::getHistory(ContextPtr local_context) const
{
    auto configuration_ptr = configuration.lock();

    const auto [metadata_version, metadata_file_path, compression_method] = getLatestOrExplicitMetadataFileAndVersion(object_storage, configuration_ptr, manifest_cache, local_context, log.get());

    chassert([&]()
    {
        SharedLockGuard lock(mutex);
        return metadata_version == last_metadata_version;
    }());

    auto metadata_object = getMetadataJSONObject(metadata_file_path, object_storage, configuration_ptr, manifest_cache, local_context, log, compression_method);
    chassert([&]()
    {
        SharedLockGuard lock(mutex);
        return format_version == metadata_object->getValue<int>(f_format_version);
    }());

    /// History
    std::vector<Iceberg::IcebergHistoryRecord> iceberg_history;

    auto snapshots = metadata_object->get(f_snapshots).extract<Poco::JSON::Array::Ptr>();
    auto snapshot_logs = metadata_object->get(f_snapshot_log).extract<Poco::JSON::Array::Ptr>();

    std::vector<Int64> ancestors;
    std::map<Int64, Int64> parents_list;
    for (size_t i = 0; i < snapshots->size(); ++i)
    {
        const auto snapshot = snapshots->getObject(static_cast<UInt32>(i));
        auto snapshot_id = snapshot->getValue<Int64>(f_metadata_snapshot_id);

        if (snapshot->has(f_parent_snapshot_id) && !snapshot->isNull(f_parent_snapshot_id))
            parents_list[snapshot_id] = snapshot->getValue<Int64>(f_parent_snapshot_id);
        else
            parents_list[snapshot_id] = 0;
    }

    /// For empty table we may have no snapshots
    if (metadata_object->has(f_current_snapshot_id))
    {
        auto current_snapshot_id = metadata_object->getValue<Int64>(f_current_snapshot_id);
        /// Add current snapshot-id to ancestors list
        ancestors.push_back(current_snapshot_id);
        while (parents_list[current_snapshot_id] != 0)
        {
            ancestors.push_back(parents_list[current_snapshot_id]);
            current_snapshot_id = parents_list[current_snapshot_id];
        }
    }


    for (size_t i = 0; i < snapshots->size(); ++i)
    {
        IcebergHistoryRecord history_record;

        const auto snapshot = snapshots->getObject(static_cast<UInt32>(i));
        history_record.snapshot_id = snapshot->getValue<Int64>(f_metadata_snapshot_id);

        if (snapshot->has(f_parent_snapshot_id) && !snapshot->isNull(f_parent_snapshot_id))
            history_record.parent_id = snapshot->getValue<Int64>(f_parent_snapshot_id);
        else
            history_record.parent_id = 0;

        for (size_t j = 0; j < snapshot_logs->size(); ++j)
        {
            const auto snapshot_log = snapshot_logs->getObject(static_cast<UInt32>(j));
            if (snapshot_log->getValue<Int64>(f_metadata_snapshot_id) == history_record.snapshot_id)
            {
                auto value = snapshot_log->getValue<std::string>(f_timestamp_ms);
                ReadBufferFromString in(value);
                DateTime64 time = 0;
                readDateTime64Text(time, 6, in);

                history_record.made_current_at = time;
                break;
            }
        }

        if (std::find(ancestors.begin(), ancestors.end(), history_record.snapshot_id) != ancestors.end())
            history_record.is_current_ancestor = true;
        else
            history_record.is_current_ancestor = false;

        iceberg_history.push_back(history_record);
    }

    return iceberg_history;
}

ManifestFilePtr IcebergMetadata::getManifestFile(
    ContextPtr local_context, const String & filename, Int64 inherited_sequence_number, Int64 inherited_snapshot_id) const
{
    auto configuration_ptr = configuration.lock();

    auto create_fn = [&]()
    {
        ObjectInfo manifest_object_info(filename);

        auto read_settings = local_context->getReadSettings();
        /// Do not utilize filesystem cache if more precise cache enabled
        if (manifest_cache)
            read_settings.enable_filesystem_cache = false;

        auto buffer = StorageObjectStorageSource::createReadBuffer(manifest_object_info, object_storage, local_context, log, read_settings);
        AvroForIcebergDeserializer manifest_file_deserializer(std::move(buffer), filename, getFormatSettings(local_context));

        SharedLockGuard lock(mutex);

        return std::make_shared<ManifestFileContent>(
            manifest_file_deserializer,
            filename,
            format_version,
<<<<<<< HEAD
            configuration_ptr->getPath(),
=======
            configuration_ptr->getPathForRead().path,
            schema_id,
            schema_object,
>>>>>>> 7af29798
            schema_processor,
            inherited_sequence_number,
            inherited_snapshot_id,
            table_location,
            local_context,
            schema_id_by_snapshot);
    };

    if (manifest_cache)
    {
        auto manifest_file
            = manifest_cache->getOrSetManifestFile(IcebergMetadataFilesCache::getKey(configuration_ptr, filename), create_fn);
        return manifest_file;
    }
    return create_fn();
}

Strings IcebergMetadata::getDataFiles(const ActionsDAG * filter_dag, ContextPtr local_context) const
{
    bool use_partition_pruning = filter_dag && local_context->getSettingsRef()[Setting::use_iceberg_partition_pruning];

    {
        std::lock_guard cache_lock(cached_unprunned_files_for_last_processed_snapshot_mutex);
        if (!use_partition_pruning && cached_unprunned_files_for_last_processed_snapshot.has_value())
            return cached_unprunned_files_for_last_processed_snapshot.value();
    }

    Strings data_files;
    {
        SharedLockGuard lock(mutex);

        if (!relevant_snapshot)
            return {};


        for (const auto & manifest_list_entry : relevant_snapshot->manifest_list_entries)
        {
            Int64 previous_entry_schema = -1;
            std::optional<ManifestFilesPruner> pruner;
            auto manifest_file_ptr = getManifestFile(
                local_context,
                manifest_list_entry.manifest_file_path,
                manifest_list_entry.added_sequence_number,
                manifest_list_entry.added_snapshot_id);
            const auto & data_files_in_manifest = manifest_file_ptr->getFiles();
            for (const auto & manifest_file_entry : data_files_in_manifest)
            {
                if ((manifest_file_entry.schema_id != previous_entry_schema) && (use_partition_pruning))
                {
                    previous_entry_schema = manifest_file_entry.schema_id;
                    pruner.emplace(
                        schema_processor,
                        relevant_snapshot_schema_id,
                        manifest_file_entry.schema_id,
                        filter_dag ? filter_dag : nullptr,
                        *manifest_file_ptr,
                        local_context);
                }

                if (manifest_file_entry.status != ManifestEntryStatus::DELETED)
                {
                    LOG_DEBUG(
                        log,
                        "Processing manifest file entry with data file: {}",
                        std::get<DataFileEntry>(manifest_file_entry.file).file_name);
                    if (!use_partition_pruning || !pruner->canBePruned(manifest_file_entry))
                    {
                        if (std::holds_alternative<DataFileEntry>(manifest_file_entry.file))
                            data_files.push_back(std::get<DataFileEntry>(manifest_file_entry.file).file_name);
                    }
                }
            }
        }
    }

    LOG_DEBUG(log, "ABCDEFGH: Found {} data files in Iceberg table {}", data_files.size(), configuration.lock()->getPath());
    if (!use_partition_pruning)
    {
        std::lock_guard cache_lock(cached_unprunned_files_for_last_processed_snapshot_mutex);
        cached_unprunned_files_for_last_processed_snapshot = data_files;
        return cached_unprunned_files_for_last_processed_snapshot.value();
    }


    return data_files;
}

std::optional<size_t> IcebergMetadata::totalRows(ContextPtr local_context) const
{
    auto configuration_ptr = configuration.lock();
    if (!configuration_ptr)
        throw Exception(ErrorCodes::LOGICAL_ERROR, "Configuration is expired");

    SharedLockGuard lock(mutex);
    if (!relevant_snapshot)
    {
        ProfileEvents::increment(ProfileEvents::IcebergTrivialCountOptimizationApplied);
        return 0;
    }

    /// All these "hints" with total rows or bytes are optional both in
    /// metadata files and in manifest files, so we try all of them one by one
    if (relevant_snapshot->total_rows.has_value())
    {
        ProfileEvents::increment(ProfileEvents::IcebergTrivialCountOptimizationApplied);
        return relevant_snapshot->total_rows;
    }

    Int64 result = 0;
    for (const auto & manifest_list_entry : relevant_snapshot->manifest_list_entries)
    {
        auto manifest_file_ptr = getManifestFile(
            local_context,
            manifest_list_entry.manifest_file_path,
            manifest_list_entry.added_sequence_number,
            manifest_list_entry.added_snapshot_id);
        auto count = manifest_file_ptr->getRowsCountInAllDataFilesExcludingDeleted();
        if (!count.has_value())
            return {};

        result += count.value();
    }

    ProfileEvents::increment(ProfileEvents::IcebergTrivialCountOptimizationApplied);
    return result;
}


std::optional<size_t> IcebergMetadata::totalBytes(ContextPtr local_context) const
{
    auto configuration_ptr = configuration.lock();
    if (!configuration_ptr)
        throw Exception(ErrorCodes::LOGICAL_ERROR, "Configuration is expired");

    SharedLockGuard lock(mutex);
    if (!relevant_snapshot)
        return 0;

    /// All these "hints" with total rows or bytes are optional both in
    /// metadata files and in manifest files, so we try all of them one by one
    if (relevant_snapshot->total_bytes.has_value())
        return relevant_snapshot->total_bytes;

    Int64 result = 0;
    for (const auto & manifest_list_entry : relevant_snapshot->manifest_list_entries)
    {
        auto manifest_file_ptr = getManifestFile(
            local_context,
            manifest_list_entry.manifest_file_path,
            manifest_list_entry.added_sequence_number,
            manifest_list_entry.added_snapshot_id);
        auto count = manifest_file_ptr->getBytesCountInAllDataFiles();
        if (!count.has_value())
            return {};

        result += count.value();
    }

    return result;
}

ObjectIterator IcebergMetadata::iterate(
    const ActionsDAG * filter_dag,
    FileProgressCallback callback,
    size_t /* list_batch_size */,
    ContextPtr local_context) const
{
    SharedLockGuard lock(mutex);
    return createKeysIterator(getDataFiles(filter_dag, local_context), object_storage, callback);
}

NamesAndTypesList IcebergMetadata::getTableSchema() const
{
    SharedLockGuard lock(mutex);
    return *schema_processor.getClickhouseTableSchemaById(relevant_snapshot_schema_id);
}

std::tuple<Int64, Int32> IcebergMetadata::getVersion() const
{
    SharedLockGuard lock(mutex);
    return std::make_tuple(relevant_snapshot_id, relevant_snapshot_schema_id);
}

}

#endif<|MERGE_RESOLUTION|>--- conflicted
+++ resolved
@@ -333,20 +333,12 @@
             addTableSchemaById(relevant_snapshot_schema_id, metadata_object);
         }
     }
-<<<<<<< HEAD
     if (!successfully_found_snapshot)
         throw Exception(
             ErrorCodes::BAD_ARGUMENTS,
             "No manifest list is found for snapshot id `{}` in metadata for iceberg table `{}`",
             relevant_snapshot_id,
-            configuration_ptr->getPath());
-=======
-    throw Exception(
-        ErrorCodes::BAD_ARGUMENTS,
-        "No manifest list is found for snapshot id `{}` in metadata for iceberg table `{}`",
-        relevant_snapshot_id,
-        configuration_ptr->getPathForRead().path);
->>>>>>> 7af29798
+            configuration_ptr->getPathForRead().path);
 }
 
 void IcebergMetadata::updateState(const ContextPtr & local_context, Poco::JSON::Object::Ptr metadata_object, bool metadata_file_changed)
@@ -692,13 +684,7 @@
             manifest_file_deserializer,
             filename,
             format_version,
-<<<<<<< HEAD
-            configuration_ptr->getPath(),
-=======
             configuration_ptr->getPathForRead().path,
-            schema_id,
-            schema_object,
->>>>>>> 7af29798
             schema_processor,
             inherited_sequence_number,
             inherited_snapshot_id,
