#include "config.h"

#if USE_AVRO

#include <Columns/ColumnString.h>
#include <Columns/ColumnTuple.h>
#include <Columns/ColumnsNumber.h>
#include <Columns/IColumn.h>
#include <Core/Settings.h>
#include <Core/NamesAndTypes.h>
#include <Formats/FormatFactory.h>
#include <IO/ReadBufferFromFileBase.h>
#include <IO/ReadBufferFromString.h>
#include <IO/ReadHelpers.h>
#include <Processors/Formats/Impl/AvroRowInputFormat.h>
#include <Storages/ObjectStorage/DataLakes/Common.h>
#include <Storages/ObjectStorage/DataLakes/DataLakeMetadataCache.h>
#include <Storages/ObjectStorage/DataLakes/Iceberg/ManifestFile.h>
#include <Storages/ObjectStorage/StorageObjectStorageSource.h>
#include <Storages/ObjectStorage/StorageObjectStorageSettings.h>
#include <Common/logger_useful.h>
#include <Interpreters/ExpressionActions.h>

#include <Storages/ObjectStorage/DataLakes/Iceberg/IcebergMetadata.h>
#include <Storages/ObjectStorage/DataLakes/Iceberg/Utils.h>

#include <Storages/ObjectStorage/DataLakes/Iceberg/ManifestFileImpl.h>
#include <Storages/ObjectStorage/DataLakes/Iceberg/Snapshot.h>

#include <Common/ProfileEvents.h>


namespace ProfileEvents
{
extern const Event IcebergPartitionPrunnedFiles;
}
namespace DB
{

namespace StorageObjectStorageSetting
{
extern const StorageObjectStorageSettingsString iceberg_metadata_file_path;
}

namespace ErrorCodes
{
extern const int FILE_DOESNT_EXIST;
extern const int ILLEGAL_COLUMN;
extern const int BAD_ARGUMENTS;
extern const int LOGICAL_ERROR;
extern const int ICEBERG_SPECIFICATION_VIOLATION;
}


namespace Setting
{
extern const SettingsBool use_datalake_metadata_cache;
}

using namespace Iceberg;


constexpr const char * COLUMN_SEQ_NUMBER_NAME = "sequence_number";
constexpr const char * COLUMN_MANIFEST_FILE_PATH_NAME = "manifest_path";
constexpr const char * FIELD_FORMAT_VERSION_NAME = "format-version";

std::pair<Int32, Poco::JSON::Object::Ptr>
parseTableSchemaFromManifestFile(const avro::DataFileReaderBase & manifest_file_reader, const String & manifest_file_name)
{
    auto avro_metadata = manifest_file_reader.metadata();
    auto avro_schema_it = avro_metadata.find("schema");
    if (avro_schema_it == avro_metadata.end())
        throw Exception(
            ErrorCodes::BAD_ARGUMENTS,
            "Cannot read Iceberg table: manifest file '{}' doesn't have table schema in its metadata",
            manifest_file_name);
    std::vector<uint8_t> schema_json = avro_schema_it->second;
    String schema_json_string = String(reinterpret_cast<char *>(schema_json.data()), schema_json.size());
    Poco::JSON::Parser parser;
    Poco::Dynamic::Var json = parser.parse(schema_json_string);
    const Poco::JSON::Object::Ptr & schema_object = json.extract<Poco::JSON::Object::Ptr>();
    Int32 schema_object_id = schema_object->getValue<int>("schema-id");
    return {schema_object_id, schema_object};
}


IcebergMetadata::IcebergMetadata(
    ObjectStoragePtr object_storage_,
    ConfigurationObserverPtr configuration_,
    const DB::ContextPtr & context_,
    Int32 metadata_version_,
    Int32 format_version_,
    const Poco::JSON::Object::Ptr & object)
    : WithContext(context_)
    , object_storage(std::move(object_storage_))
    , configuration(std::move(configuration_))
    , schema_processor(IcebergSchemaProcessor())
    , log(getLogger("IcebergMetadata"))
    , current_metadata_version(metadata_version_)
    , format_version(format_version_)
    , table_location(object->getValue<String>("location"))
{
    auto manifest_list_file = getRelevantManifestList(object);
    if (manifest_list_file)
    {
        current_snapshot = getSnapshot(manifest_list_file.value());
    }
    current_schema_id = parseTableSchema(object, schema_processor, log);
}

std::pair<Poco::JSON::Object::Ptr, Int32> parseTableSchemaV2Method(const Poco::JSON::Object::Ptr & metadata_object)
{
    Poco::JSON::Object::Ptr schema;
    if (!metadata_object->has("current-schema-id"))
        throw Exception(ErrorCodes::BAD_ARGUMENTS, "Cannot parse Iceberg table schema: 'current-schema-id' field is missing in metadata");
    auto current_schema_id = metadata_object->getValue<int>("current-schema-id");
    if (!metadata_object->has("schemas"))
        throw Exception(ErrorCodes::BAD_ARGUMENTS, "Cannot parse Iceberg table schema: 'schemas' field is missing in metadata");
    auto schemas = metadata_object->get("schemas").extract<Poco::JSON::Array::Ptr>();
    if (schemas->size() == 0)
        throw Exception(ErrorCodes::BAD_ARGUMENTS, "Cannot parse Iceberg table schema: schemas field is empty");
    for (uint32_t i = 0; i != schemas->size(); ++i)
    {
        auto current_schema = schemas->getObject(i);
        if (!current_schema->has("schema-id"))
        {
            throw Exception(ErrorCodes::BAD_ARGUMENTS, "Cannot parse Iceberg table schema: 'schema-id' field is missing in schema");
        }
        if (current_schema->getValue<int>("schema-id") == current_schema_id)
        {
            schema = current_schema;
            break;
        }
    }

    if (!schema)
        throw Exception(ErrorCodes::BAD_ARGUMENTS, R"(There is no schema with "schema-id" that matches "current-schema-id" in metadata)");
    if (schema->getValue<int>("schema-id") != current_schema_id)
        throw Exception(ErrorCodes::BAD_ARGUMENTS, R"(Field "schema-id" of the schema doesn't match "current-schema-id" in metadata)");
    return {schema, current_schema_id};
}

std::pair<Poco::JSON::Object::Ptr, Int32> parseTableSchemaV1Method(const Poco::JSON::Object::Ptr & metadata_object)
{
    if (!metadata_object->has("schema"))
        throw Exception(ErrorCodes::BAD_ARGUMENTS, "Cannot parse Iceberg table schema: 'schema' field is missing in metadata");
    Poco::JSON::Object::Ptr schema = metadata_object->getObject("schema");
    if (!metadata_object->has("schema"))
        throw Exception(ErrorCodes::BAD_ARGUMENTS, "Cannot parse Iceberg table schema: 'schema-id' field is missing in schema");
    auto current_schema_id = schema->getValue<int>("schema-id");
    return {schema, current_schema_id};
}

Int32 IcebergMetadata::parseTableSchema(
    const Poco::JSON::Object::Ptr & metadata_object, IcebergSchemaProcessor & schema_processor, LoggerPtr metadata_logger)
{
    Int32 format_version = metadata_object->getValue<Int32>(FIELD_FORMAT_VERSION_NAME);
    if (format_version == 2)
    {
        auto [schema, current_schema_id] = parseTableSchemaV2Method(metadata_object);
        schema_processor.addIcebergTableSchema(schema);
        return current_schema_id;
    }
    else
    {
        try
        {
            auto [schema, current_schema_id] = parseTableSchemaV1Method(metadata_object);
            schema_processor.addIcebergTableSchema(schema);
            return current_schema_id;
        }
        catch (const Exception & first_error)
        {
            if (first_error.code() != ErrorCodes::BAD_ARGUMENTS)
                throw;
            try
            {
                auto [schema, current_schema_id] = parseTableSchemaV2Method(metadata_object);
                schema_processor.addIcebergTableSchema(schema);
                LOG_WARNING(
                    metadata_logger,
                    "Iceberg table schema was parsed using v2 specification, but it was impossible to parse it using v1 "
                    "specification. Be "
                    "aware that you Iceberg writing engine violates Iceberg specification. Error during parsing {}",
                    first_error.displayText());
                return current_schema_id;
            }
            catch (const Exception & second_error)
            {
                if (first_error.code() != ErrorCodes::BAD_ARGUMENTS)
                    throw;
                throw Exception(
                    ErrorCodes::BAD_ARGUMENTS,
                    "Cannot parse Iceberg table schema both with v1 and v2 methods. Old method error: {}. New method error: {}",
                    first_error.displayText(),
                    second_error.displayText());
            }
        }
    }
}

static std::pair<Int32, String> getMetadataFileAndVersion(const std::string & path)
{
    String file_name(path.begin() + path.find_last_of('/') + 1, path.end());
    String version_str;
    /// v<V>.metadata.json
    if (file_name.starts_with('v'))
        version_str = String(file_name.begin() + 1, file_name.begin() + file_name.find_first_of('.'));
    /// <V>-<random-uuid>.metadata.json
    else
        version_str = String(file_name.begin(), file_name.begin() + file_name.find_first_of('-'));

    if (!std::all_of(version_str.begin(), version_str.end(), isdigit))
        throw Exception(
            ErrorCodes::BAD_ARGUMENTS, "Bad metadata file name: {}. Expected vN.metadata.json where N is a number", file_name);

    return std::make_pair(std::stoi(version_str), path);
}

/**
 * Each version of table metadata is stored in a `metadata` directory and
 * has one of 2 formats:
 *   1) v<V>.metadata.json, where V - metadata version.
 *   2) <V>-<random-uuid>.metadata.json, where V - metadata version
 */
static std::pair<Int32, String>
getLatestMetadataFileAndVersion(const ObjectStoragePtr & object_storage, const StorageObjectStorage::Configuration & configuration)
{
    const auto metadata_files = listFiles(*object_storage, configuration, "metadata", ".metadata.json");
    if (metadata_files.empty())
    {
        throw Exception(
            ErrorCodes::FILE_DOESNT_EXIST, "The metadata file for Iceberg table with path {} doesn't exist", configuration.getPath());
    }
    std::vector<std::pair<UInt32, String>> metadata_files_with_versions;
    metadata_files_with_versions.reserve(metadata_files.size());
    for (const auto & path : metadata_files)
    {
        metadata_files_with_versions.emplace_back(getMetadataFileAndVersion(path));
    }

    /// Get the latest version of metadata file: v<V>.metadata.json
    return *std::max_element(metadata_files_with_versions.begin(), metadata_files_with_versions.end());
}

static std::pair<Int32, String> getLatestOrExplicitMetadataFileAndVersion(const ObjectStoragePtr & object_storage, const StorageObjectStorage::Configuration & configuration, Poco::Logger * log)
{
    auto explicit_metadata_path = configuration.getSettingsRef()[StorageObjectStorageSetting::iceberg_metadata_file_path].value;
    std::pair<Int32, String> result;
    if (!explicit_metadata_path.empty())
    {
        LOG_TEST(log, "Explicit metadata file path is specified {}, will read from this metadata file", explicit_metadata_path);
        auto prefix_storage_path = configuration.getPath();
        if (!explicit_metadata_path.starts_with(prefix_storage_path))
            explicit_metadata_path = std::filesystem::path(prefix_storage_path) / explicit_metadata_path;
        result = getMetadataFileAndVersion(explicit_metadata_path);
    }
    else
    {
        result = getLatestMetadataFileAndVersion(object_storage, configuration);
    }

    return result;
}


Poco::JSON::Object::Ptr IcebergMetadata::readJSON(const String & metadata_file_path, const ContextPtr & local_context) const
{
    ObjectInfo object_info(metadata_file_path);
    auto buf = StorageObjectStorageSource::createReadBuffer(object_info, object_storage, local_context, log);

    String json_str;
    readJSONObjectPossiblyInvalid(json_str, *buf);

    Poco::JSON::Parser parser; /// For some reason base/base/JSON.h can not parse this json file
    Poco::Dynamic::Var json = parser.parse(json_str);
    return json.extract<Poco::JSON::Object::Ptr>();
}

bool IcebergMetadata::update(const ContextPtr & local_context)
{
    auto configuration_ptr = configuration.lock();

    const auto [metadata_version, metadata_file_path] = getLatestOrExplicitMetadataFileAndVersion(object_storage, *configuration_ptr, log.get());

    if (metadata_version == current_metadata_version)
        return false;

    current_metadata_version = metadata_version;

    auto metadata_object = readJSON(metadata_file_path, local_context);

    chassert(format_version == metadata_object->getValue<int>(FIELD_FORMAT_VERSION_NAME));


    auto manifest_list_file = getRelevantManifestList(metadata_object);
    if (manifest_list_file
        && (!current_snapshot.has_value() || (manifest_list_file.value() != current_snapshot->manifest_list_iterator.getName())))
    {
        current_snapshot = getSnapshot(manifest_list_file.value());
        cached_unprunned_files_for_current_snapshot = std::nullopt;
    }
    current_schema_id = parseTableSchema(metadata_object, schema_processor, log);
    return true;
}

std::optional<String> IcebergMetadata::getRelevantManifestList(const Poco::JSON::Object::Ptr & metadata)
{
    auto configuration_ptr = configuration.lock();

    auto snapshots = metadata->get("snapshots").extract<Poco::JSON::Array::Ptr>();

    auto current_snapshot_id = metadata->getValue<Int64>("current-snapshot-id");

    for (size_t i = 0; i < snapshots->size(); ++i)
    {
        const auto snapshot = snapshots->getObject(static_cast<UInt32>(i));

        if (snapshot->getValue<Int64>("snapshot-id") == current_snapshot_id)
        {
            const auto path = snapshot->getValue<String>("manifest-list");
            return getProperFilePathFromMetadataInfo(std::string_view(path), configuration_ptr->getPath(), table_location);
        }
    }
    return std::nullopt;
}

std::optional<Int32> IcebergMetadata::getSchemaVersionByFileIfOutdated(String data_path) const
{
    auto manifest_file_it = manifest_file_by_data_file.find(data_path);
    if (manifest_file_it == manifest_file_by_data_file.end())
    {
        throw Exception(ErrorCodes::BAD_ARGUMENTS, "Cannot find manifest file for data file: {}", data_path);
    }
    const ManifestFileContent & manifest_file = *manifest_file_it->second;
    auto schema_id = manifest_file.getSchemaId();
    if (schema_id == current_schema_id)
        return std::nullopt;
    return std::optional{schema_id};
}


DataLakeMetadataPtr IcebergMetadata::create(
    const ObjectStoragePtr & object_storage,
    const ConfigurationObserverPtr & configuration,
    const ContextPtr & local_context)
{
    ConfigurationPtr configuration_ptr = configuration.lock();

<<<<<<< HEAD
    auto create_metadata = [&object_storage, &configuration_ptr, &local_context]()
    {
        const auto [metadata_version, metadata_file_path] = getLatestOrExplicitMetadataFileAndVersion(object_storage, *configuration_ptr);
=======
    auto log = getLogger("IcebergMetadata");

    const auto [metadata_version, metadata_file_path] = getLatestOrExplicitMetadataFileAndVersion(object_storage, *configuration_ptr, log.get());

    ObjectInfo object_info(metadata_file_path);
    auto buf = StorageObjectStorageSource::createReadBuffer(object_info, object_storage, local_context, log);
>>>>>>> 635dcdc9

        ObjectInfo object_info(metadata_file_path);
        auto buf = StorageObjectStorageSource::createReadBuffer(object_info, object_storage, local_context, getLogger("IcebergMetadata"));

        String json_str;
        readJSONObjectPossiblyInvalid(json_str, *buf);

        Poco::JSON::Parser parser; /// For some reason base/base/JSON.h can not parse this json file
        Poco::Dynamic::Var json = parser.parse(json_str);
        const Poco::JSON::Object::Ptr & object = json.extract<Poco::JSON::Object::Ptr>();

        auto format_version_ = object->getValue<int>(FIELD_FORMAT_VERSION_NAME);

        auto ptr
            = std::make_unique<IcebergMetadata>(object_storage, configuration_ptr, local_context, metadata_version, format_version_, object);

        return ptr;
    };
    DataLakeMetadataCachePtr metadata_cache = local_context->getDataLakeMetadataCache();
    if (local_context->getSettingsRef()[Setting::use_datalake_metadata_cache])
    {
        LOG_DEBUG(getLogger("IcebergMetadata"), "Got cache by key {}", DataLakeMetadataCache::getKey(configuration_ptr));
        auto metadata = metadata_cache->getOrSet(DataLakeMetadataCache::getKey(configuration_ptr), create_metadata);
        std::static_pointer_cast<IcebergMetadata>(metadata)->updateConfiguration(configuration_ptr);
    }
    return create_metadata();
}

ManifestList IcebergMetadata::initializeManifestList(const String & filename) const
{
    auto configuration_ptr = configuration.lock();
    if (configuration_ptr == nullptr)
        throw Exception(ErrorCodes::LOGICAL_ERROR, "Configuration is expired");

    auto context = getContext();
    StorageObjectStorage::ObjectInfo object_info(filename);
    auto manifest_list_buf = StorageObjectStorageSource::createReadBuffer(object_info, object_storage, context, log);

    auto manifest_list_file_reader
        = std::make_unique<avro::DataFileReaderBase>(std::make_unique<AvroInputStreamReadBufferAdapter>(*manifest_list_buf));

    auto [name_to_index, name_to_data_type, header] = getColumnsAndTypesFromAvroByNames(
        manifest_list_file_reader->dataSchema().root(),
        {COLUMN_MANIFEST_FILE_PATH_NAME, COLUMN_SEQ_NUMBER_NAME},
        {avro::Type::AVRO_STRING, avro::Type::AVRO_LONG});

    if (name_to_index.find(COLUMN_MANIFEST_FILE_PATH_NAME) == name_to_index.end())
        throw Exception(
            DB::ErrorCodes::ICEBERG_SPECIFICATION_VIOLATION,
            "Required columns are not found in manifest file: {}",
            COLUMN_MANIFEST_FILE_PATH_NAME);
    if (format_version > 1 && name_to_index.find(COLUMN_SEQ_NUMBER_NAME) == name_to_index.end())
        throw Exception(
            DB::ErrorCodes::ICEBERG_SPECIFICATION_VIOLATION, "Required columns are not found in manifest file: `{}`", COLUMN_SEQ_NUMBER_NAME);


    auto columns = parseAvro(*manifest_list_file_reader, header, getFormatSettings(context));
    const auto & manifest_path_col = columns.at(name_to_index.at(COLUMN_MANIFEST_FILE_PATH_NAME));

    std::optional<const ColumnInt64 *> sequence_number_column = std::nullopt;
    if (format_version > 1)
    {
        if (columns.at(name_to_index.at(COLUMN_SEQ_NUMBER_NAME))->getDataType() != TypeIndex::Int64)
        {
            throw Exception(
                DB::ErrorCodes::ILLEGAL_COLUMN,
                "The parsed column from Avro file of `{}` field should be Int64 type, got `{}`",
                COLUMN_SEQ_NUMBER_NAME,
                columns.at(name_to_index.at(COLUMN_SEQ_NUMBER_NAME))->getFamilyName());
        }
        sequence_number_column = assert_cast<const ColumnInt64 *>(columns.at(name_to_index.at(COLUMN_SEQ_NUMBER_NAME)).get());
    }

    if (manifest_path_col->getDataType() != TypeIndex::String)
    {
        throw Exception(
            ErrorCodes::ILLEGAL_COLUMN,
            "The parsed column from Avro file of `{}` field should be String type, got `{}`",
            COLUMN_MANIFEST_FILE_PATH_NAME,
            manifest_path_col->getFamilyName());
    }

    const auto * manifest_path_col_str = typeid_cast<ColumnString *>(manifest_path_col.get());
    ManifestList manifest_list;


    for (size_t i = 0; i < manifest_path_col_str->size(); ++i)
    {
        const std::string_view file_path = manifest_path_col_str->getDataAt(i).toView();
        const auto manifest_file_name = getProperFilePathFromMetadataInfo(file_path, configuration_ptr->getPath(), table_location);
        Int64 added_sequence_number = 0;
        if (format_version > 1)
        {
            added_sequence_number = sequence_number_column.value()->getInt(i);
        }
        /// We can't encapsulate this logic in getManifestFile because we need not only the name of the file, but also an inherited sequence number which is known only during the parsing of ManifestList
        auto manifest_file_content = initializeManifestFile(manifest_file_name, added_sequence_number);
        auto [iterator, _inserted] = manifest_files_by_name.emplace(manifest_file_name, std::move(manifest_file_content));
        auto manifest_file_iterator = ManifestFileIterator{iterator};
        for (const auto & data_file_path : manifest_file_iterator->getFiles())
        {
            if (std::holds_alternative<DataFileEntry>(data_file_path.file))
                manifest_file_by_data_file.emplace(std::get<DataFileEntry>(data_file_path.file).file_name, manifest_file_iterator);
        }
        manifest_list.push_back(ManifestListFileEntry{manifest_file_iterator, added_sequence_number});
    }

    return manifest_list;
}

ManifestFileContent IcebergMetadata::initializeManifestFile(const String & filename, Int64 inherited_sequence_number) const
{
    auto configuration_ptr = configuration.lock();

    ObjectInfo manifest_object_info(filename);
    auto buffer = StorageObjectStorageSource::createReadBuffer(manifest_object_info, object_storage, getContext(), log);
    auto manifest_file_reader = std::make_unique<avro::DataFileReaderBase>(std::make_unique<AvroInputStreamReadBufferAdapter>(*buffer));
    auto [schema_id, schema_object] = parseTableSchemaFromManifestFile(*manifest_file_reader, filename);
    schema_processor.addIcebergTableSchema(schema_object);
    auto manifest_file_impl = std::make_unique<ManifestFileContentImpl>(
        std::move(manifest_file_reader),
        format_version,
        configuration_ptr->getPath(),
        getFormatSettings(getContext()),
        schema_id,
        schema_processor,
        inherited_sequence_number,
        table_location);
    return ManifestFileContent(std::move(manifest_file_impl));
}

ManifestFileIterator IcebergMetadata::getManifestFile(const String & filename) const
{
    auto manifest_file_it = manifest_files_by_name.find(filename);
    if (manifest_file_it != manifest_files_by_name.end())
        return ManifestFileIterator{manifest_file_it};
    throw Exception(ErrorCodes::BAD_ARGUMENTS, "Cannot find manifest file: {}", filename);
}

std::optional<ManifestFileIterator> IcebergMetadata::tryGetManifestFile(const String & filename) const
{
    auto manifest_file_it = manifest_files_by_name.find(filename);
    if (manifest_file_it != manifest_files_by_name.end())
        return ManifestFileIterator{manifest_file_it};
    return std::nullopt;
}

ManifestListIterator IcebergMetadata::getManifestList(const String & filename) const
{
    auto manifest_file_it = manifest_lists_by_name.find(filename);
    if (manifest_file_it != manifest_lists_by_name.end())
        return ManifestListIterator{manifest_file_it};
    auto configuration_ptr = configuration.lock();
    auto [manifest_file_iterator, _inserted] = manifest_lists_by_name.emplace(filename, initializeManifestList(filename));
    return ManifestListIterator{manifest_file_iterator};
}


IcebergSnapshot IcebergMetadata::getSnapshot(const String & filename) const
{
    return IcebergSnapshot{getManifestList(filename)};
}

std::vector<Int32>
getRelevantPartitionColumnIds(const ManifestFileIterator & entry, const IcebergSchemaProcessor & schema_processor, Int32 current_schema_id)
{
    std::vector<Int32> partition_column_ids;
    partition_column_ids.reserve(entry->getPartitionColumnInfos().size());
    for (const auto & partition_column_info : entry->getPartitionColumnInfos())
    {
        std::optional<NameAndTypePair> name_and_type
            = schema_processor.tryGetFieldCharacteristics(current_schema_id, partition_column_info.source_id);
        if (name_and_type)
        {
            partition_column_ids.push_back(partition_column_info.source_id);
        }
    }
    return partition_column_ids;
}


Strings IcebergMetadata::getDataFilesImpl(const ActionsDAG * filter_dag) const
{
    if (!current_snapshot)
        return {};

    if (!filter_dag && cached_unprunned_files_for_current_snapshot.has_value())
        return cached_unprunned_files_for_current_snapshot.value();

    Strings data_files;
    for (const auto & manifest_list_entry : *(current_snapshot->manifest_list_iterator))
    {
        const auto & partition_columns_ids
            = getRelevantPartitionColumnIds(manifest_list_entry.manifest_file, schema_processor, current_schema_id);
        const auto & partition_pruning_columns_names_and_types
            = schema_processor.tryGetFieldsCharacteristics(current_schema_id, partition_columns_ids);

        ExpressionActionsPtr partition_minmax_idx_expr = std::make_shared<ExpressionActions>(
            ActionsDAG(partition_pruning_columns_names_and_types), ExpressionActionsSettings(getContext()));
        const KeyCondition partition_key_condition(
            filter_dag, getContext(), partition_pruning_columns_names_and_types.getNames(), partition_minmax_idx_expr);

        const auto & data_files_in_manifest = manifest_list_entry.manifest_file->getFiles();
        for (const auto & manifest_file_entry : data_files_in_manifest)
        {
            if (manifest_file_entry.status != ManifestEntryStatus::DELETED)
            {
                if (partition_key_condition
                        .checkInHyperrectangle(
                            manifest_file_entry.getPartitionRanges(partition_columns_ids),
                            partition_pruning_columns_names_and_types.getTypes())
                        .can_be_true)
                {
                    if (std::holds_alternative<DataFileEntry>(manifest_file_entry.file))
                        data_files.push_back(std::get<DataFileEntry>(manifest_file_entry.file).file_name);
                }
                else
                    ProfileEvents::increment(ProfileEvents::IcebergPartitionPrunnedFiles);
            }
        }
    }


    if (!filter_dag)
        return (cached_unprunned_files_for_current_snapshot = data_files).value();

    return data_files;
}

Strings IcebergMetadata::makePartitionPruning(const ActionsDAG & filter_dag)
{
    auto configuration_ptr = configuration.lock();
    if (!configuration_ptr)
    {
        throw Exception(ErrorCodes::LOGICAL_ERROR, "Configuration is expired");
    }
    return getDataFilesImpl(&filter_dag);
}
}

#endif<|MERGE_RESOLUTION|>--- conflicted
+++ resolved
@@ -347,21 +347,13 @@
 {
     ConfigurationPtr configuration_ptr = configuration.lock();
 
-<<<<<<< HEAD
     auto create_metadata = [&object_storage, &configuration_ptr, &local_context]()
     {
-        const auto [metadata_version, metadata_file_path] = getLatestOrExplicitMetadataFileAndVersion(object_storage, *configuration_ptr);
-=======
-    auto log = getLogger("IcebergMetadata");
-
-    const auto [metadata_version, metadata_file_path] = getLatestOrExplicitMetadataFileAndVersion(object_storage, *configuration_ptr, log.get());
-
-    ObjectInfo object_info(metadata_file_path);
-    auto buf = StorageObjectStorageSource::createReadBuffer(object_info, object_storage, local_context, log);
->>>>>>> 635dcdc9
+        auto log = getLogger("IcebergMetadata");
+        const auto [metadata_version, metadata_file_path] = getLatestOrExplicitMetadataFileAndVersion(object_storage, *configuration_ptr, log.get());
 
         ObjectInfo object_info(metadata_file_path);
-        auto buf = StorageObjectStorageSource::createReadBuffer(object_info, object_storage, local_context, getLogger("IcebergMetadata"));
+        auto buf = StorageObjectStorageSource::createReadBuffer(object_info, object_storage, local_context, log);
 
         String json_str;
         readJSONObjectPossiblyInvalid(json_str, *buf);
