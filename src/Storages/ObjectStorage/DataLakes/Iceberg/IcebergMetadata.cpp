#include "config.h"
#if USE_AVRO

#include <memory>
#include <optional>
#include <Poco/JSON/Array.h>
#include <Poco/JSON/Object.h>
#include <Poco/JSON/Stringifier.h>
#include <Common/Exception.h>
#include <Formats/FormatParserSharedResources.h>
#include <Formats/FormatFilterInfo.h>
#include <cstddef>
#include <Processors/Formats/Impl/ParquetBlockInputFormat.h>


#include <Databases/DataLake/Common.h>
#include <Core/Settings.h>
#include <Core/NamesAndTypes.h>
#include <Disks/ObjectStorages/StoredObject.h>
#include <Databases/DataLake/ICatalog.h>
#include <Formats/FormatFactory.h>
#include <IO/ReadBufferFromFileBase.h>
#include <IO/ReadBufferFromString.h>
#include <IO/ReadHelpers.h>
#include <Interpreters/Context.h>

#include <Storages/ObjectStorage/DataLakes/Common.h>
#include <Storages/ObjectStorage/StorageObjectStorageSource.h>
#include <Storages/ObjectStorage/DataLakes/DataLakeStorageSettings.h>
#include <Storages/ObjectStorage/DataLakes/Iceberg/IcebergMetadataFilesCache.h>
#include <Interpreters/ExpressionActions.h>
#include <IO/CompressedReadBufferWrapper.h>

#include <Storages/ColumnsDescription.h>
#include <Storages/ObjectStorage/DataLakes/Iceberg/IcebergMetadata.h>
#include <Storages/ObjectStorage/DataLakes/Iceberg/Utils.h>
#include <Storages/ObjectStorage/DataLakes/Iceberg/AvroForIcebergDeserializer.h>
#include <Storages/ObjectStorage/DataLakes/Iceberg/Snapshot.h>
#include <Storages/ObjectStorage/DataLakes/Iceberg/ManifestFilesPruning.h>
#include <Storages/ObjectStorage/DataLakes/Iceberg/ManifestFile.h>
#include <Storages/ObjectStorage/DataLakes/Iceberg/PositionDeleteTransform.h>
#include <Storages/ObjectStorage/DataLakes/Iceberg/Constant.h>

#include <Common/logger_useful.h>
#include <Common/ProfileEvents.h>
#include <Common/SharedLockGuard.h>

namespace ProfileEvents
{
    extern const Event IcebergTrivialCountOptimizationApplied;
}

namespace DB
{

namespace DataLakeStorageSetting
{
    extern const DataLakeStorageSettingsString iceberg_metadata_file_path;
    extern const DataLakeStorageSettingsString iceberg_metadata_table_uuid;
    extern const DataLakeStorageSettingsBool iceberg_recent_metadata_file_by_last_updated_ms_field;
    extern const DataLakeStorageSettingsBool iceberg_use_version_hint;
    extern const DataLakeStorageSettingsInt64 iceberg_format_version;
}

namespace ErrorCodes
{
extern const int BAD_ARGUMENTS;
extern const int LOGICAL_ERROR;
extern const int ICEBERG_SPECIFICATION_VIOLATION;
extern const int UNSUPPORTED_METHOD;
extern const int TABLE_ALREADY_EXISTS;
}

namespace Setting
{
extern const SettingsInt64 iceberg_timestamp_ms;
extern const SettingsInt64 iceberg_snapshot_id;
extern const SettingsBool use_iceberg_metadata_files_cache;
extern const SettingsBool use_iceberg_partition_pruning;
extern const SettingsBool write_full_path_in_iceberg_metadata;
}


using namespace Iceberg;

<<<<<<< HEAD
namespace
{

std::pair<Int32, Poco::JSON::Object::Ptr>
parseTableSchemaFromManifestFile(const AvroForIcebergDeserializer & deserializer, const String & manifest_file_name)
{
    auto schema_json_string = deserializer.tryGetAvroMetadataValue(f_schema);
    if (!schema_json_string.has_value())
        throw Exception(
            ErrorCodes::BAD_ARGUMENTS,
            "Cannot read Iceberg table: manifest file '{}' doesn't have field '{}' in its metadata",
            manifest_file_name, f_schema);
    Poco::JSON::Parser parser;
    Poco::Dynamic::Var json = parser.parse(*schema_json_string);
    const Poco::JSON::Object::Ptr & schema_object = json.extract<Poco::JSON::Object::Ptr>();
    Int32 schema_object_id = schema_object->getValue<int>(f_schema_id);
    return {schema_object_id, schema_object};
}

}

=======
>>>>>>> df2c3bac
IcebergMetadata::IcebergMetadata(
    ObjectStoragePtr object_storage_,
    StorageObjectStorageConfigurationWeakPtr configuration_,
    const ContextPtr & context_,
    Int32 metadata_version_,
    Int32 format_version_,
    const Poco::JSON::Object::Ptr & metadata_object_,
    IcebergMetadataFilesCachePtr cache_ptr)
    : object_storage(std::move(object_storage_))
    , configuration(std::move(configuration_))
    , schema_processor(IcebergSchemaProcessor())
    , log(getLogger("IcebergMetadata"))
    , manifest_cache(cache_ptr)
    , last_metadata_version(metadata_version_)
    , format_version(format_version_)
    , relevant_snapshot_schema_id(-1)
    , table_location(metadata_object_->getValue<String>(f_location))
{
    updateState(context_, metadata_object_, true);
}

std::pair<Poco::JSON::Object::Ptr, Int32> parseTableSchemaV2Method(const Poco::JSON::Object::Ptr & metadata_object)
{
    Poco::JSON::Object::Ptr schema;
    if (!metadata_object->has(f_current_schema_id))
        throw Exception(ErrorCodes::BAD_ARGUMENTS, "Cannot parse Iceberg table schema: '{}' field is missing in metadata", f_current_schema_id);
    auto current_schema_id = metadata_object->getValue<int>(f_current_schema_id);
    if (!metadata_object->has(f_schemas))
        throw Exception(ErrorCodes::BAD_ARGUMENTS, "Cannot parse Iceberg table schema: '{}' field is missing in metadata", f_schemas);
    auto schemas = metadata_object->get(f_schemas).extract<Poco::JSON::Array::Ptr>();
    if (schemas->size() == 0)
        throw Exception(ErrorCodes::BAD_ARGUMENTS, "Cannot parse Iceberg table schema: '{}' field is empty", f_schemas);
    for (uint32_t i = 0; i != schemas->size(); ++i)
    {
        auto current_schema = schemas->getObject(i);
        if (!current_schema->has(f_schema_id))
        {
            throw Exception(ErrorCodes::BAD_ARGUMENTS, "Cannot parse Iceberg table schema: '{}' field is missing in schema", f_schema_id);
        }
        if (current_schema->getValue<int>(f_schema_id) == current_schema_id)
        {
            schema = current_schema;
        }
    }

    if (!schema)
        throw Exception(ErrorCodes::BAD_ARGUMENTS, R"(There is no schema with "{}" that matches "{}" in metadata)", f_schema_id, f_current_schema_id);
    if (schema->getValue<int>(f_schema_id) != current_schema_id)
        throw Exception(ErrorCodes::BAD_ARGUMENTS, R"(Field "{}" of the schema doesn't match "{}" in metadata)", f_schema_id, f_current_schema_id);
    return {schema, current_schema_id};
}

std::pair<Poco::JSON::Object::Ptr, Int32> parseTableSchemaV1Method(const Poco::JSON::Object::Ptr & metadata_object)
{
    if (!metadata_object->has(f_schema))
        throw Exception(ErrorCodes::BAD_ARGUMENTS, "Cannot parse Iceberg table schema: '{}' field is missing in metadata", f_schema);
    Poco::JSON::Object::Ptr schema = metadata_object->getObject(f_schema);
    if (!metadata_object->has(f_schema_id))
        throw Exception(ErrorCodes::BAD_ARGUMENTS, "Cannot parse Iceberg table schema: '{}' field is missing in schema", f_schema_id);
    auto current_schema_id = schema->getValue<int>(f_schema_id);
    return {schema, current_schema_id};
}


void IcebergMetadata::addTableSchemaById(Int32 schema_id, Poco::JSON::Object::Ptr metadata_object)
{
    if (schema_processor.hasClickhouseTableSchemaById(schema_id))
        return;
    if (!metadata_object->has(f_schemas))
    {
        throw Exception(
            ErrorCodes::BAD_ARGUMENTS, "Cannot parse Iceberg table schema with id `{}`: 'schemas' field is missing in metadata", schema_id);
    }
    auto schemas = metadata_object->get(f_schemas).extract<Poco::JSON::Array::Ptr>();
    for (uint32_t i = 0; i != schemas->size(); ++i)
    {
        auto current_schema = schemas->getObject(i);
        if (current_schema->has(f_schema_id) && current_schema->getValue<int>(f_schema_id) == schema_id)
        {
            schema_processor.addIcebergTableSchema(current_schema);
            return;
        }
    }
    throw Exception(
        ErrorCodes::ICEBERG_SPECIFICATION_VIOLATION,
        "Cannot parse Iceberg table schema with id `{}`: schema with such id is not found in metadata",
        schema_id);
}

Int32 IcebergMetadata::parseTableSchema(
    const Poco::JSON::Object::Ptr & metadata_object, IcebergSchemaProcessor & schema_processor, LoggerPtr metadata_logger)
{
    const auto format_version = metadata_object->getValue<Int32>(f_format_version);
    if (format_version == 2)
    {
        auto [schema, current_schema_id] = parseTableSchemaV2Method(metadata_object);
        schema_processor.addIcebergTableSchema(schema);
        return current_schema_id;
    }
    else
    {
        try
        {
            auto [schema, current_schema_id] = parseTableSchemaV1Method(metadata_object);
            schema_processor.addIcebergTableSchema(schema);
            return current_schema_id;
        }
        catch (const Exception & first_error)
        {
            if (first_error.code() != ErrorCodes::BAD_ARGUMENTS)
                throw;
            try
            {
                auto [schema, current_schema_id] = parseTableSchemaV2Method(metadata_object);
                schema_processor.addIcebergTableSchema(schema);
                LOG_WARNING(
                    metadata_logger,
                    "Iceberg table schema was parsed using v2 specification, but it was impossible to parse it using v1 "
                    "specification. Be "
                    "aware that you Iceberg writing engine violates Iceberg specification. Error during parsing {}",
                    first_error.displayText());
                return current_schema_id;
            }
            catch (const Exception & second_error)
            {
                if (first_error.code() != ErrorCodes::BAD_ARGUMENTS)
                    throw;
                throw Exception(
                    ErrorCodes::BAD_ARGUMENTS,
                    "Cannot parse Iceberg table schema both with v1 and v2 methods. Old method error: {}. New method error: {}",
                    first_error.displayText(),
                    second_error.displayText());
            }
        }
    }
}

bool IcebergMetadata::update(const ContextPtr & local_context)
{
    auto configuration_ptr = configuration.lock();

    std::lock_guard lock(mutex);

    const auto [metadata_version, metadata_file_path, compression_method]
        = getLatestOrExplicitMetadataFileAndVersion(object_storage, configuration_ptr, manifest_cache, local_context, log.get());

    bool metadata_file_changed = false;
    if (last_metadata_version != metadata_version)
    {
        last_metadata_version = metadata_version;
        metadata_file_changed = true;
    }

    auto metadata_object = getMetadataJSONObject(metadata_file_path, object_storage, configuration_ptr, manifest_cache, local_context, log, compression_method);
    chassert(format_version == metadata_object->getValue<int>(f_format_version));

    auto previous_snapshot_id = relevant_snapshot_id;
    auto previous_snapshot_schema_id = relevant_snapshot_schema_id;

    updateState(local_context, metadata_object, metadata_file_changed);

    if (previous_snapshot_id != relevant_snapshot_id)
    {
        schema_id_by_data_file.clear();
        schema_id_by_data_files_initialized = false;
        return true;
    }
    return previous_snapshot_schema_id != relevant_snapshot_schema_id;
}

void IcebergMetadata::updateSnapshot(ContextPtr local_context, Poco::JSON::Object::Ptr metadata_object)
{
    auto configuration_ptr = configuration.lock();
    if (!metadata_object->has(f_snapshots))
        throw Exception(
            ErrorCodes::ICEBERG_SPECIFICATION_VIOLATION,
            "No snapshot set found in metadata for iceberg table `{}`, it is impossible to get manifest list by snapshot id `{}`",
            configuration_ptr->getPathForRead().path,
            relevant_snapshot_id);
    auto schemas = metadata_object->get(f_schemas).extract<Poco::JSON::Array::Ptr>();
    for (UInt32 j = 0; j < schemas->size(); ++j)
    {
        auto schema = schemas->getObject(j);
        schema_processor.addIcebergTableSchema(schema);
    }
    auto snapshots = metadata_object->get(f_snapshots).extract<Poco::JSON::Array::Ptr>();
    bool successfully_found_snapshot = false;
    for (size_t i = 0; i < snapshots->size(); ++i)
    {
        const auto snapshot = snapshots->getObject(static_cast<UInt32>(i));
        auto current_snapshot_id = snapshot->getValue<Int64>(f_metadata_snapshot_id);
        auto current_schema_id = snapshot->getValue<Int32>(f_schema_id);
        schema_processor.registerSnapshotWithSchemaId(current_snapshot_id, current_schema_id);
        if (snapshot->getValue<Int64>(f_metadata_snapshot_id) == relevant_snapshot_id)
        {
            successfully_found_snapshot = true;
            if (!snapshot->has(f_manifest_list))
                throw Exception(
                    ErrorCodes::ICEBERG_SPECIFICATION_VIOLATION,
                    "No manifest list found for snapshot id `{}` for iceberg table `{}`",
                    relevant_snapshot_id,
                    configuration_ptr->getPathForRead().path);
            std::optional<size_t> total_rows;
            std::optional<size_t> total_bytes;
            std::optional<size_t> total_position_deletes;

            if (snapshot->has(f_summary))
            {
                auto summary_object = snapshot->get(f_summary).extract<Poco::JSON::Object::Ptr>();
                if (summary_object->has(f_total_records))
                    total_rows = summary_object->getValue<Int64>(f_total_records);

                if (summary_object->has(f_total_files_size))
                    total_bytes = summary_object->getValue<Int64>(f_total_files_size);

                if (summary_object->has(f_total_position_deletes))
                {
                    total_position_deletes = summary_object->getValue<Int64>(f_total_position_deletes);
                }
            }

#if USE_PARQUET
            if (configuration_ptr->format == "Parquet")
                column_mapper = std::make_shared<ColumnMapper>();

            if (column_mapper)
            {
                Int32 schema_id = snapshot->getValue<Int32>(f_schema_id);
                std::unordered_map<String, Int64> column_name_to_parquet_field_id;
                for (UInt32 j = 0; j < schemas->size(); ++j)
                {
                    auto schema = schemas->getObject(j);
                    if (schema->getValue<Int32>(f_schema_id) != schema_id)
                        continue;

                    column_name_to_parquet_field_id = IcebergSchemaProcessor::traverseSchema(schema->getArray(Iceberg::f_fields));
                }
                column_mapper->setStorageColumnEncoding(std::move(column_name_to_parquet_field_id));
            }
#endif

            relevant_snapshot = IcebergSnapshot{
                getManifestList(local_context, getProperFilePathFromMetadataInfo(
                    snapshot->getValue<String>(f_manifest_list), configuration_ptr->getPathForRead().path, table_location)),
                relevant_snapshot_id, total_rows, total_bytes, total_position_deletes};

            if (!snapshot->has(f_schema_id))
                throw Exception(
                    ErrorCodes::ICEBERG_SPECIFICATION_VIOLATION,
                    "No schema id found for snapshot id `{}` for iceberg table `{}`",
                    relevant_snapshot_id,
                    configuration_ptr->getPathForRead().path);
            relevant_snapshot_schema_id = snapshot->getValue<Int32>(f_schema_id);
            addTableSchemaById(relevant_snapshot_schema_id, metadata_object);
        }
    }
    if (!successfully_found_snapshot)
        throw Exception(
            ErrorCodes::BAD_ARGUMENTS,
            "No manifest list is found for snapshot id `{}` in metadata for iceberg table `{}`",
            relevant_snapshot_id,
            configuration_ptr->getPathForRead().path);
}

void IcebergMetadata::updateState(const ContextPtr & local_context, Poco::JSON::Object::Ptr metadata_object, bool metadata_file_changed)
{
    auto configuration_ptr = configuration.lock();
    std::optional<String> manifest_list_file;

    bool timestamp_changed = local_context->getSettingsRef()[Setting::iceberg_timestamp_ms].changed;
    bool snapshot_id_changed = local_context->getSettingsRef()[Setting::iceberg_snapshot_id].changed;
    if (timestamp_changed && snapshot_id_changed)
    {
        throw Exception(
            ErrorCodes::BAD_ARGUMENTS,
            "Time travel with timestamp and snapshot id for iceberg table by path {} cannot be changed simultaneously",
            configuration_ptr->getPathForRead().path);
    }
    if (timestamp_changed)
    {
        Int64 closest_timestamp = 0;
        Int64 query_timestamp = local_context->getSettingsRef()[Setting::iceberg_timestamp_ms];
        if (!metadata_object->has(f_snapshot_log))
            throw Exception(ErrorCodes::BAD_ARGUMENTS, "No snapshot log found in metadata for iceberg table {} so it is impossible to get relevant snapshot id using timestamp", configuration_ptr->getPathForRead().path);
        auto snapshots = metadata_object->get(f_snapshot_log).extract<Poco::JSON::Array::Ptr>();
        relevant_snapshot_id = -1;
        for (size_t i = 0; i < snapshots->size(); ++i)
        {
            const auto snapshot = snapshots->getObject(static_cast<UInt32>(i));
            Int64 snapshot_timestamp = snapshot->getValue<Int64>(f_timestamp_ms);
            if (snapshot_timestamp <= query_timestamp && snapshot_timestamp > closest_timestamp)
            {
                closest_timestamp = snapshot_timestamp;
                relevant_snapshot_id = snapshot->getValue<Int64>(f_metadata_snapshot_id);
            }
        }
        if (relevant_snapshot_id < 0)
            throw Exception(ErrorCodes::BAD_ARGUMENTS, "No snapshot found in snapshot log before requested timestamp for iceberg table {}", configuration_ptr->getPathForRead().path);
        updateSnapshot(local_context, metadata_object);
    }
    else if (snapshot_id_changed)
    {
        relevant_snapshot_id = local_context->getSettingsRef()[Setting::iceberg_snapshot_id];
        updateSnapshot(local_context, metadata_object);
    }
    else if (metadata_file_changed)
    {
        if (!metadata_object->has(f_current_snapshot_id))
            relevant_snapshot_id = -1;
        else
            relevant_snapshot_id = metadata_object->getValue<Int64>(f_current_snapshot_id);
        if (relevant_snapshot_id != -1)
        {
            updateSnapshot(local_context, metadata_object);
        }
        relevant_snapshot_schema_id = parseTableSchema(metadata_object, schema_processor, log);
    }
}

std::shared_ptr<NamesAndTypesList> IcebergMetadata::getInitialSchemaByPath(ContextPtr local_context, const String & data_path) const
{
    if (!schema_id_by_data_files_initialized)
    {
        std::lock_guard lock(mutex);
        if (!schema_id_by_data_files_initialized)
            initializeSchemasFromManifestList(local_context, relevant_snapshot->manifest_list_entries);
    }

    SharedLockGuard lock(mutex);
    auto version_if_outdated = getSchemaVersionByFileIfOutdated(data_path);
    return version_if_outdated.has_value() ? schema_processor.getClickhouseTableSchemaById(version_if_outdated.value()) : nullptr;
}

std::shared_ptr<const ActionsDAG> IcebergMetadata::getSchemaTransformer(ContextPtr local_context, const String & data_path) const
{
    if (!schema_id_by_data_files_initialized)
    {
        std::lock_guard lock(mutex);
        if (!schema_id_by_data_files_initialized)
            initializeSchemasFromManifestList(local_context, relevant_snapshot->manifest_list_entries);
    }

    SharedLockGuard lock(mutex);
    auto version_if_outdated = getSchemaVersionByFileIfOutdated(data_path);
    return version_if_outdated.has_value()
        ? schema_processor.getSchemaTransformationDagByIds(version_if_outdated.value(), relevant_snapshot_schema_id)
        : nullptr;
}

std::optional<Int32> IcebergMetadata::getSchemaVersionByFileIfOutdated(String data_path) const
{
    auto schema_id_it = schema_id_by_data_file.find(data_path);
    if (schema_id_it == schema_id_by_data_file.end())
        throw Exception(ErrorCodes::BAD_ARGUMENTS, "Cannot find manifest file for data file: {}", data_path);

    auto schema_id = schema_id_it->second;
    if (schema_id == relevant_snapshot_schema_id)
        return std::nullopt;

    return std::optional{schema_id};
}

void IcebergMetadata::createInitial(
    const ObjectStoragePtr & object_storage,
    const StorageObjectStorageConfigurationWeakPtr & configuration,
    const ContextPtr & local_context,
    const std::optional<ColumnsDescription> & columns,
    ASTPtr partition_by,
    bool if_not_exists,
    std::shared_ptr<DataLake::ICatalog> catalog,
    const StorageID & table_id_)
{
    auto configuration_ptr = configuration.lock();

    std::vector<String> metadata_files;
    try
    {
        metadata_files = listFiles(*object_storage, *configuration_ptr, "metadata", ".metadata.json");
    }
    catch (const Exception & ex)
    {
        throw Exception(ErrorCodes::BAD_ARGUMENTS, "NoSuchBucket: {}", ex.what());
    }
    if (!metadata_files.empty())
    {
        if (if_not_exists)
            return;
        else
            throw Exception(ErrorCodes::TABLE_ALREADY_EXISTS, "Iceberg table with path {} already exists", configuration_ptr->getPathForRead().path);
    }

    String location_path = configuration_ptr->getRawPath().path;
    if (local_context->getSettingsRef()[Setting::write_full_path_in_iceberg_metadata].value)
        location_path = configuration_ptr->getTypeName() + "://" + configuration_ptr->getNamespace() + "/" + configuration_ptr->getRawPath().path;
    auto [metadata_content_object, metadata_content] = createEmptyMetadataFile(location_path, *columns, partition_by, configuration_ptr->getDataLakeSettings()[DataLakeStorageSetting::iceberg_format_version]);
    {
        auto filename = configuration_ptr->getRawPath().path + "metadata/v1.metadata.json";
        auto buffer_metadata = object_storage->writeObject(
            StoredObject(filename), WriteMode::Rewrite, std::nullopt, DBMS_DEFAULT_BUFFER_SIZE, local_context->getWriteSettings());
        buffer_metadata->write(metadata_content.data(), metadata_content.size());
        buffer_metadata->finalize();
    }
    if (catalog)
    {
        auto catalog_filename = configuration_ptr->getTypeName() + "://" + configuration_ptr->getNamespace() + "/" + configuration_ptr->getRawPath().path + "metadata/v1.metadata.json";
        const auto & [namespace_name, table_name] = DataLake::parseTableName(table_id_.getTableName());
        catalog->createTable(namespace_name, table_name, catalog_filename, metadata_content_object);
    }
}

DataLakeMetadataPtr IcebergMetadata::create(
    const ObjectStoragePtr & object_storage,
    const StorageObjectStorageConfigurationWeakPtr & configuration,
    const ContextPtr & local_context)
{
    auto configuration_ptr = configuration.lock();

    auto log = getLogger("IcebergMetadata");

    IcebergMetadataFilesCachePtr cache_ptr = nullptr;
    if (local_context->getSettingsRef()[Setting::use_iceberg_metadata_files_cache])
        cache_ptr = local_context->getIcebergMetadataFilesCache();
    else
        LOG_TRACE(log, "Not using in-memory cache for iceberg metadata files, because the setting use_iceberg_metadata_files_cache is false.");

    const auto [metadata_version, metadata_file_path, compression_method] = getLatestOrExplicitMetadataFileAndVersion(object_storage, configuration_ptr, cache_ptr, local_context, log.get());

    Poco::JSON::Object::Ptr object = getMetadataJSONObject(metadata_file_path, object_storage, configuration_ptr, cache_ptr, local_context, log, compression_method);

    auto format_version = object->getValue<int>(f_format_version);
    return std::make_unique<IcebergMetadata>(object_storage, configuration_ptr, local_context, metadata_version, format_version, object, cache_ptr);
}

void IcebergMetadata::initializeSchemasFromManifestList(ContextPtr local_context, ManifestFileCacheKeys manifest_list_ptr) const
{
    schema_id_by_data_file.clear();

    for (const auto & manifest_list_entry : manifest_list_ptr)
    {
<<<<<<< HEAD
        auto manifest_file_ptr = getManifestFile(local_context, manifest_list_entry.manifest_file_path, manifest_list_entry.added_sequence_number);
        for (const auto & manifest_file_entry : manifest_file_ptr->getFiles(Iceberg::FileContentType::DATA))
        {
            schema_id_by_data_file.emplace(manifest_file_entry.file_path, manifest_file_ptr->getSchemaId());
=======
        auto manifest_file_ptr = getManifestFile(
            local_context,
            manifest_list_entry.manifest_file_path,
            manifest_list_entry.added_sequence_number,
            manifest_list_entry.added_snapshot_id);
        for (const auto & manifest_file_entry : manifest_file_ptr->getFiles())
        {
            if (std::holds_alternative<DataFileEntry>(manifest_file_entry.file))
                schema_id_by_data_file.emplace(std::get<DataFileEntry>(manifest_file_entry.file).file_name, manifest_file_entry.schema_id);
>>>>>>> df2c3bac
        }
    }
}

ManifestFileCacheKeys IcebergMetadata::getManifestList(ContextPtr local_context, const String & filename) const
{
    auto configuration_ptr = configuration.lock();
    if (configuration_ptr == nullptr)
        throw Exception(ErrorCodes::LOGICAL_ERROR, "Configuration is expired");

    auto create_fn = [&]()
    {
        StorageObjectStorage::ObjectInfo object_info(filename);

        auto read_settings = local_context->getReadSettings();
        /// Do not utilize filesystem cache if more precise cache enabled
        if (manifest_cache)
            read_settings.enable_filesystem_cache = false;

        auto manifest_list_buf = StorageObjectStorageSource::createReadBuffer(object_info, object_storage, local_context, log, read_settings);
        AvroForIcebergDeserializer manifest_list_deserializer(std::move(manifest_list_buf), filename, getFormatSettings(local_context));

        ManifestFileCacheKeys manifest_file_cache_keys;

        for (size_t i = 0; i < manifest_list_deserializer.rows(); ++i)
        {
            const std::string file_path = manifest_list_deserializer.getValueFromRowByName(i, f_manifest_path, TypeIndex::String).safeGet<std::string>();
            const auto manifest_file_name = getProperFilePathFromMetadataInfo(file_path, configuration_ptr->getPathForRead().path, table_location);
            Int64 added_sequence_number = 0;
            auto added_snapshot_id = manifest_list_deserializer.getValueFromRowByName(i, f_added_snapshot_id);
            if (added_snapshot_id.isNull())
                throw Exception(
                    ErrorCodes::ICEBERG_SPECIFICATION_VIOLATION,
                    "Manifest list entry at index {} has null value for field '{}', but it is required",
                    i,
                    f_added_snapshot_id);

            if (format_version > 1)
            {
                added_sequence_number = manifest_list_deserializer.getValueFromRowByName(i, f_sequence_number, TypeIndex::Int64).safeGet<Int64>();
            }
            manifest_file_cache_keys.emplace_back(manifest_file_name, added_sequence_number, added_snapshot_id.safeGet<Int64>());
        }
        /// We only return the list of {file name, seq number} for cache.
        /// Because ManifestList holds a list of ManifestFilePtr which consume much memory space.
        /// ManifestFilePtr is shared pointers can be held for too much time, so we cache ManifestFile separately.
        return manifest_file_cache_keys;
    };

    ManifestFileCacheKeys manifest_file_cache_keys;
    if (manifest_cache)
        manifest_file_cache_keys = manifest_cache->getOrSetManifestFileCacheKeys(IcebergMetadataFilesCache::getKey(configuration_ptr, filename), create_fn);
    else
        manifest_file_cache_keys = create_fn();
    return manifest_file_cache_keys;
}

IcebergMetadata::IcebergHistory IcebergMetadata::getHistory(ContextPtr local_context) const
{
    auto configuration_ptr = configuration.lock();

    const auto [metadata_version, metadata_file_path, compression_method] = getLatestOrExplicitMetadataFileAndVersion(object_storage, configuration_ptr, manifest_cache, local_context, log.get());

    chassert([&]()
    {
        SharedLockGuard lock(mutex);
        return metadata_version == last_metadata_version;
    }());

    auto metadata_object = getMetadataJSONObject(metadata_file_path, object_storage, configuration_ptr, manifest_cache, local_context, log, compression_method);
    chassert([&]()
    {
        SharedLockGuard lock(mutex);
        return format_version == metadata_object->getValue<int>(f_format_version);
    }());

    /// History
    std::vector<Iceberg::IcebergHistoryRecord> iceberg_history;

    auto snapshots = metadata_object->get(f_snapshots).extract<Poco::JSON::Array::Ptr>();
    auto snapshot_logs = metadata_object->get(f_snapshot_log).extract<Poco::JSON::Array::Ptr>();

    std::vector<Int64> ancestors;
    std::map<Int64, Int64> parents_list;
    for (size_t i = 0; i < snapshots->size(); ++i)
    {
        const auto snapshot = snapshots->getObject(static_cast<UInt32>(i));
        auto snapshot_id = snapshot->getValue<Int64>(f_metadata_snapshot_id);

        if (snapshot->has(f_parent_snapshot_id) && !snapshot->isNull(f_parent_snapshot_id))
            parents_list[snapshot_id] = snapshot->getValue<Int64>(f_parent_snapshot_id);
        else
            parents_list[snapshot_id] = 0;
    }

    /// For empty table we may have no snapshots
    if (metadata_object->has(f_current_snapshot_id))
    {
        auto current_snapshot_id = metadata_object->getValue<Int64>(f_current_snapshot_id);
        /// Add current snapshot-id to ancestors list
        ancestors.push_back(current_snapshot_id);
        while (parents_list[current_snapshot_id] != 0)
        {
            ancestors.push_back(parents_list[current_snapshot_id]);
            current_snapshot_id = parents_list[current_snapshot_id];
        }
    }


    for (size_t i = 0; i < snapshots->size(); ++i)
    {
        IcebergHistoryRecord history_record;

        const auto snapshot = snapshots->getObject(static_cast<UInt32>(i));
        history_record.snapshot_id = snapshot->getValue<Int64>(f_metadata_snapshot_id);

        if (snapshot->has(f_parent_snapshot_id) && !snapshot->isNull(f_parent_snapshot_id))
            history_record.parent_id = snapshot->getValue<Int64>(f_parent_snapshot_id);
        else
            history_record.parent_id = 0;

        for (size_t j = 0; j < snapshot_logs->size(); ++j)
        {
            const auto snapshot_log = snapshot_logs->getObject(static_cast<UInt32>(j));
            if (snapshot_log->getValue<Int64>(f_metadata_snapshot_id) == history_record.snapshot_id)
            {
                auto value = snapshot_log->getValue<std::string>(f_timestamp_ms);
                ReadBufferFromString in(value);
                DateTime64 time = 0;
                readDateTime64Text(time, 6, in);

                history_record.made_current_at = time;
                break;
            }
        }

        if (std::find(ancestors.begin(), ancestors.end(), history_record.snapshot_id) != ancestors.end())
            history_record.is_current_ancestor = true;
        else
            history_record.is_current_ancestor = false;

        iceberg_history.push_back(history_record);
    }

    return iceberg_history;
}

ManifestFilePtr IcebergMetadata::getManifestFile(
    ContextPtr local_context, const String & filename, Int64 inherited_sequence_number, Int64 inherited_snapshot_id) const
{
    auto configuration_ptr = configuration.lock();

    auto create_fn = [&]()
    {
        ObjectInfo manifest_object_info(filename);

        auto read_settings = local_context->getReadSettings();
        /// Do not utilize filesystem cache if more precise cache enabled
        if (manifest_cache)
            read_settings.enable_filesystem_cache = false;

        auto buffer = StorageObjectStorageSource::createReadBuffer(manifest_object_info, object_storage, local_context, log, read_settings);
        AvroForIcebergDeserializer manifest_file_deserializer(std::move(buffer), filename, getFormatSettings(local_context));

        return std::make_shared<ManifestFileContent>(
            manifest_file_deserializer,
            filename,
            format_version,
            configuration_ptr->getPathForRead().path,
            schema_processor,
            inherited_sequence_number,
            inherited_snapshot_id,
            table_location,
            local_context);
    };

    if (manifest_cache)
    {
        auto manifest_file
            = manifest_cache->getOrSetManifestFile(IcebergMetadataFilesCache::getKey(configuration_ptr, filename), create_fn);
        return manifest_file;
    }
    return create_fn();
}


// We need to pass transform function here not to store ManifestFileEntry for data files explicitly in RAM
template <typename T>
std::vector<T> IcebergMetadata::getFilesImpl(
    const ActionsDAG * filter_dag,
    FileContentType file_content_type,
    ContextPtr local_context,
    std::function<T(const ManifestFileEntry &)> transform_function) const
{
    if (!local_context && filter_dag)
    {
        throw DB::Exception(
            DB::ErrorCodes::LOGICAL_ERROR,
            "Context is required with non-empty filter_dag to implement partition pruning for Iceberg table");
    }

    bool use_partition_pruning = filter_dag && local_context->getSettingsRef()[Setting::use_iceberg_partition_pruning].value;

    std::vector<T> files;
    {
        SharedLockGuard lock(mutex);

        if (!relevant_snapshot)
            return {};


        for (const auto & manifest_list_entry : relevant_snapshot->manifest_list_entries)
        {
<<<<<<< HEAD
            auto manifest_file_ptr = getManifestFile(local_context, manifest_list_entry.manifest_file_path, manifest_list_entry.added_sequence_number);
            ManifestFilesPruner pruner(
                schema_processor, relevant_snapshot_schema_id,
                use_partition_pruning ? filter_dag : nullptr,
                *manifest_file_ptr, local_context);
            const auto & data_files_in_manifest = manifest_file_ptr->getFiles(file_content_type);
=======
            Int64 previous_entry_schema = -1;
            std::optional<ManifestFilesPruner> pruner;
            auto manifest_file_ptr = getManifestFile(
                local_context,
                manifest_list_entry.manifest_file_path,
                manifest_list_entry.added_sequence_number,
                manifest_list_entry.added_snapshot_id);
            const auto & data_files_in_manifest = manifest_file_ptr->getFiles();
>>>>>>> df2c3bac
            for (const auto & manifest_file_entry : data_files_in_manifest)
            {
                // Trying to reuse already initialized pruner
                if ((manifest_file_entry.schema_id != previous_entry_schema) && (use_partition_pruning))
                {
                    previous_entry_schema = manifest_file_entry.schema_id;
                    if (previous_entry_schema > manifest_file_entry.schema_id)
                    {
                        LOG_WARNING(log, "Manifest entries in file {} are not sorted by schema id", manifest_list_entry.manifest_file_path);
                    }
                    pruner.emplace(
                        schema_processor,
                        relevant_snapshot_schema_id,
                        manifest_file_entry.schema_id,
                        filter_dag ? filter_dag : nullptr,
                        *manifest_file_ptr,
                        local_context);
                }

                if (manifest_file_entry.status != ManifestEntryStatus::DELETED)
                {
                    if (!use_partition_pruning || !pruner->canBePruned(manifest_file_entry))
                    {
                        files.push_back(transform_function(manifest_file_entry));
                    }
                }
            }
        }
    }
    std::sort(files.begin(), files.end());
    return files;
}

std::vector<ParsedDataFileInfo> IcebergMetadata::getDataFiles(
    const ActionsDAG * filter_dag, ContextPtr local_context, const std::vector<ManifestFileEntry> & position_delete_files) const
{
    return getFilesImpl<ParsedDataFileInfo>(
        filter_dag,
        FileContentType::DATA,
        local_context,
        [this, &position_delete_files](const ManifestFileEntry & entry)
        { return ParsedDataFileInfo{this->configuration.lock(), entry, position_delete_files}; });
}

<<<<<<< HEAD
std::vector<Iceberg::ManifestFileEntry> IcebergMetadata::getPositionalDeleteFiles(const ActionsDAG * filter_dag, ContextPtr local_context) const
{
    return getFilesImpl<ManifestFileEntry>(
        filter_dag,
        FileContentType::POSITIONAL_DELETE,
        local_context,
        // In the current design we can't avoid storing ManifestFileEntry in RAM explicitly for position deletes
        [](const ManifestFileEntry & entry) { return entry; });
=======

    return data_files;
>>>>>>> df2c3bac
}

std::optional<size_t> IcebergMetadata::totalRows(ContextPtr local_context) const
{
    auto configuration_ptr = configuration.lock();
    if (!configuration_ptr)
        throw Exception(ErrorCodes::LOGICAL_ERROR, "Configuration is expired");

    SharedLockGuard lock(mutex);
    if (!relevant_snapshot)
    {
        ProfileEvents::increment(ProfileEvents::IcebergTrivialCountOptimizationApplied);
        return 0;
    }


    /// All these "hints" with total rows or bytes are optional both in
    /// metadata files and in manifest files, so we try all of them one by one
    if (relevant_snapshot->getTotalRows())
    {
        ProfileEvents::increment(ProfileEvents::IcebergTrivialCountOptimizationApplied);
        return relevant_snapshot->getTotalRows();
    }

    Int64 result = 0;
    for (const auto & manifest_list_entry : relevant_snapshot->manifest_list_entries)
    {
<<<<<<< HEAD
        auto manifest_file_ptr = getManifestFile(local_context, manifest_list_entry.manifest_file_path, manifest_list_entry.added_sequence_number);
        auto data_count = manifest_file_ptr->getRowsCountInAllFilesExcludingDeleted(FileContentType::DATA);
        auto position_deletes_count = manifest_file_ptr->getRowsCountInAllFilesExcludingDeleted(FileContentType::POSITIONAL_DELETE);
        if (!data_count.has_value() || !position_deletes_count.has_value())
=======
        auto manifest_file_ptr = getManifestFile(
            local_context,
            manifest_list_entry.manifest_file_path,
            manifest_list_entry.added_sequence_number,
            manifest_list_entry.added_snapshot_id);
        auto count = manifest_file_ptr->getRowsCountInAllDataFilesExcludingDeleted();
        if (!count.has_value())
>>>>>>> df2c3bac
            return {};

        result += data_count.value() - position_deletes_count.value();
    }

    ProfileEvents::increment(ProfileEvents::IcebergTrivialCountOptimizationApplied);
    return result;
}


std::optional<size_t> IcebergMetadata::totalBytes(ContextPtr local_context) const
{
    auto configuration_ptr = configuration.lock();
    if (!configuration_ptr)
        throw Exception(ErrorCodes::LOGICAL_ERROR, "Configuration is expired");

    SharedLockGuard lock(mutex);
    if (!relevant_snapshot)
        return 0;

    /// All these "hints" with total rows or bytes are optional both in
    /// metadata files and in manifest files, so we try all of them one by one
    if (relevant_snapshot->total_bytes.has_value())
        return relevant_snapshot->total_bytes;

    Int64 result = 0;
    for (const auto & manifest_list_entry : relevant_snapshot->manifest_list_entries)
    {
        auto manifest_file_ptr = getManifestFile(
            local_context,
            manifest_list_entry.manifest_file_path,
            manifest_list_entry.added_sequence_number,
            manifest_list_entry.added_snapshot_id);
        auto count = manifest_file_ptr->getBytesCountInAllDataFiles();
        if (!count.has_value())
            return {};

        result += count.value();
    }

    return result;
}

ObjectIterator IcebergMetadata::iterate(
    const ActionsDAG * filter_dag,
    FileProgressCallback callback,
     size_t /* list_batch_size */,
     ContextPtr local_context) const
{
    SharedLockGuard lock(mutex);
    auto position_deletes_files
        = std::make_unique<std::vector<Iceberg::ManifestFileEntry>>(getPositionalDeleteFiles(filter_dag, local_context));
    auto data_files = getDataFiles(filter_dag, local_context, *position_deletes_files);
    return std::make_shared<IcebergKeysIterator>(std::move(data_files), std::move(position_deletes_files), object_storage, callback);
}

NamesAndTypesList IcebergMetadata::getTableSchema() const
{
    SharedLockGuard lock(mutex);
    return *schema_processor.getClickhouseTableSchemaById(relevant_snapshot_schema_id);
}

std::tuple<Int64, Int32> IcebergMetadata::getVersion() const
{
    SharedLockGuard lock(mutex);
    return std::make_tuple(relevant_snapshot_id, relevant_snapshot_schema_id);
}

bool IcebergMetadata::hasPositionDeleteTransformer(const ObjectInfoPtr & object_info) const
{
    auto iceberg_object_info = std::dynamic_pointer_cast<IcebergDataObjectInfo>(object_info);
    if (!iceberg_object_info)
        return false;

    return !iceberg_object_info->parsed_data_file_info.position_deletes_objects.empty();
}

std::shared_ptr<ISimpleTransform> IcebergMetadata::getPositionDeleteTransformer(
    const ObjectInfoPtr & object_info,
    const SharedHeader & header,
    const std::optional<FormatSettings> & format_settings,
    ContextPtr context_) const
{
    auto iceberg_object_info = std::dynamic_pointer_cast<IcebergDataObjectInfo>(object_info);
    if (!iceberg_object_info)
        throw Exception(ErrorCodes::LOGICAL_ERROR, "The object info is not IcebergDataObjectInfo");

    auto configuration_ptr = configuration.lock();
    if (!configuration_ptr)
    {
        throw DB::Exception(ErrorCodes::LOGICAL_ERROR, "Iceberg configuration has expired");
    }

    String delete_object_format = configuration_ptr->format;
    String delete_object_compression_method = configuration_ptr->compression_method;

    return std::make_shared<IcebergBitmapPositionDeleteTransform>(
        header, iceberg_object_info, object_storage, format_settings, context_, delete_object_format, delete_object_compression_method);
}

ParsedDataFileInfo::ParsedDataFileInfo(
    StorageObjectStorageConfigurationPtr configuration_,
    Iceberg::ManifestFileEntry data_object_,
    const std::vector<Iceberg::ManifestFileEntry> & position_deletes_objects_)
    : data_object_file_path_key(data_object_.file_path_key)
    , data_object_file_path(data_object_.file_path)
{
    ///Object in position_deletes_objects_ are sorted by common_partition_specification, partition_key_value and added_sequence_number.
    /// It is done to have an invariant that position deletes objects which corresponds
    /// to the data object form a subsegment in a position_deletes_objects_ vector.
    /// We need to take all position deletes objects which has the same partition schema and value and has added_sequence_number
    /// greater than or equal to the data object added_sequence_number (https://iceberg.apache.org/spec/#scan-planning)
    /// ManifestFileEntry has comparator by default which helps to do that.
    auto beg_it = std::lower_bound(position_deletes_objects_.begin(), position_deletes_objects_.end(), data_object_);
    auto end_it = std::upper_bound(
        position_deletes_objects_.begin(),
        position_deletes_objects_.end(),
        data_object_,
        [](const Iceberg::ManifestFileEntry & lhs, const Iceberg::ManifestFileEntry & rhs)
        {
            return std::tie(lhs.common_partition_specification, lhs.partition_key_value)
                < std::tie(rhs.common_partition_specification, rhs.partition_key_value);
        });
    if (beg_it - position_deletes_objects_.begin() > end_it - position_deletes_objects_.begin())
    {
        throw Exception(
            ErrorCodes::LOGICAL_ERROR,
            "Position deletes objects are not sorted by common_partition_specification and partition_key_value, "
            "beginning: {}, end: {}, position_deletes_objects size: {}",
            beg_it - position_deletes_objects_.begin(),
            end_it - position_deletes_objects_.begin(),
            position_deletes_objects_.size());
    }
    position_deletes_objects = std::span<const Iceberg::ManifestFileEntry>{beg_it, end_it};
    if (!position_deletes_objects.empty() && configuration_->format != "Parquet")
    {
        throw Exception(
            ErrorCodes::UNSUPPORTED_METHOD,
            "Position deletes are only supported for data files of Parquet format in Iceberg, but got {}",
            configuration_->format);
    }
}


IcebergDataObjectInfo::IcebergDataObjectInfo(std::optional<ObjectMetadata> metadata_, ParsedDataFileInfo parsed_data_file_info_)
    : RelativePathWithMetadata(parsed_data_file_info_.data_object_file_path, std::move(metadata_))
    , parsed_data_file_info(std::move(parsed_data_file_info_))
{
}

IcebergKeysIterator::IcebergKeysIterator(
    std::vector<ParsedDataFileInfo> && data_files_,
    std::unique_ptr<std::vector<Iceberg::ManifestFileEntry>> && position_deletes_files_,
    ObjectStoragePtr object_storage_,
    IDataLakeMetadata::FileProgressCallback callback_)
    : data_files(std::move(data_files_))
    , position_deletes_files(std::move(position_deletes_files_))
    , object_storage(object_storage_)
    , callback(callback_)
{
}


ObjectInfoPtr IcebergKeysIterator::next(size_t)
{
    while (true)
    {
        size_t current_index = index.fetch_add(1, std::memory_order_relaxed);
        if (current_index >= data_files.size())
            return nullptr;

        ParsedDataFileInfo & info = data_files[current_index];

        auto key = info.data_object_file_path;
        auto object_metadata = object_storage->getObjectMetadata(key);

        if (callback)
            callback(FileProgress(0, object_metadata.size_bytes));

        return std::make_shared<IcebergDataObjectInfo>(std::move(object_metadata), std::move(info));
    }
}
}

#endif<|MERGE_RESOLUTION|>--- conflicted
+++ resolved
@@ -83,30 +83,6 @@
 
 using namespace Iceberg;
 
-<<<<<<< HEAD
-namespace
-{
-
-std::pair<Int32, Poco::JSON::Object::Ptr>
-parseTableSchemaFromManifestFile(const AvroForIcebergDeserializer & deserializer, const String & manifest_file_name)
-{
-    auto schema_json_string = deserializer.tryGetAvroMetadataValue(f_schema);
-    if (!schema_json_string.has_value())
-        throw Exception(
-            ErrorCodes::BAD_ARGUMENTS,
-            "Cannot read Iceberg table: manifest file '{}' doesn't have field '{}' in its metadata",
-            manifest_file_name, f_schema);
-    Poco::JSON::Parser parser;
-    Poco::Dynamic::Var json = parser.parse(*schema_json_string);
-    const Poco::JSON::Object::Ptr & schema_object = json.extract<Poco::JSON::Object::Ptr>();
-    Int32 schema_object_id = schema_object->getValue<int>(f_schema_id);
-    return {schema_object_id, schema_object};
-}
-
-}
-
-=======
->>>>>>> df2c3bac
 IcebergMetadata::IcebergMetadata(
     ObjectStoragePtr object_storage_,
     StorageObjectStorageConfigurationWeakPtr configuration_,
@@ -546,22 +522,14 @@
 
     for (const auto & manifest_list_entry : manifest_list_ptr)
     {
-<<<<<<< HEAD
-        auto manifest_file_ptr = getManifestFile(local_context, manifest_list_entry.manifest_file_path, manifest_list_entry.added_sequence_number);
-        for (const auto & manifest_file_entry : manifest_file_ptr->getFiles(Iceberg::FileContentType::DATA))
-        {
-            schema_id_by_data_file.emplace(manifest_file_entry.file_path, manifest_file_ptr->getSchemaId());
-=======
         auto manifest_file_ptr = getManifestFile(
             local_context,
             manifest_list_entry.manifest_file_path,
             manifest_list_entry.added_sequence_number,
-            manifest_list_entry.added_snapshot_id);
-        for (const auto & manifest_file_entry : manifest_file_ptr->getFiles())
-        {
-            if (std::holds_alternative<DataFileEntry>(manifest_file_entry.file))
-                schema_id_by_data_file.emplace(std::get<DataFileEntry>(manifest_file_entry.file).file_name, manifest_file_entry.schema_id);
->>>>>>> df2c3bac
+            manifest_list_entry.added_snapshot_id);        
+        for (const auto & manifest_file_entry : manifest_file_ptr->getFiles(Iceberg::FileContentType::DATA))
+        {
+            schema_id_by_data_file.emplace(manifest_file_entry.file_path, manifest_file_entry.schema_id);
         }
     }
 }
@@ -775,14 +743,6 @@
 
         for (const auto & manifest_list_entry : relevant_snapshot->manifest_list_entries)
         {
-<<<<<<< HEAD
-            auto manifest_file_ptr = getManifestFile(local_context, manifest_list_entry.manifest_file_path, manifest_list_entry.added_sequence_number);
-            ManifestFilesPruner pruner(
-                schema_processor, relevant_snapshot_schema_id,
-                use_partition_pruning ? filter_dag : nullptr,
-                *manifest_file_ptr, local_context);
-            const auto & data_files_in_manifest = manifest_file_ptr->getFiles(file_content_type);
-=======
             Int64 previous_entry_schema = -1;
             std::optional<ManifestFilesPruner> pruner;
             auto manifest_file_ptr = getManifestFile(
@@ -790,8 +750,7 @@
                 manifest_list_entry.manifest_file_path,
                 manifest_list_entry.added_sequence_number,
                 manifest_list_entry.added_snapshot_id);
-            const auto & data_files_in_manifest = manifest_file_ptr->getFiles();
->>>>>>> df2c3bac
+            const auto & data_files_in_manifest = manifest_file_ptr->getFiles(file_content_type);
             for (const auto & manifest_file_entry : data_files_in_manifest)
             {
                 // Trying to reuse already initialized pruner
@@ -836,7 +795,6 @@
         { return ParsedDataFileInfo{this->configuration.lock(), entry, position_delete_files}; });
 }
 
-<<<<<<< HEAD
 std::vector<Iceberg::ManifestFileEntry> IcebergMetadata::getPositionalDeleteFiles(const ActionsDAG * filter_dag, ContextPtr local_context) const
 {
     return getFilesImpl<ManifestFileEntry>(
@@ -845,10 +803,6 @@
         local_context,
         // In the current design we can't avoid storing ManifestFileEntry in RAM explicitly for position deletes
         [](const ManifestFileEntry & entry) { return entry; });
-=======
-
-    return data_files;
->>>>>>> df2c3bac
 }
 
 std::optional<size_t> IcebergMetadata::totalRows(ContextPtr local_context) const
@@ -876,20 +830,11 @@
     Int64 result = 0;
     for (const auto & manifest_list_entry : relevant_snapshot->manifest_list_entries)
     {
-<<<<<<< HEAD
-        auto manifest_file_ptr = getManifestFile(local_context, manifest_list_entry.manifest_file_path, manifest_list_entry.added_sequence_number);
+        auto manifest_file_ptr = getManifestFile(local_context, manifest_list_entry.manifest_file_path, manifest_list_entry.added_sequence_number,
+            manifest_list_entry.added_snapshot_id);
         auto data_count = manifest_file_ptr->getRowsCountInAllFilesExcludingDeleted(FileContentType::DATA);
         auto position_deletes_count = manifest_file_ptr->getRowsCountInAllFilesExcludingDeleted(FileContentType::POSITIONAL_DELETE);
         if (!data_count.has_value() || !position_deletes_count.has_value())
-=======
-        auto manifest_file_ptr = getManifestFile(
-            local_context,
-            manifest_list_entry.manifest_file_path,
-            manifest_list_entry.added_sequence_number,
-            manifest_list_entry.added_snapshot_id);
-        auto count = manifest_file_ptr->getRowsCountInAllDataFilesExcludingDeleted();
-        if (!count.has_value())
->>>>>>> df2c3bac
             return {};
 
         result += data_count.value() - position_deletes_count.value();
