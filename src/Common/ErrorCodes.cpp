#include <Common/ErrorCodes.h>
#include <Common/Exception.h>
#include <chrono>

/** Previously, these constants were located in one enum.
  * But in this case there is a problem: when you add a new constant, you need to recompile
  * all translation units that use at least one constant (almost the whole project).
  * Therefore it is made so that definitions of constants are located here, in one file,
  * and their declaration are in different files, at the place of use.
  *
  * Later it was converted to the lookup table, to provide:
  * - errorCodeToName()
  * - system.errors table
  */

#define APPLY_FOR_BUILTIN_ERROR_CODES(M) \
    M(0, OK) \
    M(1, UNSUPPORTED_METHOD) \
    M(2, UNSUPPORTED_PARAMETER) \
    M(3, UNEXPECTED_END_OF_FILE) \
    M(4, EXPECTED_END_OF_FILE) \
    M(6, CANNOT_PARSE_TEXT) \
    M(7, INCORRECT_NUMBER_OF_COLUMNS) \
    M(8, THERE_IS_NO_COLUMN) \
    M(9, SIZES_OF_COLUMNS_DOESNT_MATCH) \
    M(10, NOT_FOUND_COLUMN_IN_BLOCK) \
    M(11, POSITION_OUT_OF_BOUND) \
    M(12, PARAMETER_OUT_OF_BOUND) \
    M(13, SIZES_OF_COLUMNS_IN_TUPLE_DOESNT_MATCH) \
    M(15, DUPLICATE_COLUMN) \
    M(16, NO_SUCH_COLUMN_IN_TABLE) \
    M(19, SIZE_OF_FIXED_STRING_DOESNT_MATCH) \
    M(20, NUMBER_OF_COLUMNS_DOESNT_MATCH) \
    M(23, CANNOT_READ_FROM_ISTREAM) \
    M(24, CANNOT_WRITE_TO_OSTREAM) \
    M(25, CANNOT_PARSE_ESCAPE_SEQUENCE) \
    M(26, CANNOT_PARSE_QUOTED_STRING) \
    M(27, CANNOT_PARSE_INPUT_ASSERTION_FAILED) \
    M(28, CANNOT_PRINT_FLOAT_OR_DOUBLE_NUMBER) \
    M(32, ATTEMPT_TO_READ_AFTER_EOF) \
    M(33, CANNOT_READ_ALL_DATA) \
    M(34, TOO_MANY_ARGUMENTS_FOR_FUNCTION) \
    M(35, TOO_FEW_ARGUMENTS_FOR_FUNCTION) \
    M(36, BAD_ARGUMENTS) \
    M(37, UNKNOWN_ELEMENT_IN_AST) \
    M(38, CANNOT_PARSE_DATE) \
    M(39, TOO_LARGE_SIZE_COMPRESSED) \
    M(40, CHECKSUM_DOESNT_MATCH) \
    M(41, CANNOT_PARSE_DATETIME) \
    M(42, NUMBER_OF_ARGUMENTS_DOESNT_MATCH) \
    M(43, ILLEGAL_TYPE_OF_ARGUMENT) \
    M(44, ILLEGAL_COLUMN) \
    M(46, UNKNOWN_FUNCTION) \
    M(47, UNKNOWN_IDENTIFIER) \
    M(48, NOT_IMPLEMENTED) \
    M(49, LOGICAL_ERROR) \
    M(50, UNKNOWN_TYPE) \
    M(51, EMPTY_LIST_OF_COLUMNS_QUERIED) \
    M(52, COLUMN_QUERIED_MORE_THAN_ONCE) \
    M(53, TYPE_MISMATCH) \
    M(55, STORAGE_REQUIRES_PARAMETER) \
    M(56, UNKNOWN_STORAGE) \
    M(57, TABLE_ALREADY_EXISTS) \
    M(58, TABLE_METADATA_ALREADY_EXISTS) \
    M(59, ILLEGAL_TYPE_OF_COLUMN_FOR_FILTER) \
    M(60, UNKNOWN_TABLE) \
    M(62, SYNTAX_ERROR) \
    M(63, UNKNOWN_AGGREGATE_FUNCTION) \
    M(68, CANNOT_GET_SIZE_OF_FIELD) \
    M(69, ARGUMENT_OUT_OF_BOUND) \
    M(70, CANNOT_CONVERT_TYPE) \
    M(71, CANNOT_WRITE_AFTER_END_OF_BUFFER) \
    M(72, CANNOT_PARSE_NUMBER) \
    M(73, UNKNOWN_FORMAT) \
    M(74, CANNOT_READ_FROM_FILE_DESCRIPTOR) \
    M(75, CANNOT_WRITE_TO_FILE_DESCRIPTOR) \
    M(76, CANNOT_OPEN_FILE) \
    M(77, CANNOT_CLOSE_FILE) \
    M(78, UNKNOWN_TYPE_OF_QUERY) \
    M(79, INCORRECT_FILE_NAME) \
    M(80, INCORRECT_QUERY) \
    M(81, UNKNOWN_DATABASE) \
    M(82, DATABASE_ALREADY_EXISTS) \
    M(83, DIRECTORY_DOESNT_EXIST) \
    M(84, DIRECTORY_ALREADY_EXISTS) \
    M(85, FORMAT_IS_NOT_SUITABLE_FOR_INPUT) \
    M(86, RECEIVED_ERROR_FROM_REMOTE_IO_SERVER) \
    M(87, CANNOT_SEEK_THROUGH_FILE) \
    M(88, CANNOT_TRUNCATE_FILE) \
    M(89, UNKNOWN_COMPRESSION_METHOD) \
    M(90, EMPTY_LIST_OF_COLUMNS_PASSED) \
    M(91, SIZES_OF_MARKS_FILES_ARE_INCONSISTENT) \
    M(92, EMPTY_DATA_PASSED) \
    M(93, UNKNOWN_AGGREGATED_DATA_VARIANT) \
    M(94, CANNOT_MERGE_DIFFERENT_AGGREGATED_DATA_VARIANTS) \
    M(95, CANNOT_READ_FROM_SOCKET) \
    M(96, CANNOT_WRITE_TO_SOCKET) \
    M(99, UNKNOWN_PACKET_FROM_CLIENT) \
    M(100, UNKNOWN_PACKET_FROM_SERVER) \
    M(101, UNEXPECTED_PACKET_FROM_CLIENT) \
    M(102, UNEXPECTED_PACKET_FROM_SERVER) \
    M(104, TOO_SMALL_BUFFER_SIZE) \
    M(107, FILE_DOESNT_EXIST) \
    M(108, NO_DATA_TO_INSERT) \
    M(109, CANNOT_BLOCK_SIGNAL) \
    M(110, CANNOT_UNBLOCK_SIGNAL) \
    M(111, CANNOT_MANIPULATE_SIGSET) \
    M(112, CANNOT_WAIT_FOR_SIGNAL) \
    M(113, THERE_IS_NO_SESSION) \
    M(114, CANNOT_CLOCK_GETTIME) \
    M(115, UNKNOWN_SETTING) \
    M(116, THERE_IS_NO_DEFAULT_VALUE) \
    M(117, INCORRECT_DATA) \
    M(119, ENGINE_REQUIRED) \
    M(120, CANNOT_INSERT_VALUE_OF_DIFFERENT_SIZE_INTO_TUPLE) \
    M(121, UNSUPPORTED_JOIN_KEYS) \
    M(122, INCOMPATIBLE_COLUMNS) \
    M(123, UNKNOWN_TYPE_OF_AST_NODE) \
    M(124, INCORRECT_ELEMENT_OF_SET) \
    M(125, INCORRECT_RESULT_OF_SCALAR_SUBQUERY) \
    M(127, ILLEGAL_INDEX) \
    M(128, TOO_LARGE_ARRAY_SIZE) \
    M(129, FUNCTION_IS_SPECIAL) \
    M(130, CANNOT_READ_ARRAY_FROM_TEXT) \
    M(131, TOO_LARGE_STRING_SIZE) \
    M(133, AGGREGATE_FUNCTION_DOESNT_ALLOW_PARAMETERS) \
    M(134, PARAMETERS_TO_AGGREGATE_FUNCTIONS_MUST_BE_LITERALS) \
    M(135, ZERO_ARRAY_OR_TUPLE_INDEX) \
    M(137, UNKNOWN_ELEMENT_IN_CONFIG) \
    M(138, EXCESSIVE_ELEMENT_IN_CONFIG) \
    M(139, NO_ELEMENTS_IN_CONFIG) \
    M(141, SAMPLING_NOT_SUPPORTED) \
    M(142, NOT_FOUND_NODE) \
    M(145, UNKNOWN_OVERFLOW_MODE) \
    M(152, UNKNOWN_DIRECTION_OF_SORTING) \
    M(153, ILLEGAL_DIVISION) \
    M(156, DICTIONARIES_WAS_NOT_LOADED) \
    M(158, TOO_MANY_ROWS) \
    M(159, TIMEOUT_EXCEEDED) \
    M(160, TOO_SLOW) \
    M(161, TOO_MANY_COLUMNS) \
    M(162, TOO_DEEP_SUBQUERIES) \
    M(164, READONLY) \
    M(165, TOO_MANY_TEMPORARY_COLUMNS) \
    M(166, TOO_MANY_TEMPORARY_NON_CONST_COLUMNS) \
    M(167, TOO_DEEP_AST) \
    M(168, TOO_BIG_AST) \
    M(169, BAD_TYPE_OF_FIELD) \
    M(170, BAD_GET) \
    M(172, CANNOT_CREATE_DIRECTORY) \
    M(173, CANNOT_ALLOCATE_MEMORY) \
    M(174, CYCLIC_ALIASES) \
    M(179, MULTIPLE_EXPRESSIONS_FOR_ALIAS) \
    M(180, THERE_IS_NO_PROFILE) \
    M(181, ILLEGAL_FINAL) \
    M(182, ILLEGAL_PREWHERE) \
    M(183, UNEXPECTED_EXPRESSION) \
    M(184, ILLEGAL_AGGREGATION) \
    M(186, UNSUPPORTED_COLLATION_LOCALE) \
    M(187, COLLATION_COMPARISON_FAILED) \
    M(190, SIZES_OF_ARRAYS_DONT_MATCH) \
    M(191, SET_SIZE_LIMIT_EXCEEDED) \
    M(192, UNKNOWN_USER) \
    M(193, WRONG_PASSWORD) \
    M(194, REQUIRED_PASSWORD) \
    M(195, IP_ADDRESS_NOT_ALLOWED) \
    M(196, UNKNOWN_ADDRESS_PATTERN_TYPE) \
    M(198, DNS_ERROR) \
    M(199, UNKNOWN_QUOTA) \
    M(201, QUOTA_EXCEEDED) \
    M(202, TOO_MANY_SIMULTANEOUS_QUERIES) \
    M(203, NO_FREE_CONNECTION) \
    M(204, CANNOT_FSYNC) \
    M(206, ALIAS_REQUIRED) \
    M(207, AMBIGUOUS_IDENTIFIER) \
    M(208, EMPTY_NESTED_TABLE) \
    M(209, SOCKET_TIMEOUT) \
    M(210, NETWORK_ERROR) \
    M(211, EMPTY_QUERY) \
    M(212, UNKNOWN_LOAD_BALANCING) \
    M(213, UNKNOWN_TOTALS_MODE) \
    M(214, CANNOT_STATVFS) \
    M(215, NOT_AN_AGGREGATE) \
    M(216, QUERY_WITH_SAME_ID_IS_ALREADY_RUNNING) \
    M(217, CLIENT_HAS_CONNECTED_TO_WRONG_PORT) \
    M(218, TABLE_IS_DROPPED) \
    M(219, DATABASE_NOT_EMPTY) \
    M(220, DUPLICATE_INTERSERVER_IO_ENDPOINT) \
    M(221, NO_SUCH_INTERSERVER_IO_ENDPOINT) \
    M(223, UNEXPECTED_AST_STRUCTURE) \
    M(224, REPLICA_IS_ALREADY_ACTIVE) \
    M(225, NO_ZOOKEEPER) \
    M(226, NO_FILE_IN_DATA_PART) \
    M(227, UNEXPECTED_FILE_IN_DATA_PART) \
    M(228, BAD_SIZE_OF_FILE_IN_DATA_PART) \
    M(229, QUERY_IS_TOO_LARGE) \
    M(230, NOT_FOUND_EXPECTED_DATA_PART) \
    M(231, TOO_MANY_UNEXPECTED_DATA_PARTS) \
    M(232, NO_SUCH_DATA_PART) \
    M(233, BAD_DATA_PART_NAME) \
    M(234, NO_REPLICA_HAS_PART) \
    M(235, DUPLICATE_DATA_PART) \
    M(236, ABORTED) \
    M(237, NO_REPLICA_NAME_GIVEN) \
    M(238, FORMAT_VERSION_TOO_OLD) \
    M(239, CANNOT_MUNMAP) \
    M(240, CANNOT_MREMAP) \
    M(241, MEMORY_LIMIT_EXCEEDED) \
    M(242, TABLE_IS_READ_ONLY) \
    M(243, NOT_ENOUGH_SPACE) \
    M(244, UNEXPECTED_ZOOKEEPER_ERROR) \
    M(246, CORRUPTED_DATA) \
    M(248, INVALID_PARTITION_VALUE) \
    M(251, NO_SUCH_REPLICA) \
    M(252, TOO_MANY_PARTS) \
    M(253, REPLICA_ALREADY_EXISTS) \
    M(254, NO_ACTIVE_REPLICAS) \
    M(255, TOO_MANY_RETRIES_TO_FETCH_PARTS) \
    M(256, PARTITION_ALREADY_EXISTS) \
    M(257, PARTITION_DOESNT_EXIST) \
    M(258, UNION_ALL_RESULT_STRUCTURES_MISMATCH) \
    M(260, CLIENT_OUTPUT_FORMAT_SPECIFIED) \
    M(261, UNKNOWN_BLOCK_INFO_FIELD) \
    M(262, BAD_COLLATION) \
    M(263, CANNOT_COMPILE_CODE) \
    M(264, INCOMPATIBLE_TYPE_OF_JOIN) \
    M(265, NO_AVAILABLE_REPLICA) \
    M(266, MISMATCH_REPLICAS_DATA_SOURCES) \
    M(269, INFINITE_LOOP) \
    M(270, CANNOT_COMPRESS) \
    M(271, CANNOT_DECOMPRESS) \
    M(272, CANNOT_IO_SUBMIT) \
    M(273, CANNOT_IO_GETEVENTS) \
    M(274, AIO_READ_ERROR) \
    M(275, AIO_WRITE_ERROR) \
    M(277, INDEX_NOT_USED) \
    M(279, ALL_CONNECTION_TRIES_FAILED) \
    M(280, NO_AVAILABLE_DATA) \
    M(281, DICTIONARY_IS_EMPTY) \
    M(282, INCORRECT_INDEX) \
    M(283, UNKNOWN_DISTRIBUTED_PRODUCT_MODE) \
    M(284, WRONG_GLOBAL_SUBQUERY) \
    M(285, TOO_FEW_LIVE_REPLICAS) \
    M(286, UNSATISFIED_QUORUM_FOR_PREVIOUS_WRITE) \
    M(287, UNKNOWN_FORMAT_VERSION) \
    M(288, DISTRIBUTED_IN_JOIN_SUBQUERY_DENIED) \
    M(289, REPLICA_IS_NOT_IN_QUORUM) \
    M(290, LIMIT_EXCEEDED) \
    M(291, DATABASE_ACCESS_DENIED) \
    M(293, MONGODB_CANNOT_AUTHENTICATE) \
    M(295, RECEIVED_EMPTY_DATA) \
    M(297, SHARD_HAS_NO_CONNECTIONS) \
    M(298, CANNOT_PIPE) \
    M(299, CANNOT_FORK) \
    M(300, CANNOT_DLSYM) \
    M(301, CANNOT_CREATE_CHILD_PROCESS) \
    M(302, CHILD_WAS_NOT_EXITED_NORMALLY) \
    M(303, CANNOT_SELECT) \
    M(304, CANNOT_WAITPID) \
    M(305, TABLE_WAS_NOT_DROPPED) \
    M(306, TOO_DEEP_RECURSION) \
    M(307, TOO_MANY_BYTES) \
    M(308, UNEXPECTED_NODE_IN_ZOOKEEPER) \
    M(309, FUNCTION_CANNOT_HAVE_PARAMETERS) \
    M(318, INVALID_CONFIG_PARAMETER) \
    M(319, UNKNOWN_STATUS_OF_INSERT) \
    M(321, VALUE_IS_OUT_OF_RANGE_OF_DATA_TYPE) \
    M(336, UNKNOWN_DATABASE_ENGINE) \
    M(341, UNFINISHED) \
    M(342, METADATA_MISMATCH) \
    M(344, SUPPORT_IS_DISABLED) \
    M(345, TABLE_DIFFERS_TOO_MUCH) \
    M(346, CANNOT_CONVERT_CHARSET) \
    M(347, CANNOT_LOAD_CONFIG) \
    M(349, CANNOT_INSERT_NULL_IN_ORDINARY_COLUMN) \
    M(352, AMBIGUOUS_COLUMN_NAME) \
    M(353, INDEX_OF_POSITIONAL_ARGUMENT_IS_OUT_OF_RANGE) \
    M(354, ZLIB_INFLATE_FAILED) \
    M(355, ZLIB_DEFLATE_FAILED) \
    M(358, INTO_OUTFILE_NOT_ALLOWED) \
    M(359, TABLE_SIZE_EXCEEDS_MAX_DROP_SIZE_LIMIT) \
    M(360, CANNOT_CREATE_CHARSET_CONVERTER) \
    M(361, SEEK_POSITION_OUT_OF_BOUND) \
    M(362, CURRENT_WRITE_BUFFER_IS_EXHAUSTED) \
    M(363, CANNOT_CREATE_IO_BUFFER) \
    M(364, RECEIVED_ERROR_TOO_MANY_REQUESTS) \
    M(366, SIZES_OF_NESTED_COLUMNS_ARE_INCONSISTENT) \
    M(369, ALL_REPLICAS_ARE_STALE) \
    M(370, DATA_TYPE_CANNOT_BE_USED_IN_TABLES) \
    M(371, INCONSISTENT_CLUSTER_DEFINITION) \
    M(372, SESSION_NOT_FOUND) \
    M(373, SESSION_IS_LOCKED) \
    M(374, INVALID_SESSION_TIMEOUT) \
    M(375, CANNOT_DLOPEN) \
    M(376, CANNOT_PARSE_UUID) \
    M(377, ILLEGAL_SYNTAX_FOR_DATA_TYPE) \
    M(378, DATA_TYPE_CANNOT_HAVE_ARGUMENTS) \
    M(380, CANNOT_KILL) \
    M(381, HTTP_LENGTH_REQUIRED) \
    M(382, CANNOT_LOAD_CATBOOST_MODEL) \
    M(383, CANNOT_APPLY_CATBOOST_MODEL) \
    M(384, PART_IS_TEMPORARILY_LOCKED) \
    M(385, MULTIPLE_STREAMS_REQUIRED) \
    M(386, NO_COMMON_TYPE) \
    M(387, DICTIONARY_ALREADY_EXISTS) \
    M(388, CANNOT_ASSIGN_OPTIMIZE) \
    M(389, INSERT_WAS_DEDUPLICATED) \
    M(390, CANNOT_GET_CREATE_TABLE_QUERY) \
    M(391, EXTERNAL_LIBRARY_ERROR) \
    M(392, QUERY_IS_PROHIBITED) \
    M(393, THERE_IS_NO_QUERY) \
    M(394, QUERY_WAS_CANCELLED) \
    M(395, FUNCTION_THROW_IF_VALUE_IS_NON_ZERO) \
    M(396, TOO_MANY_ROWS_OR_BYTES) \
    M(397, QUERY_IS_NOT_SUPPORTED_IN_MATERIALIZED_VIEW) \
    M(398, UNKNOWN_MUTATION_COMMAND) \
    M(399, FORMAT_IS_NOT_SUITABLE_FOR_OUTPUT) \
    M(400, CANNOT_STAT) \
    M(401, FEATURE_IS_NOT_ENABLED_AT_BUILD_TIME) \
    M(402, CANNOT_IOSETUP) \
    M(403, INVALID_JOIN_ON_EXPRESSION) \
    M(404, BAD_ODBC_CONNECTION_STRING) \
    M(406, TOP_AND_LIMIT_TOGETHER) \
    M(407, DECIMAL_OVERFLOW) \
    M(408, BAD_REQUEST_PARAMETER) \
    M(410, EXTERNAL_SERVER_IS_NOT_RESPONDING) \
    M(411, PTHREAD_ERROR) \
    M(412, NETLINK_ERROR) \
    M(413, CANNOT_SET_SIGNAL_HANDLER) \
    M(415, ALL_REPLICAS_LOST) \
    M(416, REPLICA_STATUS_CHANGED) \
    M(417, EXPECTED_ALL_OR_ANY) \
    M(418, UNKNOWN_JOIN) \
    M(419, MULTIPLE_ASSIGNMENTS_TO_COLUMN) \
    M(420, CANNOT_UPDATE_COLUMN) \
    M(421, CANNOT_ADD_DIFFERENT_AGGREGATE_STATES) \
    M(422, UNSUPPORTED_URI_SCHEME) \
    M(423, CANNOT_GETTIMEOFDAY) \
    M(424, CANNOT_LINK) \
    M(425, SYSTEM_ERROR) \
    M(427, CANNOT_COMPILE_REGEXP) \
    M(429, FAILED_TO_GETPWUID) \
    M(430, MISMATCHING_USERS_FOR_PROCESS_AND_DATA) \
    M(431, ILLEGAL_SYNTAX_FOR_CODEC_TYPE) \
    M(432, UNKNOWN_CODEC) \
    M(433, ILLEGAL_CODEC_PARAMETER) \
    M(434, CANNOT_PARSE_PROTOBUF_SCHEMA) \
    M(435, NO_COLUMN_SERIALIZED_TO_REQUIRED_PROTOBUF_FIELD) \
    M(436, PROTOBUF_BAD_CAST) \
    M(437, PROTOBUF_FIELD_NOT_REPEATED) \
    M(438, DATA_TYPE_CANNOT_BE_PROMOTED) \
    M(439, CANNOT_SCHEDULE_TASK) \
    M(440, INVALID_LIMIT_EXPRESSION) \
    M(441, CANNOT_PARSE_DOMAIN_VALUE_FROM_STRING) \
    M(442, BAD_DATABASE_FOR_TEMPORARY_TABLE) \
    M(443, NO_COLUMNS_SERIALIZED_TO_PROTOBUF_FIELDS) \
    M(444, UNKNOWN_PROTOBUF_FORMAT) \
    M(445, CANNOT_MPROTECT) \
    M(446, FUNCTION_NOT_ALLOWED) \
    M(447, HYPERSCAN_CANNOT_SCAN_TEXT) \
    M(448, BROTLI_READ_FAILED) \
    M(449, BROTLI_WRITE_FAILED) \
    M(450, BAD_TTL_EXPRESSION) \
    M(451, BAD_TTL_FILE) \
    M(452, SETTING_CONSTRAINT_VIOLATION) \
    M(453, MYSQL_CLIENT_INSUFFICIENT_CAPABILITIES) \
    M(454, OPENSSL_ERROR) \
    M(455, SUSPICIOUS_TYPE_FOR_LOW_CARDINALITY) \
    M(456, UNKNOWN_QUERY_PARAMETER) \
    M(457, BAD_QUERY_PARAMETER) \
    M(458, CANNOT_UNLINK) \
    M(459, CANNOT_SET_THREAD_PRIORITY) \
    M(460, CANNOT_CREATE_TIMER) \
    M(461, CANNOT_SET_TIMER_PERIOD) \
    M(463, CANNOT_FCNTL) \
    M(464, CANNOT_PARSE_ELF) \
    M(465, CANNOT_PARSE_DWARF) \
    M(466, INSECURE_PATH) \
    M(467, CANNOT_PARSE_BOOL) \
    M(468, CANNOT_PTHREAD_ATTR) \
    M(469, VIOLATED_CONSTRAINT) \
    M(471, INVALID_SETTING_VALUE) \
    M(472, READONLY_SETTING) \
    M(473, DEADLOCK_AVOIDED) \
    M(474, INVALID_TEMPLATE_FORMAT) \
    M(475, INVALID_WITH_FILL_EXPRESSION) \
    M(476, WITH_TIES_WITHOUT_ORDER_BY) \
    M(477, INVALID_USAGE_OF_INPUT) \
    M(478, UNKNOWN_POLICY) \
    M(479, UNKNOWN_DISK) \
    M(480, UNKNOWN_PROTOCOL) \
    M(481, PATH_ACCESS_DENIED) \
    M(482, DICTIONARY_ACCESS_DENIED) \
    M(483, TOO_MANY_REDIRECTS) \
    M(484, INTERNAL_REDIS_ERROR) \
    M(487, CANNOT_GET_CREATE_DICTIONARY_QUERY) \
    M(489, INCORRECT_DICTIONARY_DEFINITION) \
    M(490, CANNOT_FORMAT_DATETIME) \
    M(491, UNACCEPTABLE_URL) \
    M(492, ACCESS_ENTITY_NOT_FOUND) \
    M(493, ACCESS_ENTITY_ALREADY_EXISTS) \
    M(495, ACCESS_STORAGE_READONLY) \
    M(496, QUOTA_REQUIRES_CLIENT_KEY) \
    M(497, ACCESS_DENIED) \
    M(498, LIMIT_BY_WITH_TIES_IS_NOT_SUPPORTED) \
    M(499, S3_ERROR) \
    M(500, AZURE_BLOB_STORAGE_ERROR) \
    M(501, CANNOT_CREATE_DATABASE) \
    M(502, CANNOT_SIGQUEUE) \
    M(503, AGGREGATE_FUNCTION_THROW) \
    M(504, FILE_ALREADY_EXISTS) \
    M(507, UNABLE_TO_SKIP_UNUSED_SHARDS) \
    M(508, UNKNOWN_ACCESS_TYPE) \
    M(509, INVALID_GRANT) \
    M(510, CACHE_DICTIONARY_UPDATE_FAIL) \
    M(511, UNKNOWN_ROLE) \
    M(512, SET_NON_GRANTED_ROLE) \
    M(513, UNKNOWN_PART_TYPE) \
    M(514, ACCESS_STORAGE_FOR_INSERTION_NOT_FOUND) \
    M(515, INCORRECT_ACCESS_ENTITY_DEFINITION) \
    M(516, AUTHENTICATION_FAILED) \
    M(517, CANNOT_ASSIGN_ALTER) \
    M(518, CANNOT_COMMIT_OFFSET) \
    M(519, NO_REMOTE_SHARD_AVAILABLE) \
    M(520, CANNOT_DETACH_DICTIONARY_AS_TABLE) \
    M(521, ATOMIC_RENAME_FAIL) \
    M(523, UNKNOWN_ROW_POLICY) \
    M(524, ALTER_OF_COLUMN_IS_FORBIDDEN) \
    M(525, INCORRECT_DISK_INDEX) \
    M(527, NO_SUITABLE_FUNCTION_IMPLEMENTATION) \
    M(528, CASSANDRA_INTERNAL_ERROR) \
    M(529, NOT_A_LEADER) \
    M(530, CANNOT_CONNECT_RABBITMQ) \
    M(531, CANNOT_FSTAT) \
    M(532, LDAP_ERROR) \
    M(535, UNKNOWN_RAID_TYPE) \
    M(536, CANNOT_RESTORE_FROM_FIELD_DUMP) \
    M(537, ILLEGAL_MYSQL_VARIABLE) \
    M(538, MYSQL_SYNTAX_ERROR) \
    M(539, CANNOT_BIND_RABBITMQ_EXCHANGE) \
    M(540, CANNOT_DECLARE_RABBITMQ_EXCHANGE) \
    M(541, CANNOT_CREATE_RABBITMQ_QUEUE_BINDING) \
    M(542, CANNOT_REMOVE_RABBITMQ_EXCHANGE) \
    M(543, UNKNOWN_MYSQL_DATATYPES_SUPPORT_LEVEL) \
    M(544, ROW_AND_ROWS_TOGETHER) \
    M(545, FIRST_AND_NEXT_TOGETHER) \
    M(546, NO_ROW_DELIMITER) \
    M(547, INVALID_RAID_TYPE) \
    M(548, UNKNOWN_VOLUME) \
    M(549, DATA_TYPE_CANNOT_BE_USED_IN_KEY) \
    M(552, UNRECOGNIZED_ARGUMENTS) \
    M(553, LZMA_STREAM_ENCODER_FAILED) \
    M(554, LZMA_STREAM_DECODER_FAILED) \
    M(555, ROCKSDB_ERROR) \
    M(556, SYNC_MYSQL_USER_ACCESS_ERROR) \
    M(557, UNKNOWN_UNION) \
    M(558, EXPECTED_ALL_OR_DISTINCT) \
    M(559, INVALID_GRPC_QUERY_INFO) \
    M(560, ZSTD_ENCODER_FAILED) \
    M(561, ZSTD_DECODER_FAILED) \
    M(562, TLD_LIST_NOT_FOUND) \
    M(563, CANNOT_READ_MAP_FROM_TEXT) \
    M(564, INTERSERVER_SCHEME_DOESNT_MATCH) \
    M(565, TOO_MANY_PARTITIONS) \
    M(566, CANNOT_RMDIR) \
    M(567, DUPLICATED_PART_UUIDS) \
    M(568, RAFT_ERROR) \
    M(569, MULTIPLE_COLUMNS_SERIALIZED_TO_SAME_PROTOBUF_FIELD) \
    M(570, DATA_TYPE_INCOMPATIBLE_WITH_PROTOBUF_FIELD) \
    M(571, DATABASE_REPLICATION_FAILED) \
    M(572, TOO_MANY_QUERY_PLAN_OPTIMIZATIONS) \
    M(573, EPOLL_ERROR) \
    M(574, DISTRIBUTED_TOO_MANY_PENDING_BYTES) \
    M(575, UNKNOWN_SNAPSHOT) \
    M(576, KERBEROS_ERROR) \
    M(577, INVALID_SHARD_ID) \
    M(578, INVALID_FORMAT_INSERT_QUERY_WITH_DATA) \
    M(579, INCORRECT_PART_TYPE) \
    M(580, CANNOT_SET_ROUNDING_MODE) \
    M(581, TOO_LARGE_DISTRIBUTED_DEPTH) \
    M(582, NO_SUCH_PROJECTION_IN_TABLE) \
    M(583, ILLEGAL_PROJECTION) \
    M(584, PROJECTION_NOT_USED) \
    M(585, CANNOT_PARSE_YAML) \
    M(586, CANNOT_CREATE_FILE) \
    M(587, CONCURRENT_ACCESS_NOT_SUPPORTED) \
    M(588, DISTRIBUTED_BROKEN_BATCH_INFO) \
    M(589, DISTRIBUTED_BROKEN_BATCH_FILES) \
    M(590, CANNOT_SYSCONF) \
    M(591, SQLITE_ENGINE_ERROR) \
    M(592, DATA_ENCRYPTION_ERROR) \
    M(593, ZERO_COPY_REPLICATION_ERROR) \
    M(594, BZIP2_STREAM_DECODER_FAILED) \
    M(595, BZIP2_STREAM_ENCODER_FAILED) \
    M(596, INTERSECT_OR_EXCEPT_RESULT_STRUCTURES_MISMATCH) \
    M(597, NO_SUCH_ERROR_CODE) \
    M(598, BACKUP_ALREADY_EXISTS) \
    M(599, BACKUP_NOT_FOUND) \
    M(600, BACKUP_VERSION_NOT_SUPPORTED) \
    M(601, BACKUP_DAMAGED) \
    M(602, NO_BASE_BACKUP) \
    M(603, WRONG_BASE_BACKUP) \
    M(604, BACKUP_ENTRY_ALREADY_EXISTS) \
    M(605, BACKUP_ENTRY_NOT_FOUND) \
    M(606, BACKUP_IS_EMPTY) \
    M(607, CANNOT_RESTORE_DATABASE) \
    M(608, CANNOT_RESTORE_TABLE) \
    M(609, FUNCTION_ALREADY_EXISTS) \
    M(610, CANNOT_DROP_FUNCTION) \
    M(611, CANNOT_CREATE_RECURSIVE_FUNCTION) \
    M(614, POSTGRESQL_CONNECTION_FAILURE) \
    M(615, CANNOT_ADVISE) \
    M(616, UNKNOWN_READ_METHOD) \
    M(617, LZ4_ENCODER_FAILED) \
    M(618, LZ4_DECODER_FAILED) \
    M(619, POSTGRESQL_REPLICATION_INTERNAL_ERROR) \
    M(620, QUERY_NOT_ALLOWED) \
    M(621, CANNOT_NORMALIZE_STRING) \
    M(622, CANNOT_PARSE_CAPN_PROTO_SCHEMA) \
    M(623, CAPN_PROTO_BAD_CAST) \
    M(624, BAD_FILE_TYPE) \
    M(625, IO_SETUP_ERROR) \
    M(626, CANNOT_SKIP_UNKNOWN_FIELD) \
    M(627, BACKUP_ENGINE_NOT_FOUND) \
    M(628, OFFSET_FETCH_WITHOUT_ORDER_BY) \
    M(629, HTTP_RANGE_NOT_SATISFIABLE) \
    M(630, HAVE_DEPENDENT_OBJECTS) \
    M(631, UNKNOWN_FILE_SIZE) \
    M(632, UNEXPECTED_DATA_AFTER_PARSED_VALUE) \
    M(633, QUERY_IS_NOT_SUPPORTED_IN_WINDOW_VIEW) \
    M(634, MONGODB_ERROR) \
    M(635, CANNOT_POLL) \
    M(636, CANNOT_EXTRACT_TABLE_STRUCTURE) \
    M(637, INVALID_TABLE_OVERRIDE) \
    M(638, SNAPPY_UNCOMPRESS_FAILED) \
    M(639, SNAPPY_COMPRESS_FAILED) \
    M(640, NO_HIVEMETASTORE) \
    M(641, CANNOT_APPEND_TO_FILE) \
    M(642, CANNOT_PACK_ARCHIVE) \
    M(643, CANNOT_UNPACK_ARCHIVE) \
    M(645, NUMBER_OF_DIMENSIONS_MISMATCHED) \
    M(647, CANNOT_BACKUP_TABLE) \
    M(648, WRONG_DDL_RENAMING_SETTINGS) \
    M(649, INVALID_TRANSACTION) \
    M(650, SERIALIZATION_ERROR) \
    M(651, CAPN_PROTO_BAD_TYPE) \
    M(652, ONLY_NULLS_WHILE_READING_SCHEMA) \
    M(653, CANNOT_PARSE_BACKUP_SETTINGS) \
    M(654, WRONG_BACKUP_SETTINGS) \
    M(655, FAILED_TO_SYNC_BACKUP_OR_RESTORE) \
    M(659, UNKNOWN_STATUS_OF_TRANSACTION) \
    M(660, HDFS_ERROR) \
    M(661, CANNOT_SEND_SIGNAL) \
    M(662, FS_METADATA_ERROR) \
    M(663, INCONSISTENT_METADATA_FOR_BACKUP) \
    M(664, ACCESS_STORAGE_DOESNT_ALLOW_BACKUP) \
    M(665, CANNOT_CONNECT_NATS) \
    M(667, NOT_INITIALIZED) \
    M(668, INVALID_STATE) \
    M(669, NAMED_COLLECTION_DOESNT_EXIST) \
    M(670, NAMED_COLLECTION_ALREADY_EXISTS) \
    M(671, NAMED_COLLECTION_IS_IMMUTABLE) \
    M(672, INVALID_SCHEDULER_NODE) \
    M(673, RESOURCE_ACCESS_DENIED) \
    M(674, RESOURCE_NOT_FOUND) \
    M(675, CANNOT_PARSE_IPV4) \
    M(676, CANNOT_PARSE_IPV6) \
    M(677, THREAD_WAS_CANCELED) \
    M(678, IO_URING_INIT_FAILED) \
    M(679, IO_URING_SUBMIT_ERROR) \
    M(690, MIXED_ACCESS_PARAMETER_TYPES) \
    M(691, UNKNOWN_ELEMENT_OF_ENUM) \
    M(692, TOO_MANY_MUTATIONS) \
    M(693, AWS_ERROR) \
    M(694, ASYNC_LOAD_CYCLE) \
    M(695, ASYNC_LOAD_FAILED) \
    M(696, ASYNC_LOAD_CANCELED) \
    M(697, CANNOT_RESTORE_TO_NONENCRYPTED_DISK) \
    M(698, INVALID_REDIS_STORAGE_TYPE) \
    M(699, INVALID_REDIS_TABLE_STRUCTURE) \
    M(700, USER_SESSION_LIMIT_EXCEEDED) \
    M(701, CLUSTER_DOESNT_EXIST) \
    M(702, CLIENT_INFO_DOES_NOT_MATCH) \
    M(703, INVALID_IDENTIFIER) \
    M(704, QUERY_CACHE_USED_WITH_NONDETERMINISTIC_FUNCTIONS) \
    M(705, TABLE_NOT_EMPTY) \
    M(706, LIBSSH_ERROR) \
    M(707, GCP_ERROR) \
    M(708, ILLEGAL_STATISTICS) \
    M(709, CANNOT_GET_REPLICATED_DATABASE_SNAPSHOT) \
    M(710, FAULT_INJECTED) \
    M(711, FILECACHE_ACCESS_DENIED) \
    M(712, TOO_MANY_MATERIALIZED_VIEWS) \
    M(713, BROKEN_PROJECTION) \
    M(714, UNEXPECTED_CLUSTER) \
    M(715, CANNOT_DETECT_FORMAT) \
    M(716, CANNOT_FORGET_PARTITION) \
    M(717, EXPERIMENTAL_FEATURE_ERROR) \
    M(718, TOO_SLOW_PARSING) \
    M(719, QUERY_CACHE_USED_WITH_SYSTEM_TABLE) \
    M(720, USER_EXPIRED) \
    M(721, DEPRECATED_FUNCTION) \
    M(722, ASYNC_LOAD_WAIT_FAILED) \
    M(723, PARQUET_EXCEPTION) \
    M(724, TOO_MANY_TABLES) \
    M(725, TOO_MANY_DATABASES) \
    M(726, UNEXPECTED_HTTP_HEADERS) \
    M(727, UNEXPECTED_TABLE_ENGINE) \
    M(728, UNEXPECTED_DATA_TYPE) \
    M(729, ILLEGAL_TIME_SERIES_TAGS) \
    M(730, REFRESH_FAILED) \
    M(731, QUERY_CACHE_USED_WITH_NON_THROW_OVERFLOW_MODE) \
    M(733, TABLE_IS_BEING_RESTARTED) \
    M(734, CANNOT_WRITE_AFTER_BUFFER_CANCELED) \
    M(735, QUERY_WAS_CANCELLED_BY_CLIENT) \
    M(736, ICEBERG_CATALOG_ERROR) \
    M(737, GOOGLE_CLOUD_ERROR) \
    M(738, PART_IS_LOCKED) \
    M(739, BUZZHOUSE) \
    M(740, POTENTIALLY_BROKEN_DATA_PART) \
<<<<<<< HEAD
    M(741, DELTA_KERNEL_ERROR) \
=======
    M(741, TABLE_UUID_MISMATCH) \
>>>>>>> 770b4022
\
    M(900, DISTRIBUTED_CACHE_ERROR) \
    M(901, CANNOT_USE_DISTRIBUTED_CACHE) \
    M(902, PROTOCOL_VERSION_MISMATCH) \
\
    M(999, KEEPER_EXCEPTION) \
    M(1000, POCO_EXCEPTION) \
    M(1001, STD_EXCEPTION) \
    M(1002, UNKNOWN_EXCEPTION) \
    M(1003, SSH_EXCEPTION) \
/* See END */

#ifdef APPLY_FOR_EXTERNAL_ERROR_CODES
    #define APPLY_FOR_ERROR_CODES(M) APPLY_FOR_BUILTIN_ERROR_CODES(M) APPLY_FOR_EXTERNAL_ERROR_CODES(M)
#else
    #define APPLY_FOR_ERROR_CODES(M) APPLY_FOR_BUILTIN_ERROR_CODES(M)
#endif

namespace DB
{
namespace ErrorCodes
{
#define M(VALUE, NAME) extern const ErrorCode NAME = VALUE;
    APPLY_FOR_ERROR_CODES(M)
#undef M

    constexpr ErrorCode END = 1003;
    ErrorPairHolder values[END + 1]{};

    struct ErrorCodesNames
    {
        std::string_view names[END + 1];
        ErrorCodesNames()
        {
#define M(VALUE, NAME) names[VALUE] = std::string_view(#NAME);
            APPLY_FOR_ERROR_CODES(M)
#undef M
        }
    } static error_codes_names;

    std::string_view getName(ErrorCode error_code)
    {
        if (error_code < 0 || error_code >= END)
            return std::string_view();
        return error_codes_names.names[error_code];
    }

    ErrorCode getErrorCodeByName(std::string_view error_name)
    {
        for (int i = 0, end = ErrorCodes::end(); i < end; ++i)
        {
            std::string_view name = ErrorCodes::getName(i);

            if (name.empty())
                continue;

            if (name == error_name)
                return i;
        }
        throw Exception(NO_SUCH_ERROR_CODE, "No error code with name: '{}'", error_name);
    }

    ErrorCode end() { return END + 1; }

    size_t increment(ErrorCode error_code, bool remote, const std::string & message, const FramePointers & trace)
    {
        if (error_code < 0 || error_code >= end())
        {
            /// For everything outside the range, use END.
            /// (end() is the pointer pass the end, while END is the last value that has an element in values array).
            error_code = end() - 1;
        }

        return values[error_code].increment(remote, message, trace);
    }

    void extendedMessage(ErrorCode error_code, bool remote, size_t error_index, const std::string & message)
    {
        if (error_code < 0 || error_code >= end())
        {
            /// For everything outside the range, use END.
            /// (end() is the pointer pass the end, while END is the last value that has an element in values array).
            error_code = end() - 1;
        }

        values[error_code].extendedMessage(remote, error_index, message);
    }

    size_t ErrorPairHolder::increment(bool remote, const std::string & message, const FramePointers & trace)
    {
        const auto now = std::chrono::system_clock::now();

        std::lock_guard lock(mutex);
        auto & error = remote ? value.remote : value.local;

        size_t error_index = error.count++;
        error.message = message;
        error.trace = trace;
        error.error_time_ms = std::chrono::duration_cast<std::chrono::milliseconds>(now.time_since_epoch()).count();

        return error_index;
    }

    void ErrorPairHolder::extendedMessage(bool remote, size_t error_index, const std::string & new_message)
    {
        std::lock_guard lock(mutex);
        auto & error = remote ? value.remote : value.local;

        /// This function is supposed to extend the current message.
        if ((error.count == error_index + 1) && new_message.starts_with(error.message))
            error.message = new_message;
    }

    ErrorPair ErrorPairHolder::get()
    {
        std::lock_guard lock(mutex);
        return value;
    }
}

}<|MERGE_RESOLUTION|>--- conflicted
+++ resolved
@@ -618,11 +618,8 @@
     M(738, PART_IS_LOCKED) \
     M(739, BUZZHOUSE) \
     M(740, POTENTIALLY_BROKEN_DATA_PART) \
-<<<<<<< HEAD
-    M(741, DELTA_KERNEL_ERROR) \
-=======
     M(741, TABLE_UUID_MISMATCH) \
->>>>>>> 770b4022
+    M(742, DELTA_KERNEL_ERROR) \
 \
     M(900, DISTRIBUTED_CACHE_ERROR) \
     M(901, CANNOT_USE_DISTRIBUTED_CACHE) \
