#include <Common/ErrorCodes.h>

/** Previously, these constants were located in one enum.
  * But in this case there is a problem: when you add a new constant, you need to recompile
  * all translation units that use at least one constant (almost the whole project).
  * Therefore it is made so that definitions of constants are located here, in one file,
  * and their declaration are in different files, at the place of use.
  *
  * Later it was converted to the lookup table, to provide:
  * - errorCodeToName()
  * - system.errors table
  */

#define APPLY_FOR_ERROR_CODES(M) \
    M(0, OK) \
    M(1, UNSUPPORTED_METHOD) \
    M(2, UNSUPPORTED_PARAMETER) \
    M(3, UNEXPECTED_END_OF_FILE) \
    M(4, EXPECTED_END_OF_FILE) \
    M(6, CANNOT_PARSE_TEXT) \
    M(7, INCORRECT_NUMBER_OF_COLUMNS) \
    M(8, THERE_IS_NO_COLUMN) \
    M(9, SIZES_OF_COLUMNS_DOESNT_MATCH) \
    M(10, NOT_FOUND_COLUMN_IN_BLOCK) \
    M(11, POSITION_OUT_OF_BOUND) \
    M(12, PARAMETER_OUT_OF_BOUND) \
    M(13, SIZES_OF_COLUMNS_IN_TUPLE_DOESNT_MATCH) \
    M(15, DUPLICATE_COLUMN) \
    M(16, NO_SUCH_COLUMN_IN_TABLE) \
    M(17, DELIMITER_IN_STRING_LITERAL_DOESNT_MATCH) \
    M(18, CANNOT_INSERT_ELEMENT_INTO_CONSTANT_COLUMN) \
    M(19, SIZE_OF_FIXED_STRING_DOESNT_MATCH) \
    M(20, NUMBER_OF_COLUMNS_DOESNT_MATCH) \
    M(21, CANNOT_READ_ALL_DATA_FROM_TAB_SEPARATED_INPUT) \
    M(22, CANNOT_PARSE_ALL_VALUE_FROM_TAB_SEPARATED_INPUT) \
    M(23, CANNOT_READ_FROM_ISTREAM) \
    M(24, CANNOT_WRITE_TO_OSTREAM) \
    M(25, CANNOT_PARSE_ESCAPE_SEQUENCE) \
    M(26, CANNOT_PARSE_QUOTED_STRING) \
    M(27, CANNOT_PARSE_INPUT_ASSERTION_FAILED) \
    M(28, CANNOT_PRINT_FLOAT_OR_DOUBLE_NUMBER) \
    M(29, CANNOT_PRINT_INTEGER) \
    M(30, CANNOT_READ_SIZE_OF_COMPRESSED_CHUNK) \
    M(31, CANNOT_READ_COMPRESSED_CHUNK) \
    M(32, ATTEMPT_TO_READ_AFTER_EOF) \
    M(33, CANNOT_READ_ALL_DATA) \
    M(34, TOO_MANY_ARGUMENTS_FOR_FUNCTION) \
    M(35, TOO_FEW_ARGUMENTS_FOR_FUNCTION) \
    M(36, BAD_ARGUMENTS) \
    M(37, UNKNOWN_ELEMENT_IN_AST) \
    M(38, CANNOT_PARSE_DATE) \
    M(39, TOO_LARGE_SIZE_COMPRESSED) \
    M(40, CHECKSUM_DOESNT_MATCH) \
    M(41, CANNOT_PARSE_DATETIME) \
    M(42, NUMBER_OF_ARGUMENTS_DOESNT_MATCH) \
    M(43, ILLEGAL_TYPE_OF_ARGUMENT) \
    M(44, ILLEGAL_COLUMN) \
    M(45, ILLEGAL_NUMBER_OF_RESULT_COLUMNS) \
    M(46, UNKNOWN_FUNCTION) \
    M(47, UNKNOWN_IDENTIFIER) \
    M(48, NOT_IMPLEMENTED) \
    M(49, LOGICAL_ERROR) \
    M(50, UNKNOWN_TYPE) \
    M(51, EMPTY_LIST_OF_COLUMNS_QUERIED) \
    M(52, COLUMN_QUERIED_MORE_THAN_ONCE) \
    M(53, TYPE_MISMATCH) \
    M(54, STORAGE_DOESNT_ALLOW_PARAMETERS) \
    M(55, STORAGE_REQUIRES_PARAMETER) \
    M(56, UNKNOWN_STORAGE) \
    M(57, TABLE_ALREADY_EXISTS) \
    M(58, TABLE_METADATA_ALREADY_EXISTS) \
    M(59, ILLEGAL_TYPE_OF_COLUMN_FOR_FILTER) \
    M(60, UNKNOWN_TABLE) \
    M(61, ONLY_FILTER_COLUMN_IN_BLOCK) \
    M(62, SYNTAX_ERROR) \
    M(63, UNKNOWN_AGGREGATE_FUNCTION) \
    M(64, CANNOT_READ_AGGREGATE_FUNCTION_FROM_TEXT) \
    M(65, CANNOT_WRITE_AGGREGATE_FUNCTION_AS_TEXT) \
    M(66, NOT_A_COLUMN) \
    M(67, ILLEGAL_KEY_OF_AGGREGATION) \
    M(68, CANNOT_GET_SIZE_OF_FIELD) \
    M(69, ARGUMENT_OUT_OF_BOUND) \
    M(70, CANNOT_CONVERT_TYPE) \
    M(71, CANNOT_WRITE_AFTER_END_OF_BUFFER) \
    M(72, CANNOT_PARSE_NUMBER) \
    M(73, UNKNOWN_FORMAT) \
    M(74, CANNOT_READ_FROM_FILE_DESCRIPTOR) \
    M(75, CANNOT_WRITE_TO_FILE_DESCRIPTOR) \
    M(76, CANNOT_OPEN_FILE) \
    M(77, CANNOT_CLOSE_FILE) \
    M(78, UNKNOWN_TYPE_OF_QUERY) \
    M(79, INCORRECT_FILE_NAME) \
    M(80, INCORRECT_QUERY) \
    M(81, UNKNOWN_DATABASE) \
    M(82, DATABASE_ALREADY_EXISTS) \
    M(83, DIRECTORY_DOESNT_EXIST) \
    M(84, DIRECTORY_ALREADY_EXISTS) \
    M(85, FORMAT_IS_NOT_SUITABLE_FOR_INPUT) \
    M(86, RECEIVED_ERROR_FROM_REMOTE_IO_SERVER) \
    M(87, CANNOT_SEEK_THROUGH_FILE) \
    M(88, CANNOT_TRUNCATE_FILE) \
    M(89, UNKNOWN_COMPRESSION_METHOD) \
    M(90, EMPTY_LIST_OF_COLUMNS_PASSED) \
    M(91, SIZES_OF_MARKS_FILES_ARE_INCONSISTENT) \
    M(92, EMPTY_DATA_PASSED) \
    M(93, UNKNOWN_AGGREGATED_DATA_VARIANT) \
    M(94, CANNOT_MERGE_DIFFERENT_AGGREGATED_DATA_VARIANTS) \
    M(95, CANNOT_READ_FROM_SOCKET) \
    M(96, CANNOT_WRITE_TO_SOCKET) \
    M(97, CANNOT_READ_ALL_DATA_FROM_CHUNKED_INPUT) \
    M(98, CANNOT_WRITE_TO_EMPTY_BLOCK_OUTPUT_STREAM) \
    M(99, UNKNOWN_PACKET_FROM_CLIENT) \
    M(100, UNKNOWN_PACKET_FROM_SERVER) \
    M(101, UNEXPECTED_PACKET_FROM_CLIENT) \
    M(102, UNEXPECTED_PACKET_FROM_SERVER) \
    M(103, RECEIVED_DATA_FOR_WRONG_QUERY_ID) \
    M(104, TOO_SMALL_BUFFER_SIZE) \
    M(105, CANNOT_READ_HISTORY) \
    M(106, CANNOT_APPEND_HISTORY) \
    M(107, FILE_DOESNT_EXIST) \
    M(108, NO_DATA_TO_INSERT) \
    M(109, CANNOT_BLOCK_SIGNAL) \
    M(110, CANNOT_UNBLOCK_SIGNAL) \
    M(111, CANNOT_MANIPULATE_SIGSET) \
    M(112, CANNOT_WAIT_FOR_SIGNAL) \
    M(113, THERE_IS_NO_SESSION) \
    M(114, CANNOT_CLOCK_GETTIME) \
    M(115, UNKNOWN_SETTING) \
    M(116, THERE_IS_NO_DEFAULT_VALUE) \
    M(117, INCORRECT_DATA) \
    M(119, ENGINE_REQUIRED) \
    M(120, CANNOT_INSERT_VALUE_OF_DIFFERENT_SIZE_INTO_TUPLE) \
    M(121, UNSUPPORTED_JOIN_KEYS) \
    M(122, INCOMPATIBLE_COLUMNS) \
    M(123, UNKNOWN_TYPE_OF_AST_NODE) \
    M(124, INCORRECT_ELEMENT_OF_SET) \
    M(125, INCORRECT_RESULT_OF_SCALAR_SUBQUERY) \
    M(126, CANNOT_GET_RETURN_TYPE) \
    M(127, ILLEGAL_INDEX) \
    M(128, TOO_LARGE_ARRAY_SIZE) \
    M(129, FUNCTION_IS_SPECIAL) \
    M(130, CANNOT_READ_ARRAY_FROM_TEXT) \
    M(131, TOO_LARGE_STRING_SIZE) \
    M(133, AGGREGATE_FUNCTION_DOESNT_ALLOW_PARAMETERS) \
    M(134, PARAMETERS_TO_AGGREGATE_FUNCTIONS_MUST_BE_LITERALS) \
    M(135, ZERO_ARRAY_OR_TUPLE_INDEX) \
    M(137, UNKNOWN_ELEMENT_IN_CONFIG) \
    M(138, EXCESSIVE_ELEMENT_IN_CONFIG) \
    M(139, NO_ELEMENTS_IN_CONFIG) \
    M(140, ALL_REQUESTED_COLUMNS_ARE_MISSING) \
    M(141, SAMPLING_NOT_SUPPORTED) \
    M(142, NOT_FOUND_NODE) \
    M(143, FOUND_MORE_THAN_ONE_NODE) \
    M(144, FIRST_DATE_IS_BIGGER_THAN_LAST_DATE) \
    M(145, UNKNOWN_OVERFLOW_MODE) \
    M(146, QUERY_SECTION_DOESNT_MAKE_SENSE) \
    M(147, NOT_FOUND_FUNCTION_ELEMENT_FOR_AGGREGATE) \
    M(148, NOT_FOUND_RELATION_ELEMENT_FOR_CONDITION) \
    M(149, NOT_FOUND_RHS_ELEMENT_FOR_CONDITION) \
    M(150, EMPTY_LIST_OF_ATTRIBUTES_PASSED) \
    M(151, INDEX_OF_COLUMN_IN_SORT_CLAUSE_IS_OUT_OF_RANGE) \
    M(152, UNKNOWN_DIRECTION_OF_SORTING) \
    M(153, ILLEGAL_DIVISION) \
    M(154, AGGREGATE_FUNCTION_NOT_APPLICABLE) \
    M(155, UNKNOWN_RELATION) \
    M(156, DICTIONARIES_WAS_NOT_LOADED) \
    M(157, ILLEGAL_OVERFLOW_MODE) \
    M(158, TOO_MANY_ROWS) \
    M(159, TIMEOUT_EXCEEDED) \
    M(160, TOO_SLOW) \
    M(161, TOO_MANY_COLUMNS) \
    M(162, TOO_DEEP_SUBQUERIES) \
    M(163, TOO_DEEP_PIPELINE) \
    M(164, READONLY) \
    M(165, TOO_MANY_TEMPORARY_COLUMNS) \
    M(166, TOO_MANY_TEMPORARY_NON_CONST_COLUMNS) \
    M(167, TOO_DEEP_AST) \
    M(168, TOO_BIG_AST) \
    M(169, BAD_TYPE_OF_FIELD) \
    M(170, BAD_GET) \
    M(172, CANNOT_CREATE_DIRECTORY) \
    M(173, CANNOT_ALLOCATE_MEMORY) \
    M(174, CYCLIC_ALIASES) \
    M(176, CHUNK_NOT_FOUND) \
    M(177, DUPLICATE_CHUNK_NAME) \
    M(178, MULTIPLE_ALIASES_FOR_EXPRESSION) \
    M(179, MULTIPLE_EXPRESSIONS_FOR_ALIAS) \
    M(180, THERE_IS_NO_PROFILE) \
    M(181, ILLEGAL_FINAL) \
    M(182, ILLEGAL_PREWHERE) \
    M(183, UNEXPECTED_EXPRESSION) \
    M(184, ILLEGAL_AGGREGATION) \
    M(185, UNSUPPORTED_MYISAM_BLOCK_TYPE) \
    M(186, UNSUPPORTED_COLLATION_LOCALE) \
    M(187, COLLATION_COMPARISON_FAILED) \
    M(188, UNKNOWN_ACTION) \
    M(189, TABLE_MUST_NOT_BE_CREATED_MANUALLY) \
    M(190, SIZES_OF_ARRAYS_DOESNT_MATCH) \
    M(191, SET_SIZE_LIMIT_EXCEEDED) \
    M(192, UNKNOWN_USER) \
    M(193, WRONG_PASSWORD) \
    M(194, REQUIRED_PASSWORD) \
    M(195, IP_ADDRESS_NOT_ALLOWED) \
    M(196, UNKNOWN_ADDRESS_PATTERN_TYPE) \
    M(197, SERVER_REVISION_IS_TOO_OLD) \
    M(198, DNS_ERROR) \
    M(199, UNKNOWN_QUOTA) \
    M(200, QUOTA_DOESNT_ALLOW_KEYS) \
    M(201, QUOTA_EXPIRED) \
    M(202, TOO_MANY_SIMULTANEOUS_QUERIES) \
    M(203, NO_FREE_CONNECTION) \
    M(204, CANNOT_FSYNC) \
    M(205, NESTED_TYPE_TOO_DEEP) \
    M(206, ALIAS_REQUIRED) \
    M(207, AMBIGUOUS_IDENTIFIER) \
    M(208, EMPTY_NESTED_TABLE) \
    M(209, SOCKET_TIMEOUT) \
    M(210, NETWORK_ERROR) \
    M(211, EMPTY_QUERY) \
    M(212, UNKNOWN_LOAD_BALANCING) \
    M(213, UNKNOWN_TOTALS_MODE) \
    M(214, CANNOT_STATVFS) \
    M(215, NOT_AN_AGGREGATE) \
    M(216, QUERY_WITH_SAME_ID_IS_ALREADY_RUNNING) \
    M(217, CLIENT_HAS_CONNECTED_TO_WRONG_PORT) \
    M(218, TABLE_IS_DROPPED) \
    M(219, DATABASE_NOT_EMPTY) \
    M(220, DUPLICATE_INTERSERVER_IO_ENDPOINT) \
    M(221, NO_SUCH_INTERSERVER_IO_ENDPOINT) \
    M(222, ADDING_REPLICA_TO_NON_EMPTY_TABLE) \
    M(223, UNEXPECTED_AST_STRUCTURE) \
    M(224, REPLICA_IS_ALREADY_ACTIVE) \
    M(225, NO_ZOOKEEPER) \
    M(226, NO_FILE_IN_DATA_PART) \
    M(227, UNEXPECTED_FILE_IN_DATA_PART) \
    M(228, BAD_SIZE_OF_FILE_IN_DATA_PART) \
    M(229, QUERY_IS_TOO_LARGE) \
    M(230, NOT_FOUND_EXPECTED_DATA_PART) \
    M(231, TOO_MANY_UNEXPECTED_DATA_PARTS) \
    M(232, NO_SUCH_DATA_PART) \
    M(233, BAD_DATA_PART_NAME) \
    M(234, NO_REPLICA_HAS_PART) \
    M(235, DUPLICATE_DATA_PART) \
    M(236, ABORTED) \
    M(237, NO_REPLICA_NAME_GIVEN) \
    M(238, FORMAT_VERSION_TOO_OLD) \
    M(239, CANNOT_MUNMAP) \
    M(240, CANNOT_MREMAP) \
    M(241, MEMORY_LIMIT_EXCEEDED) \
    M(242, TABLE_IS_READ_ONLY) \
    M(243, NOT_ENOUGH_SPACE) \
    M(244, UNEXPECTED_ZOOKEEPER_ERROR) \
    M(246, CORRUPTED_DATA) \
    M(247, INCORRECT_MARK) \
    M(248, INVALID_PARTITION_VALUE) \
    M(250, NOT_ENOUGH_BLOCK_NUMBERS) \
    M(251, NO_SUCH_REPLICA) \
    M(252, TOO_MANY_PARTS) \
    M(253, REPLICA_IS_ALREADY_EXIST) \
    M(254, NO_ACTIVE_REPLICAS) \
    M(255, TOO_MANY_RETRIES_TO_FETCH_PARTS) \
    M(256, PARTITION_ALREADY_EXISTS) \
    M(257, PARTITION_DOESNT_EXIST) \
    M(258, UNION_ALL_RESULT_STRUCTURES_MISMATCH) \
    M(260, CLIENT_OUTPUT_FORMAT_SPECIFIED) \
    M(261, UNKNOWN_BLOCK_INFO_FIELD) \
    M(262, BAD_COLLATION) \
    M(263, CANNOT_COMPILE_CODE) \
    M(264, INCOMPATIBLE_TYPE_OF_JOIN) \
    M(265, NO_AVAILABLE_REPLICA) \
    M(266, MISMATCH_REPLICAS_DATA_SOURCES) \
    M(267, STORAGE_DOESNT_SUPPORT_PARALLEL_REPLICAS) \
    M(268, CPUID_ERROR) \
    M(269, INFINITE_LOOP) \
    M(270, CANNOT_COMPRESS) \
    M(271, CANNOT_DECOMPRESS) \
    M(272, CANNOT_IO_SUBMIT) \
    M(273, CANNOT_IO_GETEVENTS) \
    M(274, AIO_READ_ERROR) \
    M(275, AIO_WRITE_ERROR) \
    M(277, INDEX_NOT_USED) \
    M(279, ALL_CONNECTION_TRIES_FAILED) \
    M(280, NO_AVAILABLE_DATA) \
    M(281, DICTIONARY_IS_EMPTY) \
    M(282, INCORRECT_INDEX) \
    M(283, UNKNOWN_DISTRIBUTED_PRODUCT_MODE) \
    M(284, WRONG_GLOBAL_SUBQUERY) \
    M(285, TOO_FEW_LIVE_REPLICAS) \
    M(286, UNSATISFIED_QUORUM_FOR_PREVIOUS_WRITE) \
    M(287, UNKNOWN_FORMAT_VERSION) \
    M(288, DISTRIBUTED_IN_JOIN_SUBQUERY_DENIED) \
    M(289, REPLICA_IS_NOT_IN_QUORUM) \
    M(290, LIMIT_EXCEEDED) \
    M(291, DATABASE_ACCESS_DENIED) \
    M(293, MONGODB_CANNOT_AUTHENTICATE) \
    M(294, INVALID_BLOCK_EXTRA_INFO) \
    M(295, RECEIVED_EMPTY_DATA) \
    M(296, NO_REMOTE_SHARD_FOUND) \
    M(297, SHARD_HAS_NO_CONNECTIONS) \
    M(298, CANNOT_PIPE) \
    M(299, CANNOT_FORK) \
    M(300, CANNOT_DLSYM) \
    M(301, CANNOT_CREATE_CHILD_PROCESS) \
    M(302, CHILD_WAS_NOT_EXITED_NORMALLY) \
    M(303, CANNOT_SELECT) \
    M(304, CANNOT_WAITPID) \
    M(305, TABLE_WAS_NOT_DROPPED) \
    M(306, TOO_DEEP_RECURSION) \
    M(307, TOO_MANY_BYTES) \
    M(308, UNEXPECTED_NODE_IN_ZOOKEEPER) \
    M(309, FUNCTION_CANNOT_HAVE_PARAMETERS) \
    M(317, INVALID_SHARD_WEIGHT) \
    M(318, INVALID_CONFIG_PARAMETER) \
    M(319, UNKNOWN_STATUS_OF_INSERT) \
    M(321, VALUE_IS_OUT_OF_RANGE_OF_DATA_TYPE) \
    M(335, BARRIER_TIMEOUT) \
    M(336, UNKNOWN_DATABASE_ENGINE) \
    M(337, DDL_GUARD_IS_ACTIVE) \
    M(341, UNFINISHED) \
    M(342, METADATA_MISMATCH) \
    M(344, SUPPORT_IS_DISABLED) \
    M(345, TABLE_DIFFERS_TOO_MUCH) \
    M(346, CANNOT_CONVERT_CHARSET) \
    M(347, CANNOT_LOAD_CONFIG) \
    M(349, CANNOT_INSERT_NULL_IN_ORDINARY_COLUMN) \
    M(350, INCOMPATIBLE_SOURCE_TABLES) \
    M(351, AMBIGUOUS_TABLE_NAME) \
    M(352, AMBIGUOUS_COLUMN_NAME) \
    M(353, INDEX_OF_POSITIONAL_ARGUMENT_IS_OUT_OF_RANGE) \
    M(354, ZLIB_INFLATE_FAILED) \
    M(355, ZLIB_DEFLATE_FAILED) \
    M(356, BAD_LAMBDA) \
    M(357, RESERVED_IDENTIFIER_NAME) \
    M(358, INTO_OUTFILE_NOT_ALLOWED) \
    M(359, TABLE_SIZE_EXCEEDS_MAX_DROP_SIZE_LIMIT) \
    M(360, CANNOT_CREATE_CHARSET_CONVERTER) \
    M(361, SEEK_POSITION_OUT_OF_BOUND) \
    M(362, CURRENT_WRITE_BUFFER_IS_EXHAUSTED) \
    M(363, CANNOT_CREATE_IO_BUFFER) \
    M(364, RECEIVED_ERROR_TOO_MANY_REQUESTS) \
    M(366, SIZES_OF_NESTED_COLUMNS_ARE_INCONSISTENT) \
    M(367, TOO_MANY_FETCHES) \
    M(369, ALL_REPLICAS_ARE_STALE) \
    M(370, DATA_TYPE_CANNOT_BE_USED_IN_TABLES) \
    M(371, INCONSISTENT_CLUSTER_DEFINITION) \
    M(372, SESSION_NOT_FOUND) \
    M(373, SESSION_IS_LOCKED) \
    M(374, INVALID_SESSION_TIMEOUT) \
    M(375, CANNOT_DLOPEN) \
    M(376, CANNOT_PARSE_UUID) \
    M(377, ILLEGAL_SYNTAX_FOR_DATA_TYPE) \
    M(378, DATA_TYPE_CANNOT_HAVE_ARGUMENTS) \
    M(379, UNKNOWN_STATUS_OF_DISTRIBUTED_DDL_TASK) \
    M(380, CANNOT_KILL) \
    M(381, HTTP_LENGTH_REQUIRED) \
    M(382, CANNOT_LOAD_CATBOOST_MODEL) \
    M(383, CANNOT_APPLY_CATBOOST_MODEL) \
    M(384, PART_IS_TEMPORARILY_LOCKED) \
    M(385, MULTIPLE_STREAMS_REQUIRED) \
    M(386, NO_COMMON_TYPE) \
    M(387, DICTIONARY_ALREADY_EXISTS) \
    M(388, CANNOT_ASSIGN_OPTIMIZE) \
    M(389, INSERT_WAS_DEDUPLICATED) \
    M(390, CANNOT_GET_CREATE_TABLE_QUERY) \
    M(391, EXTERNAL_LIBRARY_ERROR) \
    M(392, QUERY_IS_PROHIBITED) \
    M(393, THERE_IS_NO_QUERY) \
    M(394, QUERY_WAS_CANCELLED) \
    M(395, FUNCTION_THROW_IF_VALUE_IS_NON_ZERO) \
    M(396, TOO_MANY_ROWS_OR_BYTES) \
    M(397, QUERY_IS_NOT_SUPPORTED_IN_MATERIALIZED_VIEW) \
    M(398, UNKNOWN_MUTATION_COMMAND) \
    M(399, FORMAT_IS_NOT_SUITABLE_FOR_OUTPUT) \
    M(400, CANNOT_STAT) \
    M(401, FEATURE_IS_NOT_ENABLED_AT_BUILD_TIME) \
    M(402, CANNOT_IOSETUP) \
    M(403, INVALID_JOIN_ON_EXPRESSION) \
    M(404, BAD_ODBC_CONNECTION_STRING) \
    M(405, PARTITION_SIZE_EXCEEDS_MAX_DROP_SIZE_LIMIT) \
    M(406, TOP_AND_LIMIT_TOGETHER) \
    M(407, DECIMAL_OVERFLOW) \
    M(408, BAD_REQUEST_PARAMETER) \
    M(409, EXTERNAL_EXECUTABLE_NOT_FOUND) \
    M(410, EXTERNAL_SERVER_IS_NOT_RESPONDING) \
    M(411, PTHREAD_ERROR) \
    M(412, NETLINK_ERROR) \
    M(413, CANNOT_SET_SIGNAL_HANDLER) \
    M(415, ALL_REPLICAS_LOST) \
    M(416, REPLICA_STATUS_CHANGED) \
    M(417, EXPECTED_ALL_OR_ANY) \
    M(418, UNKNOWN_JOIN) \
    M(419, MULTIPLE_ASSIGNMENTS_TO_COLUMN) \
    M(420, CANNOT_UPDATE_COLUMN) \
    M(421, CANNOT_ADD_DIFFERENT_AGGREGATE_STATES) \
    M(422, UNSUPPORTED_URI_SCHEME) \
    M(423, CANNOT_GETTIMEOFDAY) \
    M(424, CANNOT_LINK) \
    M(425, SYSTEM_ERROR) \
    M(427, CANNOT_COMPILE_REGEXP) \
    M(428, UNKNOWN_LOG_LEVEL) \
    M(429, FAILED_TO_GETPWUID) \
    M(430, MISMATCHING_USERS_FOR_PROCESS_AND_DATA) \
    M(431, ILLEGAL_SYNTAX_FOR_CODEC_TYPE) \
    M(432, UNKNOWN_CODEC) \
    M(433, ILLEGAL_CODEC_PARAMETER) \
    M(434, CANNOT_PARSE_PROTOBUF_SCHEMA) \
    M(435, NO_COLUMN_SERIALIZED_TO_REQUIRED_PROTOBUF_FIELD) \
    M(436, PROTOBUF_BAD_CAST) \
    M(437, PROTOBUF_FIELD_NOT_REPEATED) \
    M(438, DATA_TYPE_CANNOT_BE_PROMOTED) \
    M(439, CANNOT_SCHEDULE_TASK) \
    M(440, INVALID_LIMIT_EXPRESSION) \
    M(441, CANNOT_PARSE_DOMAIN_VALUE_FROM_STRING) \
    M(442, BAD_DATABASE_FOR_TEMPORARY_TABLE) \
    M(443, NO_COLUMNS_SERIALIZED_TO_PROTOBUF_FIELDS) \
    M(444, UNKNOWN_PROTOBUF_FORMAT) \
    M(445, CANNOT_MPROTECT) \
    M(446, FUNCTION_NOT_ALLOWED) \
    M(447, HYPERSCAN_CANNOT_SCAN_TEXT) \
    M(448, BROTLI_READ_FAILED) \
    M(449, BROTLI_WRITE_FAILED) \
    M(450, BAD_TTL_EXPRESSION) \
    M(451, BAD_TTL_FILE) \
    M(452, SETTING_CONSTRAINT_VIOLATION) \
    M(453, MYSQL_CLIENT_INSUFFICIENT_CAPABILITIES) \
    M(454, OPENSSL_ERROR) \
    M(455, SUSPICIOUS_TYPE_FOR_LOW_CARDINALITY) \
    M(456, UNKNOWN_QUERY_PARAMETER) \
    M(457, BAD_QUERY_PARAMETER) \
    M(458, CANNOT_UNLINK) \
    M(459, CANNOT_SET_THREAD_PRIORITY) \
    M(460, CANNOT_CREATE_TIMER) \
    M(461, CANNOT_SET_TIMER_PERIOD) \
    M(462, CANNOT_DELETE_TIMER) \
    M(463, CANNOT_FCNTL) \
    M(464, CANNOT_PARSE_ELF) \
    M(465, CANNOT_PARSE_DWARF) \
    M(466, INSECURE_PATH) \
    M(467, CANNOT_PARSE_BOOL) \
    M(468, CANNOT_PTHREAD_ATTR) \
    M(469, VIOLATED_CONSTRAINT) \
    M(470, QUERY_IS_NOT_SUPPORTED_IN_LIVE_VIEW) \
    M(471, INVALID_SETTING_VALUE) \
    M(472, READONLY_SETTING) \
    M(473, DEADLOCK_AVOIDED) \
    M(474, INVALID_TEMPLATE_FORMAT) \
    M(475, INVALID_WITH_FILL_EXPRESSION) \
    M(476, WITH_TIES_WITHOUT_ORDER_BY) \
    M(477, INVALID_USAGE_OF_INPUT) \
    M(478, UNKNOWN_POLICY) \
    M(479, UNKNOWN_DISK) \
    M(480, UNKNOWN_PROTOCOL) \
    M(481, PATH_ACCESS_DENIED) \
    M(482, DICTIONARY_ACCESS_DENIED) \
    M(483, TOO_MANY_REDIRECTS) \
    M(484, INTERNAL_REDIS_ERROR) \
    M(485, SCALAR_ALREADY_EXISTS) \
    M(487, CANNOT_GET_CREATE_DICTIONARY_QUERY) \
    M(488, UNKNOWN_DICTIONARY) \
    M(489, INCORRECT_DICTIONARY_DEFINITION) \
    M(490, CANNOT_FORMAT_DATETIME) \
    M(491, UNACCEPTABLE_URL) \
    M(492, ACCESS_ENTITY_NOT_FOUND) \
    M(493, ACCESS_ENTITY_ALREADY_EXISTS) \
    M(494, ACCESS_ENTITY_FOUND_DUPLICATES) \
    M(495, ACCESS_STORAGE_READONLY) \
    M(496, QUOTA_REQUIRES_CLIENT_KEY) \
    M(497, ACCESS_DENIED) \
    M(498, LIMIT_BY_WITH_TIES_IS_NOT_SUPPORTED) \
    M(499, S3_ERROR) \
    M(501, CANNOT_CREATE_DATABASE) \
    M(502, CANNOT_SIGQUEUE) \
    M(503, AGGREGATE_FUNCTION_THROW) \
    M(504, FILE_ALREADY_EXISTS) \
    M(505, CANNOT_DELETE_DIRECTORY) \
    M(506, UNEXPECTED_ERROR_CODE) \
    M(507, UNABLE_TO_SKIP_UNUSED_SHARDS) \
    M(508, UNKNOWN_ACCESS_TYPE) \
    M(509, INVALID_GRANT) \
    M(510, CACHE_DICTIONARY_UPDATE_FAIL) \
    M(511, UNKNOWN_ROLE) \
    M(512, SET_NON_GRANTED_ROLE) \
    M(513, UNKNOWN_PART_TYPE) \
    M(514, ACCESS_STORAGE_FOR_INSERTION_NOT_FOUND) \
    M(515, INCORRECT_ACCESS_ENTITY_DEFINITION) \
    M(516, AUTHENTICATION_FAILED) \
    M(517, CANNOT_ASSIGN_ALTER) \
    M(518, CANNOT_COMMIT_OFFSET) \
    M(519, NO_REMOTE_SHARD_AVAILABLE) \
    M(520, CANNOT_DETACH_DICTIONARY_AS_TABLE) \
    M(521, ATOMIC_RENAME_FAIL) \
    M(523, UNKNOWN_ROW_POLICY) \
    M(524, ALTER_OF_COLUMN_IS_FORBIDDEN) \
    M(525, INCORRECT_DISK_INDEX) \
    M(526, UNKNOWN_VOLUME_TYPE) \
    M(527, NO_SUITABLE_FUNCTION_IMPLEMENTATION) \
    M(528, CASSANDRA_INTERNAL_ERROR) \
    M(529, NOT_A_LEADER) \
    M(530, CANNOT_CONNECT_RABBITMQ) \
    M(531, CANNOT_FSTAT) \
    M(532, LDAP_ERROR) \
    M(533, INCONSISTENT_RESERVATIONS) \
    M(534, NO_RESERVATIONS_PROVIDED) \
    M(535, UNKNOWN_RAID_TYPE) \
    M(536, CANNOT_RESTORE_FROM_FIELD_DUMP) \
    M(537, ILLEGAL_MYSQL_VARIABLE) \
    M(538, MYSQL_SYNTAX_ERROR) \
    M(539, CANNOT_BIND_RABBITMQ_EXCHANGE) \
    M(540, CANNOT_DECLARE_RABBITMQ_EXCHANGE) \
    M(541, CANNOT_CREATE_RABBITMQ_QUEUE_BINDING) \
    M(542, CANNOT_REMOVE_RABBITMQ_EXCHANGE) \
    M(543, UNKNOWN_MYSQL_DATATYPES_SUPPORT_LEVEL) \
    M(544, ROW_AND_ROWS_TOGETHER) \
    M(545, FIRST_AND_NEXT_TOGETHER) \
    M(546, NO_ROW_DELIMITER) \
    M(547, INVALID_RAID_TYPE) \
    M(548, UNKNOWN_VOLUME) \
    M(549, DATA_TYPE_CANNOT_BE_USED_IN_KEY) \
    M(550, CONDITIONAL_TREE_PARENT_NOT_FOUND) \
    M(551, ILLEGAL_PROJECTION_MANIPULATOR) \
    M(552, UNRECOGNIZED_ARGUMENTS) \
    M(553, LZMA_STREAM_ENCODER_FAILED) \
    M(554, LZMA_STREAM_DECODER_FAILED) \
    M(555, ROCKSDB_ERROR) \
    M(556, SYNC_MYSQL_USER_ACCESS_ERROR)\
    M(557, UNKNOWN_UNION) \
    M(558, EXPECTED_ALL_OR_DISTINCT) \
    M(559, INVALID_GRPC_QUERY_INFO) \
    M(560, ZSTD_ENCODER_FAILED) \
    M(561, ZSTD_DECODER_FAILED) \
    M(562, TLD_LIST_NOT_FOUND) \
    M(563, CANNOT_READ_MAP_FROM_TEXT) \
    M(564, INTERSERVER_SCHEME_DOESNT_MATCH) \
    M(565, TOO_MANY_PARTITIONS) \
    M(566, CANNOT_RMDIR) \
    M(567, DUPLICATED_PART_UUIDS) \
    M(568, RAFT_ERROR) \
    M(569, MULTIPLE_COLUMNS_SERIALIZED_TO_SAME_PROTOBUF_FIELD) \
    M(570, DATA_TYPE_INCOMPATIBLE_WITH_PROTOBUF_FIELD) \
    M(571, DATABASE_REPLICATION_FAILED) \
    M(572, TOO_MANY_QUERY_PLAN_OPTIMIZATIONS) \
    M(573, EPOLL_ERROR) \
    M(574, DISTRIBUTED_TOO_MANY_PENDING_BYTES) \
    M(575, UNKNOWN_SNAPSHOT) \
<<<<<<< HEAD
    M(576, INVALID_SHARD_ID) \
    M(577, INVALID_FORMAT_INSERT_QUERY_WITH_DATA) \
=======
    M(576, KERBEROS_ERROR) \
>>>>>>> 3b2a7c5a
    \
    M(999, KEEPER_EXCEPTION) \
    M(1000, POCO_EXCEPTION) \
    M(1001, STD_EXCEPTION) \
    M(1002, UNKNOWN_EXCEPTION) \

/* See END */

namespace DB
{
namespace ErrorCodes
{
#define M(VALUE, NAME) extern const Value NAME = VALUE;
    APPLY_FOR_ERROR_CODES(M)
#undef M

    constexpr Value END = 3000;
    std::atomic<Value> values[END + 1]{};

    struct ErrorCodesNames
    {
        std::string_view names[END + 1];
        ErrorCodesNames()
        {
#define M(VALUE, NAME) names[VALUE] = std::string_view(#NAME);
            APPLY_FOR_ERROR_CODES(M)
#undef M
        }
    } error_codes_names;

    std::string_view getName(ErrorCode error_code)
    {
        if (error_code >= END)
            return std::string_view();
        return error_codes_names.names[error_code];
    }

    ErrorCode end() { return END + 1; }
}

}<|MERGE_RESOLUTION|>--- conflicted
+++ resolved
@@ -542,12 +542,9 @@
     M(573, EPOLL_ERROR) \
     M(574, DISTRIBUTED_TOO_MANY_PENDING_BYTES) \
     M(575, UNKNOWN_SNAPSHOT) \
-<<<<<<< HEAD
-    M(576, INVALID_SHARD_ID) \
-    M(577, INVALID_FORMAT_INSERT_QUERY_WITH_DATA) \
-=======
     M(576, KERBEROS_ERROR) \
->>>>>>> 3b2a7c5a
+    M(577, INVALID_SHARD_ID) \
+    M(578, INVALID_FORMAT_INSERT_QUERY_WITH_DATA) \
     \
     M(999, KEEPER_EXCEPTION) \
     M(1000, POCO_EXCEPTION) \
