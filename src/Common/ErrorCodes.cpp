--- conflicted
+++ resolved
@@ -616,13 +616,10 @@
     M(736, ICEBERG_CATALOG_ERROR) \
     M(737, GOOGLE_CLOUD_ERROR) \
     M(738, PART_IS_LOCKED) \
-<<<<<<< HEAD
-    M(739, ICEBERG_SPECIFICATION_VIOLATION) \
-=======
     M(739, BUZZHOUSE) \
     M(740, POTENTIALLY_BROKEN_DATA_PART) \
     M(741, TABLE_UUID_MISMATCH) \
->>>>>>> 6f6ff76b
+    M(742, ICEBERG_SPECIFICATION_VIOLATION) \
 \
     M(900, DISTRIBUTED_CACHE_ERROR) \
     M(901, CANNOT_USE_DISTRIBUTED_CACHE) \
