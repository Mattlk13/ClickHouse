--- conflicted
+++ resolved
@@ -626,11 +626,8 @@
     M(744, SESSION_ID_EMPTY) \
     M(745, SERVER_OVERLOADED) \
     M(746, DEPENDENCIES_NOT_FOUND) \
-<<<<<<< HEAD
-    M(747, TCP_CONNECTION_LIMIT_REACHED) \
-=======
     M(747, FILECACHE_CANNOT_WRITE_THROUGH_CACHE_WITH_CONCURRENT_READS) /* private error code */ \
->>>>>>> 009de1d7
+    M(748, TCP_CONNECTION_LIMIT_REACHED) \
 \
     M(900, DISTRIBUTED_CACHE_ERROR) \
     M(901, CANNOT_USE_DISTRIBUTED_CACHE) \
