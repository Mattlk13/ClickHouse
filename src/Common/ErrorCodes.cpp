--- conflicted
+++ resolved
@@ -577,10 +577,6 @@
     M(606, BACKUP_IS_EMPTY) \
     M(607, BACKUP_ELEMENT_DUPLICATE) \
     M(608, CANNOT_RESTORE_TABLE) \
-<<<<<<< HEAD
-    M(609, LZ4_ENCODER_FAILED) \
-    M(610, LZ4_DECODER_FAILED) \
-=======
     M(609, FUNCTION_ALREADY_EXISTS) \
     M(610, CANNOT_DROP_SYSTEM_FUNCTION) \
     M(611, CANNOT_CREATE_RECURSIVE_FUNCTION) \
@@ -589,7 +585,8 @@
     M(614, POSTGRESQL_CONNECTION_FAILURE) \
     M(615, CANNOT_ADVISE) \
     M(616, UNKNOWN_READ_METHOD) \
->>>>>>> 52599914
+    M(617, LZ4_ENCODER_FAILED) \
+    M(618, LZ4_DECODER_FAILED) \
     \
     M(999, KEEPER_EXCEPTION) \
     M(1000, POCO_EXCEPTION) \
