#include "MemoryTracker.h"

#include <IO/WriteHelpers.h>
#include <Common/SipHash.h>
#include <Common/VariableContext.h>
#include <Common/TraceSender.h>
#include <Common/Exception.h>
#include <Common/LockMemoryExceptionInThread.h>
#include <Common/MemoryTrackerBlockerInThread.h>
#include <Common/formatReadable.h>
#include <Common/ProfileEvents.h>
#include <Common/thread_local_rng.h>
#include <Common/OvercommitTracker.h>
#include <Common/Stopwatch.h>
#include <Common/logger_useful.h>

#include "config.h"

#if USE_JEMALLOC
#    include <jemalloc/jemalloc.h>

#define STRINGIFY_HELPER(x) #x
#define STRINGIFY(x) STRINGIFY_HELPER(x)

#endif

#include <atomic>
#include <cmath>
#include <random>
#include <cstdlib>
#include <string>


namespace
{

/// MemoryTracker cannot throw MEMORY_LIMIT_EXCEEDED (either configured memory
/// limit reached or fault injected), in the following cases:
///
/// - when it is explicitly blocked with LockExceptionInThread
///
/// - when there are uncaught exceptions objects in the current thread
///   (to avoid std::terminate())
///
///   NOTE: that since C++11 destructor marked with noexcept by default, and
///   this means that any throw from destructor (that is not marked with
///   noexcept(false)) will cause std::terminate()
bool inline memoryTrackerCanThrow(VariableContext level, bool fault_injection)
{
    return !LockMemoryExceptionInThread::isBlocked(level, fault_injection) && !std::uncaught_exceptions();
}

}

namespace DB
{
    namespace ErrorCodes
    {
        extern const int MEMORY_LIMIT_EXCEEDED;
        extern const int LOGICAL_ERROR;
    }
}

namespace
{

inline std::string_view toDescription(OvercommitResult result)
{
    switch (result)
    {
    case OvercommitResult::NONE:
        return "";
    case OvercommitResult::DISABLED:
        return "Memory overcommit isn't used. Waiting time or overcommit denominator are set to zero.";
    case OvercommitResult::MEMORY_FREED:
        throw DB::Exception(DB::ErrorCodes::LOGICAL_ERROR, "OvercommitResult::MEMORY_FREED shouldn't be asked for description");
    case OvercommitResult::SELECTED:
        return "Query was selected to stop by OvercommitTracker.";
    case OvercommitResult::TIMEOUTED:
        return "Waiting timeout for memory to be freed is reached.";
    case OvercommitResult::NOT_ENOUGH_FREED:
        return "Memory overcommit has freed not enough memory.";
    }
}

bool shouldTrackAllocation(DB::Float64 probability, void * ptr)
{
    return sipHash64(uintptr_t(ptr)) < std::numeric_limits<uint64_t>::max() * probability;
}

}

void AllocationTrace::onAllocImpl(void * ptr, size_t size) const
{
    if (sample_probability < 1 && !shouldTrackAllocation(sample_probability, ptr))
        return;

    MemoryTrackerBlockerInThread untrack_lock(VariableContext::Global);
    DB::TraceSender::send(DB::TraceType::MemorySample, StackTrace(), {.size = Int64(size), .ptr = ptr});
}

void AllocationTrace::onFreeImpl(void * ptr, size_t size) const
{
    if (sample_probability < 1 && !shouldTrackAllocation(sample_probability, ptr))
        return;

    MemoryTrackerBlockerInThread untrack_lock(VariableContext::Global);
    DB::TraceSender::send(DB::TraceType::MemorySample, StackTrace(), {.size = -Int64(size), .ptr = ptr});
}

namespace ProfileEvents
{
    extern const Event QueryMemoryLimitExceeded;
    extern const Event MemoryAllocatorPurge;
    extern const Event MemoryAllocatorPurgeTimeMicroseconds;
}

using namespace std::chrono_literals;

static constexpr size_t log_peak_memory_usage_every = 1ULL << 30;

MemoryTracker total_memory_tracker(nullptr, VariableContext::Global);
MemoryTracker background_memory_tracker(&total_memory_tracker, VariableContext::User, false);

std::atomic<Int64> MemoryTracker::free_memory_in_allocator_arenas;

MemoryTracker::MemoryTracker(VariableContext level_) : parent(&total_memory_tracker), level(level_) {}
MemoryTracker::MemoryTracker(MemoryTracker * parent_, VariableContext level_) : parent(parent_), level(level_) {}
MemoryTracker::MemoryTracker(MemoryTracker * parent_, VariableContext level_, bool log_peak_memory_usage_in_destructor_)
    : parent(parent_)
    , log_peak_memory_usage_in_destructor(log_peak_memory_usage_in_destructor_)
    , level(level_)
{}

MemoryTracker::~MemoryTracker()
{
    if ((level == VariableContext::Process || level == VariableContext::User) && peak && log_peak_memory_usage_in_destructor)
    {
        try
        {
            logPeakMemoryUsage();
        }
        catch (...)
        {
            /// Exception in Logger, intentionally swallow.
        }
    }
}

void MemoryTracker::logPeakMemoryUsage()
{
    log_peak_memory_usage_in_destructor = false;
    const auto * description = description_ptr.load(std::memory_order_relaxed);
    LOG_DEBUG(&Poco::Logger::get("MemoryTracker"),
        "Peak memory usage{}: {}.", (description ? " " + std::string(description) : ""), ReadableSize(peak));
}

void MemoryTracker::logMemoryUsage(Int64 current) const
{
    const auto * description = description_ptr.load(std::memory_order_relaxed);
    LOG_DEBUG(&Poco::Logger::get("MemoryTracker"),
        "Current memory usage{}: {}.", (description ? " " + std::string(description) : ""), ReadableSize(current));
}

void MemoryTracker::injectFault() const
{
    if (!memoryTrackerCanThrow(level, true))
    {
        LOG_WARNING(&Poco::Logger::get("MemoryTracker"),
                    "Cannot inject fault at specific point. Uncaught exceptions: {}, stack trace:\n{}",
                    std::uncaught_exceptions(), StackTrace().toString());
        return;
    }

    /// Prevent recursion. Exception::ctor -> std::string -> new[] -> MemoryTracker::alloc
    MemoryTrackerBlockerInThread untrack_lock(VariableContext::Global);

    ProfileEvents::increment(ProfileEvents::QueryMemoryLimitExceeded);
    const auto * description = description_ptr.load(std::memory_order_relaxed);
    throw DB::Exception(
        DB::ErrorCodes::MEMORY_LIMIT_EXCEEDED,
        "Memory tracker{}{}: fault injected (at specific point)",
        description ? " " : "",
        description ? description : "");
}

void MemoryTracker::debugLogBigAllocationWithoutCheck(Int64 size [[maybe_unused]])
{
    /// Big allocations through allocNoThrow (without checking memory limits) may easily lead to OOM (and it's hard to debug).
    /// Let's find them.
#ifdef ABORT_ON_LOGICAL_ERROR
    if (size < 0)
        return;

    constexpr Int64 threshold = 16 * 1024 * 1024;   /// The choice is arbitrary (maybe we should decrease it)
    if (size < threshold)
        return;

    MemoryTrackerBlockerInThread blocker(VariableContext::Global);
    LOG_TEST(&Poco::Logger::get("MemoryTracker"), "Too big allocation ({} bytes) without checking memory limits, "
                                                   "it may lead to OOM. Stack trace: {}", size, StackTrace().toString());
#else
    return;     /// Avoid trash logging in release builds
#endif
}

AllocationTrace MemoryTracker::allocImpl(Int64 size, bool throw_if_memory_exceeded, MemoryTracker * query_tracker, double _sample_probability)
{
    if (size < 0)
        throw DB::Exception(DB::ErrorCodes::LOGICAL_ERROR, "Negative size ({}) is passed to MemoryTracker. It is a bug.", size);

    if (_sample_probability < 0)
        _sample_probability = sample_probability;

    if (MemoryTrackerBlockerInThread::isBlocked(level))
    {
        if (level == VariableContext::Global)
        {
            /// For global memory tracker always update memory usage.
            amount.fetch_add(size, std::memory_order_relaxed);

            auto metric_loaded = metric.load(std::memory_order_relaxed);
            if (metric_loaded != CurrentMetrics::end())
                CurrentMetrics::add(metric_loaded, size);
        }

        /// Since the MemoryTrackerBlockerInThread should respect the level, we should go to the next parent.
        if (auto * loaded_next = parent.load(std::memory_order_relaxed))
        {
            MemoryTracker * tracker = level == VariableContext::Process ? this : query_tracker;
            return loaded_next->allocImpl(size, throw_if_memory_exceeded, tracker, _sample_probability);
        }

        return AllocationTrace(_sample_probability);
    }

    /** Using memory_order_relaxed means that if allocations are done simultaneously,
      *  we allow exception about memory limit exceeded to be thrown only on next allocation.
      * So, we allow over-allocations.
      */
    Int64 will_be = size + amount.fetch_add(size, std::memory_order_relaxed);

    auto metric_loaded = metric.load(std::memory_order_relaxed);
    if (metric_loaded != CurrentMetrics::end())
        CurrentMetrics::add(metric_loaded, size);

    Int64 current_hard_limit = hard_limit.load(std::memory_order_relaxed);
    Int64 current_profiler_limit = profiler_limit.load(std::memory_order_relaxed);

    bool memory_limit_exceeded_ignored = false;

    bool allocation_traced = false;
    if (unlikely(current_profiler_limit && will_be > current_profiler_limit))
    {
        MemoryTrackerBlockerInThread untrack_lock(VariableContext::Global);
        DB::TraceSender::send(DB::TraceType::Memory, StackTrace(), {.size = size});
        setOrRaiseProfilerLimit((will_be + profiler_step - 1) / profiler_step * profiler_step);
        allocation_traced = true;
    }

    std::bernoulli_distribution fault(fault_probability);
    if (unlikely(fault_probability > 0.0 && fault(thread_local_rng)))
    {
        if (memoryTrackerCanThrow(level, true) && throw_if_memory_exceeded)
        {
            /// Revert
            amount.fetch_sub(size, std::memory_order_relaxed);

            /// Prevent recursion. Exception::ctor -> std::string -> new[] -> MemoryTracker::alloc
            MemoryTrackerBlockerInThread untrack_lock(VariableContext::Global);

            ProfileEvents::increment(ProfileEvents::QueryMemoryLimitExceeded);
            const auto * description = description_ptr.load(std::memory_order_relaxed);
            throw DB::Exception(
                DB::ErrorCodes::MEMORY_LIMIT_EXCEEDED,
                "Memory tracker{}{}: fault injected. Would use {} (attempt to allocate chunk of {} bytes), maximum: {}",
                description ? " " : "",
                description ? description : "",
                formatReadableSizeWithBinarySuffix(will_be),
                size,
                formatReadableSizeWithBinarySuffix(current_hard_limit));
        }
        else
        {
            memory_limit_exceeded_ignored = true;
            debugLogBigAllocationWithoutCheck(size);
        }
    }

    Int64 limit_to_check = current_hard_limit;

#if USE_JEMALLOC
    if (level == VariableContext::Global && allow_use_jemalloc_memory.load(std::memory_order_relaxed))
    {
        /// Jemalloc arenas may keep some extra memory.
        /// This memory was substucted from RSS to decrease memory drift.
        /// In case memory is close to limit, try to pugre the arenas.
        /// This is needed to avoid OOM, because some allocations are directly done with mmap.
        Int64 current_free_memory_in_allocator_arenas = free_memory_in_allocator_arenas.load(std::memory_order_relaxed);

        if (current_free_memory_in_allocator_arenas > 0 && current_hard_limit && current_free_memory_in_allocator_arenas + will_be > current_hard_limit)
        {
            if (free_memory_in_allocator_arenas.exchange(-current_free_memory_in_allocator_arenas) > 0)
            {
                Stopwatch watch;
                mallctl("arena." STRINGIFY(MALLCTL_ARENAS_ALL) ".purge", nullptr, nullptr, nullptr, 0);
                ProfileEvents::increment(ProfileEvents::MemoryAllocatorPurge);
                ProfileEvents::increment(ProfileEvents::MemoryAllocatorPurgeTimeMicroseconds, watch.elapsedMicroseconds());
            }
        }

        limit_to_check += abs(current_free_memory_in_allocator_arenas);
    }
#endif

    if (unlikely(current_hard_limit && will_be > limit_to_check))
    {
        if (memoryTrackerCanThrow(level, false) && throw_if_memory_exceeded)
        {
            OvercommitResult overcommit_result = OvercommitResult::NONE;
            if (auto * overcommit_tracker_ptr = overcommit_tracker.load(std::memory_order_relaxed); overcommit_tracker_ptr != nullptr && query_tracker != nullptr)
                overcommit_result = overcommit_tracker_ptr->needToStopQuery(query_tracker, size);

            if (overcommit_result != OvercommitResult::MEMORY_FREED)
            {
                /// Revert
                amount.fetch_sub(size, std::memory_order_relaxed);

                /// Prevent recursion. Exception::ctor -> std::string -> new[] -> MemoryTracker::alloc
                MemoryTrackerBlockerInThread untrack_lock(VariableContext::Global);
                ProfileEvents::increment(ProfileEvents::QueryMemoryLimitExceeded);
                const auto * description = description_ptr.load(std::memory_order_relaxed);
                throw DB::Exception(
                                    DB::ErrorCodes::MEMORY_LIMIT_EXCEEDED,
                                    "Memory limit{}{} exceeded: "
                                    "would use {} (attempt to allocate chunk of {} bytes), maximum: {}."
                                    "{}{}",
                                    description ? " " : "",
                                    description ? description : "",
                                    formatReadableSizeWithBinarySuffix(will_be),
                                    size,
                                    formatReadableSizeWithBinarySuffix(current_hard_limit),
                                    overcommit_result == OvercommitResult::NONE ? "" : " OvercommitTracker decision: ",
                                    toDescription(overcommit_result));
            }
            else
            {
                // If OvercommitTracker::needToStopQuery returned false, it guarantees that enough memory is freed.
                // This memory is already counted in variable `amount` in the moment of `will_be` initialization.
                // Now we just need to update value stored in `will_be`, because it should have changed.
                will_be = amount.load(std::memory_order_relaxed);
            }
        }
        else
        {
            memory_limit_exceeded_ignored = true;
            debugLogBigAllocationWithoutCheck(size);
        }
    }

    bool peak_updated = false;
    /// In case of MEMORY_LIMIT_EXCEEDED was ignored, will_be may include
    /// memory of other allocations, that may fail but not reverted yet, and so
    /// updating peak will be inaccurate.
    if (!memory_limit_exceeded_ignored)
    {
        if (throw_if_memory_exceeded)
        {
            /// Prevent recursion. Exception::ctor -> std::string -> new[] -> MemoryTracker::alloc
            MemoryTrackerBlockerInThread untrack_lock(VariableContext::Global);
            bool log_memory_usage = true;
            peak_updated = updatePeak(will_be, log_memory_usage);
        }
        else
        {
            bool log_memory_usage = false;
            peak_updated = updatePeak(will_be, log_memory_usage);
            debugLogBigAllocationWithoutCheck(size);
        }
    }

    if (peak_updated && allocation_traced)
    {
        MemoryTrackerBlockerInThread untrack_lock(VariableContext::Global);
        DB::TraceSender::send(DB::TraceType::MemoryPeak, StackTrace(), {.size = will_be});
    }

    if (auto * loaded_next = parent.load(std::memory_order_relaxed))
    {
        MemoryTracker * tracker = level == VariableContext::Process ? this : query_tracker;
        return loaded_next->allocImpl(size, throw_if_memory_exceeded, tracker, _sample_probability);
    }

    return AllocationTrace(_sample_probability);
}

void MemoryTracker::adjustWithUntrackedMemory(Int64 untracked_memory)
{
    if (untracked_memory > 0)
        std::ignore = allocImpl(untracked_memory, /*throw_if_memory_exceeded*/ false);
    else
        std::ignore = free(-untracked_memory);
}

bool MemoryTracker::updatePeak(Int64 will_be, bool log_memory_usage)
{
    auto peak_old = peak.load(std::memory_order_relaxed);
    if (will_be > peak_old)        /// Races doesn't matter. Could rewrite with CAS, but not worth.
    {
        peak.store(will_be, std::memory_order_relaxed);

        if (log_memory_usage && (level == VariableContext::Process || level == VariableContext::Global)
            && will_be / log_peak_memory_usage_every > peak_old / log_peak_memory_usage_every)
            logMemoryUsage(will_be);

        return true;
    }
    return false;
}

AllocationTrace MemoryTracker::free(Int64 size, double _sample_probability)
{
    if (_sample_probability < 0)
        _sample_probability = sample_probability;

    if (MemoryTrackerBlockerInThread::isBlocked(level))
    {
        if (level == VariableContext::Global)
        {
            /// For global memory tracker always update memory usage.
            amount.fetch_sub(size, std::memory_order_relaxed);
            auto metric_loaded = metric.load(std::memory_order_relaxed);
            if (metric_loaded != CurrentMetrics::end())
                CurrentMetrics::sub(metric_loaded, size);
        }

        /// Since the MemoryTrackerBlockerInThread should respect the level, we should go to the next parent.
        if (auto * loaded_next = parent.load(std::memory_order_relaxed))
            return loaded_next->free(size, _sample_probability);

        return AllocationTrace(_sample_probability);
    }

    Int64 accounted_size = size;
    if (level == VariableContext::Thread || level == VariableContext::Global)
    {
        /// Could become negative if memory allocated in this thread is freed in another one
        amount.fetch_sub(accounted_size, std::memory_order_relaxed);
    }
    else
    {
        Int64 new_amount = amount.fetch_sub(accounted_size, std::memory_order_relaxed) - accounted_size;

        /** Sometimes, query could free some data, that was allocated outside of query context.
          * Example: cache eviction.
          * To avoid negative memory usage, we "saturate" amount.
          * Memory usage will be calculated with some error.
          * NOTE: The code is not atomic. Not worth to fix.
          */
        if (unlikely(new_amount < 0))
        {
            amount.fetch_sub(new_amount);
            accounted_size += new_amount;
        }
    }
    if (auto * overcommit_tracker_ptr = overcommit_tracker.load(std::memory_order_relaxed))
        overcommit_tracker_ptr->tryContinueQueryExecutionAfterFree(accounted_size);

    /// free should never throw, we can update metric early.
    auto metric_loaded = metric.load(std::memory_order_relaxed);
    if (metric_loaded != CurrentMetrics::end())
        CurrentMetrics::sub(metric_loaded, accounted_size);

    AllocationTrace res(_sample_probability);
    if (auto * loaded_next = parent.load(std::memory_order_relaxed))
        return loaded_next->free(size, _sample_probability);

    return AllocationTrace(_sample_probability);
}


OvercommitRatio MemoryTracker::getOvercommitRatio()
{
    return { amount.load(std::memory_order_relaxed), soft_limit.load(std::memory_order_relaxed) };
}


OvercommitRatio MemoryTracker::getOvercommitRatio(Int64 limit)
{
    return { amount.load(std::memory_order_relaxed), limit };
}


void MemoryTracker::setOvercommitWaitingTime(UInt64 wait_time)
{
    max_wait_time.store(wait_time * 1us, std::memory_order_relaxed);
}


void MemoryTracker::resetCounters()
{
    amount.store(0, std::memory_order_relaxed);
    peak.store(0, std::memory_order_relaxed);
    soft_limit.store(0, std::memory_order_relaxed);
    hard_limit.store(0, std::memory_order_relaxed);
    profiler_limit.store(0, std::memory_order_relaxed);
}


void MemoryTracker::reset()
{
    auto metric_loaded = metric.load(std::memory_order_relaxed);
    if (metric_loaded != CurrentMetrics::end())
        CurrentMetrics::sub(metric_loaded, amount.load(std::memory_order_relaxed));

    resetCounters();
}


void MemoryTracker::setRSS(Int64 rss_, Int64 free_memory_in_allocator_arenas_)
{
    Int64 new_amount = rss_;
    total_memory_tracker.amount.store(new_amount, std::memory_order_relaxed);
    free_memory_in_allocator_arenas.store(free_memory_in_allocator_arenas_, std::memory_order_relaxed);

    auto metric_loaded = total_memory_tracker.metric.load(std::memory_order_relaxed);
    if (metric_loaded != CurrentMetrics::end())
        CurrentMetrics::set(metric_loaded, new_amount);

    bool log_memory_usage = true;
    total_memory_tracker.updatePeak(rss_, log_memory_usage);
}


void MemoryTracker::setSoftLimit(Int64 value)
{
    soft_limit.store(value, std::memory_order_relaxed);
}


void MemoryTracker::setHardLimit(Int64 value)
{
    hard_limit.store(value, std::memory_order_relaxed);
}


void MemoryTracker::setOrRaiseHardLimit(Int64 value)
{
    /// This is just atomic set to maximum.
    Int64 old_value = hard_limit.load(std::memory_order_relaxed);
    while ((value == 0 || old_value < value) && !hard_limit.compare_exchange_weak(old_value, value))
        ;
}


void MemoryTracker::setOrRaiseProfilerLimit(Int64 value)
{
    Int64 old_value = profiler_limit.load(std::memory_order_relaxed);
    while ((value == 0 || old_value < value) && !profiler_limit.compare_exchange_weak(old_value, value))
        ;
}

<<<<<<< HEAD
double MemoryTracker::getSampleProbability()
{
    if (sample_probability >= 0)
        return sample_probability;

    if (auto * loaded_next = parent.load(std::memory_order_relaxed))
        return loaded_next->getSampleProbability();

    return 0;
=======
bool canEnqueueBackgroundTask()
{
    auto limit = background_memory_tracker.getSoftLimit();
    auto amount = background_memory_tracker.get();
    return limit == 0 || amount < limit;
>>>>>>> dc0dc227
}<|MERGE_RESOLUTION|>--- conflicted
+++ resolved
@@ -560,7 +560,6 @@
         ;
 }
 
-<<<<<<< HEAD
 double MemoryTracker::getSampleProbability()
 {
     if (sample_probability >= 0)
@@ -570,11 +569,11 @@
         return loaded_next->getSampleProbability();
 
     return 0;
-=======
+}
+
 bool canEnqueueBackgroundTask()
 {
     auto limit = background_memory_tracker.getSoftLimit();
     auto amount = background_memory_tracker.get();
     return limit == 0 || amount < limit;
->>>>>>> dc0dc227
 }