#include <Common/ZooKeeper/TestKeeper.h>
#include <Common/setThreadName.h>
#include <Common/StringUtils/StringUtils.h>
#include <base/types.h>

#include <sstream>
#include <iomanip>
#include <functional>


namespace Coordination
{

static String parentPath(const String & path)
{
    auto rslash_pos = path.rfind('/');
    if (rslash_pos > 0)
        return path.substr(0, rslash_pos);
    return "/";
}

static String baseName(const String & path)
{
    auto rslash_pos = path.rfind('/');
    return path.substr(rslash_pos + 1);
}


using Undo = std::function<void()>;


struct TestKeeperRequest : virtual Request
{
    virtual ResponsePtr createResponse() const = 0;
    virtual std::pair<ResponsePtr, Undo> process(TestKeeper::Container & container, int64_t zxid) const = 0;
    virtual void processWatches(TestKeeper::Watches & /*watches*/, TestKeeper::Watches & /*list_watches*/) const {}
};


static void processWatchesImpl(const String & path, TestKeeper::Watches & watches, TestKeeper::Watches & list_watches)
{
    WatchResponse watch_response;
    watch_response.path = path;

    auto it = watches.find(watch_response.path);
    if (it != watches.end())
    {
        for (auto & callback : it->second)
            if (callback)
                callback(watch_response);

        watches.erase(it);
    }

    WatchResponse watch_list_response;
    watch_list_response.path = parentPath(path);

    it = list_watches.find(watch_list_response.path);
    if (it != list_watches.end())
    {
        for (auto & callback : it->second)
            if (callback)
                callback(watch_list_response);

        list_watches.erase(it);
    }
}


struct TestKeeperCreateRequest final : CreateRequest, TestKeeperRequest
{
    TestKeeperCreateRequest() = default;
    explicit TestKeeperCreateRequest(const CreateRequest & base) : CreateRequest(base) {}
    ResponsePtr createResponse() const override;
    std::pair<ResponsePtr, Undo> process(TestKeeper::Container & container, int64_t zxid) const override;

    void processWatches(TestKeeper::Watches & node_watches, TestKeeper::Watches & list_watches) const override
    {
        processWatchesImpl(getPath(), node_watches, list_watches);
    }
};

struct TestKeeperRemoveRequest final : RemoveRequest, TestKeeperRequest
{
    TestKeeperRemoveRequest() = default;
    explicit TestKeeperRemoveRequest(const RemoveRequest & base) : RemoveRequest(base) {}
    ResponsePtr createResponse() const override;
    std::pair<ResponsePtr, Undo> process(TestKeeper::Container & container, int64_t zxid) const override;

    void processWatches(TestKeeper::Watches & node_watches, TestKeeper::Watches & list_watches) const override
    {
        processWatchesImpl(getPath(), node_watches, list_watches);
    }
};

struct TestKeeperExistsRequest final : ExistsRequest, TestKeeperRequest
{
    ResponsePtr createResponse() const override;
    std::pair<ResponsePtr, Undo> process(TestKeeper::Container & container, int64_t zxid) const override;
};

struct TestKeeperGetRequest final : GetRequest, TestKeeperRequest
{
    TestKeeperGetRequest() = default;
    ResponsePtr createResponse() const override;
    std::pair<ResponsePtr, Undo> process(TestKeeper::Container & container, int64_t zxid) const override;
};

struct TestKeeperSetRequest final : SetRequest, TestKeeperRequest
{
    TestKeeperSetRequest() = default;
    explicit TestKeeperSetRequest(const SetRequest & base) : SetRequest(base) {}
    ResponsePtr createResponse() const override;
    std::pair<ResponsePtr, Undo> process(TestKeeper::Container & container, int64_t zxid) const override;

    void processWatches(TestKeeper::Watches & node_watches, TestKeeper::Watches & list_watches) const override
    {
        processWatchesImpl(getPath(), node_watches, list_watches);
    }
};

struct TestKeeperListRequest final : ListRequest, TestKeeperRequest
{
    ResponsePtr createResponse() const override;
    std::pair<ResponsePtr, Undo> process(TestKeeper::Container & container, int64_t zxid) const override;
};

struct TestKeeperCheckRequest final : CheckRequest, TestKeeperRequest
{
    TestKeeperCheckRequest() = default;
    explicit TestKeeperCheckRequest(const CheckRequest & base) : CheckRequest(base) {}
    ResponsePtr createResponse() const override;
    std::pair<ResponsePtr, Undo> process(TestKeeper::Container & container, int64_t zxid) const override;
};

struct TestKeeperMultiRequest final : MultiRequest, TestKeeperRequest
{
    explicit TestKeeperMultiRequest(const Requests & generic_requests)
    {
        requests.reserve(generic_requests.size());

        for (const auto & generic_request : generic_requests)
        {
            if (const auto * concrete_request_create = dynamic_cast<const CreateRequest *>(generic_request.get()))
            {
                auto create = std::make_shared<TestKeeperCreateRequest>(*concrete_request_create);
                requests.push_back(create);
            }
            else if (const auto * concrete_request_remove = dynamic_cast<const RemoveRequest *>(generic_request.get()))
            {
                requests.push_back(std::make_shared<TestKeeperRemoveRequest>(*concrete_request_remove));
            }
            else if (const auto * concrete_request_set = dynamic_cast<const SetRequest *>(generic_request.get()))
            {
                requests.push_back(std::make_shared<TestKeeperSetRequest>(*concrete_request_set));
            }
            else if (const auto * concrete_request_check = dynamic_cast<const CheckRequest *>(generic_request.get()))
            {
                requests.push_back(std::make_shared<TestKeeperCheckRequest>(*concrete_request_check));
            }
            else
                throw Exception("Illegal command as part of multi ZooKeeper request", Error::ZBADARGUMENTS);
        }
    }

    void processWatches(TestKeeper::Watches & node_watches, TestKeeper::Watches & list_watches) const override
    {
        for (const auto & generic_request : requests)
            dynamic_cast<const TestKeeperRequest &>(*generic_request).processWatches(node_watches, list_watches);
    }

    ResponsePtr createResponse() const override;
    std::pair<ResponsePtr, Undo> process(TestKeeper::Container & container, int64_t zxid) const override;
};


std::pair<ResponsePtr, Undo> TestKeeperCreateRequest::process(TestKeeper::Container & container, int64_t zxid) const
{
    CreateResponse response;
    Undo undo;

    if (container.contains(path))
    {
        response.error = Error::ZNODEEXISTS;
    }
    else
    {
        auto it = container.find(parentPath(path));

        if (it == container.end())
        {
            response.error = Error::ZNONODE;
        }
        else if (it->second.is_ephemeral)
        {
            response.error = Error::ZNOCHILDRENFOREPHEMERALS;
        }
        else
        {
            TestKeeper::Node created_node;
            created_node.seq_num = 0; //-V1048
            created_node.stat.czxid = zxid;
            created_node.stat.mzxid = zxid;
            created_node.stat.ctime = std::chrono::system_clock::now().time_since_epoch() / std::chrono::milliseconds(1);
            created_node.stat.mtime = created_node.stat.ctime;
            created_node.stat.numChildren = 0;
            created_node.stat.dataLength = data.length();
            created_node.data = data;
            created_node.is_ephemeral = is_ephemeral;
            created_node.is_sequental = is_sequential;
            std::string path_created = path;

            if (is_sequential)
            {
                auto seq_num = it->second.seq_num;

                std::stringstream seq_num_str;      // STYLE_CHECK_ALLOW_STD_STRING_STREAM
                seq_num_str.exceptions(std::ios::failbit);
                seq_num_str << std::setw(10) << std::setfill('0') << seq_num;

                path_created += seq_num_str.str();
            }

            /// Increment sequential number even if node is not sequential
            ++it->second.seq_num;

            response.path_created = path_created;
            container.emplace(path_created, std::move(created_node));

            undo = [&container, path_created, parent_path = it->first]
            {
                container.erase(path_created);
                auto & undo_parent = container.at(parent_path);
                --undo_parent.stat.cversion;
                --undo_parent.stat.numChildren;
                --undo_parent.seq_num;
            };

            ++it->second.stat.cversion;
            ++it->second.stat.numChildren;

            response.error = Error::ZOK;
        }
    }

    return { std::make_shared<CreateResponse>(response), undo };
}

std::pair<ResponsePtr, Undo> TestKeeperRemoveRequest::process(TestKeeper::Container & container, int64_t) const
{
    RemoveResponse response;
    Undo undo;

    auto it = container.find(path);
    if (it == container.end())
    {
        response.error = Error::ZNONODE;
    }
    else if (version != -1 && version != it->second.stat.version)
    {
        response.error = Error::ZBADVERSION;
    }
    else if (it->second.stat.numChildren)
    {
        response.error = Error::ZNOTEMPTY;
    }
    else
    {
        auto prev_node = it->second;
        container.erase(it);
        auto & parent = container.at(parentPath(path));
        --parent.stat.numChildren;
        ++parent.stat.cversion;
        response.error = Error::ZOK; //-V1048

        undo = [prev_node, &container, path = path]
        {
            container.emplace(path, prev_node);
            auto & undo_parent = container.at(parentPath(path));
            ++undo_parent.stat.numChildren;
            --undo_parent.stat.cversion;
        };
    }

    return { std::make_shared<RemoveResponse>(response), undo };
}

std::pair<ResponsePtr, Undo> TestKeeperExistsRequest::process(TestKeeper::Container & container, int64_t) const
{
    ExistsResponse response;

    auto it = container.find(path);
    if (it != container.end())
    {
        response.stat = it->second.stat;
        response.error = Error::ZOK; //-V1048
    }
    else
    {
        response.error = Error::ZNONODE;
    }

    return { std::make_shared<ExistsResponse>(response), {} };
}

std::pair<ResponsePtr, Undo> TestKeeperGetRequest::process(TestKeeper::Container & container, int64_t) const
{
    GetResponse response;

    auto it = container.find(path);
    if (it == container.end())
    {
        response.error = Error::ZNONODE;
    }
    else
    {
        response.stat = it->second.stat;
        response.data = it->second.data;
        response.error = Error::ZOK; //-V1048
    }

    return { std::make_shared<GetResponse>(response), {} };
}

std::pair<ResponsePtr, Undo> TestKeeperSetRequest::process(TestKeeper::Container & container, int64_t zxid) const
{
    SetResponse response;
    Undo undo;

    auto it = container.find(path);
    if (it == container.end())
    {
        response.error = Error::ZNONODE;
    }
    else if (version == -1 || version == it->second.stat.version)
    {
        auto prev_node = it->second;

        it->second.data = data;
        ++it->second.stat.version;
        it->second.stat.mzxid = zxid;
        it->second.stat.mtime = std::chrono::system_clock::now().time_since_epoch() / std::chrono::milliseconds(1);
        it->second.data = data;
        ++container.at(parentPath(path)).stat.cversion;
        response.stat = it->second.stat;
        response.error = Error::ZOK; //-V1048

        undo = [prev_node, &container, path = path]
        {
            container.at(path) = prev_node;
            --container.at(parentPath(path)).stat.cversion;
        };
    }
    else
    {
        response.error = Error::ZBADVERSION;
    }

    return { std::make_shared<SetResponse>(response), undo };
}

std::pair<ResponsePtr, Undo> TestKeeperListRequest::process(TestKeeper::Container & container, int64_t) const
{
    ListResponse response;

    auto it = container.find(path);
    if (it == container.end())
    {
        response.error = Error::ZNONODE;
    }
    else
    {
        auto path_prefix = path;
        if (path_prefix.empty())
            throw Exception("Logical error: path cannot be empty", Error::ZSESSIONEXPIRED);

        if (path_prefix.back() != '/')
            path_prefix += '/';

        /// Fairly inefficient.
        for (auto child_it = container.upper_bound(path_prefix);
             child_it != container.end() && startsWith(child_it->first, path_prefix);
            ++child_it)
        {
            if (parentPath(child_it->first) == path)
                response.names.emplace_back(baseName(child_it->first));
        }

        response.stat = it->second.stat;
        response.error = Error::ZOK; //-V1048
    }

    return { std::make_shared<ListResponse>(response), {} };
}

std::pair<ResponsePtr, Undo> TestKeeperCheckRequest::process(TestKeeper::Container & container, int64_t) const
{
    CheckResponse response;
    auto it = container.find(path);
    if (it == container.end())
    {
        response.error = Error::ZNONODE;
    }
    else if (version != -1 && version != it->second.stat.version)
    {
        response.error = Error::ZBADVERSION;
    }
    else
    {
        response.error = Error::ZOK; //-V1048
    }

    return { std::make_shared<CheckResponse>(response), {} };
}

std::pair<ResponsePtr, Undo> TestKeeperMultiRequest::process(TestKeeper::Container & container, int64_t zxid) const
{
    MultiResponse response;
    response.responses.reserve(requests.size());
    std::vector<Undo> undo_actions;

    try
    {
        auto request_it = requests.begin();
        response.error = Error::ZOK; //-V1048
        while (request_it != requests.end())
        {
            const TestKeeperRequest & concrete_request = dynamic_cast<const TestKeeperRequest &>(**request_it);
            ++request_it;
            auto [ cur_response, undo_action ] = concrete_request.process(container, zxid);
            response.responses.emplace_back(cur_response);
            if (cur_response->error != Error::ZOK)
            {
                response.error = cur_response->error;
                break;
            }

            undo_actions.emplace_back(std::move(undo_action));
        }

        if (response.error != Error::ZOK)
        {
            for (auto it = undo_actions.rbegin(); it != undo_actions.rend(); ++it)
                if (*it)
                    (*it)();

            while (request_it != requests.end())
            {
                const TestKeeperRequest & concrete_request = dynamic_cast<const TestKeeperRequest &>(**request_it);
                ++request_it;
                response.responses.emplace_back(concrete_request.createResponse());
                response.responses.back()->error = Error::ZRUNTIMEINCONSISTENCY;
            }
        }

        return { std::make_shared<MultiResponse>(response), {} };
    }
    catch (...)
    {
        for (auto it = undo_actions.rbegin(); it != undo_actions.rend(); ++it)
            if (*it)
                (*it)();
        throw;
    }
}

ResponsePtr TestKeeperCreateRequest::createResponse() const { return std::make_shared<CreateResponse>(); }
ResponsePtr TestKeeperRemoveRequest::createResponse() const { return std::make_shared<RemoveResponse>(); }
ResponsePtr TestKeeperExistsRequest::createResponse() const { return std::make_shared<ExistsResponse>(); }
ResponsePtr TestKeeperGetRequest::createResponse() const { return std::make_shared<GetResponse>(); }
ResponsePtr TestKeeperSetRequest::createResponse() const { return std::make_shared<SetResponse>(); }
ResponsePtr TestKeeperListRequest::createResponse() const { return std::make_shared<ListResponse>(); }
ResponsePtr TestKeeperCheckRequest::createResponse() const { return std::make_shared<CheckResponse>(); }
ResponsePtr TestKeeperMultiRequest::createResponse() const { return std::make_shared<MultiResponse>(); }


TestKeeper::TestKeeper(const zkutil::ZooKeeperArgs & args_)
    : args(args_)
{
    container.emplace("/", Node());

    if (!args.chroot.empty())
    {
        if (args.chroot.back() == '/')
            args.chroot.pop_back();
    }

    processing_thread = ThreadFromGlobalPool([this] { processingThread(); });
}


TestKeeper::~TestKeeper()
{
    try
    {
        finalize(__PRETTY_FUNCTION__);
        if (processing_thread.joinable())
            processing_thread.join();
    }
    catch (...)
    {
        tryLogCurrentException(__PRETTY_FUNCTION__);
    }
}


void TestKeeper::processingThread()
{
    setThreadName("TestKeeperProc");

    try
    {
        while (!expired)
        {
            RequestInfo info;

<<<<<<< HEAD
            UInt64 max_wait = UInt64(args.operation_timeout_ms);
=======
            UInt64 max_wait = static_cast<UInt64>(operation_timeout.totalMilliseconds());
>>>>>>> 897a0393
            if (requests_queue.tryPop(info, max_wait))
            {
                if (expired)
                    break;


                ++zxid;

                info.request->addRootPath(args.chroot);
                auto [response, _] = info.request->process(container, zxid);

                if (info.watch)
                {
                    /// To be compatible with real ZooKeeper we add watch if request was successful (i.e. node exists)
                    /// or if it was exists request which allows to add watches for non existing nodes.
                    if (response->error == Error::ZOK)
                    {
                        auto & watches_type = dynamic_cast<const ListRequest *>(info.request.get())
                            ? list_watches
                            : watches;

                        watches_type[info.request->getPath()].emplace_back(std::move(info.watch));
                    }
                    else if (response->error == Error::ZNONODE && dynamic_cast<const ExistsRequest *>(info.request.get()))
                    {
                        watches[info.request->getPath()].emplace_back(std::move(info.watch));
                    }
                }

                if (response->error == Error::ZOK)
                    info.request->processWatches(watches, list_watches);

                response->removeRootPath(args.chroot);
                if (info.callback)
                    info.callback(*response);
            }
        }
    }
    catch (...)
    {
        tryLogCurrentException(__PRETTY_FUNCTION__);
        finalize(__PRETTY_FUNCTION__);
    }
}


void TestKeeper::finalize(const String &)
{
    {
        std::lock_guard lock(push_request_mutex);

        if (expired)
            return;
        expired = true;
    }

    processing_thread.join();

    try
    {
        {
            for (auto & path_watch : watches)
            {
                WatchResponse response;
                response.type = SESSION;
                response.state = EXPIRED_SESSION;
                response.error = Error::ZSESSIONEXPIRED;

                for (auto & callback : path_watch.second)
                {
                    if (callback)
                    {
                        try
                        {
                            callback(response);
                        }
                        catch (...)
                        {
                            tryLogCurrentException(__PRETTY_FUNCTION__);
                        }
                    }
                }
            }

            watches.clear();
        }

        RequestInfo info;
        while (requests_queue.tryPop(info))
        {
            if (info.callback)
            {
                ResponsePtr response = info.request->createResponse();
                response->error = Error::ZSESSIONEXPIRED;
                try
                {
                    info.callback(*response);
                }
                catch (...)
                {
                    tryLogCurrentException(__PRETTY_FUNCTION__);
                }
            }
            if (info.watch)
            {
                WatchResponse response;
                response.type = SESSION;
                response.state = EXPIRED_SESSION;
                response.error = Error::ZSESSIONEXPIRED;
                try
                {
                    info.watch(response);
                }
                catch (...)
                {
                    tryLogCurrentException(__PRETTY_FUNCTION__);
                }
            }
        }
    }
    catch (...)
    {
        tryLogCurrentException(__PRETTY_FUNCTION__);
    }
}

void TestKeeper::pushRequest(RequestInfo && request)
{
    try
    {
        request.time = clock::now();

        /// We must serialize 'pushRequest' and 'finalize' (from processingThread) calls
        ///  to avoid forgotten operations in the queue when session is expired.
        /// Invariant: when expired, no new operations will be pushed to the queue in 'pushRequest'
        ///  and the queue will be drained in 'finalize'.
        std::lock_guard lock(push_request_mutex);

        if (expired)
            throw Exception("Session expired", Error::ZSESSIONEXPIRED);

        if (!requests_queue.tryPush(std::move(request), args.operation_timeout_ms))
            throw Exception("Cannot push request to queue within operation timeout", Error::ZOPERATIONTIMEOUT);
    }
    catch (...)
    {
        finalize(__PRETTY_FUNCTION__);
        throw;
    }
}


void TestKeeper::create(
        const String & path,
        const String & data,
        bool is_ephemeral,
        bool is_sequential,
        const ACLs &,
        CreateCallback callback)
{
    TestKeeperCreateRequest request;
    request.path = path;
    request.data = data;
    request.is_ephemeral = is_ephemeral;
    request.is_sequential = is_sequential;

    RequestInfo request_info;
    request_info.request = std::make_shared<TestKeeperCreateRequest>(std::move(request));
    request_info.callback = [callback](const Response & response) { callback(dynamic_cast<const CreateResponse &>(response)); };
    pushRequest(std::move(request_info));
}

void TestKeeper::remove(
        const String & path,
        int32_t version,
        RemoveCallback callback)
{
    TestKeeperRemoveRequest request;
    request.path = path;
    request.version = version;

    RequestInfo request_info;
    request_info.request = std::make_shared<TestKeeperRemoveRequest>(std::move(request));
    request_info.callback = [callback](const Response & response) { callback(dynamic_cast<const RemoveResponse &>(response)); };
    pushRequest(std::move(request_info));
}

void TestKeeper::exists(
        const String & path,
        ExistsCallback callback,
        WatchCallback watch)
{
    TestKeeperExistsRequest request;
    request.path = path;

    RequestInfo request_info;
    request_info.request = std::make_shared<TestKeeperExistsRequest>(std::move(request));
    request_info.callback = [callback](const Response & response) { callback(dynamic_cast<const ExistsResponse &>(response)); };
    request_info.watch = watch;
    pushRequest(std::move(request_info));
}

void TestKeeper::get(
        const String & path,
        GetCallback callback,
        WatchCallback watch)
{
    TestKeeperGetRequest request;
    request.path = path;

    RequestInfo request_info;
    request_info.request = std::make_shared<TestKeeperGetRequest>(std::move(request));
    request_info.callback = [callback](const Response & response) { callback(dynamic_cast<const GetResponse &>(response)); };
    request_info.watch = watch;
    pushRequest(std::move(request_info));
}

void TestKeeper::set(
        const String & path,
        const String & data,
        int32_t version,
        SetCallback callback)
{
    TestKeeperSetRequest request;
    request.path = path;
    request.data = data;
    request.version = version;

    RequestInfo request_info;
    request_info.request = std::make_shared<TestKeeperSetRequest>(std::move(request));
    request_info.callback = [callback](const Response & response) { callback(dynamic_cast<const SetResponse &>(response)); };
    pushRequest(std::move(request_info));
}

void TestKeeper::list(
        const String & path,
        ListCallback callback,
        WatchCallback watch)
{
    TestKeeperListRequest request;
    request.path = path;

    RequestInfo request_info;
    request_info.request = std::make_shared<TestKeeperListRequest>(std::move(request));
    request_info.callback = [callback](const Response & response) { callback(dynamic_cast<const ListResponse &>(response)); };
    request_info.watch = watch;
    pushRequest(std::move(request_info));
}

void TestKeeper::check(
        const String & path,
        int32_t version,
        CheckCallback callback)
{
    TestKeeperCheckRequest request;
    request.path = path;
    request.version = version;

    RequestInfo request_info;
    request_info.request = std::make_shared<TestKeeperCheckRequest>(std::move(request));
    request_info.callback = [callback](const Response & response) { callback(dynamic_cast<const CheckResponse &>(response)); };
    pushRequest(std::move(request_info));
}

void TestKeeper::multi(
        const Requests & requests,
        MultiCallback callback)
{
    TestKeeperMultiRequest request(requests);

    RequestInfo request_info;
    request_info.request = std::make_shared<TestKeeperMultiRequest>(std::move(request));
    request_info.callback = [callback](const Response & response) { callback(dynamic_cast<const MultiResponse &>(response)); };
    pushRequest(std::move(request_info));
}

}<|MERGE_RESOLUTION|>--- conflicted
+++ resolved
@@ -514,11 +514,7 @@
         {
             RequestInfo info;
 
-<<<<<<< HEAD
-            UInt64 max_wait = UInt64(args.operation_timeout_ms);
-=======
-            UInt64 max_wait = static_cast<UInt64>(operation_timeout.totalMilliseconds());
->>>>>>> 897a0393
+            UInt64 max_wait = static_cast<UInt64>(args.operation_timeout_ms);
             if (requests_queue.tryPop(info, max_wait))
             {
                 if (expired)
