#include <Planner/Utils.h>

#include <Parsers/ASTSelectWithUnionQuery.h>
#include <Parsers/ASTSelectQuery.h>
#include <Parsers/ASTSubquery.h>
#include <Parsers/ExpressionListParsers.h>
#include <Parsers/parseQuery.h>

#include <DataTypes/DataTypesNumber.h>
#include <DataTypes/DataTypeLowCardinality.h>
#include <DataTypes/DataTypeNullable.h>

#include <Columns/getLeastSuperColumn.h>
#include <Columns/ColumnConst.h>
#include <Columns/ColumnSet.h>

#include <IO/WriteBufferFromString.h>

#include <Functions/FunctionFactory.h>
#include <Functions/IFunctionAdaptors.h>
#include <Functions/indexHint.h>

#include <Storages/StorageDummy.h>

#include <Interpreters/Context.h>

#include <AggregateFunctions/WindowFunction.h>

#include <Analyzer/Utils.h>
#include <Analyzer/ConstantNode.h>
#include <Analyzer/ColumnNode.h>
#include <Analyzer/FunctionNode.h>
#include <Analyzer/QueryNode.h>
#include <Analyzer/UnionNode.h>
#include <Analyzer/TableNode.h>
#include <Analyzer/TableFunctionNode.h>
#include <Analyzer/ArrayJoinNode.h>
#include <Analyzer/JoinNode.h>
#include <Analyzer/QueryTreeBuilder.h>
#include <Analyzer/Passes/QueryAnalysisPass.h>
#include <Analyzer/WindowNode.h>

#include <Core/Settings.h>

#include <Planner/CollectSets.h>
#include <Planner/CollectTableExpressionData.h>
#include <Planner/PlannerActionsVisitor.h>

#include <Processors/QueryPlan/ExpressionStep.h>

#include <stack>

namespace DB
{
namespace Setting
{
    extern const SettingsString additional_result_filter;
    extern const SettingsUInt64 max_bytes_to_read;
    extern const SettingsUInt64 max_bytes_to_read_leaf;
    extern const SettingsSeconds max_estimated_execution_time;
    extern const SettingsUInt64 max_execution_speed;
    extern const SettingsUInt64 max_execution_speed_bytes;
    extern const SettingsSeconds max_execution_time;
    extern const SettingsUInt64 max_query_size;
    extern const SettingsUInt64 max_rows_to_read;
    extern const SettingsUInt64 max_rows_to_read_leaf;
    extern const SettingsUInt64 min_execution_speed;
    extern const SettingsUInt64 min_execution_speed_bytes;
    extern const SettingsUInt64 max_parser_backtracks;
    extern const SettingsUInt64 max_parser_depth;
    extern const SettingsOverflowMode read_overflow_mode;
    extern const SettingsOverflowMode read_overflow_mode_leaf;
    extern const SettingsSeconds timeout_before_checking_execution_speed;
    extern const SettingsOverflowMode timeout_overflow_mode;
    extern const SettingsBool use_variant_as_common_type;
}

namespace ErrorCodes
{
    extern const int BAD_ARGUMENTS;
    extern const int LOGICAL_ERROR;
    extern const int UNION_ALL_RESULT_STRUCTURES_MISMATCH;
    extern const int INTERSECT_OR_EXCEPT_RESULT_STRUCTURES_MISMATCH;
}

String dumpQueryPlan(const QueryPlan & query_plan)
{
    WriteBufferFromOwnString query_plan_buffer;
    query_plan.explainPlan(query_plan_buffer, ExplainPlanOptions{true, true, true, true});

    return query_plan_buffer.str();
}

String dumpQueryPipeline(const QueryPlan & query_plan)
{
    QueryPlan::ExplainPipelineOptions explain_pipeline;
    WriteBufferFromOwnString query_pipeline_buffer;
    query_plan.explainPipeline(query_pipeline_buffer, explain_pipeline);

    return query_pipeline_buffer.str();
}

<<<<<<< HEAD
Block buildCommonHeaderForUnion(const Blocks & queries_headers, SelectUnionMode union_mode, bool use_variant_as_common_type)
=======
Block buildCommonHeaderForUnion(const SharedHeaders & queries_headers, SelectUnionMode union_mode)
>>>>>>> a5c5455f
{
    size_t num_selects = queries_headers.size();
    Block common_header = *queries_headers.front();
    size_t columns_size = common_header.columns();

    for (size_t query_number = 1; query_number < num_selects; ++query_number)
    {
        int error_code = 0;

        if (union_mode == SelectUnionMode::UNION_DEFAULT ||
            union_mode == SelectUnionMode::UNION_ALL ||
            union_mode == SelectUnionMode::UNION_DISTINCT)
            error_code = ErrorCodes::UNION_ALL_RESULT_STRUCTURES_MISMATCH;
        else
            error_code = ErrorCodes::INTERSECT_OR_EXCEPT_RESULT_STRUCTURES_MISMATCH;

        if (queries_headers.at(query_number)->columns() != columns_size)
            throw Exception(error_code,
                            "Different number of columns in {} elements: {} and {}",
                            toString(union_mode),
                            common_header.dumpNames(),
                            queries_headers[query_number]->dumpNames());
    }

    std::vector<const ColumnWithTypeAndName *> columns(num_selects);

    for (size_t column_number = 0; column_number < columns_size; ++column_number)
    {
        for (size_t i = 0; i < num_selects; ++i)
            columns[i] = &queries_headers[i]->getByPosition(column_number);

        ColumnWithTypeAndName & result_element = common_header.getByPosition(column_number);
        result_element = getLeastSuperColumn(columns, use_variant_as_common_type);
    }

    return common_header;
}

void addConvertingToCommonHeaderActionsIfNeeded(
    std::vector<std::unique_ptr<QueryPlan>> & query_plans,
    const Block & union_common_header,
    SharedHeaders & query_plans_headers)
{
    size_t queries_size = query_plans.size();
    for (size_t i = 0; i < queries_size; ++i)
    {
        auto & query_node_plan = query_plans[i];
        if (blocksHaveEqualStructure(*query_node_plan->getCurrentHeader(), union_common_header))
            continue;

        auto actions_dag = ActionsDAG::makeConvertingActions(
            query_node_plan->getCurrentHeader()->getColumnsWithTypeAndName(),
            union_common_header.getColumnsWithTypeAndName(),
            ActionsDAG::MatchColumnsMode::Position);
        auto converting_step = std::make_unique<ExpressionStep>(query_node_plan->getCurrentHeader(), std::move(actions_dag));
        converting_step->setStepDescription("Conversion before UNION");
        query_node_plan->addStep(std::move(converting_step));

        query_plans_headers[i] = query_node_plan->getCurrentHeader();
    }
}

ASTPtr queryNodeToSelectQuery(const QueryTreeNodePtr & query_node, bool set_subquery_cte_name)
{
    auto & query_node_typed = query_node->as<QueryNode &>();

    // In case of cross-replication we don't know what database is used for the table.
    // Each shard will use the default database (in the case of cross-replication shards may have different defaults).
    auto result_ast = query_node_typed.toAST({
        .qualify_indentifiers_with_database = false,
        .set_subquery_cte_name = set_subquery_cte_name
    });

    while (true)
    {
        if (auto * /*select_query*/ _ = result_ast->as<ASTSelectQuery>())
            break;
        if (auto * select_with_union = result_ast->as<ASTSelectWithUnionQuery>())
            result_ast = select_with_union->list_of_selects->children.at(0);
        else if (auto * subquery = result_ast->as<ASTSubquery>())
            result_ast = subquery->children.at(0);
        else
            throw Exception(ErrorCodes::LOGICAL_ERROR, "Query node invalid conversion to select query");
    }

    if (result_ast == nullptr)
        throw Exception(ErrorCodes::LOGICAL_ERROR, "Query node invalid conversion to select query");

    return result_ast;
}

ASTPtr queryNodeToDistributedSelectQuery(const QueryTreeNodePtr & query_node)
{
    /// Remove CTEs information from distributed queries.
    /// Now, if cte_name is set for subquery node, AST -> String serialization will only print cte name.
    /// But CTE is defined only for top-level query part, so may not be sent.
    /// Removing cte_name forces subquery to be always printed.
    auto ast = queryNodeToSelectQuery(query_node, /*set_subquery_cte_name=*/false);
    return ast;
}

namespace
{

StreamLocalLimits getLimitsForStorage(const Settings & settings, const SelectQueryOptions & options)
{
    StreamLocalLimits limits;
    limits.mode = LimitsMode::LIMITS_TOTAL;
    limits.size_limits = SizeLimits(settings[Setting::max_rows_to_read], settings[Setting::max_bytes_to_read], settings[Setting::read_overflow_mode]);
    limits.speed_limits.max_execution_time = settings[Setting::max_execution_time];
    limits.timeout_overflow_mode = settings[Setting::timeout_overflow_mode];

    /** Quota and minimal speed restrictions are checked on the initiating server of the request, and not on remote servers,
      *  because the initiating server has a summary of the execution of the request on all servers.
      *
      * But limits on data size to read and maximum execution time are reasonable to check both on initiator and
      *  additionally on each remote server, because these limits are checked per block of data processed,
      *  and remote servers may process way more blocks of data than are received by initiator.
      *
      * The limits to throttle maximum execution speed is also checked on all servers.
      */
    if (options.to_stage == QueryProcessingStage::Complete)
    {
        limits.speed_limits.min_execution_rps = settings[Setting::min_execution_speed];
        limits.speed_limits.min_execution_bps = settings[Setting::min_execution_speed_bytes];
    }

    limits.speed_limits.max_execution_rps = settings[Setting::max_execution_speed];
    limits.speed_limits.max_execution_bps = settings[Setting::max_execution_speed_bytes];
    limits.speed_limits.timeout_before_checking_execution_speed = settings[Setting::timeout_before_checking_execution_speed];
    limits.speed_limits.max_estimated_execution_time = settings[Setting::max_estimated_execution_time];

    return limits;
}

}

StorageLimits buildStorageLimits(const Context & context, const SelectQueryOptions & options)
{
    const auto & settings = context.getSettingsRef();

    StreamLocalLimits limits;
    SizeLimits leaf_limits;

    /// Set the limits and quota for reading data, the speed and time of the query.
    if (!options.ignore_limits)
    {
        limits = getLimitsForStorage(settings, options);
        leaf_limits = SizeLimits(settings[Setting::max_rows_to_read_leaf], settings[Setting::max_bytes_to_read_leaf], settings[Setting::read_overflow_mode_leaf]);
    }

    return {limits, leaf_limits};
}

std::pair<ActionsDAG, CorrelatedSubtrees> buildActionsDAGFromExpressionNode(
    const QueryTreeNodePtr & expression_node,
    const ColumnsWithTypeAndName & input_columns,
    const PlannerContextPtr & planner_context,
    const ColumnNodePtrWithHashSet & correlated_columns_set,
    bool use_column_identifier_as_action_node_name)
{
    ActionsDAG action_dag(input_columns);
    PlannerActionsVisitor actions_visitor(planner_context, correlated_columns_set, use_column_identifier_as_action_node_name);
    auto [expression_dag_index_nodes, correlated_subtrees] = actions_visitor.visit(action_dag, expression_node);
    action_dag.getOutputs() = std::move(expression_dag_index_nodes);

    return std::make_pair(std::move(action_dag), std::move(correlated_subtrees));
}

bool sortDescriptionIsPrefix(const SortDescription & prefix, const SortDescription & full)
{
    size_t prefix_size = prefix.size();
    if (prefix_size > full.size())
        return false;

    for (size_t i = 0; i < prefix_size; ++i)
    {
        if (full[i] != prefix[i])
            return false;
    }

    return true;
}

bool queryHasArrayJoinInJoinTree(const QueryTreeNodePtr & query_node)
{
    const auto & query_node_typed = query_node->as<const QueryNode &>();

    std::vector<QueryTreeNodePtr> join_tree_nodes_to_process;
    join_tree_nodes_to_process.push_back(query_node_typed.getJoinTree());

    while (!join_tree_nodes_to_process.empty())
    {
        auto join_tree_node_to_process = join_tree_nodes_to_process.back();
        join_tree_nodes_to_process.pop_back();

        auto join_tree_node_type = join_tree_node_to_process->getNodeType();

        switch (join_tree_node_type)
        {
            case QueryTreeNodeType::TABLE:
                [[fallthrough]];
            case QueryTreeNodeType::QUERY:
                [[fallthrough]];
            case QueryTreeNodeType::UNION:
                [[fallthrough]];
            case QueryTreeNodeType::TABLE_FUNCTION:
            {
                break;
            }
            case QueryTreeNodeType::ARRAY_JOIN:
            {
                return true;
            }
            case QueryTreeNodeType::CROSS_JOIN:
            {
                auto & cross_join_node = join_tree_node_to_process->as<CrossJoinNode &>();
                for (const auto & expr : cross_join_node.getTableExpressions())
                    join_tree_nodes_to_process.push_back(expr);

                break;
            }
            case QueryTreeNodeType::JOIN:
            {
                auto & join_node = join_tree_node_to_process->as<JoinNode &>();
                join_tree_nodes_to_process.push_back(join_node.getLeftTableExpression());
                join_tree_nodes_to_process.push_back(join_node.getRightTableExpression());
                break;
            }
            default:
            {
                throw Exception(ErrorCodes::LOGICAL_ERROR,
                                "Unexpected node type for table expression. "
                                "Expected table, table function, query, union, join or array join. Actual {}",
                                join_tree_node_to_process->getNodeTypeName());
            }
        }
    }

    return false;
}

bool queryHasWithTotalsInAnySubqueryInJoinTree(const QueryTreeNodePtr & query_node)
{
    const auto & query_node_typed = query_node->as<const QueryNode &>();

    std::vector<QueryTreeNodePtr> join_tree_nodes_to_process;
    join_tree_nodes_to_process.push_back(query_node_typed.getJoinTree());

    while (!join_tree_nodes_to_process.empty())
    {
        auto join_tree_node_to_process = join_tree_nodes_to_process.back();
        join_tree_nodes_to_process.pop_back();

        auto join_tree_node_type = join_tree_node_to_process->getNodeType();

        switch (join_tree_node_type)
        {
            case QueryTreeNodeType::TABLE:
                [[fallthrough]];
            case QueryTreeNodeType::TABLE_FUNCTION:
            {
                break;
            }
            case QueryTreeNodeType::QUERY:
            {
                auto & query_node_to_process = join_tree_node_to_process->as<QueryNode &>();
                if (query_node_to_process.isGroupByWithTotals())
                    return true;

                join_tree_nodes_to_process.push_back(query_node_to_process.getJoinTree());
                break;
            }
            case QueryTreeNodeType::UNION:
            {
                auto & union_node = join_tree_node_to_process->as<UnionNode &>();
                auto & union_queries = union_node.getQueries().getNodes();

                for (auto & union_query : union_queries)
                    join_tree_nodes_to_process.push_back(union_query);
                break;
            }
            case QueryTreeNodeType::ARRAY_JOIN:
            {
                auto & array_join_node = join_tree_node_to_process->as<ArrayJoinNode &>();
                join_tree_nodes_to_process.push_back(array_join_node.getTableExpression());
                break;
            }
            case QueryTreeNodeType::CROSS_JOIN:
            {
                auto & cross_join_node = join_tree_node_to_process->as<CrossJoinNode &>();
                for (const auto & expr : cross_join_node.getTableExpressions())
                    join_tree_nodes_to_process.push_back(expr);

                break;
            }
            case QueryTreeNodeType::JOIN:
            {
                auto & join_node = join_tree_node_to_process->as<JoinNode &>();
                join_tree_nodes_to_process.push_back(join_node.getLeftTableExpression());
                join_tree_nodes_to_process.push_back(join_node.getRightTableExpression());
                break;
            }
            default:
            {
                throw Exception(ErrorCodes::LOGICAL_ERROR,
                                "Unexpected node type for table expression. "
                                "Expected table, table function, query, union, join or array join. Actual {}",
                                join_tree_node_to_process->getNodeTypeName());
            }
        }
    }

    return false;
}

QueryTreeNodePtr mergeConditionNodes(const QueryTreeNodes & condition_nodes, const ContextPtr & context)
{
    auto function_node = std::make_shared<FunctionNode>("and");
    auto and_function = FunctionFactory::instance().get("and", context);
    function_node->getArguments().getNodes() = condition_nodes;
    function_node->resolveAsFunction(and_function->build(function_node->getArgumentColumns()));

    return function_node;
}

QueryTreeNodePtr replaceTableExpressionsWithDummyTables(
    const QueryTreeNodePtr & query_node,
    const QueryTreeNodes & table_nodes,
    const ContextPtr & context,
    ResultReplacementMap * result_replacement_map)
{
    std::unordered_map<const IQueryTreeNode *, QueryTreeNodePtr> replacement_map;

    for (const auto & table_expression : table_nodes)
    {
        auto * table_node = table_expression->as<TableNode>();
        auto * table_function_node = table_expression->as<TableFunctionNode>();

        if (table_node || table_function_node)
        {
            const auto & storage_snapshot = table_node ? table_node->getStorageSnapshot() : table_function_node->getStorageSnapshot();
            const auto & storage = storage_snapshot->storage;

            auto storage_dummy = std::make_shared<StorageDummy>(
                storage.getStorageID(),
                /// To preserve information about alias columns, column description must be extracted directly from storage metadata.
                storage_snapshot->metadata->getColumns(),
                storage_snapshot,
                storage.supportsReplication());

            auto dummy_table_node = std::make_shared<TableNode>(std::move(storage_dummy), context);
            if (table_node && table_node->hasTableExpressionModifiers())
                dummy_table_node->getTableExpressionModifiers() = table_node->getTableExpressionModifiers();

            if (result_replacement_map)
                result_replacement_map->emplace(table_expression, dummy_table_node);

            dummy_table_node->setAlias(table_expression->getAlias());
            replacement_map.emplace(table_expression.get(), std::move(dummy_table_node));
        }
    }

    return query_node->cloneAndReplace(replacement_map);
}

SelectQueryInfo buildSelectQueryInfo(const QueryTreeNodePtr & query_tree, const PlannerContextPtr & planner_context)
{
    SelectQueryInfo select_query_info;
    select_query_info.query = queryNodeToSelectQuery(query_tree);
    select_query_info.query_tree = query_tree;
    select_query_info.planner_context = planner_context;
    return select_query_info;
}

FilterDAGInfo buildFilterInfo(ASTPtr filter_expression,
        const QueryTreeNodePtr & table_expression,
        PlannerContextPtr & planner_context,
        NameSet table_expression_required_names_without_filter)
{
    const auto & query_context = planner_context->getQueryContext();
    auto filter_query_tree = buildQueryTree(filter_expression, query_context);

    QueryAnalysisPass query_analysis_pass(table_expression);
    query_analysis_pass.run(filter_query_tree, query_context);

    return buildFilterInfo(std::move(filter_query_tree), table_expression, planner_context, std::move(table_expression_required_names_without_filter));
}

FilterDAGInfo buildFilterInfo(QueryTreeNodePtr filter_query_tree,
        const QueryTreeNodePtr & table_expression,
        PlannerContextPtr & planner_context,
        NameSet table_expression_required_names_without_filter)
{
    if (table_expression_required_names_without_filter.empty())
    {
        auto & table_expression_data = planner_context->getTableExpressionDataOrThrow(table_expression);
        const auto & table_expression_names = table_expression_data.getColumnNames();
        table_expression_required_names_without_filter.insert(table_expression_names.begin(), table_expression_names.end());
    }

    collectSourceColumns(filter_query_tree, planner_context, false /*keep_alias_columns*/);
    collectSets(filter_query_tree, *planner_context);

    ActionsDAG filter_actions_dag;

    ColumnNodePtrWithHashSet empty_correlated_columns_set;
    PlannerActionsVisitor actions_visitor(planner_context, empty_correlated_columns_set, false /*use_column_identifier_as_action_node_name*/);
    auto [expression_nodes, correlated_subtrees] = actions_visitor.visit(filter_actions_dag, filter_query_tree);
    correlated_subtrees.assertEmpty("in row-policy and additional table filters");
    if (expression_nodes.size() != 1)
        throw Exception(ErrorCodes::BAD_ARGUMENTS,
            "Filter actions must return single output node. Actual {}",
            expression_nodes.size());

    auto & filter_actions_outputs = filter_actions_dag.getOutputs();
    filter_actions_outputs = std::move(expression_nodes);

    std::string filter_node_name = filter_actions_outputs[0]->result_name;
    bool remove_filter_column = true;

    for (const auto & filter_input_node : filter_actions_dag.getInputs())
        if (table_expression_required_names_without_filter.contains(filter_input_node->result_name))
            filter_actions_outputs.push_back(filter_input_node);

    return {std::move(filter_actions_dag), std::move(filter_node_name), remove_filter_column};
}

ASTPtr parseAdditionalResultFilter(const Settings & settings)
{
    const String & additional_result_filter = settings[Setting::additional_result_filter];
    if (additional_result_filter.empty())
        return {};

    ParserExpression parser;
    auto additional_result_filter_ast = parseQuery(
        parser,
        additional_result_filter.data(),
        additional_result_filter.data() + additional_result_filter.size(),
        "additional result filter",
        settings[Setting::max_query_size],
        settings[Setting::max_parser_depth],
        settings[Setting::max_parser_backtracks]);
    return additional_result_filter_ast;
}

void appendSetsFromActionsDAG(const ActionsDAG & dag, UsefulSets & useful_sets)
{
    for (const auto & node : dag.getNodes())
    {
        if (node.column)
        {
            const IColumn * column = node.column.get();
            if (const auto * column_const = typeid_cast<const ColumnConst *>(column))
                column = &column_const->getDataColumn();

            if (const auto * column_set = typeid_cast<const ColumnSet *>(column))
                useful_sets.insert(column_set->getData());
        }

        if (node.type == ActionsDAG::ActionType::FUNCTION && node.function_base->getName() == "indexHint")
        {
            ActionsDAG::NodeRawConstPtrs children;
            if (const auto * adaptor = typeid_cast<const FunctionToFunctionBaseAdaptor *>(node.function_base.get()))
            {
                if (const auto * index_hint = typeid_cast<const FunctionIndexHint *>(adaptor->getFunction().get()))
                {
                    appendSetsFromActionsDAG(index_hint->getActions(), useful_sets);
                }
            }
        }
    }
}

std::optional<WindowFrame> extractWindowFrame(const FunctionNode & node)
{
    if (!node.isWindowFunction())
        return {};
    auto & window_node = node.getWindowNode()->as<WindowNode &>();
    const auto & window_frame = window_node.getWindowFrame();
    if (!window_frame.is_default)
        return window_frame;
    auto aggregate_function = node.getAggregateFunction();
    if (const auto * win_func = dynamic_cast<const IWindowFunction *>(aggregate_function.get()))
    {
        return win_func->getDefaultFrame();
    }
    return {};
}

ActionsDAG::NodeRawConstPtrs getConjunctsList(ActionsDAG::Node * predicate)
{
    /// Parts of predicate in case predicate is conjunction (or just predicate itself).
    ActionsDAG::NodeRawConstPtrs conjuncts;
    {
        std::vector<const ActionsDAG::Node *> stack;
        std::unordered_set<const ActionsDAG::Node *> visited_nodes;
        stack.push_back(predicate);
        visited_nodes.insert(predicate);
        while (!stack.empty())
        {
            const auto * node = stack.back();
            stack.pop_back();
            bool is_conjunction = node->type == ActionsDAG::ActionType::FUNCTION && node->function_base->getName() == "and";
            if (is_conjunction)
            {
                for (const auto & child : node->children)
                {
                    if (!visited_nodes.contains(child))
                    {
                        visited_nodes.insert(child);
                        stack.push_back(child);
                    }
                }
            }
            else if (node->type == ActionsDAG::ActionType::ALIAS)
                stack.push_back(node->children.front());
            else
                conjuncts.push_back(node);
        }
    }
    return conjuncts;
}

}<|MERGE_RESOLUTION|>--- conflicted
+++ resolved
@@ -100,11 +100,7 @@
     return query_pipeline_buffer.str();
 }
 
-<<<<<<< HEAD
 Block buildCommonHeaderForUnion(const Blocks & queries_headers, SelectUnionMode union_mode, bool use_variant_as_common_type)
-=======
-Block buildCommonHeaderForUnion(const SharedHeaders & queries_headers, SelectUnionMode union_mode)
->>>>>>> a5c5455f
 {
     size_t num_selects = queries_headers.size();
     Block common_header = *queries_headers.front();
