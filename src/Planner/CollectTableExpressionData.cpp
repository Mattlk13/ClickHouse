--- conflicted
+++ resolved
@@ -110,14 +110,10 @@
                 if (outputs.size() != 1)
                     throw Exception(ErrorCodes::LOGICAL_ERROR,
                         "Expected single output in actions dag for alias column {}. Actual {}", column_node->dumpTree(), outputs.size());
-<<<<<<< HEAD
                 if (correlated_subtrees.notEmpty())
                     throw Exception(ErrorCodes::LOGICAL_ERROR,
                         "Correlated subquery in alias column expression {}. Actual {}", column_node->dumpTree(), outputs.size());
 
-                auto & alias_node = outputs[0];
-=======
->>>>>>> 7951c172
                 const auto & column_name = column_node->getColumnName();
                 const auto & alias_node = alias_column_actions_dag.addAlias(*outputs[0], column_name);
                 alias_column_actions_dag.addOrReplaceInOutputs(alias_node);
