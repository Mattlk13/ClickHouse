#include <Planner/PlannerCorrelatedSubqueries.h>

#include <Analyzer/QueryNode.h>
#include <Analyzer/UnionNode.h>

#include <Common/Exception.h>
#include <Common/typeid_cast.h>

#include <Core/Joins.h>
#include <Core/QueryProcessingStage.h>
#include <Core/Settings.h>

#include <DataTypes/DataTypeNullable.h>
#include <DataTypes/DataTypesNumber.h>

#include <Functions/IFunction.h>

#include <Interpreters/ActionsDAG.h>
#include <Interpreters/Context.h>
#include <Interpreters/JoinOperator.h>

#include <Parsers/SelectUnionMode.h>

#include <Planner/Planner.h>
#include <Planner/PlannerActionsVisitor.h>
#include <Planner/PlannerContext.h>
#include <Planner/PlannerJoinsLogical.h>
#include <Planner/Utils.h>

#include <Processors/QueryPlan/AggregatingStep.h>
#include <Processors/QueryPlan/ExpressionStep.h>
#include <Processors/QueryPlan/FilterStep.h>
#include <Processors/QueryPlan/JoinStepLogical.h>
#include <Processors/QueryPlan/LimitStep.h>
#include <Processors/QueryPlan/ReadFromCommonBufferStep.h>
#include <Processors/QueryPlan/SaveSubqueryResultToBufferStep.h>
#include <Processors/QueryPlan/UnionStep.h>

#include <Storages/ColumnsDescription.h>
#include <Storages/ConstraintsDescription.h>
#include <Storages/IStorage.h>

#include <memory>
#include <string_view>
#include <unordered_map>

#include <fmt/format.h>

namespace DB
{

namespace ErrorCodes
{

extern const int NOT_IMPLEMENTED;
extern const int LOGICAL_ERROR;

}

namespace Setting
{

extern const SettingsBool correlated_subqueries_substitute_equivalent_expressions;
extern const SettingsBool correlated_subqueries_use_input_buffer;
extern const SettingsDecorrelationJoinKind correlated_subqueries_default_join_kind;
extern const SettingsBool join_use_nulls;
extern const SettingsMaxThreads max_threads;
extern const SettingsNonZeroUInt64 max_block_size;

}

void CorrelatedSubtrees::assertEmpty(std::string_view reason) const
{
    if (notEmpty())
        throw Exception(ErrorCodes::NOT_IMPLEMENTED, "Correlated subqueries {} are not supported", reason);
}

namespace
{

using CorrelatedPlanStepMap = std::unordered_map<QueryPlan::Node *, bool>;

CorrelatedPlanStepMap buildCorrelatedPlanStepMap(QueryPlan & correlated_query_plan)
{
    CorrelatedPlanStepMap result;

    struct State
    {
        QueryPlan::Node * node;
        bool processed_children = false;
    };

    std::vector<State> nodes_to_process{ { .node = correlated_query_plan.getRootNode() } };
    while (!nodes_to_process.empty())
    {
        size_t current_index = nodes_to_process.size() - 1;
        if (nodes_to_process[current_index].processed_children)
        {
            auto * current = nodes_to_process[current_index].node;

            auto & value = result[current];
            value = current->step->hasCorrelatedExpressions();

            for (auto * child : current->children)
                value |= result[child];

            nodes_to_process.pop_back();
        }
        else
        {
            for (auto * child : nodes_to_process[current_index].node->children)
                nodes_to_process.push_back({ .node = child });
            nodes_to_process[current_index].processed_children = true;
        }
    }

    return result;
}

struct EquivalenceClasses
{
    void add(const String & a, const String & b)
    {
        auto & class_a = member_to_class[a];
        auto & class_b = member_to_class[b];

        if (!class_a && class_b)
        {
            /// Add A to existing class B
            class_a = class_b;
            class_b->push_back(a);
        }
        else if (class_a && !class_b)
        {
            /// Add B to existing class A
            class_b = class_a;
            class_a->push_back(b);
        }
        else if (!class_a && !class_b)
        {
            /// Both A and B are new, create a class for them
            auto new_class = std::make_shared<std::list<String>>();
            new_class->push_back(a);
            class_a = new_class;
            if (a != b)
            {
                new_class->push_back(b);
                class_b = new_class;
            }
        }
        else
        {
            /// A and B already belong to the same class?
            if (class_a == class_b)
                return;

            /// Merge class of smaller size into bigger one
            if (class_a->size() < class_b->size())
                mergeFromTo(class_a, class_b);
            else
                mergeFromTo(class_b, class_a);
        }
    }

    std::shared_ptr<const std::list<String>> getClass(const String & name) const
    {
        auto it = member_to_class.find(name);
        if (it == member_to_class.end())
            return {};
        return it->second;
    }

private:
    void mergeFromTo(std::shared_ptr<std::list<String>> class_from, std::shared_ptr<std::list<String>> class_to)
    {
        /// For all existing members of class From set their class to To
        for (const auto & member_from : *class_from)
            member_to_class[member_from] = class_to;
        /// Add all elements from class From to class To
        class_to->splice(class_to->end(), *class_from);
    }

    /// Elements that belong to the same class will point to the same list of all elements of this class
    std::unordered_map<String, std::shared_ptr<std::list<String>>> member_to_class;
};

struct DecorrelationContext
{
    const CorrelatedSubquery & correlated_subquery;
    const PlannerContextPtr & planner_context;
    QueryPlan query_plan; // LHS plan
    QueryPlan correlated_query_plan;
    CorrelatedPlanStepMap correlated_plan_steps;
    /// Equivalence classes stack for subqeiries. Equivalence classes should not be propagated
    /// to the subqueries of the JOIN or UNION steps.
    std::vector<EquivalenceClasses> equivalence_class_stack;
};

namespace
{

void projectCorrelatedColumns(
    QueryPlan & query_plan,
    const ColumnIdentifiers & correlated_column_identifiers)
{
    ActionsDAG project_only_correlated_columns_actions;

    NameSet correlated_column_identifiers_set(correlated_column_identifiers.begin(), correlated_column_identifiers.end());

    const auto & lhs_plan_header = query_plan.getCurrentHeader();

    auto & outputs = project_only_correlated_columns_actions.getOutputs();
    for (const auto & column : lhs_plan_header->getColumnsWithTypeAndName())
    {
        const auto * input_node = &project_only_correlated_columns_actions.addInput(column);
        if (correlated_column_identifiers_set.contains(column.name))
        {
            outputs.push_back(input_node);
        }
    }

    query_plan.addStep(std::make_unique<ExpressionStep>(
        lhs_plan_header,
        std::move(project_only_correlated_columns_actions)));
}

}

/// Correlated subquery is represented by implicit dependent join operator.
/// This function builds a query plan to evaluate correlated subquery by
/// pushing dependent join down and replacing it with CROSS JOIN.
QueryPlan decorrelateQueryPlan(
    DecorrelationContext & context,
    QueryPlan::Node * node
)
{
    if (!context.correlated_plan_steps[node])
    {
        /// The rest of the query plan doesn't use any correlated columns.
        const auto & settings = context.planner_context->getQueryContext()->getSettingsRef();

        if (settings[Setting::correlated_subqueries_substitute_equivalent_expressions])
        {
            const auto & decorrelated_plan_header = node->step->getOutputHeader();
            ActionsDAG dag(decorrelated_plan_header->getNamesAndTypesList());
            auto & outputs = dag.getOutputs();

            std::unordered_map<std::string_view, const ActionsDAG::Node *> decorrelated_nodes_names;
            for (const auto * output : outputs)
                decorrelated_nodes_names[output->result_name] = output;

            /// Find possible renamings for all correlated columns
            std::vector<std::pair<const ActionsDAG::Node *, const String &>> expression_renamings;
            for (const auto & correlated_column_identifier : context.correlated_subquery.correlated_column_identifiers)
            {
                auto equivalence_class = context.equivalence_class_stack.back().getClass(correlated_column_identifier);
                if (equivalence_class)
                {
                    for (const auto & column_name : *equivalence_class)
                    {
                        auto it = decorrelated_nodes_names.find(column_name);
                        if (it != decorrelated_nodes_names.end())
                        {
                            expression_renamings.emplace_back(it->second, correlated_column_identifier);
                            break;
                        }
                    }
                }
            }

            /// If all columns from outer query have equivalent expressions in the current subplan,
            /// we can safely replace them and avoid introduction of CROSS JOIN.
            if (context.correlated_subquery.correlated_column_identifiers.size() == expression_renamings.size())
            {
                for (const auto & [from, to] : expression_renamings)
                    outputs.push_back(&dag.addAlias(*from, to));

                auto result_plan = context.correlated_query_plan.extractSubplan(node);
                auto renaming_step = std::make_unique<ExpressionStep>(result_plan.getCurrentHeader(), std::move(dag));
                renaming_step->setStepDescription("Renaming correlated columns to equivalent expressions in subquery");
                result_plan.addStep(std::move(renaming_step));
                return result_plan;
            }
        }

        QueryPlan lhs_plan = context.correlated_query_plan.extractSubplan(node);
        QueryPlan rhs_plan;

        auto default_join_kind = settings[Setting::correlated_subqueries_default_join_kind];
        if (settings[Setting::correlated_subqueries_use_input_buffer] && default_join_kind == DecorrelationJoinKind::RIGHT)
        {
            ColumnsDescription columns_description;
            for (const auto & correlated_column_identifier : context.correlated_subquery.correlated_column_identifiers)
            {
                const auto column = context.query_plan.getCurrentHeader()->getByName(correlated_column_identifier);
                columns_description.add(ColumnDescription(column.name, column.type));
            }

            /// Save the correlated subquery input stream to the temporary table.
            auto buffer = std::make_shared<ChunkBuffer>();
            context.query_plan.addStep(std::make_unique<SaveSubqueryResultToBufferStep>(
                context.query_plan.getCurrentHeader(),
                context.correlated_subquery.correlated_column_identifiers,
                buffer));

            size_t max_streams = settings[Setting::max_threads];

            auto buffer_header = std::make_shared<Block>();
            for (const auto & column : context.correlated_subquery.correlated_column_identifiers)
            {
                buffer_header->insert(context.query_plan.getCurrentHeader()->getByName(column));
            }

            rhs_plan.addStep(std::make_unique<ReadFromCommonBufferStep>(buffer_header, buffer, max_streams));
        }
        else
        {
            rhs_plan = context.query_plan.clone();
            /// Remove all columns except used in correlated subquery.
            projectCorrelatedColumns(rhs_plan, context.correlated_subquery.correlated_column_identifiers);
        }

        if (default_join_kind == DecorrelationJoinKind::LEFT)
            std::swap(lhs_plan, rhs_plan);

        auto lhs_plan_header = lhs_plan.getCurrentHeader();
        auto rhs_plan_header = rhs_plan.getCurrentHeader();

<<<<<<< HEAD
        ColumnsWithTypeAndName output_columns_and_types;
        output_columns_and_types.insert_range(output_columns_and_types.cend(), lhs_plan_header->getColumnsWithTypeAndName());
        output_columns_and_types.insert_range(output_columns_and_types.cend(), rhs_plan_header->getColumnsWithTypeAndName());

        JoinExpressionActions join_expression_actions(
            lhs_plan_header->getColumnsWithTypeAndName(),
            rhs_plan_header->getColumnsWithTypeAndName(),
            output_columns_and_types);

        Names output_columns;
        output_columns.insert_range(output_columns.cend(), lhs_plan_header->getNames());
        output_columns.insert_range(output_columns.cend(), rhs_plan_header->getNames());

        auto decorrelated_join = std::make_unique<JoinStepLogical>(
            /*left_header_=*/lhs_plan_header,
            /*right_header_=*/rhs_plan_header,
            JoinInfo{
                .expression = {},
                .kind = JoinKind::Cross,
                .strictness = JoinStrictness::All,
                .locality = JoinLocality::Local
            },
=======
        JoinExpressionActions join_expression_actions(
            lhs_plan_header->getColumnsWithTypeAndName(),
            decorrelated_plan_header->getColumnsWithTypeAndName());

        NameSet output_columns;
        output_columns.insert_range(lhs_plan_header->getNames());
        output_columns.insert_range(node->step->getOutputHeader()->getNames());

        auto decorrelated_join = std::make_unique<JoinStepLogical>(
            lhs_plan_header,
            /*right_header_=*/decorrelated_plan_header,
            JoinOperator(JoinKind::Cross),
>>>>>>> b46bdc9a
            std::move(join_expression_actions),
            output_columns,
            std::unordered_map<String, const ActionsDAG::Node *>{},
            settings[Setting::join_use_nulls],
            JoinSettings(settings),
            SortingStep::Settings(settings));
        decorrelated_join->setStepDescription("JOIN to evaluate correlated expression");

        /// Add CROSS JOIN to combine data streams from left and right plans.
        QueryPlan result_plan;

        std::vector<QueryPlanPtr> plans;
        plans.emplace_back(std::make_unique<QueryPlan>(std::move(lhs_plan)));
        plans.emplace_back(std::make_unique<QueryPlan>(std::move(rhs_plan)));

        result_plan.unitePlans(std::move(decorrelated_join), {std::move(plans)});

        return result_plan;
    }

    if (auto * expression_step = typeid_cast<ExpressionStep *>(node->step.get()))
    {
        auto decorrelated_query_plan = decorrelateQueryPlan(context, node->children.front());

        auto input_header = decorrelated_query_plan.getCurrentHeader();

        expression_step->decorrelateActions();
        expression_step->getExpression().appendInputsForUnusedColumns(*input_header);
        for (const auto & column : input_header->getColumnsWithTypeAndName())
            expression_step->getExpression().tryRestoreColumn(column.name);

        expression_step->updateInputHeader(input_header);

        decorrelated_query_plan.addStep(std::move(node->step));
        return decorrelated_query_plan;
    }
    if (auto * filter_step = typeid_cast<FilterStep *>(node->step.get()))
    {
        auto & dag = filter_step->getExpression();
        auto * predicate = const_cast<ActionsDAG::Node *>(dag.tryFindInOutputs(filter_step->getFilterColumnName()));
        auto conjuncts_list = getConjunctsList(predicate);
        for (const auto * conjunct : conjuncts_list)
        {
            bool is_equality = conjunct->type == ActionsDAG::ActionType::FUNCTION && conjunct->function_base->getName() == "equals";
            if (is_equality)
            {
                const auto & arguments = conjunct->children;
                if (arguments.size() != 2)
                    throw Exception(
                        ErrorCodes::LOGICAL_ERROR,
                        "Correlated subquery equality predicate must have exactly two arguments, but has {}",
                        arguments.size());

                if (!arguments[0]->result_type->equals(*arguments[1]->result_type))
                    continue;

                const auto & lhs = arguments[0]->result_name;
                const auto & rhs = arguments[1]->result_name;

                context.equivalence_class_stack.back().add(lhs, rhs);
            }
        }
        auto decorrelated_query_plan = decorrelateQueryPlan(context, node->children.front());
        auto input_header = decorrelated_query_plan.getCurrentHeader();

        filter_step->decorrelateActions();
        filter_step->getExpression().appendInputsForUnusedColumns(*input_header);
        for (const auto & column : input_header->getColumnsWithTypeAndName())
            filter_step->getExpression().tryRestoreColumn(column.name);

        node->step->updateInputHeader(input_header);

        decorrelated_query_plan.addStep(std::move(node->step));
        return decorrelated_query_plan;
    }
    if (auto * union_step = typeid_cast<UnionStep *>(node->step.get()))
    {
        /// Subplans must be decorrelated separately, because every subquery in the UNION step
        /// can have its own equivalence classes. The equivalence classes in one subquery
        /// should not be visible by another subquery. Example:
        ///
        /// SELECT *
        /// FROM t
        /// WHERE EXISTS (
        ///     SELECT *
        ///     FROM t1
        ///     WHERE t.x = t1.x
        ///     UNION ALL
        ///     SELECT *
        ///     FROM t2
        ///     WHERE t.x = t2.y
        /// )
        auto process_isolated_subplan = [](
            DecorrelationContext & current_context,
            QueryPlan::Node * subplan_root
        ) -> QueryPlan
        {
            current_context.equivalence_class_stack.emplace_back();
            auto decorrelated_isolated_plan = decorrelateQueryPlan(current_context, subplan_root);
            current_context.equivalence_class_stack.pop_back();
            return decorrelated_isolated_plan;
        };

        auto decorrelated_lhs_plan = process_isolated_subplan(context, node->children.front());
        auto decorrelated_rhs_plan = process_isolated_subplan(context, node->children.back());

        SharedHeaders query_plans_headers{ decorrelated_lhs_plan.getCurrentHeader(), decorrelated_rhs_plan.getCurrentHeader() };

        std::vector<QueryPlanPtr> child_plans;
        child_plans.emplace_back(std::make_unique<QueryPlan>(std::move(decorrelated_lhs_plan)));
        child_plans.emplace_back(std::make_unique<QueryPlan>(std::move(decorrelated_rhs_plan)));

        Block union_common_header = buildCommonHeaderForUnion(query_plans_headers, SelectUnionMode::UNION_ALL); // Union mode doesn't matter here
        addConvertingToCommonHeaderActionsIfNeeded(child_plans, union_common_header, query_plans_headers);

        union_step->updateInputHeaders(std::move(query_plans_headers));

        QueryPlan result_plan;
        result_plan.unitePlans(std::move(node->step), std::move(child_plans));

        return result_plan;
    }
    if (auto * aggeregating_step = typeid_cast<AggregatingStep *>(node->step.get()))
    {
        auto decorrelated_query_plan = decorrelateQueryPlan(context, node->children.front());
        auto input_header = decorrelated_query_plan.getCurrentHeader();

        if (aggeregating_step->isGroupingSets())
            throw Exception(ErrorCodes::NOT_IMPLEMENTED, "Decorrelation of GROUP BY GROUPING SETS is not supported yet");

        auto new_aggregator_params = aggeregating_step->getAggregatorParameters();

        for (const auto & correlated_column_identifier : context.correlated_subquery.correlated_column_identifiers)
        {
            new_aggregator_params.keys.push_back(correlated_column_identifier);
        }
        new_aggregator_params.keys_size = new_aggregator_params.keys.size();

        auto result_step = std::make_unique<AggregatingStep>(
            std::move(input_header),
            std::move(new_aggregator_params),
            aggeregating_step->getGroupingSetsParamsList(),
            aggeregating_step->getFinal(),
            aggeregating_step->getMaxBlockSize(),
            aggeregating_step->getMaxBlockSizeForAggregationInOrder(),
            aggeregating_step->getMergeThreads(),
            aggeregating_step->getTemporaryDataMergeThreads(),
            false /*storage_has_evenly_distributed_read_*/,
            aggeregating_step->isGroupByUseNulls(),
            SortDescription{} /*sort_description_for_merging_*/,
            SortDescription{} /*group_by_sort_description_*/,
            aggeregating_step->shouldProduceResultsInBucketOrder(),
            aggeregating_step->usingMemoryBoundMerging(),
            aggeregating_step->explicitSortingRequired()
        );
        result_step->setStepDescription(*aggeregating_step);

        decorrelated_query_plan.addStep(std::move(result_step));

        return decorrelated_query_plan;
    }
    throw Exception(
        ErrorCodes::NOT_IMPLEMENTED,
        "Cannot decorrelate query, because '{}' step is not supported",
        node->step->getName());
}

void buildRenamingForScalarSubquery(
    QueryPlan & query_plan,
    const CorrelatedSubquery & correlated_subquery
)
{
    ActionsDAG dag(query_plan.getCurrentHeader()->getNamesAndTypesList());
    const auto * result_node = &dag.findInOutputs(correlated_subquery.action_node_name);

    ActionsDAG::NodeRawConstPtrs new_outputs{ result_node };
    new_outputs.reserve(correlated_subquery.correlated_column_identifiers.size() + 1);

    for (const auto & column_name : correlated_subquery.correlated_column_identifiers)
    {
        new_outputs.push_back(&dag.addAlias(dag.findInOutputs(column_name), fmt::format("{}.{}", correlated_subquery.action_node_name, column_name)));
    }

    dag.getOutputs() = std::move(new_outputs);

    auto expression_step = std::make_unique<ExpressionStep>(query_plan.getCurrentHeader(), std::move(dag));
    expression_step->setStepDescription("Create renaming actions for scalar subquery");
    query_plan.addStep(std::move(expression_step));
}

void buildExistsResultExpression(
    QueryPlan & query_plan,
    const CorrelatedSubquery & correlated_subquery,
    bool project_only_correlated_columns
)
{
    ActionsDAG dag(query_plan.getCurrentHeader()->getNamesAndTypesList());
    auto result_type = std::make_shared<DataTypeUInt8>();
    auto column = result_type->createColumnConst(1, 1);
    const auto * exists_result = &dag.materializeNode(dag.addColumn(ColumnWithTypeAndName(column, result_type, correlated_subquery.action_node_name)));

    if (project_only_correlated_columns)
    {
        ActionsDAG::NodeRawConstPtrs new_outputs;
        new_outputs.reserve(correlated_subquery.correlated_column_identifiers.size() + 1);

        for (const auto & column_name : correlated_subquery.correlated_column_identifiers)
        {
            new_outputs.push_back(&dag.addAlias(dag.findInOutputs(column_name), fmt::format("{}.{}", correlated_subquery.action_node_name, column_name)));
        }
        new_outputs.push_back(exists_result);

        dag.getOutputs() = std::move(new_outputs);
    }
    else
    {
        dag.addOrReplaceInOutputs(*exists_result);
    }

    auto expression_step = std::make_unique<ExpressionStep>(query_plan.getCurrentHeader(), std::move(dag));
    expression_step->setStepDescription("Create result for always true EXISTS expression");
    query_plan.addStep(std::move(expression_step));
}

QueryPlan buildLogicalJoin(
    const PlannerContextPtr & planner_context,
    QueryPlan input_stream_plan,
    QueryPlan decorrelated_plan,
    const CorrelatedSubquery & correlated_subquery
)
{
    auto lhs_plan_header = decorrelated_plan.getCurrentHeader();
    auto rhs_plan_header = input_stream_plan.getCurrentHeader();

<<<<<<< HEAD
    ColumnsWithTypeAndName output_columns_and_types;
    output_columns_and_types.reserve(rhs_plan_header->columns() + 1);
    output_columns_and_types.emplace_back(lhs_plan_header->getByName(correlated_subquery.action_node_name));
    output_columns_and_types.insert_range(output_columns_and_types.cend(), rhs_plan_header->getColumnsWithTypeAndName());

    using ColumnNameGetter = std::function<String(const String &)>;
    ColumnNameGetter get_lhs_column_name = [&](const String & column_name) -> String {
        return fmt::format("{}.{}", correlated_subquery.action_node_name, column_name);
    };
    ColumnNameGetter get_rhs_column_name = [&](const String & column_name) -> String {
        return column_name;
    };

    auto lhs_plan = std::move(decorrelated_plan);
    auto rhs_plan = std::move(input_stream_plan);

    const auto & settings = planner_context->getQueryContext()->getSettingsRef();

    if (settings[Setting::correlated_subqueries_default_join_kind] == DecorrelationJoinKind::LEFT)
    {
        std::swap(lhs_plan, rhs_plan);
        std::swap(lhs_plan_header, rhs_plan_header);
        std::swap(get_lhs_column_name, get_rhs_column_name);
    }

=======
>>>>>>> b46bdc9a
    JoinExpressionActions join_expression_actions(
        lhs_plan_header->getColumnsWithTypeAndName(),
        rhs_plan_header->getColumnsWithTypeAndName());

<<<<<<< HEAD
    Names output_columns;
    output_columns.reserve(output_columns_and_types.size());
    for (const auto & column : output_columns_and_types)
        output_columns.push_back(column.name);
=======
    NameSet output_columns;
    output_columns.insert_range(lhs_plan_header->getNames());
    output_columns.insert(correlated_subquery.action_node_name);

    const auto & settings = planner_context->getQueryContext()->getSettingsRef();
>>>>>>> b46bdc9a

    std::vector<JoinActionRef> predicates;
    for (const auto & column_name : correlated_subquery.correlated_column_identifiers)
    {
<<<<<<< HEAD
        const auto * left_node = &join_expression_actions.left_pre_join_actions->findInOutputs(get_lhs_column_name(column_name));
        const auto * right_node = &join_expression_actions.right_pre_join_actions->findInOutputs(get_rhs_column_name(column_name));

        JoinPredicate predicate{
            .left_node = JoinActionRef(left_node, join_expression_actions.left_pre_join_actions.get()),
            .right_node = JoinActionRef(right_node, join_expression_actions.right_pre_join_actions.get()),
            .op = PredicateOperator::Equals
        };

        predicates.emplace_back(std::move(predicate));
=======
        std::vector<JoinActionRef> eq_arguments;
        eq_arguments.push_back(join_expression_actions.findNode(column_name, /* is_input= */ true));
        eq_arguments.push_back(join_expression_actions.findNode(fmt::format("{}.{}", correlated_subquery.action_node_name, column_name), /* is_input= */ true));
        auto eq_node = JoinActionRef::transform(eq_arguments, JoinActionRef::AddFunction(JoinConditionOperator::Equals));
        predicates.push_back(std::move(eq_node));
>>>>>>> b46bdc9a
    }

    auto join_kind_to_use = settings[Setting::correlated_subqueries_default_join_kind] == DecorrelationJoinKind::RIGHT ? JoinKind::Right : JoinKind::Left;

    /// Add ANY OUTER JOIN
    auto result_join = std::make_unique<JoinStepLogical>(
        lhs_plan_header,
        rhs_plan_header,
<<<<<<< HEAD
        JoinInfo{
            .expression = JoinExpression{
                .condition = JoinCondition{
                    .predicates = std::move(predicates),
                    .left_filter_conditions = {},
                    .right_filter_conditions = {},
                    .residual_conditions = {}
                },
                .disjunctive_conditions = {}
            },
            .kind = join_kind_to_use,
            .strictness = JoinStrictness::Any,
            .locality = JoinLocality::Local
        },
=======
        JoinOperator(JoinKind::Left, JoinStrictness::Any, JoinLocality::Unspecified, std::move(predicates)),
>>>>>>> b46bdc9a
        std::move(join_expression_actions),
        output_columns,
        std::unordered_map<String, const ActionsDAG::Node *>{},
        /*join_use_nulls=*/false,
        JoinSettings(settings),
        SortingStep::Settings(settings));
    result_join->setStepDescription("JOIN to generate result stream");

    QueryPlan result_plan;

    std::vector<QueryPlanPtr> plans;
    plans.emplace_back(std::make_unique<QueryPlan>(std::move(lhs_plan)));
    plans.emplace_back(std::make_unique<QueryPlan>(std::move(rhs_plan)));

    result_plan.unitePlans(std::move(result_join), {std::move(plans)});
    return result_plan;
}

Planner buildPlannerForCorrelatedSubquery(
    const PlannerContextPtr & planner_context,
    const CorrelatedSubquery & correlated_subquery,
    const SelectQueryOptions & select_query_options
)
{
    auto subquery_options = select_query_options.subquery();
    auto global_planner_context = std::make_shared<GlobalPlannerContext>(nullptr, nullptr, FiltersForTableExpressionMap{});
    /// Register table expression data for correlated columns sources in the global context.
    /// Table expression data would be reused because it can't be initialized
    /// during plan construction for correlated subquery.
    global_planner_context->collectTableExpressionDataForCorrelatedColumns(correlated_subquery.query_tree, planner_context);

    Planner subquery_planner(
        correlated_subquery.query_tree,
        subquery_options,
        std::move(global_planner_context));
    subquery_planner.buildQueryPlanIfNeeded();

    return subquery_planner;
}

void addStepForResultRenaming(
    const CorrelatedSubquery & correlated_subquery,
    QueryPlan & correlated_subquery_plan
)
{
    const auto & header = correlated_subquery_plan.getCurrentHeader();
    const auto & subquery_result_columns = header->getColumnsWithTypeAndName();

    if (subquery_result_columns.size() != 1)
        throw Exception(
            ErrorCodes::LOGICAL_ERROR,
            "Expected to get only 1 result column of correlated subquery, but got {}",
            subquery_result_columns.size());

    const auto & result_column = subquery_result_columns[0];
    auto expected_result_type = correlated_subquery.query_tree->getResultType();
    /// Scalar correlated subquery must return nullable result. See method `QueryNode::getResultType()` for details.
    if (!expected_result_type->equals(*makeNullableOrLowCardinalityNullableSafe(result_column.type)))
        throw Exception(
            ErrorCodes::LOGICAL_ERROR,
            "Expected {} as correlated subquery result, but got {}",
            expected_result_type->getName(),
            result_column.type->getName());

    ActionsDAG dag(subquery_result_columns);

    const ActionsDAG::Node * result_node = nullptr;
    if (!expected_result_type->equals(*result_column.type))
    {
        result_node = &dag.addCast(
            *dag.getOutputs()[0],
            expected_result_type,
            correlated_subquery.action_node_name);
    }
    else
    {
        result_node = &dag.addAlias(*dag.getOutputs()[0], correlated_subquery.action_node_name);
    }

    dag.getOutputs() = { result_node };

    auto expression_step = std::make_unique<ExpressionStep>(header, std::move(dag));
    expression_step->setStepDescription("Create correlated subquery result alias");
    correlated_subquery_plan.addStep(std::move(expression_step));
}

}

/* Build query plan for correlated subquery using decorrelation algorithm
 * on top of relational algebra operators proposed by TU Munich researchers
 * Thomas Neumann and Alfons Kemper.
 *
 * Original research paper "Unnesting Arbitrary Queries": https://cs.emis.de/LNI/Proceedings/Proceedings241/383.pdf
 * See also a follow-up paper, "Improving Unnesting of Complex Queries": https://dl.gi.de/items/b9df4765-d1b0-4267-a77c-4ce4ab0ee62d
 *
 * NOTE: ClickHouse does not explicitly build SQL query into relational algebra expression.
 * Instead, it produces a query plan where almost every step has an analog from relational algebra.
 * This function implements a decorrelation algorithm using the ClickHouse query plan.
 *
 * TODO: Support scalar correlated subqueries.
 * TODO: Support decorrelation of all kinds of query plan steps.
 * TODO: Implement left table substitution optimization: T_left DEPENDENT JOIN T_right is a subset of T_right
 * if T_right has all the necessary columns of T_left.
 */
void buildQueryPlanForCorrelatedSubquery(
    const PlannerContextPtr & planner_context,
    QueryPlan & query_plan,
    const CorrelatedSubquery & correlated_subquery,
    const SelectQueryOptions & select_query_options)
{
    auto * query_node = correlated_subquery.query_tree->as<QueryNode>();
    auto * union_node = correlated_subquery.query_tree->as<UnionNode>();
    chassert(query_node != nullptr && query_node->isCorrelated() || union_node != nullptr && union_node->isCorrelated());

    switch (correlated_subquery.kind)
    {
        case DB::CorrelatedSubqueryKind::SCALAR:
        {
            Planner subquery_planner = buildPlannerForCorrelatedSubquery(planner_context, correlated_subquery, select_query_options);
            /// Logical plan for correlated subquery
            auto & correlated_query_plan = subquery_planner.getQueryPlan();

            addStepForResultRenaming(correlated_subquery, correlated_query_plan);

            /// Mark all query plan steps if they or their subplans contain usage of correlated subqueries.
            /// It's needed to identify the moment when dependent join can be replaced by CROSS JOIN.
            auto correlated_step_map = buildCorrelatedPlanStepMap(correlated_query_plan);

            DecorrelationContext context{
                .correlated_subquery = correlated_subquery,
                .planner_context = planner_context,
                .query_plan = std::move(query_plan),
                .correlated_query_plan = std::move(subquery_planner).extractQueryPlan(),
                .correlated_plan_steps = std::move(correlated_step_map),
                .equivalence_class_stack = { EquivalenceClasses{} }
            };

            auto decorrelated_plan = decorrelateQueryPlan(context, context.correlated_query_plan.getRootNode());
            buildRenamingForScalarSubquery(decorrelated_plan, correlated_subquery);

            /// Use LEFT OUTER JOIN to produce the result plan.
            query_plan = buildLogicalJoin(
                planner_context,
                std::move(context.query_plan),
                std::move(decorrelated_plan),
                correlated_subquery);
            break;
        }
        case CorrelatedSubqueryKind::EXISTS:
        {
            Planner subquery_planner = buildPlannerForCorrelatedSubquery(planner_context, correlated_subquery, select_query_options);
            /// Logical plan for correlated subquery
            auto & correlated_query_plan = subquery_planner.getQueryPlan();

            /// For EXISTS expression we can remove plan steps that doesn't change the number of result rows.
            /// It may also result in non-correlated subquery plan
            /// Example:
            /// SELECT * FROM numbers(1) WHERE EXISTS (SELECT a = number FROM table)
            if (optimizePlanForExists(correlated_query_plan))
            {
                /// Subquery always produces at least 1 row.
                buildExistsResultExpression(query_plan, correlated_subquery, /*project_only_correlated_columns=*/false);
                return;
            }

            /// Mark all query plan steps if they or their subplans contain usage of correlated subqueries.
            /// It's needed to identify the moment when dependent join can be replaced by CROSS JOIN.
            auto correlated_step_map = buildCorrelatedPlanStepMap(correlated_query_plan);

            DecorrelationContext context{
                .correlated_subquery = correlated_subquery,
                .planner_context = planner_context,
                .query_plan = std::move(query_plan),
                .correlated_query_plan = std::move(subquery_planner).extractQueryPlan(),
                .correlated_plan_steps = std::move(correlated_step_map),
                .equivalence_class_stack = { EquivalenceClasses{} }
            };

            auto decorrelated_plan = decorrelateQueryPlan(context, context.correlated_query_plan.getRootNode());
            /// Add a 'exists(<table expression id>)' expression that is always true.
            buildExistsResultExpression(decorrelated_plan, correlated_subquery, /*project_only_correlated_columns=*/true);

            /// Use LEFT OUTER JOIN to produce the result plan.
            /// If there's no corresponding rows from the right side, 'exists(<table expression id>)' would be replaced by default value (false).
            query_plan = buildLogicalJoin(
                planner_context,
                std::move(context.query_plan),
                std::move(decorrelated_plan),
                correlated_subquery);
            break;
        }
    }
}

}<|MERGE_RESOLUTION|>--- conflicted
+++ resolved
@@ -326,43 +326,18 @@
         auto lhs_plan_header = lhs_plan.getCurrentHeader();
         auto rhs_plan_header = rhs_plan.getCurrentHeader();
 
-<<<<<<< HEAD
-        ColumnsWithTypeAndName output_columns_and_types;
-        output_columns_and_types.insert_range(output_columns_and_types.cend(), lhs_plan_header->getColumnsWithTypeAndName());
-        output_columns_and_types.insert_range(output_columns_and_types.cend(), rhs_plan_header->getColumnsWithTypeAndName());
-
         JoinExpressionActions join_expression_actions(
             lhs_plan_header->getColumnsWithTypeAndName(),
-            rhs_plan_header->getColumnsWithTypeAndName(),
-            output_columns_and_types);
-
-        Names output_columns;
-        output_columns.insert_range(output_columns.cend(), lhs_plan_header->getNames());
-        output_columns.insert_range(output_columns.cend(), rhs_plan_header->getNames());
+            rhs_plan_header->getColumnsWithTypeAndName());
+
+        NameSet output_columns;
+        output_columns.insert_range(lhs_plan_header->getNames());
+        output_columns.insert_range(rhs_plan_header->getNames());
 
         auto decorrelated_join = std::make_unique<JoinStepLogical>(
             /*left_header_=*/lhs_plan_header,
             /*right_header_=*/rhs_plan_header,
-            JoinInfo{
-                .expression = {},
-                .kind = JoinKind::Cross,
-                .strictness = JoinStrictness::All,
-                .locality = JoinLocality::Local
-            },
-=======
-        JoinExpressionActions join_expression_actions(
-            lhs_plan_header->getColumnsWithTypeAndName(),
-            decorrelated_plan_header->getColumnsWithTypeAndName());
-
-        NameSet output_columns;
-        output_columns.insert_range(lhs_plan_header->getNames());
-        output_columns.insert_range(node->step->getOutputHeader()->getNames());
-
-        auto decorrelated_join = std::make_unique<JoinStepLogical>(
-            lhs_plan_header,
-            /*right_header_=*/decorrelated_plan_header,
             JoinOperator(JoinKind::Cross),
->>>>>>> b46bdc9a
             std::move(join_expression_actions),
             output_columns,
             std::unordered_map<String, const ActionsDAG::Node *>{},
@@ -597,12 +572,6 @@
     auto lhs_plan_header = decorrelated_plan.getCurrentHeader();
     auto rhs_plan_header = input_stream_plan.getCurrentHeader();
 
-<<<<<<< HEAD
-    ColumnsWithTypeAndName output_columns_and_types;
-    output_columns_and_types.reserve(rhs_plan_header->columns() + 1);
-    output_columns_and_types.emplace_back(lhs_plan_header->getByName(correlated_subquery.action_node_name));
-    output_columns_and_types.insert_range(output_columns_and_types.cend(), rhs_plan_header->getColumnsWithTypeAndName());
-
     using ColumnNameGetter = std::function<String(const String &)>;
     ColumnNameGetter get_lhs_column_name = [&](const String & column_name) -> String {
         return fmt::format("{}.{}", correlated_subquery.action_node_name, column_name);
@@ -614,6 +583,10 @@
     auto lhs_plan = std::move(decorrelated_plan);
     auto rhs_plan = std::move(input_stream_plan);
 
+    NameSet output_columns;
+    output_columns.insert_range(rhs_plan_header->getNames());
+    output_columns.insert(correlated_subquery.action_node_name);
+
     const auto & settings = planner_context->getQueryContext()->getSettingsRef();
 
     if (settings[Setting::correlated_subqueries_default_join_kind] == DecorrelationJoinKind::LEFT)
@@ -623,46 +596,18 @@
         std::swap(get_lhs_column_name, get_rhs_column_name);
     }
 
-=======
->>>>>>> b46bdc9a
     JoinExpressionActions join_expression_actions(
         lhs_plan_header->getColumnsWithTypeAndName(),
         rhs_plan_header->getColumnsWithTypeAndName());
 
-<<<<<<< HEAD
-    Names output_columns;
-    output_columns.reserve(output_columns_and_types.size());
-    for (const auto & column : output_columns_and_types)
-        output_columns.push_back(column.name);
-=======
-    NameSet output_columns;
-    output_columns.insert_range(lhs_plan_header->getNames());
-    output_columns.insert(correlated_subquery.action_node_name);
-
-    const auto & settings = planner_context->getQueryContext()->getSettingsRef();
->>>>>>> b46bdc9a
-
     std::vector<JoinActionRef> predicates;
     for (const auto & column_name : correlated_subquery.correlated_column_identifiers)
     {
-<<<<<<< HEAD
-        const auto * left_node = &join_expression_actions.left_pre_join_actions->findInOutputs(get_lhs_column_name(column_name));
-        const auto * right_node = &join_expression_actions.right_pre_join_actions->findInOutputs(get_rhs_column_name(column_name));
-
-        JoinPredicate predicate{
-            .left_node = JoinActionRef(left_node, join_expression_actions.left_pre_join_actions.get()),
-            .right_node = JoinActionRef(right_node, join_expression_actions.right_pre_join_actions.get()),
-            .op = PredicateOperator::Equals
-        };
-
-        predicates.emplace_back(std::move(predicate));
-=======
         std::vector<JoinActionRef> eq_arguments;
-        eq_arguments.push_back(join_expression_actions.findNode(column_name, /* is_input= */ true));
-        eq_arguments.push_back(join_expression_actions.findNode(fmt::format("{}.{}", correlated_subquery.action_node_name, column_name), /* is_input= */ true));
+        eq_arguments.push_back(join_expression_actions.findNode(get_lhs_column_name(column_name), /* is_input= */ true));
+        eq_arguments.push_back(join_expression_actions.findNode(get_rhs_column_name(column_name), /* is_input= */ true));
         auto eq_node = JoinActionRef::transform(eq_arguments, JoinActionRef::AddFunction(JoinConditionOperator::Equals));
         predicates.push_back(std::move(eq_node));
->>>>>>> b46bdc9a
     }
 
     auto join_kind_to_use = settings[Setting::correlated_subqueries_default_join_kind] == DecorrelationJoinKind::RIGHT ? JoinKind::Right : JoinKind::Left;
@@ -671,24 +616,7 @@
     auto result_join = std::make_unique<JoinStepLogical>(
         lhs_plan_header,
         rhs_plan_header,
-<<<<<<< HEAD
-        JoinInfo{
-            .expression = JoinExpression{
-                .condition = JoinCondition{
-                    .predicates = std::move(predicates),
-                    .left_filter_conditions = {},
-                    .right_filter_conditions = {},
-                    .residual_conditions = {}
-                },
-                .disjunctive_conditions = {}
-            },
-            .kind = join_kind_to_use,
-            .strictness = JoinStrictness::Any,
-            .locality = JoinLocality::Local
-        },
-=======
-        JoinOperator(JoinKind::Left, JoinStrictness::Any, JoinLocality::Unspecified, std::move(predicates)),
->>>>>>> b46bdc9a
+        JoinOperator(join_kind_to_use, JoinStrictness::Any, JoinLocality::Unspecified, std::move(predicates)),
         std::move(join_expression_actions),
         output_columns,
         std::unordered_map<String, const ActionsDAG::Node *>{},
