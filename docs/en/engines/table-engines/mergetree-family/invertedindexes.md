--- conflicted
+++ resolved
@@ -107,19 +107,12 @@
 
 ```sql
 INSERT INTO tab(key, str) VALUES (1, 'Hello World');
-<<<<<<< HEAD
+
 SELECT * from tab WHERE str == 'Hello World';
 SELECT * from tab WHERE str IN ('Hello', 'World');
 SELECT * from tab WHERE str LIKE '%Hello%';
 SELECT * from tab WHERE multiSearchAny(str, ['Hello', 'World']);
 SELECT * from tab WHERE hasToken(str, 'Hello');
-=======
-SELECT * FROM tab WHERE str == 'Hello World';
-SELECT * FROM tab WHERE str IN ('Hello', 'World');
-SELECT * FROM tab WHERE str LIKE '%Hello%';
-SELECT * FROM tab WHERE multiSearchAny(str, ['Hello', 'World']);
-SELECT * FROM tab WHERE hasToken(str, 'Hello');
->>>>>>> 53edaed7
 ```
 
 The text index also works on columns of type `Array(String)`, `Array(FixedString)`, `Map(String)` and `Map(String)`.
