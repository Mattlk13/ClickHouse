--- conflicted
+++ resolved
@@ -5683,7 +5683,6 @@
 
 Default value: `false`.
 
-<<<<<<< HEAD
 ## allow_suspicious_types_in_group_by {#allow_suspicious_types_in_group_by}
 
 Allows or restricts using [Variant](../../sql-reference/data-types/variant.md) and [Dynamic](../../sql-reference/data-types/dynamic.md) types in GROUP BY keys.
@@ -5705,13 +5704,12 @@
 - 1 — Usage of `Variant` and `Dynamic` types is not restricted.
 
 Default value: 0.
-=======
+
 ## enable_secure_identifiers
 
 If enabled, only allow secure identifiers which contain only underscore and alphanumeric characters
 
 Default value: `false`.
->>>>>>> 61b6a93a
 
 ## show_create_query_identifier_quoting_rule
 
