--- conflicted
+++ resolved
@@ -53,26 +53,11 @@
 | `LIMIT m OFFSET -n` | First `m` rows after skipping the last `n` rows |
 | `LIMIT -m OFFSET n` | Last `m` rows after skipping the first `n` rows |
 
-<<<<<<< HEAD
-Examples:  
-    • `LIMIT 0.1` - selects the first 10% of the result.  
-    • `LIMIT 1 OFFSET 0.5` - selects the median row.  
-    • `LIMIT 0.25 OFFSET 0.5` - selects 3rd quartile of the result.  
-
-> **Note**  
-> • The fraction must be a [Float64](../../data-types/float.md) number less than 1 and greater than zero.  
-> • If a fractional number of rows results from the calculation, it is rounded up to the next whole number.
-
-> **Note**  
-> • You can combine standard limit with fractional offset and vice versa.  
-> • You can combine standard limit with negative offset and vice versa.
-=======
 The `LIMIT -n, -m` syntax is equivalent to `LIMIT -m OFFSET -n`.
 
 ## Fractional limits {#fractional-limits}
 
 Use decimal values between 0 and 1 to select a percentage of rows:
->>>>>>> a3d2c26a
 
 | Syntax | Result |
 |--------|--------|
