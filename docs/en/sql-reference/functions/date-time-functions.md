--- conflicted
+++ resolved
@@ -1642,25 +1642,7 @@
 **See Also**
 - [date_trunc](#date_trunc)
 
-<<<<<<< HEAD
-**Note:** in case of using negative datetime values (before `1970-01-01`) as arguments for this function, please consider using the [`toStartOfIntervalAllowNegative`](#toStartOfIntervalAllowNegative) function, which supports these cases.
-
-## toStartOfIntervalAllowNegative
-
-Works just like the `toStartOfInterval` function but works correctly with negative date/datetime values (before 1970-01-01) as function arguments.
-
-**Syntax**
-
-```sql
-toStartOfIntervalAllowNegative(value, INTERVAL x unit[, time_zone])
-toStartOfIntervalAllowNegative(value, INTERVAL x unit[, origin[, time_zone]])
-```
-Aliases: `time_bucket_allow_negative`, `date_bin_allow_negative`.
-
 ## toTimeWithFixedDate
-=======
-## toTime
->>>>>>> d4e8ddad
 
 Converts a date with time to a certain fixed date, while preserving the time.
 
