---
description: 'Documentation for Tuple Map Functions'
sidebar_label: 'Maps'
sidebar_position: 120
slug: /sql-reference/functions/tuple-map-functions
title: 'Map Functions'
---

## map {#map}

Creates a value of type [Map(key, value)](../data-types/map.md) from key-value pairs.

**Syntax**

```sql
map(key1, value1[, key2, value2, ...])
```

**Arguments**

- `key_n` — The keys of the map entries. Any type supported as key type of [Map](../data-types/map.md).
- `value_n` — The values of the map entries. Any type supported as value type of [Map](../data-types/map.md).

**Returned value**

- A map containing `key:value` pairs. [Map(key, value)](../data-types/map.md).

**Examples**

Query:

```sql
SELECT map('key1', number, 'key2', number * 2) FROM numbers(3);
```

Result:

```text
┌─map('key1', number, 'key2', multiply(number, 2))─┐
│ {'key1':0,'key2':0}                              │
│ {'key1':1,'key2':2}                              │
│ {'key1':2,'key2':4}                              │
└──────────────────────────────────────────────────┘
```

## mapFromArrays {#mapfromarrays}

Creates a map from an array or map of keys and an array or map of values.

The function is a convenient alternative to syntax `CAST([...], 'Map(key_type, value_type)')`.
For example, instead of writing
- `CAST((['aa', 'bb'], [4, 5]), 'Map(String, UInt32)')`, or
- `CAST([('aa',4), ('bb',5)], 'Map(String, UInt32)')`

you can write `mapFromArrays(['aa', 'bb'], [4, 5])`.

**Syntax**

```sql
mapFromArrays(keys, values)
```

Alias: `MAP_FROM_ARRAYS(keys, values)`

**Arguments**

- `keys` —  Array or map of keys to create the map from [Array](../data-types/array.md) or [Map](../data-types/map.md). If `keys` is an array, we accept `Array(Nullable(T))` or `Array(LowCardinality(Nullable(T)))` as its type as long as it doesn't contain NULL value.
- `values`  - Array or map of values to create the map from [Array](../data-types/array.md) or [Map](../data-types/map.md).

**Returned value**

- A map with keys and values constructed from the key array and value array/map.

**Example**

Query:

```sql
SELECT mapFromArrays(['a', 'b', 'c'], [1, 2, 3])
```

Result:

```response
┌─mapFromArrays(['a', 'b', 'c'], [1, 2, 3])─┐
│ {'a':1,'b':2,'c':3}                       │
└───────────────────────────────────────────┘
```

`mapFromArrays` also accepts arguments of type [Map](../data-types/map.md). These are cast to array of tuples during execution.

```sql
SELECT mapFromArrays([1, 2, 3], map('a', 1, 'b', 2, 'c', 3))
```

Result:

```response
┌─mapFromArrays([1, 2, 3], map('a', 1, 'b', 2, 'c', 3))─┐
│ {1:('a',1),2:('b',2),3:('c',3)}                       │
└───────────────────────────────────────────────────────┘
```

```sql
SELECT mapFromArrays(map('a', 1, 'b', 2, 'c', 3), [1, 2, 3])
```

Result:

```response
┌─mapFromArrays(map('a', 1, 'b', 2, 'c', 3), [1, 2, 3])─┐
│ {('a',1):1,('b',2):2,('c',3):3}                       │
└───────────────────────────────────────────────────────┘
```

## extractKeyValuePairs {#extractkeyvaluepairs}

Converts a string of key-value pairs to a [Map(String, String)](../data-types/map.md).
Parsing is tolerant towards noise (e.g. log files).
Key-value pairs in the input string consist of a key, followed by a key-value delimiter, and a value.
Key value pairs are separated by a pair delimiter.
Keys and values can be quoted.

**Syntax**

```sql
extractKeyValuePairs(data[, key_value_delimiter[, pair_delimiter[, quoting_character[, unexpected_quoting_character_strategy]]])
```

Alias:
- `str_to_map`
- `mapFromString`

**Arguments**

- `data` - String to extract key-value pairs from. [String](../data-types/string.md) or [FixedString](../data-types/fixedstring.md).
- `key_value_delimiter` - Single character delimiting keys and values. Defaults to `:`. [String](../data-types/string.md) or [FixedString](../data-types/fixedstring.md).
- `pair_delimiters` - Set of character delimiting pairs. Defaults to ` `, `,` and `;`. [String](../data-types/string.md) or [FixedString](../data-types/fixedstring.md).
- `quoting_character` - Single character used as quoting character. Defaults to `"`. [String](../data-types/string.md) or [FixedString](../data-types/fixedstring.md).
- `unexpected_quoting_character_strategy` - Strategy to handle quoting characters in unexpected places during `read_key` and `read_value` phase. Possible values: "invalid", "accept" and "promote". Invalid will discard key/value and transition back to `WAITING_KEY` state. Accept will treat it as a normal character. Promote will transition to `READ_QUOTED_{KEY/VALUE}` state and start from next character.

**Returned values**

- A of key-value pairs. Type: [Map(String, String)](../data-types/map.md) 

**Examples**

Query

```sql
SELECT extractKeyValuePairs('name:neymar, age:31 team:psg,nationality:brazil') AS kv
```

Result:

```Result:
┌─kv──────────────────────────────────────────────────────────────────────┐
│ {'name':'neymar','age':'31','team':'psg','nationality':'brazil'}        │
└─────────────────────────────────────────────────────────────────────────┘
```

With a single quote `'` as quoting character:

```sql
SELECT extractKeyValuePairs('name:\'neymar\';\'age\':31;team:psg;nationality:brazil,last_key:last_value', ':', ';,', '\'') AS kv
```

Result:

```text
┌─kv───────────────────────────────────────────────────────────────────────────────────────────────────────────────────────┐
│ {'name':'neymar','age':'31','team':'psg','nationality':'brazil','last_key':'last_value'}                                 │
└──────────────────────────────────────────────────────────────────────────────────────────────────────────────────────────┘
```

unexpected_quoting_character_strategy examples:

unexpected_quoting_character_strategy=invalid

```sql
<<<<<<< HEAD
SELECT extractKeyValuePairs('name"abc:5', ':', ' ,;', '\"', 'INVALID') as kv;
=======
SELECT extractKeyValuePairs('name"abc:5', ':', ' ,;', '\"', 'INVALID') AS kv;
>>>>>>> 2040e3f2
```

```text
┌─kv────────────────┐
│ {'abc':'5'}  │
└───────────────────┘
```

```sql
<<<<<<< HEAD
SELECT extractKeyValuePairs('name"abc":5', ':', ' ,;', '\"', 'INVALID') as kv;
=======
SELECT extractKeyValuePairs('name"abc":5', ':', ' ,;', '\"', 'INVALID') AS kv;
>>>>>>> 2040e3f2
```

```text
┌─kv──┐
│ {}  │
└─────┘
```

unexpected_quoting_character_strategy=accept

```sql
<<<<<<< HEAD
SELECT extractKeyValuePairs('name"abc:5', ':', ' ,;', '\"', 'ACCEPT') as kv;
=======
SELECT extractKeyValuePairs('name"abc:5', ':', ' ,;', '\"', 'ACCEPT') AS kv;
>>>>>>> 2040e3f2
```

```text
┌─kv────────────────┐
│ {'name"abc':'5'}  │
└───────────────────┘
```

```sql
<<<<<<< HEAD
SELECT extractKeyValuePairs('name"abc":5', ':', ' ,;', '\"', 'ACCEPT') as kv;
=======
SELECT extractKeyValuePairs('name"abc":5', ':', ' ,;', '\"', 'ACCEPT') AS kv;
>>>>>>> 2040e3f2
```

```text
┌─kv─────────────────┐
│ {'name"abc"':'5'}  │
└────────────────────┘
```

unexpected_quoting_character_strategy=promote

```sql
<<<<<<< HEAD
SELECT extractKeyValuePairs('name"abc:5', ':', ' ,;', '\"', 'PROMOTE') as kv;
=======
SELECT extractKeyValuePairs('name"abc:5', ':', ' ,;', '\"', 'PROMOTE') AS kv;
>>>>>>> 2040e3f2
```

```text
┌─kv──┐
│ {}  │
└─────┘
```

```sql
<<<<<<< HEAD
SELECT extractKeyValuePairs('name"abc":5', ':', ' ,;', '\"', 'PROMOTE') as kv;
=======
SELECT extractKeyValuePairs('name"abc":5', ':', ' ,;', '\"', 'PROMOTE') AS kv;
>>>>>>> 2040e3f2
```

```text
┌─kv───────────┐
│ {'abc':'5'}  │
└──────────────┘
```

Escape sequences without escape sequences support:

```sql
SELECT extractKeyValuePairs('age:a\\x0A\\n\\0') AS kv
```

Result:

```text
┌─kv─────────────────────┐
│ {'age':'a\\x0A\\n\\0'} │
└────────────────────────┘
```

To restore a map string key-value pairs serialized with `toString`:

```sql
SELECT
    map('John', '33', 'Paula', '31') AS m,
    toString(m) AS map_serialized,
    extractKeyValuePairs(map_serialized, ':', ',', '\'') AS map_restored
FORMAT Vertical;
```

Result:

```response
Row 1:
──────
m:              {'John':'33','Paula':'31'}
map_serialized: {'John':'33','Paula':'31'}
map_restored:   {'John':'33','Paula':'31'}
```

## extractKeyValuePairsWithEscaping {#extractkeyvaluepairswithescaping}

Same as `extractKeyValuePairs` but supports escaping.

Supported escape sequences: `\x`, `\N`, `\a`, `\b`, `\e`, `\f`, `\n`, `\r`, `\t`, `\v` and `\0`.
Non standard escape sequences are returned as it is (including the backslash) unless they are one of the following:
`\\`, `'`, `"`, `backtick`, `/`, `=` or ASCII control characters (c &lt;= 31).

This function will satisfy the use case where pre-escaping and post-escaping are not suitable. For instance, consider the following
input string: `a: "aaaa\"bbb"`. The expected output is: `a: aaaa\"bbbb`.
- Pre-escaping: Pre-escaping it will output: `a: "aaaa"bbb"` and `extractKeyValuePairs` will then output: `a: aaaa`
- Post-escaping: `extractKeyValuePairs` will output `a: aaaa\` and post-escaping will keep it as it is.

Leading escape sequences will be skipped in keys and will be considered invalid for values.

**Examples**

Escape sequences with escape sequence support turned on:

```sql
SELECT extractKeyValuePairsWithEscaping('age:a\\x0A\\n\\0') AS kv
```

Result:

```response
┌─kv────────────────┐
│ {'age':'a\n\n\0'} │
└───────────────────┘
```

## mapAdd {#mapadd}

Collect all the keys and sum corresponding values.

**Syntax**

```sql
mapAdd(arg1, arg2 [, ...])
```

**Arguments**

Arguments are [maps](../data-types/map.md) or [tuples](/sql-reference/data-types/tuple) of two [arrays](/sql-reference/data-types/array), where items in the first array represent keys, and the second array contains values for the each key. All key arrays should have same type, and all value arrays should contain items which are promoted to the one type ([Int64](/sql-reference/data-types/int-uint#integer-ranges), [UInt64](/sql-reference/data-types/int-uint#integer-ranges) or [Float64](/sql-reference/data-types/float)). The common promoted type is used as a type for the result array.

**Returned value**

- Depending on the arguments returns one [map](../data-types/map.md) or [tuple](/sql-reference/data-types/tuple), where the first array contains the sorted keys and the second array contains values.

**Example**

Query with `Map` type:

```sql
SELECT mapAdd(map(1,1), map(1,1));
```

Result:

```text
┌─mapAdd(map(1, 1), map(1, 1))─┐
│ {1:2}                        │
└──────────────────────────────┘
```

Query with a tuple:

```sql
SELECT mapAdd(([toUInt8(1), 2], [1, 1]), ([toUInt8(1), 2], [1, 1])) AS res, toTypeName(res) AS type;
```

Result:

```text
┌─res───────────┬─type───────────────────────────────┐
│ ([1,2],[2,2]) │ Tuple(Array(UInt8), Array(UInt64)) │
└───────────────┴────────────────────────────────────┘
```

## mapSubtract {#mapsubtract}

Collect all the keys and subtract corresponding values.

**Syntax**

```sql
mapSubtract(Tuple(Array, Array), Tuple(Array, Array) [, ...])
```

**Arguments**

Arguments are [maps](../data-types/map.md) or [tuples](/sql-reference/data-types/tuple) of two [arrays](/sql-reference/data-types/array), where items in the first array represent keys, and the second array contains values for the each key. All key arrays should have same type, and all value arrays should contain items which are promote to the one type ([Int64](/sql-reference/data-types/int-uint#integer-ranges), [UInt64](/sql-reference/data-types/int-uint#integer-ranges) or [Float64](/sql-reference/data-types/float)). The common promoted type is used as a type for the result array.

**Returned value**

- Depending on the arguments returns one [map](../data-types/map.md) or [tuple](/sql-reference/data-types/tuple), where the first array contains the sorted keys and the second array contains values.

**Example**

Query with `Map` type:

```sql
SELECT mapSubtract(map(1,1), map(1,1));
```

Result:

```text
┌─mapSubtract(map(1, 1), map(1, 1))─┐
│ {1:0}                             │
└───────────────────────────────────┘
```

Query with a tuple map:

```sql
SELECT mapSubtract(([toUInt8(1), 2], [toInt32(1), 1]), ([toUInt8(1), 2], [toInt32(2), 1])) AS res, toTypeName(res) AS type;
```

Result:

```text
┌─res────────────┬─type──────────────────────────────┐
│ ([1,2],[-1,0]) │ Tuple(Array(UInt8), Array(Int64)) │
└────────────────┴───────────────────────────────────┘
```

## mapPopulateSeries {#mappopulateseries}

Fills missing key-value pairs in a map with integer keys.
To support extending the keys beyond the largest value, a maximum key can be specified.
More specifically, the function returns a map in which the the keys form a series from the smallest to the largest key (or `max` argument if it specified) with step size of 1, and corresponding values.
If no value is specified for a key, a default value is used as value.
In case keys repeat, only the first value (in order of appearance) is associated with the key.

**Syntax**

```sql
mapPopulateSeries(map[, max])
mapPopulateSeries(keys, values[, max])
```

For array arguments the number of elements in `keys` and `values` must be the same for each row.

**Arguments**

Arguments are [Maps](../data-types/map.md) or two [Arrays](/sql-reference/data-types/array), where the first and second array contains keys and values for the each key.

Mapped arrays:

- `map` — Map with integer keys. [Map](../data-types/map.md).

or

- `keys` — Array of keys. [Array](/sql-reference/data-types/array)([Int](/sql-reference/data-types/int-uint#integer-ranges)).
- `values` — Array of values. [Array](/sql-reference/data-types/array)([Int](/sql-reference/data-types/int-uint#integer-ranges)).
- `max` — Maximum key value. Optional. [Int8, Int16, Int32, Int64, Int128, Int256](/sql-reference/data-types/int-uint#integer-ranges).

**Returned value**

- Depending on the arguments a [Map](../data-types/map.md) or a [Tuple](/sql-reference/data-types/tuple) of two [Arrays](/sql-reference/data-types/array): keys in sorted order, and values the corresponding keys.

**Example**

Query with `Map` type:

```sql
SELECT mapPopulateSeries(map(1, 10, 5, 20), 6);
```

Result:

```text
┌─mapPopulateSeries(map(1, 10, 5, 20), 6)─┐
│ {1:10,2:0,3:0,4:0,5:20,6:0}             │
└─────────────────────────────────────────┘
```

Query with mapped arrays:

```sql
SELECT mapPopulateSeries([1,2,4], [11,22,44], 5) AS res, toTypeName(res) AS type;
```

Result:

```text
┌─res──────────────────────────┬─type──────────────────────────────┐
│ ([1,2,3,4,5],[11,22,0,44,0]) │ Tuple(Array(UInt8), Array(UInt8)) │
└──────────────────────────────┴───────────────────────────────────┘
```


## mapKeys {#mapkeys}

Returns the keys of a given map.

This function can be optimized by enabling setting [optimize_functions_to_subcolumns](/operations/settings/settings#optimize_functions_to_subcolumns).
With enabled setting, the function only reads the [keys](/sql-reference/data-types/map#reading-subcolumns-of-map) subcolumn instead the whole map.
The query `SELECT mapKeys(m) FROM table` is transformed to `SELECT m.keys FROM table`.

**Syntax**

```sql
mapKeys(map)
```

**Arguments**

- `map` — Map. [Map](../data-types/map.md).

**Returned value**

- Array containing all keys from the `map`. [Array](../data-types/array.md).

**Example**

Query:

```sql
CREATE TABLE tab (a Map(String, String)) ENGINE = Memory;

INSERT INTO tab VALUES ({'name':'eleven','age':'11'}), ({'number':'twelve','position':'6.0'});

SELECT mapKeys(a) FROM tab;
```

Result:

```text
┌─mapKeys(a)────────────┐
│ ['name','age']        │
│ ['number','position'] │
└───────────────────────┘
```

## mapContains {#mapcontains}

Returns if a given key is contained in a given map.

**Syntax**

```sql
mapContains(map, key)
```

Alias: `mapContainsKey(map, key)`

**Arguments**

- `map` — Map. [Map](../data-types/map.md).
- `key` — Key. Type must match the key type of `map`.

**Returned value**

- `1` if `map` contains `key`, `0` if not. [UInt8](../data-types/int-uint.md).

**Example**

Query:

```sql
CREATE TABLE tab (a Map(String, String)) ENGINE = Memory;

INSERT INTO tab VALUES ({'name':'eleven','age':'11'}), ({'number':'twelve','position':'6.0'});

SELECT mapContains(a, 'name') FROM tab;

```

Result:

```text
┌─mapContains(a, 'name')─┐
│                      1 │
│                      0 │
└────────────────────────┘
```


## mapContainsKeyLike {#mapcontainskeylike}

**Syntax**

```sql
mapContainsKeyLike(map, pattern)
```

**Arguments**
- `map` — Map. [Map](../data-types/map.md).
- `pattern`  - String pattern to match.

**Returned value**

- `1` if `map` contains `key` like specified pattern, `0` if not.

**Example**

Query:

```sql
CREATE TABLE tab (a Map(String, String)) ENGINE = Memory;

INSERT INTO tab VALUES ({'abc':'abc','def':'def'}), ({'hij':'hij','klm':'klm'});

SELECT mapContainsKeyLike(a, 'a%') FROM tab;
```

Result:

```text
┌─mapContainsKeyLike(a, 'a%')─┐
│                           1 │
│                           0 │
└─────────────────────────────┘
```

## mapExtractKeyLike {#mapextractkeylike}

Give a map with string keys and a LIKE pattern, this function returns a map with elements where the key matches the pattern.

**Syntax**

```sql
mapExtractKeyLike(map, pattern)
```

**Arguments**

- `map` — Map. [Map](../data-types/map.md).
- `pattern`  - String pattern to match.

**Returned value**

- A map containing elements the key matching the specified pattern. If no elements match the pattern, an empty map is returned.

**Example**

Query:

```sql
CREATE TABLE tab (a Map(String, String)) ENGINE = Memory;

INSERT INTO tab VALUES ({'abc':'abc','def':'def'}), ({'hij':'hij','klm':'klm'});

SELECT mapExtractKeyLike(a, 'a%') FROM tab;
```

Result:

```text
┌─mapExtractKeyLike(a, 'a%')─┐
│ {'abc':'abc'}              │
│ {}                         │
└────────────────────────────┘
```


## mapValues {#mapvalues}

Returns the values of a given map.

This function can be optimized by enabling setting [optimize_functions_to_subcolumns](/operations/settings/settings#optimize_functions_to_subcolumns).
With enabled setting, the function only reads the [values](/sql-reference/data-types/map#reading-subcolumns-of-map) subcolumn instead the whole map.
The query `SELECT mapValues(m) FROM table` is transformed to `SELECT m.values FROM table`.

**Syntax**

```sql
mapValues(map)
```

**Arguments**

- `map` — Map. [Map](../data-types/map.md).

**Returned value**

- Array containing all the values from `map`. [Array](../data-types/array.md).

**Example**

Query:

```sql
CREATE TABLE tab (a Map(String, String)) ENGINE = Memory;

INSERT INTO tab VALUES ({'name':'eleven','age':'11'}), ({'number':'twelve','position':'6.0'});

SELECT mapValues(a) FROM tab;
```

Result:

```text
┌─mapValues(a)─────┐
│ ['eleven','11']  │
│ ['twelve','6.0'] │
└──────────────────┘
```

## mapContainsValue {#mapcontainsvalue}

Returns if a given key is contained in a given map.

**Syntax**

```sql
mapContainsValue(map, value)
```

Alias: `mapContainsValue(map, value)`

**Arguments**

- `map` — Map. [Map](../data-types/map.md).
- `value` — Value. Type must match the value type of `map`.

**Returned value**

- `1` if `map` contains `value`, `0` if not. [UInt8](../data-types/int-uint.md).

**Example**

Query:

```sql
CREATE TABLE tab (a Map(String, String)) ENGINE = Memory;

INSERT INTO tab VALUES ({'name':'eleven','age':'11'}), ({'number':'twelve','position':'6.0'});

SELECT mapContainsValue(a, '11') FROM tab;

```

Result:

```text
┌─mapContainsValue(a, '11')─┐
│                         1 │
│                         0 │
└───────────────────────────┘
```

## mapContainsValueLike {#mapcontainsvaluelike}

**Syntax**

```sql
mapContainsValueLike(map, pattern)
```

**Arguments**
- `map` — Map. [Map](../data-types/map.md).
- `pattern`  - String pattern to match.

**Returned value**

- `1` if `map` contains `value` like specified pattern, `0` if not.

**Example**

Query:

```sql
CREATE TABLE tab (a Map(String, String)) ENGINE = Memory;

INSERT INTO tab VALUES ({'abc':'abc','def':'def'}), ({'hij':'hij','klm':'klm'});

SELECT mapContainsValueLike(a, 'a%') FROM tab;
```

Result:

```text
┌─mapContainsV⋯ke(a, 'a%')─┐
│                        1 │
│                        0 │
└──────────────────────────┘
```

## mapExtractValueLike {#mapextractvaluelike}

Give a map with string values and a LIKE pattern, this function returns a map with elements where the value matches the pattern.

**Syntax**

```sql
mapExtractValueLike(map, pattern)
```

**Arguments**

- `map` — Map. [Map](../data-types/map.md).
- `pattern`  - String pattern to match.

**Returned value**

- A map containing elements the value matching the specified pattern. If no elements match the pattern, an empty map is returned.

**Example**

Query:

```sql
CREATE TABLE tab (a Map(String, String)) ENGINE = Memory;

INSERT INTO tab VALUES ({'abc':'abc','def':'def'}), ({'hij':'hij','klm':'klm'});

SELECT mapExtractValueLike(a, 'a%') FROM tab;
```

Result:

```text
┌─mapExtractValueLike(a, 'a%')─┐
│ {'abc':'abc'}                │
│ {}                           │
└──────────────────────────────┘
```

## mapApply {#mapapply}

Applies a function to each element of a map.

**Syntax**

```sql
mapApply(func, map)
```

**Arguments**

- `func` — [Lambda function](/sql-reference/functions/overview#higher-order-functions).
- `map` — [Map](../data-types/map.md).

**Returned value**

- Returns a map obtained from the original map by application of `func(map1[i], ..., mapN[i])` for each element.

**Example**

Query:

```sql
SELECT mapApply((k, v) -> (k, v * 10), _map) AS r
FROM
(
    SELECT map('key1', number, 'key2', number * 2) AS _map
    FROM numbers(3)
)
```

Result:

```text
┌─r─────────────────────┐
│ {'key1':0,'key2':0}   │
│ {'key1':10,'key2':20} │
│ {'key1':20,'key2':40} │
└───────────────────────┘
```

## mapFilter {#mapfilter}

Filters a map by applying a function to each map element.

**Syntax**

```sql
mapFilter(func, map)
```

**Arguments**

- `func`  - [Lambda function](/sql-reference/functions/overview#higher-order-functions).
- `map` — [Map](../data-types/map.md).

**Returned value**

- Returns a map containing only the elements in `map` for which `func(map1[i], ..., mapN[i])` returns something other than 0.

**Example**

Query:

```sql
SELECT mapFilter((k, v) -> ((v % 2) = 0), _map) AS r
FROM
(
    SELECT map('key1', number, 'key2', number * 2) AS _map
    FROM numbers(3)
)
```

Result:

```text
┌─r───────────────────┐
│ {'key1':0,'key2':0} │
│ {'key2':2}          │
│ {'key1':2,'key2':4} │
└─────────────────────┘
```

## mapUpdate {#mapupdate}

**Syntax**

```sql
mapUpdate(map1, map2)
```

**Arguments**

- `map1` [Map](../data-types/map.md).
- `map2` [Map](../data-types/map.md).

**Returned value**

- Returns a map1 with values updated of values for the corresponding keys in map2.

**Example**

Query:

```sql
SELECT mapUpdate(map('key1', 0, 'key3', 0), map('key1', 10, 'key2', 10)) AS map;
```

Result:

```text
┌─map────────────────────────────┐
│ {'key3':0,'key1':10,'key2':10} │
└────────────────────────────────┘
```

## mapConcat {#mapconcat}

Concatenates multiple maps based on the equality of their keys.
If elements with the same key exist in more than one input map, all elements are added to the result map, but only the first one is accessible via operator `[]`

**Syntax**

```sql
mapConcat(maps)
```

**Arguments**

-   `maps` – Arbitrarily many [Maps](../data-types/map.md).

**Returned value**

- Returns a map with concatenated maps passed as arguments.

**Examples**

Query:

```sql
SELECT mapConcat(map('key1', 1, 'key3', 3), map('key2', 2)) AS map;
```

Result:

```text
┌─map──────────────────────────┐
│ {'key1':1,'key3':3,'key2':2} │
└──────────────────────────────┘
```

Query:

```sql
SELECT mapConcat(map('key1', 1, 'key2', 2), map('key1', 3)) AS map, map['key1'];
```

Result:

```text
┌─map──────────────────────────┬─elem─┐
│ {'key1':1,'key2':2,'key1':3} │    1 │
└──────────────────────────────┴──────┘
```

## mapExists(\[func,\], map) {#mapexistsfunc-map}

Returns 1 if at least one key-value pair in `map` exists for which `func(key, value)` returns something other than 0. Otherwise, it returns 0.

:::note
`mapExists` is a [higher-order function](/sql-reference/functions/overview#higher-order-functions).
You can pass a lambda function to it as the first argument.
:::

**Example**

Query:

```sql
SELECT mapExists((k, v) -> (v = 1), map('k1', 1, 'k2', 2)) AS res
```

Result:

```response
┌─res─┐
│   1 │
└─────┘
```

## mapAll(\[func,\] map) {#mapallfunc-map}

Returns 1 if `func(key, value)` returns something other than 0 for all key-value pairs in `map`. Otherwise, it returns 0.

:::note
Note that the `mapAll` is a [higher-order function](/sql-reference/functions/overview#higher-order-functions).
You can pass a lambda function to it as the first argument.
:::

**Example**

Query:

```sql
SELECT mapAll((k, v) -> (v = 1), map('k1', 1, 'k2', 2)) AS res
```

Result:

```response
┌─res─┐
│   0 │
└─────┘
```

## mapSort(\[func,\], map) {#mapsortfunc-map}

Sorts the elements of a map in ascending order.
If the `func` function is specified, the sorting order is determined by the result of the `func` function applied to the keys and values of the map.

**Examples**

```sql
SELECT mapSort(map('key2', 2, 'key3', 1, 'key1', 3)) AS map;
```

```text
┌─map──────────────────────────┐
│ {'key1':3,'key2':2,'key3':1} │
└──────────────────────────────┘
```

```sql
SELECT mapSort((k, v) -> v, map('key2', 2, 'key3', 1, 'key1', 3)) AS map;
```

```text
┌─map──────────────────────────┐
│ {'key3':1,'key2':2,'key1':3} │
└──────────────────────────────┘
```

For more details see the [reference](/sql-reference/functions/array-functions#arraySort) for `arraySort` function. 

## mapPartialSort {#mappartialsort}

Sorts the elements of a map in ascending order with additional `limit` argument allowing partial sorting. 
If the `func` function is specified, the sorting order is determined by the result of the `func` function applied to the keys and values of the map.

**Syntax**

```sql
mapPartialSort([func,] limit, map)
```
**Arguments**

- `func` – Optional function to apply to the keys and values of the map. [Lambda function](/sql-reference/functions/overview#higher-order-functions).
- `limit` – Elements in range [1..limit] are sorted. [(U)Int](../data-types/int-uint.md).
- `map` – Map to sort. [Map](../data-types/map.md).

**Returned value**

- Partially sorted map. [Map](../data-types/map.md).

**Example**

```sql
SELECT mapPartialSort((k, v) -> v, 2, map('k1', 3, 'k2', 1, 'k3', 2));
```

```text
┌─mapPartialSort(lambda(tuple(k, v), v), 2, map('k1', 3, 'k2', 1, 'k3', 2))─┐
│ {'k2':1,'k3':2,'k1':3}                                                    │
└───────────────────────────────────────────────────────────────────────────┘
```

## mapReverseSort(\[func,\], map) {#mapreversesortfunc-map}

Sorts the elements of a map in descending order.
If the `func` function is specified, the sorting order is determined by the result of the `func` function applied to the keys and values of the map.

**Examples**

```sql
SELECT mapReverseSort(map('key2', 2, 'key3', 1, 'key1', 3)) AS map;
```

```text
┌─map──────────────────────────┐
│ {'key3':1,'key2':2,'key1':3} │
└──────────────────────────────┘
```

```sql
SELECT mapReverseSort((k, v) -> v, map('key2', 2, 'key3', 1, 'key1', 3)) AS map;
```

```text
┌─map──────────────────────────┐
│ {'key1':3,'key2':2,'key3':1} │
└──────────────────────────────┘
```

For more details see function [arrayReverseSort](/sql-reference/functions/array-functions#arrayReverseSort).

## mapPartialReverseSort {#mappartialreversesort}

Sorts the elements of a map in descending order with additional `limit` argument allowing partial sorting.
If the `func` function is specified, the sorting order is determined by the result of the `func` function applied to the keys and values of the map.

**Syntax**

```sql
mapPartialReverseSort([func,] limit, map)
```
**Arguments**

- `func` – Optional function to apply to the keys and values of the map. [Lambda function](/sql-reference/functions/overview#higher-order-functions).
- `limit` – Elements in range [1..limit] are sorted. [(U)Int](../data-types/int-uint.md).
- `map` – Map to sort. [Map](../data-types/map.md).

**Returned value**

- Partially sorted map. [Map](../data-types/map.md).

**Example**

```sql
SELECT mapPartialReverseSort((k, v) -> v, 2, map('k1', 3, 'k2', 1, 'k3', 2));
```

```text
┌─mapPartialReverseSort(lambda(tuple(k, v), v), 2, map('k1', 3, 'k2', 1, 'k3', 2))─┐
│ {'k1':3,'k3':2,'k2':1}                                                           │
└──────────────────────────────────────────────────────────────────────────────────┘
```

<!-- 
The inner content of the tags below are replaced at doc framework build time with 
docs generated from system.functions. Please do not modify or remove the tags.
See: https://github.com/ClickHouse/clickhouse-docs/blob/main/contribute/autogenerated-documentation-from-source.md
-->

<!--AUTOGENERATED_START-->
<!--AUTOGENERATED_END--><|MERGE_RESOLUTION|>--- conflicted
+++ resolved
@@ -178,11 +178,7 @@
 unexpected_quoting_character_strategy=invalid
 
 ```sql
-<<<<<<< HEAD
-SELECT extractKeyValuePairs('name"abc:5', ':', ' ,;', '\"', 'INVALID') as kv;
-=======
 SELECT extractKeyValuePairs('name"abc:5', ':', ' ,;', '\"', 'INVALID') AS kv;
->>>>>>> 2040e3f2
 ```
 
 ```text
@@ -192,11 +188,7 @@
 ```
 
 ```sql
-<<<<<<< HEAD
-SELECT extractKeyValuePairs('name"abc":5', ':', ' ,;', '\"', 'INVALID') as kv;
-=======
 SELECT extractKeyValuePairs('name"abc":5', ':', ' ,;', '\"', 'INVALID') AS kv;
->>>>>>> 2040e3f2
 ```
 
 ```text
@@ -208,11 +200,7 @@
 unexpected_quoting_character_strategy=accept
 
 ```sql
-<<<<<<< HEAD
-SELECT extractKeyValuePairs('name"abc:5', ':', ' ,;', '\"', 'ACCEPT') as kv;
-=======
 SELECT extractKeyValuePairs('name"abc:5', ':', ' ,;', '\"', 'ACCEPT') AS kv;
->>>>>>> 2040e3f2
 ```
 
 ```text
@@ -222,11 +210,7 @@
 ```
 
 ```sql
-<<<<<<< HEAD
-SELECT extractKeyValuePairs('name"abc":5', ':', ' ,;', '\"', 'ACCEPT') as kv;
-=======
 SELECT extractKeyValuePairs('name"abc":5', ':', ' ,;', '\"', 'ACCEPT') AS kv;
->>>>>>> 2040e3f2
 ```
 
 ```text
@@ -238,11 +222,7 @@
 unexpected_quoting_character_strategy=promote
 
 ```sql
-<<<<<<< HEAD
-SELECT extractKeyValuePairs('name"abc:5', ':', ' ,;', '\"', 'PROMOTE') as kv;
-=======
 SELECT extractKeyValuePairs('name"abc:5', ':', ' ,;', '\"', 'PROMOTE') AS kv;
->>>>>>> 2040e3f2
 ```
 
 ```text
@@ -252,11 +232,7 @@
 ```
 
 ```sql
-<<<<<<< HEAD
-SELECT extractKeyValuePairs('name"abc":5', ':', ' ,;', '\"', 'PROMOTE') as kv;
-=======
 SELECT extractKeyValuePairs('name"abc":5', ':', ' ,;', '\"', 'PROMOTE') AS kv;
->>>>>>> 2040e3f2
 ```
 
 ```text
