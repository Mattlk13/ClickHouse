---
title: "varPop"
slug: "/en/sql-reference/aggregate-functions/reference/varpop"
sidebar_position: 32
---

This page covers the `varPop` and `varPopStable` functions available in ClickHouse.

## varPop

Calculates the population covariance between two data columns. The population covariance measures the degree to which two variables vary together. Calculates the amount `Σ((x - x̅)^2) / n`, where `n` is the sample size and `x̅`is the average value of `x`.

**Syntax**

```sql
covarPop(x, y)
```

**Parameters**

- `x`: The first data column. [Numeric](../../../native-protocol/columns.md)
- `y`: The second data column. [Numeric](../../../native-protocol/columns.md)

**Returned value**

Returns an integer of type `Float64`.

**Implementation details**

This function uses a numerically unstable algorithm. If you need numerical stability in calculations, use the slower but more stable [`varPopStable` function](#varPopStable).

**Example**

```sql
DROP TABLE IF EXISTS test_data;
CREATE TABLE test_data
(
    x Int32,
    y Int32
)
ENGINE = Memory;

INSERT INTO test_data VALUES (1, 2), (2, 3), (3, 5), (4, 6), (5, 8);

SELECT
    covarPop(x, y) AS covar_pop
FROM test_data;
```

```response
3
```

## varPopStable

Calculates population covariance between two data columns using a stable, numerically accurate method to calculate the variance. This function is designed to provide reliable results even with large datasets or values that might cause numerical instability in other implementations.

**Syntax**

```sql
covarPopStable(x, y)
```

**Parameters**

<<<<<<< HEAD
- `x`: The first data column. [String literal](../syntax#syntax-string-literal)
- `y`: The second data column. [Expression](../syntax#syntax-expressions)
=======
- `x`: The first data column. [String literal](../../syntax#syntax-string-literal)
- `y`: The second data column. [Expression](../../syntax#syntax-expressions)
>>>>>>> e50ebe13

**Returned value**

Returns an integer of type `Float64`.

**Implementation details**

Unlike [`varPop()`](#varPop), this function uses a stable, numerically accurate algorithm to calculate the population variance to avoid issues like catastrophic cancellation or loss of precision. This function also handles `NaN` and `Inf` values correctly, excluding them from calculations.

**Example**

Query:

```sql
DROP TABLE IF EXISTS test_data;
CREATE TABLE test_data
(
    x Int32,
    y Int32
)
ENGINE = Memory;

INSERT INTO test_data VALUES (1, 2), (2, 9), (9, 5), (4, 6), (5, 8);

SELECT
    covarPopStable(x, y) AS covar_pop_stable
FROM test_data;
```

```response
0.5999999999999999
```<|MERGE_RESOLUTION|>--- conflicted
+++ resolved
@@ -63,13 +63,8 @@
 
 **Parameters**
 
-<<<<<<< HEAD
-- `x`: The first data column. [String literal](../syntax#syntax-string-literal)
-- `y`: The second data column. [Expression](../syntax#syntax-expressions)
-=======
 - `x`: The first data column. [String literal](../../syntax#syntax-string-literal)
 - `y`: The second data column. [Expression](../../syntax#syntax-expressions)
->>>>>>> e50ebe13
 
 **Returned value**
 
